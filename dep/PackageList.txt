--- conflicted
+++ resolved
@@ -15,16 +15,6 @@
 jemalloc (a general-purpose scalable concurrent malloc-implementation)
   http://www.canonware.com/jemalloc/
   Version: 3.6.0
-  
-<<<<<<< HEAD
-MySQL (the world's most popular open source database software)
-  http://www.mysql.com/
-  Version: 5.5.9 (GA)
-=======
-libMPQ (a library for reading MPQ files)
-  https://libmpq.org/
-  Version: 1.0.4
->>>>>>> febb26d4
 
 SFMT (SIMD-oriented Fast Mersenne Twister)
   Based on http://agner.org/random/
