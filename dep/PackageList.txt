--- conflicted
+++ resolved
@@ -37,14 +37,9 @@
   Version: 2.8.10
 
 recastnavigation (Recast is state of the art navigation mesh construction toolset for games)
-<<<<<<< HEAD
-  http://code.google.com/p/recastnavigation/
-  Version: 1.4
+  https://github.com/memononen/recastnavigation
+  Version: 740a7ba51600a3c87ce5667ae276a38284a1ce75
 
 StormLib (a pack of modules, written in C++, which are able to read and also to write files from/to the MPQ archives)
   http://www.zezula.net/en/mpq/stormlib.html
-  Version: 8.04
-=======
-  https://github.com/memononen/recastnavigation
-  Version: 740a7ba51600a3c87ce5667ae276a38284a1ce75
->>>>>>> 0892c71a
+  Version: 8.04