--- conflicted
+++ resolved
@@ -34,12 +34,8 @@
 
 gSOAP (a portable development toolkit for C and C++ XML Web services and XML data bindings)
   http://gsoap2.sourceforge.net/
-<<<<<<< HEAD
-  Version: 2.8.2
+  Version: 2.8.10
 
 StormLib (a pack of modules, written in C++, which are able to read and also to write files from/to the MPQ archives)
   http://www.zezula.net/en/mpq/stormlib.html
-  Version: 8.04
-=======
-  Version: 2.8.10
->>>>>>> 0db5573d
+  Version: 8.04