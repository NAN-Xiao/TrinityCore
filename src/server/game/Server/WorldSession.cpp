/*
 * Copyright (C) 2008-2014 TrinityCore <http://www.trinitycore.org/>
 * Copyright (C) 2005-2009 MaNGOS <http://getmangos.com/>
 *
 * This program is free software; you can redistribute it and/or modify it
 * under the terms of the GNU General Public License as published by the
 * Free Software Foundation; either version 2 of the License, or (at your
 * option) any later version.
 *
 * This program is distributed in the hope that it will be useful, but WITHOUT
 * ANY WARRANTY; without even the implied warranty of MERCHANTABILITY or
 * FITNESS FOR A PARTICULAR PURPOSE. See the GNU General Public License for
 * more details.
 *
 * You should have received a copy of the GNU General Public License along
 * with this program. If not, see <http://www.gnu.org/licenses/>.
 */

/** \file
    \ingroup u2w
*/

#include "WorldSocket.h"                                    // must be first to make ACE happy with ACE includes in it
#include <zlib.h>
#include "Config.h"
#include "Common.h"
#include "DatabaseEnv.h"
#include "AccountMgr.h"
#include "Log.h"
#include "Opcodes.h"
#include "WorldPacket.h"
#include "WorldSession.h"
#include "Player.h"
#include "Vehicle.h"
#include "ObjectMgr.h"
#include "GuildMgr.h"
#include "Group.h"
#include "Guild.h"
#include "World.h"
#include "ObjectAccessor.h"
#include "BattlegroundMgr.h"
#include "OutdoorPvPMgr.h"
#include "MapManager.h"
#include "SocialMgr.h"
#include "zlib.h"
#include "ScriptMgr.h"
#include "Transport.h"
#include "WardenWin.h"
#include "WardenMac.h"

namespace {

std::string const DefaultPlayerName = "<none>";

} // namespace

bool MapSessionFilter::Process(WorldPacket* packet)
{
    Opcodes opcode = DropHighBytes(packet->GetOpcode());
    OpcodeHandler const* opHandle = opcodeTable[opcode];

    //let's check if our opcode can be really processed in Map::Update()
    if (opHandle->ProcessingPlace == PROCESS_INPLACE)
        return true;

    //we do not process thread-unsafe packets
    if (opHandle->ProcessingPlace == PROCESS_THREADUNSAFE)
        return false;

    Player* player = m_pSession->GetPlayer();
    if (!player)
        return false;

    //in Map::Update() we do not process packets where player is not in world!
    return player->IsInWorld();
}

//we should process ALL packets when player is not in world/logged in
//OR packet handler is not thread-safe!
bool WorldSessionFilter::Process(WorldPacket* packet)
{
    Opcodes opcode = DropHighBytes(packet->GetOpcode());
    OpcodeHandler const* opHandle = opcodeTable[opcode];
    //check if packet handler is supposed to be safe
    if (opHandle->ProcessingPlace == PROCESS_INPLACE)
        return true;

    //thread-unsafe packets should be processed in World::UpdateSessions()
    if (opHandle->ProcessingPlace == PROCESS_THREADUNSAFE)
        return true;

    //no player attached? -> our client! ^^
    Player* player = m_pSession->GetPlayer();
    if (!player)
        return true;

    //lets process all packets for non-in-the-world player
    return (player->IsInWorld() == false);
}

/// WorldSession constructor
WorldSession::WorldSession(uint32 id, WorldSocket* sock, AccountTypes sec, uint8 expansion, time_t mute_time, LocaleConstant locale, uint32 recruiter, bool isARecruiter):
    m_muteTime(mute_time),
    m_timeOutTime(0),
    AntiDOS(this),
    m_GUIDLow(0),
    _player(NULL),
    m_Socket(sock),
    _security(sec),
    _accountId(id),
    m_expansion(expansion),
    _warden(NULL),
    _logoutTime(0),
    m_inQueue(false),
    m_playerLoading(false),
    m_playerLogout(false),
    m_playerRecentlyLogout(false),
    m_playerSave(false),
    m_sessionDbcLocale(sWorld->GetAvailableDbcLocale(locale)),
    m_sessionDbLocaleIndex(locale),
    m_latency(0),
    m_clientTimeDelay(0),
    m_TutorialsChanged(false),
    _filterAddonMessages(false),
    recruiterId(recruiter),
    isRecruiter(isARecruiter),
    _RBACData(NULL),
    expireTime(60000), // 1 min after socket loss, session is deleted
    forceExit(false)
{
    memset(m_Tutorials, 0, sizeof(m_Tutorials));

    if (sock)
    {
        m_Address = sock->GetRemoteAddress();
        sock->AddReference();
        ResetTimeOutTime();
        LoginDatabase.PExecute("UPDATE account SET online = 1 WHERE id = %u;", GetAccountId());     // One-time query
    }

    InitializeQueryCallbackParameters();

    _compressionStream = new z_stream();
    _compressionStream->zalloc = (alloc_func)NULL;
    _compressionStream->zfree = (free_func)NULL;
    _compressionStream->opaque = (voidpf)NULL;
    _compressionStream->avail_in = 0;
    _compressionStream->next_in = NULL;
    int32 z_res = deflateInit(_compressionStream, sWorld->getIntConfig(CONFIG_COMPRESSION));
    if (z_res != Z_OK)
        TC_LOG_ERROR("network", "Can't initialize packet compression (zlib: deflateInit) Error code: %i (%s)", z_res, zError(z_res));
}

/// WorldSession destructor
WorldSession::~WorldSession()
{
    ///- unload player if not unloaded
    if (_player)
        LogoutPlayer (true);

    /// - If have unclosed socket, close it
    if (m_Socket)
    {
        m_Socket->CloseSocket();
        m_Socket->RemoveReference();
        m_Socket = NULL;
    }

    delete _warden;
    delete _RBACData;

    ///- empty incoming packet queue
    WorldPacket* packet = NULL;
    while (_recvQueue.next(packet))
        delete packet;

    LoginDatabase.PExecute("UPDATE account SET online = 0 WHERE id = %u;", GetAccountId());     // One-time query

    int32 z_res = deflateEnd(_compressionStream);
    if (z_res != Z_OK && z_res != Z_DATA_ERROR) // Z_DATA_ERROR signals that internal state was BUSY
        TC_LOG_ERROR("network", "Can't close packet compression stream (zlib: deflateEnd) Error code: %i (%s)", z_res, zError(z_res));

    delete _compressionStream;
}

std::string const & WorldSession::GetPlayerName() const
{
    return _player != NULL ? _player->GetName() : DefaultPlayerName;
}

std::string WorldSession::GetPlayerInfo() const
{
    std::ostringstream ss;

    ss << "[Player: " << GetPlayerName()
       << " (Guid: " << (_player != NULL ? _player->GetGUID() : 0)
       << ", Account: " << GetAccountId() << ")]";

    return ss.str();
}

/// Get player guid if available. Use for logging purposes only
uint32 WorldSession::GetGuidLow() const
{
    return GetPlayer() ? GetPlayer()->GetGUIDLow() : 0;
}

/// Send a packet to the client
void WorldSession::SendPacket(WorldPacket const* packet, bool forced /*= false*/)
{
    if (!m_Socket)
        return;

    if (packet->GetOpcode() == NULL_OPCODE)
    {
        TC_LOG_ERROR("network.opcode", "Prevented sending of NULL_OPCODE to %s", GetPlayerInfo().c_str());
        return;
    }
    else if (packet->GetOpcode() == UNKNOWN_OPCODE)
    {
        TC_LOG_ERROR("network.opcode", "Prevented sending of UNKNOWN_OPCODE to %s", GetPlayerInfo().c_str());
        return;
    }

    if (!forced)
    {
        OpcodeHandler const* handler = opcodeTable[packet->GetOpcode()];
        if (!handler || handler->Status == STATUS_UNHANDLED)
        {
            TC_LOG_ERROR("network.opcode", "Prevented sending disabled opcode %s to %s", GetOpcodeNameForLogging(packet->GetOpcode()).c_str(), GetPlayerInfo().c_str());
            return;
        }
    }

#ifdef TRINITY_DEBUG
    // Code for network use statistic
    static uint64 sendPacketCount = 0;
    static uint64 sendPacketBytes = 0;

    static time_t firstTime = time(NULL);
    static time_t lastTime = firstTime;                     // next 60 secs start time

    static uint64 sendLastPacketCount = 0;
    static uint64 sendLastPacketBytes = 0;

    time_t cur_time = time(NULL);

    if ((cur_time - lastTime) < 60)
    {
        sendPacketCount+=1;
        sendPacketBytes+=packet->size();

        sendLastPacketCount+=1;
        sendLastPacketBytes+=packet->size();
    }
    else
    {
        uint64 minTime = uint64(cur_time - lastTime);
        uint64 fullTime = uint64(lastTime - firstTime);
        TC_LOG_INFO("misc", "Send all time packets count: " UI64FMTD " bytes: " UI64FMTD " avr.count/sec: %f avr.bytes/sec: %f time: %u", sendPacketCount, sendPacketBytes, float(sendPacketCount)/fullTime, float(sendPacketBytes)/fullTime, uint32(fullTime));
        TC_LOG_INFO("misc", "Send last min packets count: " UI64FMTD " bytes: " UI64FMTD " avr.count/sec: %f avr.bytes/sec: %f", sendLastPacketCount, sendLastPacketBytes, float(sendLastPacketCount)/minTime, float(sendLastPacketBytes)/minTime);

        lastTime = cur_time;
        sendLastPacketCount = 1;
        sendLastPacketBytes = packet->wpos();               // wpos is real written size
    }
#endif                                                      // !TRINITY_DEBUG

    if (m_Socket->SendPacket(*packet) == -1)
        m_Socket->CloseSocket();
}

/// Add an incoming packet to the queue
void WorldSession::QueuePacket(WorldPacket* new_packet)
{
    _recvQueue.add(new_packet);
}

/// Logging helper for unexpected opcodes
void WorldSession::LogUnexpectedOpcode(WorldPacket* packet, const char* status, const char *reason)
{
    TC_LOG_ERROR("network.opcode", "Received unexpected opcode %s Status: %s Reason: %s from %s",
        GetOpcodeNameForLogging(packet->GetOpcode()).c_str(), status, reason, GetPlayerInfo().c_str());
}

/// Logging helper for unexpected opcodes
void WorldSession::LogUnprocessedTail(WorldPacket* packet)
{
    if (!sLog->ShouldLog("network.opcode", LOG_LEVEL_TRACE) || packet->rpos() >= packet->wpos())
        return;

    TC_LOG_TRACE("network.opcode", "Unprocessed tail data (read stop at %u from %u) Opcode %s from %s",
        uint32(packet->rpos()), uint32(packet->wpos()), GetOpcodeNameForLogging(packet->GetOpcode()).c_str(), GetPlayerInfo().c_str());
    packet->print_storage();
}

/// Update the WorldSession (triggered by World update)
bool WorldSession::Update(uint32 diff, PacketFilter& updater)
{
    /// Update Timeout timer.
    UpdateTimeOutTime(diff);

    ///- Before we process anything:
    /// If necessary, kick the player from the character select screen
    if (IsConnectionIdle())
        m_Socket->CloseSocket();

    ///- Retrieve packets from the receive queue and call the appropriate handlers
    /// not process packets if socket already closed
    WorldPacket* packet = NULL;
    //! Delete packet after processing by default
    bool deletePacket = true;
    //! To prevent infinite loop
    WorldPacket* firstDelayedPacket = NULL;
    //! If _recvQueue.peek() == firstDelayedPacket it means that in this Update call, we've processed all
    //! *properly timed* packets, and we're now at the part of the queue where we find
    //! delayed packets that were re-enqueued due to improper timing. To prevent an infinite
    //! loop caused by re-enqueueing the same packets over and over again, we stop updating this session
    //! and continue updating others. The re-enqueued packets will be handled in the next Update call for this session.
    uint32 processedPackets = 0;
    time_t currentTime = time(NULL);

    while (m_Socket && !m_Socket->IsClosed() &&
            !_recvQueue.empty() && _recvQueue.peek(true) != firstDelayedPacket &&
            _recvQueue.next(packet, updater))
    {
        if (!AntiDOS.EvaluateOpcode(*packet, currentTime))
            KickPlayer();

        OpcodeHandler const* opHandle = opcodeTable[packet->GetOpcode()];
        try
        {
            switch (opHandle->Status)
            {
                case STATUS_LOGGEDIN:
                    if (!_player)
                    {
                        // skip STATUS_LOGGEDIN opcode unexpected errors if player logout sometime ago - this can be network lag delayed packets
                        //! If player didn't log out a while ago, it means packets are being sent while the server does not recognize
                        //! the client to be in world yet. We will re-add the packets to the bottom of the queue and process them later.
                        if (!m_playerRecentlyLogout)
                        {
                            //! Prevent infinite loop
                            if (!firstDelayedPacket)
                                firstDelayedPacket = packet;
                            //! Because checking a bool is faster than reallocating memory
                            deletePacket = false;
                            QueuePacket(packet);
                            //! Log
                                TC_LOG_DEBUG("network", "Re-enqueueing packet with opcode %s with with status STATUS_LOGGEDIN. "
                                    "Player is currently not in world yet.", GetOpcodeNameForLogging(packet->GetOpcode()).c_str());
                        }
                    }
                    else if (_player->IsInWorld())
                    {
                        sScriptMgr->OnPacketReceive(m_Socket, WorldPacket(*packet));
                        (this->*opHandle->Handler)(*packet);
                        LogUnprocessedTail(packet);
                    }
                    // lag can cause STATUS_LOGGEDIN opcodes to arrive after the player started a transfer
                    break;
                case STATUS_LOGGEDIN_OR_RECENTLY_LOGGOUT:
                    if (!_player && !m_playerRecentlyLogout && !m_playerLogout) // There's a short delay between _player = null and m_playerRecentlyLogout = true during logout
                        LogUnexpectedOpcode(packet, "STATUS_LOGGEDIN_OR_RECENTLY_LOGGOUT",
                            "the player has not logged in yet and not recently logout");
                    else
                    {
                        // not expected _player or must checked in packet hanlder
                        sScriptMgr->OnPacketReceive(m_Socket, WorldPacket(*packet));
                        (this->*opHandle->Handler)(*packet);
                        LogUnprocessedTail(packet);
                    }
                    break;
                case STATUS_TRANSFER:
                    if (!_player)
                        LogUnexpectedOpcode(packet, "STATUS_TRANSFER", "the player has not logged in yet");
                    else if (_player->IsInWorld())
                        LogUnexpectedOpcode(packet, "STATUS_TRANSFER", "the player is still in world");
                    else
                    {
                        sScriptMgr->OnPacketReceive(m_Socket, WorldPacket(*packet));
                        (this->*opHandle->Handler)(*packet);
                        LogUnprocessedTail(packet);
                    }
                    break;
                case STATUS_AUTHED:
                    // prevent cheating with skip queue wait
                    if (m_inQueue)
                    {
                        LogUnexpectedOpcode(packet, "STATUS_AUTHED", "the player not pass queue yet");
                        break;
                    }

                    // some auth opcodes can be recieved before STATUS_LOGGEDIN_OR_RECENTLY_LOGGOUT opcodes
                    // however when we recieve CMSG_CHAR_ENUM we are surely no longer during the logout process.
                    if (packet->GetOpcode() == CMSG_CHAR_ENUM)
                        m_playerRecentlyLogout = false;

                    sScriptMgr->OnPacketReceive(m_Socket, WorldPacket(*packet));
                    (this->*opHandle->Handler)(*packet);
                    LogUnprocessedTail(packet);
                    break;
                case STATUS_NEVER:
                        TC_LOG_ERROR("network.opcode", "Received not allowed opcode %s from %s", GetOpcodeNameForLogging(packet->GetOpcode()).c_str()
                            , GetPlayerInfo().c_str());
                    break;
                case STATUS_UNHANDLED:
                        TC_LOG_ERROR("network.opcode", "Received not handled opcode %s from %s", GetOpcodeNameForLogging(packet->GetOpcode()).c_str()
                            , GetPlayerInfo().c_str());
                    break;
            }
        }
        catch (ByteBufferException const&)
        {
            TC_LOG_ERROR("network", "WorldSession::Update ByteBufferException occured while parsing a packet (opcode: %u) from client %s, accountid=%i. Skipped packet.",
                    packet->GetOpcode(), GetRemoteAddress().c_str(), GetAccountId());
            packet->hexlike();
        }

        if (deletePacket)
            delete packet;

        deletePacket = true;

#define MAX_PROCESSED_PACKETS_IN_SAME_WORLDSESSION_UPDATE 100
        processedPackets++;

        //process only a max amout of packets in 1 Update() call.
        //Any leftover will be processed in next update
        if (processedPackets > MAX_PROCESSED_PACKETS_IN_SAME_WORLDSESSION_UPDATE)
            break;
    }

    if (m_Socket && !m_Socket->IsClosed() && _warden)
        _warden->Update();

    ProcessQueryCallbacks();

    //check if we are safe to proceed with logout
    //logout procedure should happen only in World::UpdateSessions() method!!!
    if (updater.ProcessLogout())
    {
        time_t currTime = time(NULL);
        ///- If necessary, log the player out
        if (ShouldLogOut(currTime) && !m_playerLoading)
            LogoutPlayer(true);

        if (m_Socket && GetPlayer() && _warden)
            _warden->Update();

        ///- Cleanup socket pointer if need
        if (m_Socket && m_Socket->IsClosed())
        {
            expireTime -= expireTime > diff ? diff : expireTime;
            if (expireTime < diff || forceExit)
            {
                m_Socket->RemoveReference();
                m_Socket = NULL;
            }
        }

        if (!m_Socket)
            return false;                                       //Will remove this session from the world session map
    }

    return true;
}

/// %Log the player out
void WorldSession::LogoutPlayer(bool save)
{
    // finish pending transfers before starting the logout
    while (_player && _player->IsBeingTeleportedFar())
        HandleMoveWorldportAckOpcode();

    m_playerLogout = true;
    m_playerSave = save;

    if (_player)
    {
        if (uint64 lguid = _player->GetLootGUID())
            DoLootRelease(lguid);

        ///- If the player just died before logging out, make him appear as a ghost
        if (_player->GetDeathTimer())
        {
            _player->getHostileRefManager().deleteReferences();
            _player->BuildPlayerRepop();
            _player->RepopAtGraveyard();
        }
        else if (_player->HasAuraType(SPELL_AURA_SPIRIT_OF_REDEMPTION))
        {
            // this will kill character by SPELL_AURA_SPIRIT_OF_REDEMPTION
            _player->RemoveAurasByType(SPELL_AURA_MOD_SHAPESHIFT);
            _player->KillPlayer();
            _player->BuildPlayerRepop();
            _player->RepopAtGraveyard();
        }
        else if (_player->HasPendingBind())
        {
            _player->RepopAtGraveyard();
            _player->SetPendingBind(0, 0);
        }

        //drop a flag if player is carrying it
        if (Battleground* bg = _player->GetBattleground())
            bg->EventPlayerLoggedOut(_player);

        ///- Teleport to home if the player is in an invalid instance
        if (!_player->m_InstanceValid && !_player->IsGameMaster())
            _player->TeleportTo(_player->m_homebindMapId, _player->m_homebindX, _player->m_homebindY, _player->m_homebindZ, _player->GetOrientation());

        sOutdoorPvPMgr->HandlePlayerLeaveZone(_player, _player->GetZoneId());

        for (int i=0; i < PLAYER_MAX_BATTLEGROUND_QUEUES; ++i)
        {
            if (BattlegroundQueueTypeId bgQueueTypeId = _player->GetBattlegroundQueueTypeId(i))
            {
                _player->RemoveBattlegroundQueueId(bgQueueTypeId);
                BattlegroundQueue& queue = sBattlegroundMgr->GetBattlegroundQueue(bgQueueTypeId);
                queue.RemovePlayer(_player->GetGUID(), true);
            }
        }

        // Repop at GraveYard or other player far teleport will prevent saving player because of not present map
        // Teleport player immediately for correct player save
        while (_player->IsBeingTeleportedFar())
            HandleMoveWorldportAckOpcode();

        ///- If the player is in a guild, update the guild roster and broadcast a logout message to other guild members
        if (Guild* guild = sGuildMgr->GetGuildById(_player->GetGuildId()))
            guild->HandleMemberLogout(this);

        ///- Remove pet
        _player->RemovePet(NULL, PET_SAVE_AS_CURRENT, true);

        ///- Clear whisper whitelist
        _player->ClearWhisperWhiteList();

        ///- empty buyback items and save the player in the database
        // some save parts only correctly work in case player present in map/player_lists (pets, etc)
        if (save)
        {
            uint32 eslot;
            for (int j = BUYBACK_SLOT_START; j < BUYBACK_SLOT_END; ++j)
            {
                eslot = j - BUYBACK_SLOT_START;
                _player->SetUInt64Value(PLAYER_FIELD_VENDORBUYBACK_SLOT_1 + (eslot * 2), 0);
                _player->SetUInt32Value(PLAYER_FIELD_BUYBACK_PRICE_1 + eslot, 0);
                _player->SetUInt32Value(PLAYER_FIELD_BUYBACK_TIMESTAMP_1 + eslot, 0);
            }
            _player->SaveToDB();
        }

        ///- Leave all channels before player delete...
        _player->CleanupChannels();

        ///- If the player is in a group (or invited), remove him. If the group if then only 1 person, disband the group.
        _player->UninviteFromGroup();

        // remove player from the group if he is:
        // a) in group; b) not in raid group; c) logging out normally (not being kicked or disconnected)
        if (_player->GetGroup() && !_player->GetGroup()->isRaidGroup() && m_Socket)
            _player->RemoveFromGroup();

        //! Send update to group and reset stored max enchanting level
        if (_player->GetGroup())
        {
            _player->GetGroup()->SendUpdate();
            _player->GetGroup()->ResetMaxEnchantingLevel();
        }

        //! Broadcast a logout message to the player's friends
        sSocialMgr->SendFriendStatus(_player, FRIEND_OFFLINE, _player->GetGUIDLow(), true);
        sSocialMgr->RemovePlayerSocial(_player->GetGUIDLow());

        //! Call script hook before deletion
        sScriptMgr->OnPlayerLogout(_player);

        //! Remove the player from the world
        // the player may not be in the world when logging out
        // e.g if he got disconnected during a transfer to another map
        // calls to GetMap in this case may cause crashes
        _player->CleanupsBeforeDelete();
        TC_LOG_INFO("entities.player.character", "Account: %d (IP: %s) Logout Character:[%s] (GUID: %u) Level: %d",
            GetAccountId(), GetRemoteAddress().c_str(), _player->GetName().c_str(), _player->GetGUIDLow(), _player->getLevel());
        if (Map* _map = _player->FindMap())
            _map->RemovePlayerFromMap(_player, true);

        SetPlayer(NULL); //! Pointer already deleted during RemovePlayerFromMap

        //! Send the 'logout complete' packet to the client
        //! Client will respond by sending 3x CMSG_CANCEL_TRADE, which we currently dont handle
        WorldPacket data(SMSG_LOGOUT_COMPLETE, 0);
        SendPacket(&data);
        TC_LOG_DEBUG("network", "SESSION: Sent SMSG_LOGOUT_COMPLETE Message");

        //! Since each account can only have one online character at any given time, ensure all characters for active account are marked as offline
        PreparedStatement* stmt = CharacterDatabase.GetPreparedStatement(CHAR_UPD_ACCOUNT_ONLINE);
        stmt->setUInt32(0, GetAccountId());
        CharacterDatabase.Execute(stmt);
    }

    m_playerLogout = false;
    m_playerSave = false;
    m_playerRecentlyLogout = true;
    LogoutRequest(0);
}

/// Kick a player out of the World
void WorldSession::KickPlayer()
{
    if (m_Socket)
    {
        m_Socket->CloseSocket();
        forceExit = true;
    }
}

void WorldSession::SendNotification(const char *format, ...)
{
    if (format)
    {
        va_list ap;
        char szStr[1024];
        szStr[0] = '\0';
        va_start(ap, format);
        vsnprintf(szStr, 1024, format, ap);
        va_end(ap);

        size_t len = strlen(szStr);
        WorldPacket data(SMSG_NOTIFICATION, 2 + len);
        data.WriteBits(len, 13);
        data.FlushBits();
        data.append(szStr, len);
        SendPacket(&data);
    }
}

void WorldSession::SendNotification(uint32 string_id, ...)
{
    char const* format = GetTrinityString(string_id);
    if (format)
    {
        va_list ap;
        char szStr[1024];
        szStr[0] = '\0';
        va_start(ap, string_id);
        vsnprintf(szStr, 1024, format, ap);
        va_end(ap);

        size_t len = strlen(szStr);
        WorldPacket data(SMSG_NOTIFICATION, 2 + len);
        data.WriteBits(len, 13);
        data.FlushBits();
        data.append(szStr, len);
        SendPacket(&data);
    }
}

const char *WorldSession::GetTrinityString(int32 entry) const
{
    return sObjectMgr->GetTrinityString(entry, GetSessionDbLocaleIndex());
}

void WorldSession::Handle_NULL(WorldPacket& recvPacket)
{
    TC_LOG_ERROR("network.opcode", "Received unhandled opcode %s from %s"
        , GetOpcodeNameForLogging(recvPacket.GetOpcode()).c_str(), GetPlayerInfo().c_str());
}

void WorldSession::Handle_EarlyProccess(WorldPacket& recvPacket)
{
    TC_LOG_ERROR("network.opcode", "Received opcode %s that must be processed in WorldSocket::OnRead from %s"
        , GetOpcodeNameForLogging(recvPacket.GetOpcode()).c_str(), GetPlayerInfo().c_str());
}

void WorldSession::Handle_ServerSide(WorldPacket& recvPacket)
{
    TC_LOG_ERROR("network.opcode", "Received server-side opcode %s from %s"
        , GetOpcodeNameForLogging(recvPacket.GetOpcode()).c_str(), GetPlayerInfo().c_str());
}

void WorldSession::Handle_Deprecated(WorldPacket& recvPacket)
{
    TC_LOG_ERROR("network.opcode", "Received deprecated opcode %s from %s"
        , GetOpcodeNameForLogging(recvPacket.GetOpcode()).c_str(), GetPlayerInfo().c_str());
}

void WorldSession::SendAuthWaitQue(uint32 position)
{
    if (position == 0)
    {
        WorldPacket packet(SMSG_AUTH_RESPONSE, 1);
        packet.WriteBit(0); // has queue info
        packet.WriteBit(0); // has account info
        packet.FlushBits();
        packet << uint8(AUTH_OK);
        SendPacket(&packet);
    }
    else
    {
        WorldPacket packet(SMSG_AUTH_RESPONSE, 6);
        packet.WriteBit(1); // has queue info
        packet.WriteBit(0); // unk queue bool
        packet.WriteBit(0); // has account info
        packet.FlushBits();
        packet << uint8(AUTH_WAIT_QUEUE);
        packet << uint32(position);
        SendPacket(&packet);
    }
}

void WorldSession::LoadGlobalAccountData()
{
    PreparedStatement* stmt = CharacterDatabase.GetPreparedStatement(CHAR_SEL_ACCOUNT_DATA);
    stmt->setUInt32(0, GetAccountId());
    LoadAccountData(CharacterDatabase.Query(stmt), GLOBAL_CACHE_MASK);
}

void WorldSession::LoadAccountData(PreparedQueryResult result, uint32 mask)
{
    for (uint32 i = 0; i < NUM_ACCOUNT_DATA_TYPES; ++i)
        if (mask & (1 << i))
            m_accountData[i] = AccountData();

    if (!result)
        return;

    do
    {
        Field* fields = result->Fetch();
        uint32 type = fields[0].GetUInt8();
        if (type >= NUM_ACCOUNT_DATA_TYPES)
        {
            TC_LOG_ERROR("misc", "Table `%s` have invalid account data type (%u), ignore.",
                mask == GLOBAL_CACHE_MASK ? "account_data" : "character_account_data", type);
            continue;
        }

        if ((mask & (1 << type)) == 0)
        {
            TC_LOG_ERROR("misc", "Table `%s` have non appropriate for table  account data type (%u), ignore.",
                mask == GLOBAL_CACHE_MASK ? "account_data" : "character_account_data", type);
            continue;
        }

        m_accountData[type].Time = time_t(fields[1].GetUInt32());
        m_accountData[type].Data = fields[2].GetString();
    }
    while (result->NextRow());
}

void WorldSession::SetAccountData(AccountDataType type, time_t tm, std::string const& data)
{
    uint32 id = 0;
    uint32 index = 0;
    if ((1 << type) & GLOBAL_CACHE_MASK)
    {
        id = GetAccountId();
        index = CHAR_REP_ACCOUNT_DATA;
    }
    else
    {
        // _player can be NULL and packet received after logout but m_GUID still store correct guid
        if (!m_GUIDLow)
            return;

        id = m_GUIDLow;
        index = CHAR_REP_PLAYER_ACCOUNT_DATA;
    }

    PreparedStatement* stmt = CharacterDatabase.GetPreparedStatement(index);
    stmt->setUInt32(0, id);
    stmt->setUInt8 (1, type);
    stmt->setUInt32(2, uint32(tm));
    stmt->setString(3, data);
    CharacterDatabase.Execute(stmt);

    m_accountData[type].Time = tm;
    m_accountData[type].Data = data;
}

void WorldSession::SendAccountDataTimes(uint32 mask)
{
    WorldPacket data(SMSG_ACCOUNT_DATA_TIMES, 4 + 1 + 4 + NUM_ACCOUNT_DATA_TYPES * 4);
    data << uint32(time(NULL));                             // Server time
    data << uint8(1);
    data << uint32(mask);                                   // type mask
    for (uint32 i = 0; i < NUM_ACCOUNT_DATA_TYPES; ++i)
        if (mask & (1 << i))
            data << uint32(GetAccountData(AccountDataType(i))->Time);// also unix time
    SendPacket(&data);
}

void WorldSession::LoadTutorialsData()
{
    memset(m_Tutorials, 0, sizeof(uint32) * MAX_ACCOUNT_TUTORIAL_VALUES);

    PreparedStatement* stmt = CharacterDatabase.GetPreparedStatement(CHAR_SEL_TUTORIALS);
    stmt->setUInt32(0, GetAccountId());
    if (PreparedQueryResult result = CharacterDatabase.Query(stmt))
        for (uint8 i = 0; i < MAX_ACCOUNT_TUTORIAL_VALUES; ++i)
            m_Tutorials[i] = (*result)[i].GetUInt32();

    m_TutorialsChanged = false;
}

void WorldSession::SendTutorialsData()
{
    WorldPacket data(SMSG_TUTORIAL_FLAGS, 4 * MAX_ACCOUNT_TUTORIAL_VALUES);
    for (uint8 i = 0; i < MAX_ACCOUNT_TUTORIAL_VALUES; ++i)
        data << m_Tutorials[i];
    SendPacket(&data);
}

void WorldSession::SaveTutorialsData(SQLTransaction &trans)
{
    if (!m_TutorialsChanged)
        return;

    PreparedStatement* stmt = CharacterDatabase.GetPreparedStatement(CHAR_SEL_HAS_TUTORIALS);
    stmt->setUInt32(0, GetAccountId());
    bool hasTutorials = !CharacterDatabase.Query(stmt).null();
    // Modify data in DB
    stmt = CharacterDatabase.GetPreparedStatement(hasTutorials ? CHAR_UPD_TUTORIALS : CHAR_INS_TUTORIALS);
    for (uint8 i = 0; i < MAX_ACCOUNT_TUTORIAL_VALUES; ++i)
        stmt->setUInt32(i, m_Tutorials[i]);
    stmt->setUInt32(MAX_ACCOUNT_TUTORIAL_VALUES, GetAccountId());
    trans->Append(stmt);

    m_TutorialsChanged = false;
}

void WorldSession::ReadAddonsInfo(WorldPacket &data)
{
    if (data.rpos() + 4 > data.size())
        return;

    uint32 size;
    data >> size;

    if (!size)
        return;

    if (size > 0xFFFFF)
    {
        TC_LOG_ERROR("misc", "WorldSession::ReadAddonsInfo addon info too big, size %u", size);
        return;
    }

    uLongf uSize = size;

    uint32 pos = data.rpos();

    ByteBuffer addonInfo;
    addonInfo.resize(size);

    if (uncompress(addonInfo.contents(), &uSize, data.contents() + pos, data.size() - pos) == Z_OK)
    {
        uint32 addonsCount;
        addonInfo >> addonsCount;                         // addons count

        for (uint32 i = 0; i < addonsCount; ++i)
        {
            std::string addonName;
            uint8 enabled;
            uint32 crc, unk1;

            // check next addon data format correctness
            if (addonInfo.rpos() + 1 > addonInfo.size())
                return;

            addonInfo >> addonName;

            addonInfo >> enabled >> crc >> unk1;

            TC_LOG_INFO("misc", "ADDON: Name: %s, Enabled: 0x%x, CRC: 0x%x, Unknown2: 0x%x", addonName.c_str(), enabled, crc, unk1);

            AddonInfo addon(addonName, enabled, crc, 2, true);

            SavedAddon const* savedAddon = AddonMgr::GetAddonInfo(addonName);
            if (savedAddon)
            {
                if (addon.CRC != savedAddon->CRC)
                    TC_LOG_INFO("misc", "ADDON: %s was known, but didn't match known CRC (0x%x)!", addon.Name.c_str(), savedAddon->CRC);
                else
                    TC_LOG_INFO("misc", "ADDON: %s was known, CRC is correct (0x%x)", addon.Name.c_str(), savedAddon->CRC);
            }
            else
            {
                AddonMgr::SaveAddon(addon);

                TC_LOG_INFO("misc", "ADDON: %s (0x%x) was not known, saving...", addon.Name.c_str(), addon.CRC);
            }

            /// @todo Find out when to not use CRC/pubkey, and other possible states.
            m_addonsList.push_back(addon);
        }

        uint32 currentTime;
        addonInfo >> currentTime;
        TC_LOG_DEBUG("network", "ADDON: CurrentTime: %u", currentTime);
    }
    else
        TC_LOG_ERROR("misc", "Addon packet uncompress error!");
}

void WorldSession::SendAddonsInfo()
{
    uint8 addonPublicKey[256] =
    {
        0xC3, 0x5B, 0x50, 0x84, 0xB9, 0x3E, 0x32, 0x42, 0x8C, 0xD0, 0xC7, 0x48, 0xFA, 0x0E, 0x5D, 0x54,
        0x5A, 0xA3, 0x0E, 0x14, 0xBA, 0x9E, 0x0D, 0xB9, 0x5D, 0x8B, 0xEE, 0xB6, 0x84, 0x93, 0x45, 0x75,
        0xFF, 0x31, 0xFE, 0x2F, 0x64, 0x3F, 0x3D, 0x6D, 0x07, 0xD9, 0x44, 0x9B, 0x40, 0x85, 0x59, 0x34,
        0x4E, 0x10, 0xE1, 0xE7, 0x43, 0x69, 0xEF, 0x7C, 0x16, 0xFC, 0xB4, 0xED, 0x1B, 0x95, 0x28, 0xA8,
        0x23, 0x76, 0x51, 0x31, 0x57, 0x30, 0x2B, 0x79, 0x08, 0x50, 0x10, 0x1C, 0x4A, 0x1A, 0x2C, 0xC8,
        0x8B, 0x8F, 0x05, 0x2D, 0x22, 0x3D, 0xDB, 0x5A, 0x24, 0x7A, 0x0F, 0x13, 0x50, 0x37, 0x8F, 0x5A,
        0xCC, 0x9E, 0x04, 0x44, 0x0E, 0x87, 0x01, 0xD4, 0xA3, 0x15, 0x94, 0x16, 0x34, 0xC6, 0xC2, 0xC3,
        0xFB, 0x49, 0xFE, 0xE1, 0xF9, 0xDA, 0x8C, 0x50, 0x3C, 0xBE, 0x2C, 0xBB, 0x57, 0xED, 0x46, 0xB9,
        0xAD, 0x8B, 0xC6, 0xDF, 0x0E, 0xD6, 0x0F, 0xBE, 0x80, 0xB3, 0x8B, 0x1E, 0x77, 0xCF, 0xAD, 0x22,
        0xCF, 0xB7, 0x4B, 0xCF, 0xFB, 0xF0, 0x6B, 0x11, 0x45, 0x2D, 0x7A, 0x81, 0x18, 0xF2, 0x92, 0x7E,
        0x98, 0x56, 0x5D, 0x5E, 0x69, 0x72, 0x0A, 0x0D, 0x03, 0x0A, 0x85, 0xA2, 0x85, 0x9C, 0xCB, 0xFB,
        0x56, 0x6E, 0x8F, 0x44, 0xBB, 0x8F, 0x02, 0x22, 0x68, 0x63, 0x97, 0xBC, 0x85, 0xBA, 0xA8, 0xF7,
        0xB5, 0x40, 0x68, 0x3C, 0x77, 0x86, 0x6F, 0x4B, 0xD7, 0x88, 0xCA, 0x8A, 0xD7, 0xCE, 0x36, 0xF0,
        0x45, 0x6E, 0xD5, 0x64, 0x79, 0x0F, 0x17, 0xFC, 0x64, 0xDD, 0x10, 0x6F, 0xF3, 0xF5, 0xE0, 0xA6,
        0xC3, 0xFB, 0x1B, 0x8C, 0x29, 0xEF, 0x8E, 0xE5, 0x34, 0xCB, 0xD1, 0x2A, 0xCE, 0x79, 0xC3, 0x9A,
        0x0D, 0x36, 0xEA, 0x01, 0xE0, 0xAA, 0x91, 0x20, 0x54, 0xF0, 0x72, 0xD8, 0x1E, 0xC7, 0x89, 0xD2
    };

    WorldPacket data(SMSG_ADDON_INFO, 4);

    for (AddonsList::iterator itr = m_addonsList.begin(); itr != m_addonsList.end(); ++itr)
    {
        data << uint8(itr->State);

        uint8 crcpub = itr->UsePublicKeyOrCRC;
        data << uint8(crcpub);
        if (crcpub)
        {
            uint8 usepk = (itr->CRC != STANDARD_ADDON_CRC); // If addon is Standard addon CRC
            data << uint8(usepk);
            if (usepk)                                      // if CRC is wrong, add public key (client need it)
            {
                TC_LOG_INFO("misc", "ADDON: CRC (0x%x) for addon %s is wrong (does not match expected 0x%x), sending pubkey",
                    itr->CRC, itr->Name.c_str(), STANDARD_ADDON_CRC);

                data.append(addonPublicKey, sizeof(addonPublicKey));
            }

            data << uint32(0);                              /// @todo Find out the meaning of this.
        }

        data << uint8(0);       // uses URL
        //if (usesURL)
        //    data << uint8(0); // URL
    }

    m_addonsList.clear();

    AddonMgr::BannedAddonList const* bannedAddons = AddonMgr::GetBannedAddons();
    data << uint32(bannedAddons->size());
    for (AddonMgr::BannedAddonList::const_iterator itr = bannedAddons->begin(); itr != bannedAddons->end(); ++itr)
    {
        data << uint32(itr->Id);
        data.append(itr->NameMD5, sizeof(itr->NameMD5));
        data.append(itr->VersionMD5, sizeof(itr->VersionMD5));
        data << uint32(itr->Timestamp);
        data << uint32(1);  // IsBanned
    }

    SendPacket(&data);
}

bool WorldSession::IsAddonRegistered(const std::string& prefix) const
{
    if (!_filterAddonMessages) // if we have hit the softcap (64) nothing should be filtered
        return true;

    if (_registeredAddonPrefixes.empty())
        return false;

    std::vector<std::string>::const_iterator itr = std::find(_registeredAddonPrefixes.begin(), _registeredAddonPrefixes.end(), prefix);
    return itr != _registeredAddonPrefixes.end();
}

void WorldSession::HandleUnregisterAddonPrefixesOpcode(WorldPacket& /*recvPacket*/) // empty packet
{
    TC_LOG_DEBUG("network", "WORLD: Received CMSG_UNREGISTER_ALL_ADDON_PREFIXES");

    _registeredAddonPrefixes.clear();
}

void WorldSession::HandleAddonRegisteredPrefixesOpcode(WorldPacket& recvPacket)
{
    TC_LOG_DEBUG("network", "WORLD: Received CMSG_ADDON_REGISTERED_PREFIXES");

    // This is always sent after CMSG_UNREGISTER_ALL_ADDON_PREFIXES

    uint32 count = recvPacket.ReadBits(25);

    if (count > REGISTERED_ADDON_PREFIX_SOFTCAP)
    {
        // if we have hit the softcap (64) nothing should be filtered
        _filterAddonMessages = false;
        recvPacket.rfinish();
        return;
    }

    std::vector<uint8> lengths(count);
    for (uint32 i = 0; i < count; ++i)
        lengths[i] = recvPacket.ReadBits(5);

    for (uint32 i = 0; i < count; ++i)
        _registeredAddonPrefixes.push_back(recvPacket.ReadString(lengths[i]));

    if (_registeredAddonPrefixes.size() > REGISTERED_ADDON_PREFIX_SOFTCAP) // shouldn't happen
    {
        _filterAddonMessages = false;
        return;
    }

    _filterAddonMessages = true;
}

void WorldSession::SetPlayer(Player* player)
{
    _player = player;

    // set m_GUID that can be used while player loggined and later until m_playerRecentlyLogout not reset
    if (_player)
        m_GUIDLow = _player->GetGUIDLow();
}

void WorldSession::InitializeQueryCallbackParameters()
{
    // Callback parameters that have pointers in them should be properly
    // initialized to NULL here.
    _charCreateCallback.SetParam(NULL);
}

void WorldSession::ProcessQueryCallbacks()
{
    PreparedQueryResult result;

    //! HandleCharEnumOpcode
    if (_charEnumCallback.ready())
    {
        _charEnumCallback.get(result);
        HandleCharEnum(result);
        _charEnumCallback.cancel();
    }

    if (_charCreateCallback.IsReady())
    {
        _charCreateCallback.GetResult(result);
        HandleCharCreateCallback(result, _charCreateCallback.GetParam());
        // Don't call FreeResult() here, the callback handler will do that depending on the events in the callback chain
    }

    //! HandlePlayerLoginOpcode
    if (_charLoginCallback.ready())
    {
        SQLQueryHolder* param;
        _charLoginCallback.get(param);
        HandlePlayerLogin((LoginQueryHolder*)param);
        _charLoginCallback.cancel();
    }

    //! HandleAddFriendOpcode
    if (_addFriendCallback.IsReady())
    {
        std::string param = _addFriendCallback.GetParam();
        _addFriendCallback.GetResult(result);
        HandleAddFriendOpcodeCallBack(result, param);
        _addFriendCallback.FreeResult();
    }

    //- HandleCharRenameOpcode
    if (_charRenameCallback.IsReady())
    {
        std::string param = _charRenameCallback.GetParam();
        _charRenameCallback.GetResult(result);
        HandleChangePlayerNameOpcodeCallBack(result, param);
        _charRenameCallback.FreeResult();
    }

    //- HandleCharAddIgnoreOpcode
    if (_addIgnoreCallback.ready())
    {
        _addIgnoreCallback.get(result);
        HandleAddIgnoreOpcodeCallBack(result);
        _addIgnoreCallback.cancel();
    }

    //- SendStabledPet
    if (_sendStabledPetCallback.IsReady())
    {
        uint64 param = _sendStabledPetCallback.GetParam();
        _sendStabledPetCallback.GetResult(result);
        SendStablePetCallback(result, param);
        _sendStabledPetCallback.FreeResult();
    }

    //- HandleStablePet
    if (_stablePetCallback.ready())
    {
        _stablePetCallback.get(result);
        HandleStablePetCallback(result);
        _stablePetCallback.cancel();
    }

    //- HandleUnstablePet
    if (_unstablePetCallback.IsReady())
    {
        uint32 param = _unstablePetCallback.GetParam();
        _unstablePetCallback.GetResult(result);
        HandleUnstablePetCallback(result, param);
        _unstablePetCallback.FreeResult();
    }

    //- HandleStableSwapPet
    if (_stableSwapCallback.IsReady())
    {
        uint32 param = _stableSwapCallback.GetParam();
        _stableSwapCallback.GetResult(result);
        HandleStableSwapPetCallback(result, param);
        _stableSwapCallback.FreeResult();
    }
}

void WorldSession::InitWarden(BigNumber* k, std::string const& os)
{
    if (os == "Win")
    {
        _warden = new WardenWin();
        _warden->Init(this, k);
    }
    else if (os == "OSX")
    {
        // Disabled as it is causing the client to crash
        // _warden = new WardenMac();
        // _warden->Init(this, k);
    }
}

void WorldSession::LoadPermissions()
{
    uint32 id = GetAccountId();
    std::string name;
    AccountMgr::GetName(id, name);
    uint8 secLevel = GetSecurity();

    _RBACData = new rbac::RBACData(id, name, realmID, secLevel);
    _RBACData->LoadFromDB();

    TC_LOG_DEBUG("rbac", "WorldSession::LoadPermissions [AccountId: %u, Name: %s, realmId: %d, secLevel: %u]",
                   id, name.c_str(), realmID, secLevel);
}

rbac::RBACData* WorldSession::GetRBACData()
{
    return _RBACData;
}

bool WorldSession::HasPermission(uint32 permission)
{
    if (!_RBACData)
        LoadPermissions();

    bool hasPermission = _RBACData->HasPermission(permission);
    TC_LOG_DEBUG("rbac", "WorldSession::HasPermission [AccountId: %u, Name: %s, realmId: %d]",
                   _RBACData->GetId(), _RBACData->GetName().c_str(), realmID);

    return hasPermission;
}

void WorldSession::InvalidateRBACData()
{
    TC_LOG_DEBUG("rbac", "WorldSession::Invalidaterbac::RBACData [AccountId: %u, Name: %s, realmId: %d]",
                   _RBACData->GetId(), _RBACData->GetName().c_str(), realmID);
    delete _RBACData;
    _RBACData = NULL;
}

bool WorldSession::DosProtection::EvaluateOpcode(WorldPacket& p, time_t time) const
{
    PacketCounter& packetCounter = _PacketThrottlingMap[p.GetOpcode()];
    if (packetCounter.lastReceiveTime != time)
    {
        packetCounter.lastReceiveTime = time;
        packetCounter.amountCounter = 0;
    }

    uint32 maxPacketCounterAllowed = GetMaxPacketCounterAllowed(p.GetOpcode());

    bool dosTriggered = false;
    // Check if player is flooding some packets
    if (++packetCounter.amountCounter > maxPacketCounterAllowed)
    {
        dosTriggered = true;
<<<<<<< HEAD
        TC_LOG_WARN("network", "AntiDOS: Account %u, IP: %s, Character: %s, flooding packet (opc: %s (0x%X), count: %u)",
            Session->GetAccountId(), Session->GetRemoteAddress().c_str(), Session->GetPlayerName().c_str(),
            opcodeTable[p.GetOpcode()]->Name, p.GetOpcode(), packetCounter.amountCounter);
=======
        TC_LOG_WARN("network", "AntiDOS: Account %u, IP: %s, Ping: %u, Character: %s, flooding packet (opc: %s (0x%X), count: %u)",
            Session->GetAccountId(), Session->GetRemoteAddress().c_str(), Session->GetLatency(), Session->GetPlayerName().c_str(),
            opcodeTable[p.GetOpcode()].name, p.GetOpcode(), packetCounter.amountCounter);
>>>>>>> 8207aff0
    }
    
    // Then check if player is sending packets not allowed
    if (!IsOpcodeAllowed(p.GetOpcode()))
    {
        dosTriggered = true;
        // Opcode not allowed, let the punishment begin
        TC_LOG_WARN("network", "AntiDOS: Account %u, IP: %s, sent unacceptable packet (opc: %u, size: %u)",
            Session->GetAccountId(), Session->GetRemoteAddress().c_str(), p.GetOpcode(), (uint32)p.size());
    }

    // Return true if everything is fine, otherwise apply the configured policy
    if (!dosTriggered)
        return true;

    switch (_policy)
    {
        case POLICY_LOG:
            return true;
        case POLICY_KICK:
            TC_LOG_INFO("network", "AntiDOS: Player kicked!");
            return false;
        case POLICY_BAN:
        {
            BanMode bm = (BanMode)sWorld->getIntConfig(CONFIG_PACKET_SPOOF_BANMODE);
            uint32 duration = sWorld->getIntConfig(CONFIG_PACKET_SPOOF_BANDURATION); // in seconds
            std::string nameOrIp = "";
            switch (bm)
            {
                case BAN_CHARACTER: // not supported, ban account
                case BAN_ACCOUNT: (void)sAccountMgr->GetName(Session->GetAccountId(), nameOrIp); break;
                case BAN_IP: nameOrIp = Session->GetRemoteAddress(); break;
            }
            sWorld->BanAccount(bm, nameOrIp, duration, "DOS (Packet Flooding/Spoofing", "Server: AutoDOS");
            TC_LOG_INFO("network", "AntiDOS: Player automatically banned for %u seconds.", duration);

            return false;
        }
        default: // invalid policy
            return true;
    }
}


uint32 WorldSession::DosProtection::GetMaxPacketCounterAllowed(uint16 opcode) const
{
    uint32 maxPacketCounterAllowed;
    switch (opcode)
    {
        case CMSG_MESSAGECHAT_ADDON_BATTLEGROUND:
        case CMSG_MESSAGECHAT_ADDON_GUILD:
        case CMSG_MESSAGECHAT_ADDON_OFFICER:
        case CMSG_MESSAGECHAT_ADDON_PARTY:
        case CMSG_MESSAGECHAT_ADDON_RAID:
        case CMSG_MESSAGECHAT_ADDON_WHISPER:
        case CMSG_MESSAGECHAT_AFK:
        case CMSG_MESSAGECHAT_BATTLEGROUND:
        case CMSG_MESSAGECHAT_CHANNEL:
        case CMSG_MESSAGECHAT_DND:
        case CMSG_MESSAGECHAT_EMOTE:
        case CMSG_MESSAGECHAT_GUILD:
        case CMSG_MESSAGECHAT_OFFICER:
        case CMSG_MESSAGECHAT_PARTY:
        case CMSG_MESSAGECHAT_RAID:
        case CMSG_MESSAGECHAT_RAID_WARNING:
        case CMSG_MESSAGECHAT_SAY:
        case CMSG_MESSAGECHAT_WHISPER:
        case CMSG_MESSAGECHAT_YELL:
        {
            maxPacketCounterAllowed = 500;
            break;
        }

        case CMSG_ATTACKSTOP:
        case CMSG_GUILD_QUERY:
        case CMSG_NAME_QUERY:
        case CMSG_PET_NAME_QUERY:
        case CMSG_CREATURE_QUERY:
        case CMSG_NPC_TEXT_QUERY:
        case CMSG_QUESTGIVER_STATUS_QUERY:
        {
            maxPacketCounterAllowed = 5000;
            break;
        }

        case CMSG_ARENA_TEAM_QUERY:
        case CMSG_TAXINODE_STATUS_QUERY:
        case CMSG_TAXIQUERYAVAILABLENODES:
        case CMSG_QUESTGIVER_QUERY_QUEST:
        case CMSG_QUESTGIVER_STATUS_MULTIPLE_QUERY:
        case CMSG_QUERY_QUESTS_COMPLETED:
        case CMSG_QUEST_POI_QUERY:
        case CMSG_QUERY_TIME:
        case CMSG_PAGE_TEXT_QUERY:
        case CMSG_PETITION_QUERY:
        case CMSG_QUERY_INSPECT_ACHIEVEMENTS:
        case CMSG_AREA_SPIRIT_HEALER_QUERY:
        case CMSG_CORPSE_MAP_POSITION_QUERY:
        case CMSG_MOVE_TIME_SKIPPED:
        case CMSG_GUILD_BANK_QUERY_TAB:
        case CMSG_GUILD_BANK_LOG_QUERY:
        case CMSG_GUILD_EVENT_LOG_QUERY:
        case MSG_CORPSE_QUERY:
        case MSG_QUERY_NEXT_MAIL_TIME:
        case MSG_MOVE_SET_FACING:
        case CMSG_INSPECT:
        {
            maxPacketCounterAllowed = 500;
            break;
        }

        case CMSG_REQUEST_PARTY_MEMBER_STATS:
        case CMSG_WHO:
        case CMSG_SETSHEATHED:
        case CMSG_CONTACT_LIST:
        case CMSG_GUILD_MOTD:
        {
            maxPacketCounterAllowed = 50;
            break;
        }

        case CMSG_SPELLCLICK:
        case CMSG_GAMEOBJ_USE:
        case CMSG_GAMEOBJ_REPORT_USE:
        case MSG_RAID_TARGET_UPDATE:
        case CMSG_QUESTGIVER_COMPLETE_QUEST:
        case CMSG_PLAYER_VEHICLE_ENTER:
        case CMSG_PETITION_SIGN:
        {
            maxPacketCounterAllowed = 20;
            break;
        }

        case CMSG_PLAYER_LOGOUT:
        case CMSG_LOGOUT_REQUEST:
        case CMSG_LOGOUT_CANCEL:
        case CMSG_CHANGE_SEATS_ON_CONTROLLED_VEHICLE:
        case CMSG_REQUEST_VEHICLE_PREV_SEAT:
        case CMSG_REQUEST_VEHICLE_NEXT_SEAT:
        case CMSG_REQUEST_VEHICLE_SWITCH_SEAT:
        case CMSG_TOGGLE_PVP:
        case CMSG_ADD_FRIEND:
        case CMSG_DEL_FRIEND:
        case CMSG_SET_CONTACT_NOTES:
        case CMSG_RESET_INSTANCES:
        case CMSG_HEARTH_AND_RESURRECT:
        case CMSG_CHAR_CREATE:
        case CMSG_READY_FOR_ACCOUNT_DATA_TIMES:
        case CMSG_CHAR_ENUM:
        case CMSG_REALM_SPLIT:
        case CMSG_CHAR_DELETE:
        case CMSG_PLAYER_LOGIN:
        case CMSG_PET_ABANDON:
        case CMSG_PET_RENAME:
        case CMSG_CHAR_RENAME:
        case CMSG_CHAR_CUSTOMIZE:
        case CMSG_CHAR_RACE_CHANGE:
        case CMSG_CHAR_FACTION_CHANGE:
        case CMSG_GMTICKET_CREATE:
        case CMSG_GMTICKET_UPDATETEXT:
        case CMSG_GMTICKET_DELETETICKET:
        case CMSG_GMSURVEY_SUBMIT:
        case CMSG_GM_REPORT_LAG:
        case CMSG_BUG:
        case CMSG_GMRESPONSE_RESOLVE:
        case CMSG_ACTIVATETAXIEXPRESS:
        case CMSG_ACTIVATETAXI:
        case CMSG_SELF_RES:
        case CMSG_INITIATE_TRADE:
        case CMSG_BEGIN_TRADE:
        case CMSG_UNLEARN_SKILL:
        case CMSG_DISMISS_CONTROLLED_VEHICLE:
        case CMSG_REQUEST_VEHICLE_EXIT:
        case CMSG_LEARN_PREVIEW_TALENTS:
        case CMSG_LEARN_PREVIEW_TALENTS_PET:
        case CMSG_EJECT_PASSENGER:
        case CMSG_EQUIPMENT_SET_SAVE:
        case CMSG_EQUIPMENT_SET_DELETE:
        case CMSG_ALTER_APPEARANCE:
        case CMSG_QUESTGIVER_ACCEPT_QUEST:
        case CMSG_QUESTGIVER_CHOOSE_REWARD:
        case CMSG_QUESTGIVER_REQUEST_REWARD:
        //case CMSG_QUESTGIVER_CANCEL:
        case CMSG_QUESTLOG_REMOVE_QUEST:
        case CMSG_QUEST_CONFIRM_ACCEPT:
        case CMSG_DISMISS_CRITTER:
        case CMSG_REPOP_REQUEST:
        case CMSG_PETITION_BUY:
        case CMSG_TURN_IN_PETITION:
        case CMSG_COMPLETE_CINEMATIC:
        case CMSG_ITEM_REFUND:
        case CMSG_SOCKET_GEMS:
        case CMSG_WRAP_ITEM:
        case CMSG_BUY_BANK_SLOT:
        case CMSG_GROUP_INVITE_RESPONSE:
        //case CMSG_GROUP_UNINVITE:
        case CMSG_GROUP_UNINVITE_GUID:
        case CMSG_GROUP_SET_LEADER:
        case CMSG_GROUP_DISBAND:
        case CMSG_GROUP_RAID_CONVERT:
        case CMSG_GROUP_CHANGE_SUB_GROUP:
        case CMSG_GROUP_ASSISTANT_LEADER:
        case CMSG_OPT_OUT_OF_LOOT:
        case CMSG_BATTLEMASTER_JOIN_ARENA:
        case CMSG_BATTLEFIELD_LEAVE:
        case CMSG_REPORT_PVP_AFK:
        case CMSG_DUEL_ACCEPTED:
        case CMSG_DUEL_CANCELLED:
        case CMSG_CALENDAR_GET_CALENDAR:
        case CMSG_CALENDAR_ADD_EVENT:
        case CMSG_CALENDAR_UPDATE_EVENT:
        case CMSG_CALENDAR_REMOVE_EVENT:
        case CMSG_CALENDAR_COPY_EVENT:
        case CMSG_CALENDAR_EVENT_INVITE:
        case CMSG_CALENDAR_EVENT_SIGNUP:
        case CMSG_CALENDAR_EVENT_RSVP:
        case CMSG_CALENDAR_EVENT_REMOVE_INVITE:
        case CMSG_CALENDAR_EVENT_MODERATOR_STATUS:
        case CMSG_CALENDAR_COMPLAIN:
        case CMSG_ARENA_TEAM_INVITE:
        case CMSG_ARENA_TEAM_ACCEPT:
        case CMSG_ARENA_TEAM_DECLINE:
        case CMSG_ARENA_TEAM_LEAVE:
        case CMSG_ARENA_TEAM_DISBAND:
        case CMSG_ARENA_TEAM_REMOVE:
        case CMSG_ARENA_TEAM_LEADER:
        case CMSG_LOOT_METHOD:
        case CMSG_GUILD_INVITE:
        case CMSG_GUILD_ACCEPT:
        case CMSG_GUILD_DECLINE:
        case CMSG_GUILD_LEAVE:
        case CMSG_GUILD_DISBAND:
        case CMSG_GUILD_SET_GUILD_MASTER:
        case CMSG_GUILD_QUERY_RANKS:
        case CMSG_GUILD_ADD_RANK:
        case CMSG_GUILD_DEL_RANK:
        case CMSG_GUILD_INFO_TEXT:
        case CMSG_GUILD_BANK_DEPOSIT_MONEY:
        case CMSG_GUILD_BANK_WITHDRAW_MONEY:
        case CMSG_GUILD_BANK_BUY_TAB:
        case CMSG_GUILD_BANK_UPDATE_TAB:
        case CMSG_SET_GUILD_BANK_TEXT:
        case MSG_SAVE_GUILD_EMBLEM:
        case MSG_PETITION_RENAME:
        case MSG_PETITION_DECLINE:
        case MSG_TALENT_WIPE_CONFIRM:
        case MSG_SET_DUNGEON_DIFFICULTY:
        case MSG_SET_RAID_DIFFICULTY:
        case MSG_RANDOM_ROLL:
        case MSG_PARTY_ASSIGNMENT:
        case MSG_RAID_READY_CHECK:
        {
            maxPacketCounterAllowed = 3;
            break;
        }

        case CMSG_SET_ACTION_BUTTON:
        {
            maxPacketCounterAllowed = MAX_ACTION_BUTTONS;
            break;
        }

        case CMSG_ITEM_REFUND_INFO:
        {
            maxPacketCounterAllowed = PLAYER_SLOTS_COUNT;
            break;
        }

        default:
        {
            maxPacketCounterAllowed = 100;
            break;
        }
    }

    return maxPacketCounterAllowed;
}<|MERGE_RESOLUTION|>--- conflicted
+++ resolved
@@ -1199,15 +1199,9 @@
     if (++packetCounter.amountCounter > maxPacketCounterAllowed)
     {
         dosTriggered = true;
-<<<<<<< HEAD
-        TC_LOG_WARN("network", "AntiDOS: Account %u, IP: %s, Character: %s, flooding packet (opc: %s (0x%X), count: %u)",
-            Session->GetAccountId(), Session->GetRemoteAddress().c_str(), Session->GetPlayerName().c_str(),
-            opcodeTable[p.GetOpcode()]->Name, p.GetOpcode(), packetCounter.amountCounter);
-=======
         TC_LOG_WARN("network", "AntiDOS: Account %u, IP: %s, Ping: %u, Character: %s, flooding packet (opc: %s (0x%X), count: %u)",
             Session->GetAccountId(), Session->GetRemoteAddress().c_str(), Session->GetLatency(), Session->GetPlayerName().c_str(),
-            opcodeTable[p.GetOpcode()].name, p.GetOpcode(), packetCounter.amountCounter);
->>>>>>> 8207aff0
+            opcodeTable[p.GetOpcode()]->Name, p.GetOpcode(), packetCounter.amountCounter);
     }
     
     // Then check if player is sending packets not allowed
