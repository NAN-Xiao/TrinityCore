--- conflicted
+++ resolved
@@ -24,63 +24,20 @@
 #include <boost/asio/ip/tcp.hpp>
 #include <boost/asio/streambuf.hpp>
 #include "Common.h"
-<<<<<<< HEAD
 #include "WorldPacketCrypt.h"
-=======
-#include "AuthCrypt.h"
 #include "Util.h"
 #include "WorldPacket.h"
 #include "WorldSession.h"
->>>>>>> 1866d8cc
 
 using boost::asio::ip::tcp;
 
 #pragma pack(push, 1)
 
-<<<<<<< HEAD
-        /// Called when the socket can write.
-        virtual int handle_output(ACE_HANDLE = ACE_INVALID_HANDLE);
-
-        /// Called when connection is closed or error happens.
-        virtual int handle_close(ACE_HANDLE = ACE_INVALID_HANDLE,
-            ACE_Reactor_Mask = ACE_Event_Handler::ALL_EVENTS_MASK);
-
-        /// Called by WorldSocketMgr/ReactorRunnable.
-        int Update(void);
-
-    private:
-        /// Helper functions for processing incoming data.
-        int handle_input_header(void);
-        int handle_input_payload(void);
-        int handle_input_missing_data(void);
-
-        /// Help functions to mark/unmark the socket for output.
-        /// @param g the guard is for m_OutBufferLock, the function will release it
-        int cancel_wakeup_output(GuardType& g);
-        int schedule_wakeup_output(GuardType& g);
-
-        /// Drain the queue if its not empty.
-        int handle_output_queue(GuardType& g);
-
-        /// process one incoming packet.
-        /// @param new_pct received packet, note that you need to delete it.
-        int ProcessIncoming(WorldPacket* new_pct);
-
-        /// Called by ProcessIncoming() on CMSG_AUTH_SESSION.
-        int HandleAuthSession(WorldPacket& recvPacket);
-
-        /// Called by ProcessIncoming() on CMSG_PING.
-        int HandlePing(WorldPacket& recvPacket);
-
-        /// Called by CMSG_VERIFY_CONNECTIVITY_RESPONSE
-        int HandleSendAuthSession();
-=======
 struct ClientPktHeader
 {
     uint16 size;
     uint32 cmd;
 };
->>>>>>> 1866d8cc
 
 #pragma pack(pop)
 
@@ -92,12 +49,7 @@
     WorldSocket(WorldSocket const& right) = delete;
     WorldSocket& operator=(WorldSocket const& right) = delete;
 
-<<<<<<< HEAD
-        /// Class used for managing encryption of the headers
-        WorldPacketCrypt m_Crypt;
-=======
     void Start();
->>>>>>> 1866d8cc
 
     const std::string GetRemoteIpAddress() const { return _socket.remote_endpoint().address().to_string(); };
     unsigned short GetRemotePort() const { return _socket.remote_endpoint().port(); }
