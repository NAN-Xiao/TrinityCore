--- conflicted
+++ resolved
@@ -119,13 +119,8 @@
     void HandleAuthContinuedSessionCallback(std::shared_ptr<WorldPackets::Auth::AuthContinuedSession> authSession, PreparedQueryResult result);
     void LoadSessionPermissionsCallback(PreparedQueryResult result);
     void HandleConnectToFailed(WorldPackets::Auth::ConnectToFailed& connectToFailed);
-<<<<<<< HEAD
+    bool HandlePing(WorldPackets::Auth::Ping& ping);
     void HandleEnableEncryptionAck();
-
-    bool HandlePing(WorldPacket& recvPacket);
-=======
-    bool HandlePing(WorldPackets::Auth::Ping& ping);
->>>>>>> a78aa3cf
 
     ConnectionType _type;
     uint64 _key;
