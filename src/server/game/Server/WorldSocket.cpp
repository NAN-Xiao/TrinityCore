--- conflicted
+++ resolved
@@ -53,7 +53,6 @@
 std::string const WorldSocket::ClientConnectionInitialize("WORLD OF WARCRAFT CONNECTION - CLIENT TO SERVER - V2");
 uint32 const WorldSocket::MinSizeForCompression = 0x400;
 
-<<<<<<< HEAD
 uint8 const WorldSocket::AuthCheckSeed[16] = {0xC5, 0xC6, 0x98, 0x95, 0x76, 0x3F, 0x1D, 0xCD, 0xB6, 0xA1, 0x37, 0x28, 0xB3, 0x12, 0xFF, 0x8A};
 uint8 const WorldSocket::SessionKeySeed[16] = {0x58, 0xCB, 0xCF, 0x40, 0xFE, 0x2E, 0xCE, 0xA6, 0x5A, 0x90, 0xB8, 0x01, 0x68, 0x6C, 0x28, 0x0B};
 uint8 const WorldSocket::ContinuedSessionSeed[16] = {0x16, 0xAD, 0x0C, 0xD4, 0x46, 0xF9, 0x4F, 0xB2, 0xEF, 0x7D, 0xEA, 0x2A, 0x17, 0x66, 0x4D, 0x2F};
@@ -62,20 +61,6 @@
 WorldSocket::WorldSocket(boost::asio::ip::tcp::socket &&socket) : Socket(std::move(socket)),
                                                                   _type(CONNECTION_TYPE_REALM), _key(0), _OverSpeedPings(0),
                                                                   _worldSession(nullptr), _authed(false), _canRequestHotfixes(true), _sendBufferSize(4096), _compressionStream(nullptr)
-=======
-std::array<uint8, 32> const WorldSocket::AuthCheckSeed = { 0xDE, 0x3A, 0x2A, 0x8E, 0x6B, 0x89, 0x52, 0x66, 0x88, 0x9D, 0x7E, 0x7A, 0x77, 0x1D, 0x5D, 0x1F,
-    0x4E, 0xD9, 0x0C, 0x23, 0x9B, 0xCD, 0x0E, 0xDC, 0xD2, 0xE8, 0x04, 0x3A, 0x68, 0x64, 0xC7, 0xB0 };
-std::array<uint8, 32> const WorldSocket::SessionKeySeed = { 0xE8, 0x1E, 0x8B, 0x59, 0x27, 0x62, 0x1E, 0xAA, 0x86, 0x15, 0x18, 0xEA, 0xC0, 0xBF, 0x66, 0x8C,
-    0x6D, 0xBF, 0x83, 0x93, 0xBC, 0xAA, 0x80, 0x52, 0x5B, 0x1E, 0xDC, 0x23, 0xA0, 0x12, 0xB7, 0x50 };
-std::array<uint8, 32> const WorldSocket::ContinuedSessionSeed = { 0x56, 0x5C, 0x61, 0x9C, 0x48, 0x3A, 0x52, 0x1F, 0x61, 0x5D, 0x05, 0x49, 0xB2, 0x9A, 0x39, 0xBF,
-    0x4B, 0x97, 0xB0, 0x1B, 0xF9, 0x6C, 0xDE, 0xD6, 0x80, 0x1D, 0xAB, 0x26, 0x02, 0xA9, 0x9B, 0x9D };
-std::array<uint8, 32> const WorldSocket::EncryptionKeySeed = { 0x71, 0xC9, 0xED, 0x5A, 0xA7, 0x0E, 0x4D, 0xFF, 0x4C, 0x36, 0xA6, 0x5A, 0x3E, 0x46, 0x8A, 0x4A,
-    0x5D, 0xA1, 0x48, 0xC8, 0x30, 0x47, 0x4A, 0xDE, 0xF6, 0x0D, 0x6C, 0xBE, 0x6F, 0xE4, 0x55, 0x73 };
-
-WorldSocket::WorldSocket(boost::asio::ip::tcp::socket&& socket) : Socket(std::move(socket)),
-    _type(CONNECTION_TYPE_REALM), _key(0), _OverSpeedPings(0),
-    _worldSession(nullptr), _authed(false), _canRequestHotfixes(true), _sendBufferSize(4096), _compressionStream(nullptr)
->>>>>>> 2c34088b
 {
     Trinity::Crypto::GetRandomBytes(_serverChallenge);
     _sessionKey.fill(0);
@@ -758,15 +743,15 @@
     // For hook purposes, we get Remoteaddress at this point.
     std::string address = GetRemoteIpAddress().to_string();
 
-    Trinity::Crypto::SHA512 digestKeyHash;
+    Trinity::Crypto::SHA256 digestKeyHash;
     digestKeyHash.UpdateData(account.Game.KeyData.data(), account.Game.KeyData.size());
     digestKeyHash.UpdateData(clientBuildAuthKey->Key.data(), clientBuildAuthKey->Key.size());
     digestKeyHash.Finalize();
 
-    Trinity::Crypto::HMAC_SHA512 hmac(digestKeyHash.GetDigest());
+    Trinity::Crypto::HMAC_SHA256 hmac(digestKeyHash.GetDigest());
     hmac.UpdateData(authSession->LocalChallenge);
     hmac.UpdateData(_serverChallenge);
-    hmac.UpdateData(AuthCheckSeed);
+    hmac.UpdateData(AuthCheckSeed, 16);
     hmac.Finalize();
 
     // Check that Key and account name are the same on client and server
@@ -778,27 +763,27 @@
         return;
     }
 
-    Trinity::Crypto::SHA512 keyData;
+    Trinity::Crypto::SHA256 keyData;
     keyData.UpdateData(account.Game.KeyData.data(), account.Game.KeyData.size());
     keyData.Finalize();
 
-    Trinity::Crypto::HMAC_SHA512 sessionKeyHmac(keyData.GetDigest());
+    Trinity::Crypto::HMAC_SHA256 sessionKeyHmac(keyData.GetDigest());
     sessionKeyHmac.UpdateData(_serverChallenge);
     sessionKeyHmac.UpdateData(authSession->LocalChallenge);
-    sessionKeyHmac.UpdateData(SessionKeySeed);
+    sessionKeyHmac.UpdateData(SessionKeySeed, 16);
     sessionKeyHmac.Finalize();
 
-    SessionKeyGenerator<Trinity::Crypto::SHA512> sessionKeyGenerator(sessionKeyHmac.GetDigest());
+    SessionKeyGenerator<Trinity::Crypto::SHA256> sessionKeyGenerator(sessionKeyHmac.GetDigest());
     sessionKeyGenerator.Generate(_sessionKey.data(), 40);
 
-    Trinity::Crypto::HMAC_SHA512 encryptKeyGen(_sessionKey);
+    Trinity::Crypto::HMAC_SHA256 encryptKeyGen(_sessionKey);
     encryptKeyGen.UpdateData(authSession->LocalChallenge);
     encryptKeyGen.UpdateData(_serverChallenge);
-    encryptKeyGen.UpdateData(EncryptionKeySeed);
+    encryptKeyGen.UpdateData(EncryptionKeySeed, 16);
     encryptKeyGen.Finalize();
 
-    // only first 32 bytes of the hmac are used
-    memcpy(_encryptKey.data(), encryptKeyGen.GetDigest().data(), 32);
+    // only first 16 bytes of the hmac are used
+    memcpy(_encryptKey.data(), encryptKeyGen.GetDigest().data(), 16);
 
     LoginDatabasePreparedStatement *stmt = nullptr;
 
@@ -983,16 +968,11 @@
     std::string login = fields[0].GetString();
     _sessionKey = fields[1].GetBinary<SESSION_KEY_LENGTH>();
 
-<<<<<<< HEAD
     Trinity::Crypto::HMAC_SHA256 hmac(_sessionKey);
     hmac.UpdateData(reinterpret_cast<uint8 const *>(&authSession->Key), sizeof(authSession->Key));
-=======
-    Trinity::Crypto::HMAC_SHA512 hmac(_sessionKey);
-    hmac.UpdateData(reinterpret_cast<uint8 const*>(&authSession->Key), sizeof(authSession->Key));
->>>>>>> 2c34088b
     hmac.UpdateData(authSession->LocalChallenge);
     hmac.UpdateData(_serverChallenge);
-    hmac.UpdateData(ContinuedSessionSeed);
+    hmac.UpdateData(ContinuedSessionSeed, 16);
     hmac.Finalize();
 
     if (memcmp(hmac.GetDigest().data(), authSession->Digest.data(), authSession->Digest.size()))
@@ -1002,14 +982,14 @@
         return;
     }
 
-    Trinity::Crypto::HMAC_SHA512 encryptKeyGen(_sessionKey);
+    Trinity::Crypto::HMAC_SHA256 encryptKeyGen(_sessionKey);
     encryptKeyGen.UpdateData(authSession->LocalChallenge);
     encryptKeyGen.UpdateData(_serverChallenge);
-    encryptKeyGen.UpdateData(EncryptionKeySeed);
+    encryptKeyGen.UpdateData(EncryptionKeySeed, 16);
     encryptKeyGen.Finalize();
 
-    // only first 32 bytes of the hmac are used
-    memcpy(_encryptKey.data(), encryptKeyGen.GetDigest().data(), 32);
+    // only first 16 bytes of the hmac are used
+    memcpy(_encryptKey.data(), encryptKeyGen.GetDigest().data(), 16);
 
     SendPacketAndLogOpcode(*WorldPackets::Auth::EnterEncryptedMode(_encryptKey, true).Write());
     AsyncRead();
@@ -1122,4 +1102,1104 @@
 
     SendPacketAndLogOpcode(*WorldPackets::Auth::Pong(ping.Serial).Write());
     return true;
+}
+/*
+ * This file is part of the TrinityCore Project. See AUTHORS file for Copyright information
+ *
+ * This program is free software; you can redistribute it and/or modify it
+ * under the terms of the GNU General Public License as published by the
+ * Free Software Foundation; either version 2 of the License, or (at your
+ * option) any later version.
+ *
+ * This program is distributed in the hope that it will be useful, but WITHOUT
+ * ANY WARRANTY; without even the implied warranty of MERCHANTABILITY or
+ * FITNESS FOR A PARTICULAR PURPOSE. See the GNU General Public License for
+ * more details.
+ *
+ * You should have received a copy of the GNU General Public License along
+ * with this program. If not, see <http://www.gnu.org/licenses/>.
+ */
+
+#include "WorldSocket.h"
+#include "AuthenticationPackets.h"
+#include "BattlenetRpcErrorCodes.h"
+#include "CharacterPackets.h"
+#include "CryptoHash.h"
+#include "CryptoRandom.h"
+#include "DatabaseEnv.h"
+#include "Errors.h"
+#include "GameTime.h"
+#include "HMAC.h"
+#include "IPLocation.h"
+#include "PacketLog.h"
+#include "ProtobufJSON.h"
+#include "RealmList.h"
+#include "RBAC.h"
+#include "RealmList.pb.h"
+#include "ScriptMgr.h"
+#include "SessionKeyGenerator.h"
+#include "World.h"
+#include "WorldPacket.h"
+#include "WorldSession.h"
+#include <zlib.h>
+
+#pragma pack(push, 1)
+
+struct CompressedWorldPacket
+{
+    uint32 UncompressedSize;
+    uint32 UncompressedAdler;
+    uint32 CompressedAdler;
+};
+
+#pragma pack(pop)
+
+std::string const WorldSocket::ServerConnectionInitialize("WORLD OF WARCRAFT CONNECTION - SERVER TO CLIENT - V2");
+std::string const WorldSocket::ClientConnectionInitialize("WORLD OF WARCRAFT CONNECTION - CLIENT TO SERVER - V2");
+uint32 const WorldSocket::MinSizeForCompression = 0x400;
+
+std::array<uint8, 32> const WorldSocket::AuthCheckSeed = { 0xDE, 0x3A, 0x2A, 0x8E, 0x6B, 0x89, 0x52, 0x66, 0x88, 0x9D, 0x7E, 0x7A, 0x77, 0x1D, 0x5D, 0x1F,
+    0x4E, 0xD9, 0x0C, 0x23, 0x9B, 0xCD, 0x0E, 0xDC, 0xD2, 0xE8, 0x04, 0x3A, 0x68, 0x64, 0xC7, 0xB0 };
+std::array<uint8, 32> const WorldSocket::SessionKeySeed = { 0xE8, 0x1E, 0x8B, 0x59, 0x27, 0x62, 0x1E, 0xAA, 0x86, 0x15, 0x18, 0xEA, 0xC0, 0xBF, 0x66, 0x8C,
+    0x6D, 0xBF, 0x83, 0x93, 0xBC, 0xAA, 0x80, 0x52, 0x5B, 0x1E, 0xDC, 0x23, 0xA0, 0x12, 0xB7, 0x50 };
+std::array<uint8, 32> const WorldSocket::ContinuedSessionSeed = { 0x56, 0x5C, 0x61, 0x9C, 0x48, 0x3A, 0x52, 0x1F, 0x61, 0x5D, 0x05, 0x49, 0xB2, 0x9A, 0x39, 0xBF,
+    0x4B, 0x97, 0xB0, 0x1B, 0xF9, 0x6C, 0xDE, 0xD6, 0x80, 0x1D, 0xAB, 0x26, 0x02, 0xA9, 0x9B, 0x9D };
+std::array<uint8, 32> const WorldSocket::EncryptionKeySeed = { 0x71, 0xC9, 0xED, 0x5A, 0xA7, 0x0E, 0x4D, 0xFF, 0x4C, 0x36, 0xA6, 0x5A, 0x3E, 0x46, 0x8A, 0x4A,
+    0x5D, 0xA1, 0x48, 0xC8, 0x30, 0x47, 0x4A, 0xDE, 0xF6, 0x0D, 0x6C, 0xBE, 0x6F, 0xE4, 0x55, 0x73 };
+
+WorldSocket::WorldSocket(boost::asio::ip::tcp::socket&& socket) : Socket(std::move(socket)),
+    _type(CONNECTION_TYPE_REALM), _key(0), _OverSpeedPings(0),
+    _worldSession(nullptr), _authed(false), _canRequestHotfixes(true), _sendBufferSize(4096), _compressionStream(nullptr)
+{
+    Trinity::Crypto::GetRandomBytes(_serverChallenge);
+    _sessionKey.fill(0);
+    _encryptKey.fill(0);
+    _headerBuffer.Resize(sizeof(IncomingPacketHeader));
+}
+
+WorldSocket::~WorldSocket()
+{
+    if (_compressionStream)
+    {
+        deflateEnd(_compressionStream);
+        delete _compressionStream;
+    }
+}
+
+void WorldSocket::Start()
+{
+    std::string ip_address = GetRemoteIpAddress().to_string();
+    LoginDatabasePreparedStatement* stmt = LoginDatabase.GetPreparedStatement(LOGIN_SEL_IP_INFO);
+    stmt->setString(0, ip_address);
+
+    _queryProcessor.AddCallback(LoginDatabase.AsyncQuery(stmt).WithPreparedCallback([self = shared_from_this()](PreparedQueryResult result)
+    {
+        self->CheckIpCallback(std::move(result));
+    }));
+}
+
+void WorldSocket::CheckIpCallback(PreparedQueryResult result)
+{
+    if (result)
+    {
+        bool banned = false;
+        do
+        {
+            Field* fields = result->Fetch();
+            if (fields[0].GetUInt64() != 0)
+                banned = true;
+
+        } while (result->NextRow());
+
+        if (banned)
+        {
+            TC_LOG_ERROR("network", "WorldSocket::CheckIpCallback: Sent Auth Response (IP {} banned).", GetRemoteIpAddress().to_string());
+            DelayedCloseSocket();
+            return;
+        }
+    }
+
+    _packetBuffer.Resize(ClientConnectionInitialize.length() + 1);
+
+    AsyncReadWithCallback(&WorldSocket::InitializeHandler);
+
+    MessageBuffer initializer;
+    initializer.Write(ServerConnectionInitialize.c_str(), ServerConnectionInitialize.length());
+    initializer.Write("\n", 1);
+
+    // - IoContext.run thread, safe.
+    QueuePacket(std::move(initializer));
+}
+
+void WorldSocket::InitializeHandler(boost::system::error_code const& error, std::size_t transferedBytes)
+{
+    if (error)
+    {
+        CloseSocket();
+        return;
+    }
+
+    GetReadBuffer().WriteCompleted(transferedBytes);
+
+    MessageBuffer& packet = GetReadBuffer();
+    if (packet.GetActiveSize() > 0)
+    {
+        if (_packetBuffer.GetRemainingSpace() > 0)
+        {
+            // need to receive the header
+            std::size_t readHeaderSize = std::min(packet.GetActiveSize(), _packetBuffer.GetRemainingSpace());
+            _packetBuffer.Write(packet.GetReadPointer(), readHeaderSize);
+            packet.ReadCompleted(readHeaderSize);
+
+            if (_packetBuffer.GetRemainingSpace() > 0)
+            {
+                // Couldn't receive the whole header this time.
+                ASSERT(packet.GetActiveSize() == 0);
+                AsyncReadWithCallback(&WorldSocket::InitializeHandler);
+                return;
+            }
+
+            try
+            {
+                ByteBuffer buffer(std::move(_packetBuffer));
+                std::string initializer(buffer.ReadString(ClientConnectionInitialize.length()));
+                if (initializer != ClientConnectionInitialize)
+                {
+                    CloseSocket();
+                    return;
+                }
+
+                uint8 terminator;
+                buffer >> terminator;
+                if (terminator != '\n')
+                {
+                    CloseSocket();
+                    return;
+                }
+            }
+            catch (ByteBufferException const& ex)
+            {
+                TC_LOG_ERROR("network", "WorldSocket::InitializeHandler ByteBufferException {} occured while parsing initial packet from {}",
+                    ex.what(), GetRemoteIpAddress().to_string());
+                CloseSocket();
+                return;
+            }
+
+            _compressionStream = new z_stream();
+            _compressionStream->zalloc = (alloc_func)nullptr;
+            _compressionStream->zfree = (free_func)nullptr;
+            _compressionStream->opaque = (voidpf)nullptr;
+            _compressionStream->avail_in = 0;
+            _compressionStream->next_in = nullptr;
+            int32 z_res = deflateInit2(_compressionStream, sWorld->getIntConfig(CONFIG_COMPRESSION), Z_DEFLATED, -15, 8, Z_DEFAULT_STRATEGY);
+            if (z_res != Z_OK)
+            {
+                CloseSocket();
+                TC_LOG_ERROR("network", "Can't initialize packet compression (zlib: deflateInit) Error code: {} ({})", z_res, zError(z_res));
+                return;
+            }
+
+            _packetBuffer.Reset();
+            HandleSendAuthSession();
+            AsyncRead();
+            return;
+        }
+    }
+
+    AsyncReadWithCallback(&WorldSocket::InitializeHandler);
+}
+
+bool WorldSocket::Update()
+{
+    EncryptablePacket* queued;
+    MessageBuffer buffer(_sendBufferSize);
+    while (_bufferQueue.Dequeue(queued))
+    {
+        uint32 packetSize = queued->size() + 2 /*opcode*/;
+        if (packetSize > MinSizeForCompression && queued->NeedsEncryption())
+            packetSize = deflateBound(_compressionStream, packetSize) + sizeof(CompressedWorldPacket);
+
+        // Flush current buffer if too small for next packet
+        if (buffer.GetRemainingSpace() < packetSize + sizeof(PacketHeader))
+        {
+            QueuePacket(std::move(buffer));
+            buffer.Resize(_sendBufferSize);
+        }
+
+        if (buffer.GetRemainingSpace() >= packetSize + sizeof(PacketHeader))
+            WritePacketToBuffer(*queued, buffer);
+        else    // single packet larger than _sendBufferSize
+        {
+            MessageBuffer packetBuffer(packetSize + sizeof(PacketHeader));
+            WritePacketToBuffer(*queued, packetBuffer);
+            QueuePacket(std::move(packetBuffer));
+        }
+
+        delete queued;
+    }
+
+    if (buffer.GetActiveSize() > 0)
+        QueuePacket(std::move(buffer));
+
+    if (!BaseSocket::Update())
+        return false;
+
+    _queryProcessor.ProcessReadyCallbacks();
+
+    return true;
+}
+
+void WorldSocket::HandleSendAuthSession()
+{
+    WorldPackets::Auth::AuthChallenge challenge;
+    challenge.Challenge = _serverChallenge;
+    memcpy(challenge.DosChallenge.data(), Trinity::Crypto::GetRandomBytes<32>().data(), 32);
+    challenge.DosZeroBits = 1;
+
+    SendPacketAndLogOpcode(*challenge.Write());
+}
+
+void WorldSocket::OnClose()
+{
+    {
+        std::lock_guard<std::mutex> sessionGuard(_worldSessionLock);
+        _worldSession = nullptr;
+    }
+}
+
+void WorldSocket::ReadHandler()
+{
+    if (!IsOpen())
+        return;
+
+    MessageBuffer& packet = GetReadBuffer();
+    while (packet.GetActiveSize() > 0)
+    {
+        if (_headerBuffer.GetRemainingSpace() > 0)
+        {
+            // need to receive the header
+            std::size_t readHeaderSize = std::min(packet.GetActiveSize(), _headerBuffer.GetRemainingSpace());
+            _headerBuffer.Write(packet.GetReadPointer(), readHeaderSize);
+            packet.ReadCompleted(readHeaderSize);
+
+            if (_headerBuffer.GetRemainingSpace() > 0)
+            {
+                // Couldn't receive the whole header this time.
+                ASSERT(packet.GetActiveSize() == 0);
+                break;
+            }
+
+            // We just received nice new header
+            if (!ReadHeaderHandler())
+            {
+                CloseSocket();
+                return;
+            }
+        }
+
+        // We have full read header, now check the data payload
+        if (_packetBuffer.GetRemainingSpace() > 0)
+        {
+            // need more data in the payload
+            std::size_t readDataSize = std::min(packet.GetActiveSize(), _packetBuffer.GetRemainingSpace());
+            _packetBuffer.Write(packet.GetReadPointer(), readDataSize);
+            packet.ReadCompleted(readDataSize);
+
+            if (_packetBuffer.GetRemainingSpace() > 0)
+            {
+                // Couldn't receive the whole data this time.
+                ASSERT(packet.GetActiveSize() == 0);
+                break;
+            }
+        }
+
+        // just received fresh new payload
+        ReadDataHandlerResult result = ReadDataHandler();
+        _headerBuffer.Reset();
+        if (result != ReadDataHandlerResult::Ok)
+        {
+            if (result != ReadDataHandlerResult::WaitingForQuery)
+                CloseSocket();
+
+            return;
+        }
+    }
+
+    AsyncRead();
+}
+
+void WorldSocket::SetWorldSession(WorldSession* session)
+{
+    std::lock_guard<std::mutex> sessionGuard(_worldSessionLock);
+    _worldSession = session;
+    _authed = true;
+}
+
+bool WorldSocket::ReadHeaderHandler()
+{
+    ASSERT(_headerBuffer.GetActiveSize() == sizeof(IncomingPacketHeader), "Header size " SZFMTD " different than expected " SZFMTD, _headerBuffer.GetActiveSize(), sizeof(IncomingPacketHeader));
+
+    IncomingPacketHeader* header = reinterpret_cast<IncomingPacketHeader*>(_headerBuffer.GetReadPointer());
+    uint32 encryptedOpcode = header->EncryptedOpcode;
+
+    if (!header->IsValidSize())
+    {
+        _authCrypt.PeekDecryptRecv(reinterpret_cast<uint8*>(&header->EncryptedOpcode), sizeof(encryptedOpcode));
+
+        // CMSG_HOTFIX_REQUEST can be much larger than normal packets, allow receiving it once per session
+        if (header->EncryptedOpcode != CMSG_HOTFIX_REQUEST || header->Size > 0x100000 || !_canRequestHotfixes)
+        {
+            TC_LOG_ERROR("network", "WorldSocket::ReadHeaderHandler(): client {} sent malformed packet (size: {}, opcode {})",
+                GetRemoteIpAddress().to_string(), header->Size, uint32(header->EncryptedOpcode));
+            return false;
+        }
+    }
+
+    _packetBuffer.Resize(header->Size);
+    _packetBuffer.Write(&encryptedOpcode, sizeof(encryptedOpcode));
+    return true;
+}
+
+WorldSocket::ReadDataHandlerResult WorldSocket::ReadDataHandler()
+{
+    PacketHeader* header = reinterpret_cast<PacketHeader*>(_headerBuffer.GetReadPointer());
+
+    if (!_authCrypt.DecryptRecv(_packetBuffer.GetReadPointer(), header->Size, header->Tag))
+    {
+        TC_LOG_ERROR("network", "WorldSocket::ReadHeaderHandler(): client {} failed to decrypt packet (size: {})",
+            GetRemoteIpAddress().to_string(), header->Size);
+        return ReadDataHandlerResult::Error;
+    }
+
+    WorldPacket packet(std::move(_packetBuffer), GetConnectionType());
+    OpcodeClient opcode = packet.read<OpcodeClient>();
+    if (!opcodeTable.IsValid(opcode))
+    {
+        TC_LOG_ERROR("network", "WorldSocket::ReadHeaderHandler(): client {} sent wrong opcode (opcode: {})",
+            GetRemoteIpAddress().to_string(), uint32(opcode));
+        return ReadDataHandlerResult::Error;
+    }
+
+    packet.SetOpcode(opcode);
+
+    if (sPacketLog->CanLogPacket())
+        sPacketLog->LogPacket(packet, CLIENT_TO_SERVER, GetRemoteIpAddress(), GetRemotePort(), GetConnectionType());
+
+    std::unique_lock<std::mutex> sessionGuard(_worldSessionLock, std::defer_lock);
+
+    switch (opcode)
+    {
+        case CMSG_PING:
+        {
+            LogOpcodeText(opcode, sessionGuard);
+            WorldPackets::Auth::Ping ping(std::move(packet));
+            if (!ping.ReadNoThrow())
+            {
+                TC_LOG_ERROR("network", "WorldSocket::ReadDataHandler(): client {} sent malformed CMSG_PING", GetRemoteIpAddress().to_string());
+                return ReadDataHandlerResult::Error;
+            }
+            if (!HandlePing(ping))
+                return ReadDataHandlerResult::Error;
+            break;
+        }
+        case CMSG_AUTH_SESSION:
+        {
+            LogOpcodeText(opcode, sessionGuard);
+            if (_authed)
+            {
+                // locking just to safely log offending user is probably overkill but we are disconnecting him anyway
+                if (sessionGuard.try_lock())
+                    TC_LOG_ERROR("network", "WorldSocket::ProcessIncoming: received duplicate CMSG_AUTH_SESSION from {}", _worldSession->GetPlayerInfo());
+                return ReadDataHandlerResult::Error;
+            }
+
+            std::shared_ptr<WorldPackets::Auth::AuthSession> authSession = std::make_shared<WorldPackets::Auth::AuthSession>(std::move(packet));
+            if (!authSession->ReadNoThrow())
+            {
+                TC_LOG_ERROR("network", "WorldSocket::ReadDataHandler(): client {} sent malformed CMSG_AUTH_SESSION", GetRemoteIpAddress().to_string());
+                return ReadDataHandlerResult::Error;
+            }
+            HandleAuthSession(authSession);
+            return ReadDataHandlerResult::WaitingForQuery;
+        }
+        case CMSG_AUTH_CONTINUED_SESSION:
+        {
+            LogOpcodeText(opcode, sessionGuard);
+            if (_authed)
+            {
+                // locking just to safely log offending user is probably overkill but we are disconnecting him anyway
+                if (sessionGuard.try_lock())
+                    TC_LOG_ERROR("network", "WorldSocket::ProcessIncoming: received duplicate CMSG_AUTH_CONTINUED_SESSION from {}", _worldSession->GetPlayerInfo());
+                return ReadDataHandlerResult::Error;
+            }
+
+            std::shared_ptr<WorldPackets::Auth::AuthContinuedSession> authSession = std::make_shared<WorldPackets::Auth::AuthContinuedSession>(std::move(packet));
+            if (!authSession->ReadNoThrow())
+            {
+                TC_LOG_ERROR("network", "WorldSocket::ReadDataHandler(): client {} sent malformed CMSG_AUTH_CONTINUED_SESSION", GetRemoteIpAddress().to_string());
+                return ReadDataHandlerResult::Error;
+            }
+            HandleAuthContinuedSession(authSession);
+            return ReadDataHandlerResult::WaitingForQuery;
+        }
+        case CMSG_KEEP_ALIVE:
+            sessionGuard.lock();
+            LogOpcodeText(opcode, sessionGuard);
+            if (_worldSession)
+            {
+                _worldSession->ResetTimeOutTime(true);
+                return ReadDataHandlerResult::Ok;
+            }
+            TC_LOG_ERROR("network", "WorldSocket::ReadDataHandler: client {} sent CMSG_KEEP_ALIVE without being authenticated", GetRemoteIpAddress().to_string());
+            return ReadDataHandlerResult::Error;
+        case CMSG_LOG_DISCONNECT:
+            LogOpcodeText(opcode, sessionGuard);
+            TC_LOG_DEBUG("network", "WorldSocket::ReadDataHandler: client {} sent CMSG_LOG_DISCONNECT reason {}", GetRemoteIpAddress().to_string(), packet.read<uint32>());
+            break;
+        case CMSG_ENABLE_NAGLE:
+            LogOpcodeText(opcode, sessionGuard);
+            SetNoDelay(false);
+            break;
+        case CMSG_CONNECT_TO_FAILED:
+        {
+            sessionGuard.lock();
+
+            LogOpcodeText(opcode, sessionGuard);
+            WorldPackets::Auth::ConnectToFailed connectToFailed(std::move(packet));
+            if (!connectToFailed.ReadNoThrow())
+            {
+                TC_LOG_ERROR("network", "WorldSocket::ReadDataHandler(): client {} sent malformed CMSG_CONNECT_TO_FAILED", GetRemoteIpAddress().to_string());
+                return ReadDataHandlerResult::Error;
+            }
+            HandleConnectToFailed(connectToFailed);
+            break;
+        }
+        case CMSG_ENTER_ENCRYPTED_MODE_ACK:
+            LogOpcodeText(opcode, sessionGuard);
+            HandleEnterEncryptedModeAck();
+            break;
+        case CMSG_HOTFIX_REQUEST:
+            _canRequestHotfixes = false;
+            [[fallthrough]];
+        default:
+        {
+            if (opcode == CMSG_TIME_SYNC_RESPONSE)
+                packet.SetReceiveTime(std::chrono::steady_clock::now());
+
+            sessionGuard.lock();
+
+            LogOpcodeText(opcode, sessionGuard);
+
+            if (!_worldSession)
+            {
+                TC_LOG_ERROR("network.opcode", "ProcessIncoming: Client not authed opcode = {}", uint32(opcode));
+                return ReadDataHandlerResult::Error;
+            }
+
+            ClientOpcodeHandler const* handler = opcodeTable[opcode];
+            if (!handler)
+            {
+                TC_LOG_ERROR("network.opcode", "No defined handler for opcode {} sent by {}", GetOpcodeNameForLogging(static_cast<OpcodeClient>(packet.GetOpcode())), _worldSession->GetPlayerInfo());
+                break;
+            }
+
+            // Our Idle timer will reset on any non PING opcodes on login screen, allowing us to catch people idling.
+            _worldSession->ResetTimeOutTime(false);
+
+            // Copy the packet to the heap before enqueuing
+            _worldSession->QueuePacket(new WorldPacket(std::move(packet)));
+            break;
+        }
+    }
+
+    return ReadDataHandlerResult::Ok;
+}
+
+void WorldSocket::LogOpcodeText(OpcodeClient opcode, std::unique_lock<std::mutex> const& guard) const
+{
+    if (!guard)
+    {
+        TC_LOG_TRACE("network.opcode", "C->S: {} {}", GetRemoteIpAddress().to_string(), GetOpcodeNameForLogging(opcode));
+    }
+    else
+    {
+        TC_LOG_TRACE("network.opcode", "C->S: {} {}", (_worldSession ? _worldSession->GetPlayerInfo() : GetRemoteIpAddress().to_string()),
+            GetOpcodeNameForLogging(opcode));
+    }
+}
+
+void WorldSocket::SendPacketAndLogOpcode(WorldPacket const& packet)
+{
+    TC_LOG_TRACE("network.opcode", "S->C: {} {}", GetRemoteIpAddress().to_string(), GetOpcodeNameForLogging(static_cast<OpcodeServer>(packet.GetOpcode())));
+    SendPacket(packet);
+}
+
+void WorldSocket::SendPacket(WorldPacket const& packet)
+{
+    if (!IsOpen())
+        return;
+
+    if (sPacketLog->CanLogPacket())
+        sPacketLog->LogPacket(packet, SERVER_TO_CLIENT, GetRemoteIpAddress(), GetRemotePort(), GetConnectionType());
+
+    _bufferQueue.Enqueue(new EncryptablePacket(packet, _authCrypt.IsInitialized()));
+}
+
+void WorldSocket::WritePacketToBuffer(EncryptablePacket const& packet, MessageBuffer& buffer)
+{
+    uint32 opcode = packet.GetOpcode();
+    uint32 packetSize = packet.size();
+
+    // Reserve space for buffer
+    uint8* headerPos = buffer.GetWritePointer();
+    buffer.WriteCompleted(sizeof(PacketHeader));
+    uint8* dataPos = buffer.GetWritePointer();
+    buffer.WriteCompleted(sizeof(opcode));
+
+    if (packetSize > MinSizeForCompression && packet.NeedsEncryption())
+    {
+        CompressedWorldPacket cmp;
+        cmp.UncompressedSize = packetSize + sizeof(opcode);
+        cmp.UncompressedAdler = adler32(adler32(0x9827D8F1, (Bytef*)&opcode, sizeof(opcode)), packet.contents(), packetSize);
+
+        // Reserve space for compression info - uncompressed size and checksums
+        uint8* compressionInfo = buffer.GetWritePointer();
+        buffer.WriteCompleted(sizeof(CompressedWorldPacket));
+
+        uint32 compressedSize = CompressPacket(buffer.GetWritePointer(), packet);
+
+        cmp.CompressedAdler = adler32(0x9827D8F1, buffer.GetWritePointer(), compressedSize);
+
+        memcpy(compressionInfo, &cmp, sizeof(CompressedWorldPacket));
+        buffer.WriteCompleted(compressedSize);
+        packetSize = compressedSize + sizeof(CompressedWorldPacket);
+
+        opcode = SMSG_COMPRESSED_PACKET;
+    }
+    else if (!packet.empty())
+        buffer.Write(packet.contents(), packet.size());
+
+    memcpy(dataPos, &opcode, sizeof(opcode));
+    packetSize += sizeof(opcode);
+
+    PacketHeader header;
+    header.Size = packetSize;
+    _authCrypt.EncryptSend(dataPos, header.Size, header.Tag);
+
+    memcpy(headerPos, &header, sizeof(PacketHeader));
+}
+
+uint32 WorldSocket::CompressPacket(uint8* buffer, WorldPacket const& packet)
+{
+    uint32 opcode = packet.GetOpcode();
+    uint32 bufferSize = deflateBound(_compressionStream, packet.size() + sizeof(opcode));
+
+    _compressionStream->next_out = buffer;
+    _compressionStream->avail_out = bufferSize;
+    _compressionStream->next_in = (Bytef*)&opcode;
+    _compressionStream->avail_in = sizeof(opcode);
+
+    int32 z_res = deflate(_compressionStream, Z_NO_FLUSH);
+    if (z_res != Z_OK)
+    {
+        TC_LOG_ERROR("network", "Can't compress packet opcode (zlib: deflate) Error code: {} ({}, msg: {})", z_res, zError(z_res), _compressionStream->msg);
+        return 0;
+    }
+
+    _compressionStream->next_in = (Bytef*)packet.contents();
+    _compressionStream->avail_in = packet.size();
+
+    z_res = deflate(_compressionStream, Z_SYNC_FLUSH);
+    if (z_res != Z_OK)
+    {
+        TC_LOG_ERROR("network", "Can't compress packet data (zlib: deflate) Error code: {} ({}, msg: {})", z_res, zError(z_res), _compressionStream->msg);
+        return 0;
+    }
+
+    return bufferSize - _compressionStream->avail_out;
+}
+
+struct AccountInfo
+{
+    struct
+    {
+        uint32 Id;
+        bool IsLockedToIP;
+        std::string LastIP;
+        std::string LockCountry;
+        bool IsBanned;
+    } BattleNet;
+
+    struct
+    {
+        uint32 Id;
+        std::array<uint8, 64> KeyData;
+        uint8 Expansion;
+        int64 MuteTime;
+        uint32 Build;
+        LocaleConstant Locale;
+        uint32 Recruiter;
+        std::string OS;
+        Minutes TimezoneOffset;
+        bool IsRectuiter;
+        AccountTypes Security;
+        bool IsBanned;
+    } Game;
+
+    bool IsBanned() const { return BattleNet.IsBanned || Game.IsBanned; }
+
+    explicit AccountInfo(Field const* fields)
+    {
+        //           0              1           2          3                4            5           6               7         8            9    10                 11     12                13
+        // SELECT a.id, a.session_key, ba.last_ip, ba.locked, ba.lock_country, a.expansion, a.mutetime, a.client_build, a.locale, a.recruiter, a.os, a.timezone_offset, ba.id, aa.SecurityLevel,
+        //                                                              14                                                            15    16
+        // bab.unbandate > UNIX_TIMESTAMP() OR bab.unbandate = bab.bandate, ab.unbandate > UNIX_TIMESTAMP() OR ab.unbandate = ab.bandate, r.id
+        // FROM account a LEFT JOIN battlenet_accounts ba ON a.battlenet_account = ba.id LEFT JOIN account_access aa ON a.id = aa.AccountID AND aa.RealmID IN (-1, ?)
+        // LEFT JOIN battlenet_account_bans bab ON ba.id = bab.id LEFT JOIN account_banned ab ON a.id = ab.id LEFT JOIN account r ON a.id = r.recruiter
+        // WHERE a.username = ? AND LENGTH(a.session_key) = 40 ORDER BY aa.RealmID DESC LIMIT 1
+        Game.Id = fields[0].GetUInt32();
+        Game.KeyData = fields[1].GetBinary<64>();
+        BattleNet.LastIP = fields[2].GetString();
+        BattleNet.IsLockedToIP = fields[3].GetBool();
+        BattleNet.LockCountry = fields[4].GetString();
+        Game.Expansion = fields[5].GetUInt8();
+        Game.MuteTime = fields[6].GetInt64();
+        Game.Build = fields[7].GetUInt32();
+        Game.Locale = LocaleConstant(fields[8].GetUInt8());
+        Game.Recruiter = fields[9].GetUInt32();
+        Game.OS = fields[10].GetString();
+        Game.TimezoneOffset = Minutes(fields[11].GetInt16());
+        BattleNet.Id = fields[12].GetUInt32();
+        Game.Security = AccountTypes(fields[13].GetUInt8());
+        BattleNet.IsBanned = fields[14].GetUInt32() != 0;
+        Game.IsBanned = fields[15].GetUInt32() != 0;
+        Game.IsRectuiter = fields[16].GetUInt32() != 0;
+
+        if (Game.Locale >= TOTAL_LOCALES)
+            Game.Locale = LOCALE_enUS;
+    }
+};
+
+void WorldSocket::HandleAuthSession(std::shared_ptr<WorldPackets::Auth::AuthSession> authSession)
+{
+    std::shared_ptr<JSON::RealmList::RealmJoinTicket> joinTicket = std::make_shared<JSON::RealmList::RealmJoinTicket>();
+    if (!JSON::Deserialize(authSession->RealmJoinTicket, joinTicket.get()))
+    {
+        SendAuthResponseError(ERROR_WOW_SERVICES_INVALID_JOIN_TICKET);
+        DelayedCloseSocket();
+        return;
+    }
+
+    // Get the account information from the auth database
+    LoginDatabasePreparedStatement* stmt = LoginDatabase.GetPreparedStatement(LOGIN_SEL_ACCOUNT_INFO_BY_NAME);
+    stmt->setInt32(0, int32(sRealmList->GetCurrentRealmId().Realm));
+    stmt->setString(1, joinTicket->gameaccount());
+
+    _queryProcessor.AddCallback(LoginDatabase.AsyncQuery(stmt).WithPreparedCallback([this, authSession = std::move(authSession), joinTicket = std::move(joinTicket)](PreparedQueryResult result) mutable
+    {
+        HandleAuthSessionCallback(std::move(authSession), std::move(joinTicket), std::move(result));
+    }));
+}
+
+void WorldSocket::HandleAuthSessionCallback(std::shared_ptr<WorldPackets::Auth::AuthSession> authSession,
+    std::shared_ptr<JSON::RealmList::RealmJoinTicket> joinTicket, PreparedQueryResult result)
+{
+    // Stop if the account is not found
+    if (!result)
+    {
+        // We can not log here, as we do not know the account. Thus, no accountId.
+        TC_LOG_ERROR("network", "WorldSocket::HandleAuthSession: Sent Auth Response (unknown account).");
+        DelayedCloseSocket();
+        return;
+    }
+
+    AccountInfo account(result->Fetch());
+
+    ClientBuild::Info const* buildInfo = ClientBuild::GetBuildInfo(account.Game.Build);
+    if (!buildInfo)
+    {
+        SendAuthResponseError(ERROR_BAD_VERSION);
+        TC_LOG_ERROR("network", "WorldSocket::HandleAuthSession: Missing client build info for build {} ({}).", account.Game.Build, GetRemoteIpAddress().to_string());
+        DelayedCloseSocket();
+        return;
+    }
+
+    ClientBuild::VariantId buildVariant = { .Platform = joinTicket->platform(), .Arch = joinTicket->clientarch(), .Type = joinTicket->type() };
+    auto clientBuildAuthKey = std::ranges::find(buildInfo->AuthKeys, buildVariant, &ClientBuild::AuthKey::Variant);
+    if (clientBuildAuthKey == buildInfo->AuthKeys.end())
+    {
+        SendAuthResponseError(ERROR_BAD_VERSION);
+        TC_LOG_ERROR("network", "WorldSocket::HandleAuthSession: Missing client build auth key for build {} variant {}-{}-{} ({}).", account.Game.Build,
+            ClientBuild::ToCharArray(buildVariant.Platform).data(), ClientBuild::ToCharArray(buildVariant.Arch).data(),
+            ClientBuild::ToCharArray(buildVariant.Type).data(), GetRemoteIpAddress().to_string());
+        DelayedCloseSocket();
+        return;
+    }
+
+    // For hook purposes, we get Remoteaddress at this point.
+    std::string address = GetRemoteIpAddress().to_string();
+
+    Trinity::Crypto::SHA512 digestKeyHash;
+    digestKeyHash.UpdateData(account.Game.KeyData.data(), account.Game.KeyData.size());
+    digestKeyHash.UpdateData(clientBuildAuthKey->Key.data(), clientBuildAuthKey->Key.size());
+    digestKeyHash.Finalize();
+
+    Trinity::Crypto::HMAC_SHA512 hmac(digestKeyHash.GetDigest());
+    hmac.UpdateData(authSession->LocalChallenge);
+    hmac.UpdateData(_serverChallenge);
+    hmac.UpdateData(AuthCheckSeed);
+    hmac.Finalize();
+
+    // Check that Key and account name are the same on client and server
+    if (memcmp(hmac.GetDigest().data(), authSession->Digest.data(), authSession->Digest.size()) != 0)
+    {
+        SendAuthResponseError(ERROR_DENIED);
+        TC_LOG_ERROR("network", "WorldSocket::HandleAuthSession: Authentication failed for account: {} ('{}') address: {}", account.Game.Id, joinTicket->gameaccount(), address);
+        DelayedCloseSocket();
+        return;
+    }
+
+    Trinity::Crypto::SHA512 keyData;
+    keyData.UpdateData(account.Game.KeyData.data(), account.Game.KeyData.size());
+    keyData.Finalize();
+
+    Trinity::Crypto::HMAC_SHA512 sessionKeyHmac(keyData.GetDigest());
+    sessionKeyHmac.UpdateData(_serverChallenge);
+    sessionKeyHmac.UpdateData(authSession->LocalChallenge);
+    sessionKeyHmac.UpdateData(SessionKeySeed);
+    sessionKeyHmac.Finalize();
+
+    SessionKeyGenerator<Trinity::Crypto::SHA512> sessionKeyGenerator(sessionKeyHmac.GetDigest());
+    sessionKeyGenerator.Generate(_sessionKey.data(), 40);
+
+    Trinity::Crypto::HMAC_SHA512 encryptKeyGen(_sessionKey);
+    encryptKeyGen.UpdateData(authSession->LocalChallenge);
+    encryptKeyGen.UpdateData(_serverChallenge);
+    encryptKeyGen.UpdateData(EncryptionKeySeed);
+    encryptKeyGen.Finalize();
+
+    // only first 32 bytes of the hmac are used
+    memcpy(_encryptKey.data(), encryptKeyGen.GetDigest().data(), 32);
+
+    LoginDatabasePreparedStatement* stmt = nullptr;
+
+    if (sWorld->getBoolConfig(CONFIG_ALLOW_LOGGING_IP_ADDRESSES_IN_DATABASE))
+    {
+        // As we don't know if attempted login process by ip works, we update last_attempt_ip right away
+        stmt = LoginDatabase.GetPreparedStatement(LOGIN_UPD_LAST_ATTEMPT_IP);
+        stmt->setString(0, address);
+        stmt->setString(1, joinTicket->gameaccount());
+        LoginDatabase.Execute(stmt);
+        // This also allows to check for possible "hack" attempts on account
+    }
+
+    stmt = LoginDatabase.GetPreparedStatement(LOGIN_UPD_ACCOUNT_INFO_CONTINUED_SESSION);
+    stmt->setBinary(0, _sessionKey);
+    stmt->setUInt32(1, account.Game.Id);
+    LoginDatabase.Execute(stmt);
+
+    // First reject the connection if packet contains invalid data or realm state doesn't allow logging in
+    if (sWorld->IsClosed())
+    {
+        SendAuthResponseError(ERROR_DENIED);
+        TC_LOG_ERROR("network", "WorldSocket::HandleAuthSession: World closed, denying client ({}).", GetRemoteIpAddress().to_string());
+        DelayedCloseSocket();
+        return;
+    }
+
+    if (authSession->RealmID != sRealmList->GetCurrentRealmId().Realm)
+    {
+        SendAuthResponseError(ERROR_DENIED);
+        TC_LOG_ERROR("network", "WorldSocket::HandleAuthSession: Client {} requested connecting with realm id {} but this realm has id {} set in config.",
+            GetRemoteIpAddress().to_string(), authSession->RealmID, sRealmList->GetCurrentRealmId().Realm);
+        DelayedCloseSocket();
+        return;
+    }
+
+    // Must be done before WorldSession is created
+    bool wardenActive = sWorld->getBoolConfig(CONFIG_WARDEN_ENABLED);
+    if (wardenActive && !ClientBuild::Platform::IsValid(account.Game.OS))
+    {
+        SendAuthResponseError(ERROR_DENIED);
+        TC_LOG_ERROR("network", "WorldSocket::HandleAuthSession: Client {} attempted to log in using invalid client OS ({}).", address, account.Game.OS);
+        DelayedCloseSocket();
+        return;
+    }
+
+    if (IpLocationRecord const* location = sIPLocation->GetLocationRecord(address))
+        _ipCountry = location->CountryCode;
+
+    ///- Re-check ip locking (same check as in auth).
+    if (account.BattleNet.IsLockedToIP)
+    {
+        if (account.BattleNet.LastIP != address)
+        {
+            SendAuthResponseError(ERROR_RISK_ACCOUNT_LOCKED);
+            TC_LOG_DEBUG("network", "WorldSocket::HandleAuthSession: Sent Auth Response (Account IP differs. Original IP: {}, new IP: {}).", account.BattleNet.LastIP, address);
+            // We could log on hook only instead of an additional db log, however action logger is config based. Better keep DB logging as well
+            sScriptMgr->OnFailedAccountLogin(account.Game.Id);
+            DelayedCloseSocket();
+            return;
+        }
+    }
+    else if (!account.BattleNet.LockCountry.empty() && account.BattleNet.LockCountry != "00" && !_ipCountry.empty())
+    {
+        if (account.BattleNet.LockCountry != _ipCountry)
+        {
+            SendAuthResponseError(ERROR_RISK_ACCOUNT_LOCKED);
+            TC_LOG_DEBUG("network", "WorldSocket::HandleAuthSession: Sent Auth Response (Account country differs. Original country: {}, new country: {}).", account.BattleNet.LockCountry, _ipCountry);
+            // We could log on hook only instead of an additional db log, however action logger is config based. Better keep DB logging as well
+            sScriptMgr->OnFailedAccountLogin(account.Game.Id);
+            DelayedCloseSocket();
+            return;
+        }
+    }
+
+    int64 mutetime = account.Game.MuteTime;
+    //! Negative mutetime indicates amount of seconds to be muted effective on next login - which is now.
+    if (mutetime < 0)
+    {
+        mutetime = GameTime::GetGameTime() + std::llabs(mutetime);
+
+        stmt = LoginDatabase.GetPreparedStatement(LOGIN_UPD_MUTE_TIME_LOGIN);
+        stmt->setInt64(0, mutetime);
+        stmt->setUInt32(1, account.Game.Id);
+        LoginDatabase.Execute(stmt);
+    }
+
+    if (account.IsBanned())
+    {
+        SendAuthResponseError(ERROR_GAME_ACCOUNT_BANNED);
+        TC_LOG_ERROR("network", "WorldSocket::HandleAuthSession: Sent Auth Response (Account banned).");
+        sScriptMgr->OnFailedAccountLogin(account.Game.Id);
+        DelayedCloseSocket();
+        return;
+    }
+
+    // Check locked state for server
+    AccountTypes allowedAccountType = sWorld->GetPlayerSecurityLimit();
+    TC_LOG_DEBUG("network", "Allowed Level: {} Player Level {}", allowedAccountType, account.Game.Security);
+    if (allowedAccountType > SEC_PLAYER && account.Game.Security < allowedAccountType)
+    {
+        SendAuthResponseError(ERROR_SERVER_IS_PRIVATE);
+        TC_LOG_DEBUG("network", "WorldSocket::HandleAuthSession: User tries to login but his security level is not enough");
+        sScriptMgr->OnFailedAccountLogin(account.Game.Id);
+        DelayedCloseSocket();
+        return;
+    }
+
+    TC_LOG_DEBUG("network", "WorldSocket::HandleAuthSession: Client '{}' authenticated successfully from {}.", joinTicket->gameaccount(), address);
+
+    if (sWorld->getBoolConfig(CONFIG_ALLOW_LOGGING_IP_ADDRESSES_IN_DATABASE))
+    {
+        // Update the last_ip in the database as it was successful for login
+        stmt = LoginDatabase.GetPreparedStatement(LOGIN_UPD_LAST_IP);
+
+        stmt->setString(0, address);
+        stmt->setString(1, joinTicket->gameaccount());
+
+        LoginDatabase.Execute(stmt);
+    }
+
+    // At this point, we can safely hook a successful login
+    sScriptMgr->OnAccountLogin(account.Game.Id);
+
+    _authed = true;
+    _worldSession = new WorldSession(account.Game.Id, std::move(*joinTicket->mutable_gameaccount()), account.BattleNet.Id, shared_from_this(), account.Game.Security,
+        account.Game.Expansion, mutetime, account.Game.OS, account.Game.TimezoneOffset, account.Game.Build, buildVariant, account.Game.Locale,
+        account.Game.Recruiter, account.Game.IsRectuiter);
+
+    // Initialize Warden system only if it is enabled by config
+    if (wardenActive)
+        _worldSession->InitWarden(_sessionKey);
+
+    _queryProcessor.AddCallback(_worldSession->LoadPermissionsAsync().WithPreparedCallback([this](PreparedQueryResult result)
+    {
+        LoadSessionPermissionsCallback(std::move(result));
+    }));
+    AsyncRead();
+}
+
+void WorldSocket::LoadSessionPermissionsCallback(PreparedQueryResult result)
+{
+    // RBAC must be loaded before adding session to check for skip queue permission
+    _worldSession->GetRBACData()->LoadFromDBCallback(result);
+
+    SendPacketAndLogOpcode(*WorldPackets::Auth::EnterEncryptedMode(_encryptKey, true).Write());
+}
+
+void WorldSocket::HandleAuthContinuedSession(std::shared_ptr<WorldPackets::Auth::AuthContinuedSession> authSession)
+{
+    WorldSession::ConnectToKey key;
+    key.Raw = authSession->Key;
+
+    _type = ConnectionType(key.Fields.ConnectionType);
+    if (_type != CONNECTION_TYPE_INSTANCE)
+    {
+        SendAuthResponseError(ERROR_DENIED);
+        DelayedCloseSocket();
+        return;
+    }
+
+    uint32 accountId = uint32(key.Fields.AccountId);
+    LoginDatabasePreparedStatement* stmt = LoginDatabase.GetPreparedStatement(LOGIN_SEL_ACCOUNT_INFO_CONTINUED_SESSION);
+    stmt->setUInt32(0, accountId);
+
+    _queryProcessor.AddCallback(LoginDatabase.AsyncQuery(stmt).WithPreparedCallback([this, authSession = std::move(authSession)](PreparedQueryResult result) mutable
+    {
+        HandleAuthContinuedSessionCallback(std::move(authSession), std::move(result));
+    }));
+}
+
+void WorldSocket::HandleAuthContinuedSessionCallback(std::shared_ptr<WorldPackets::Auth::AuthContinuedSession> authSession, PreparedQueryResult result)
+{
+    if (!result)
+    {
+        SendAuthResponseError(ERROR_DENIED);
+        DelayedCloseSocket();
+        return;
+    }
+
+    WorldSession::ConnectToKey key;
+    _key = key.Raw = authSession->Key;
+
+    uint32 accountId = uint32(key.Fields.AccountId);
+    Field* fields = result->Fetch();
+    std::string login = fields[0].GetString();
+    _sessionKey = fields[1].GetBinary<SESSION_KEY_LENGTH>();
+
+    Trinity::Crypto::HMAC_SHA512 hmac(_sessionKey);
+    hmac.UpdateData(reinterpret_cast<uint8 const*>(&authSession->Key), sizeof(authSession->Key));
+    hmac.UpdateData(authSession->LocalChallenge);
+    hmac.UpdateData(_serverChallenge);
+    hmac.UpdateData(ContinuedSessionSeed);
+    hmac.Finalize();
+
+    if (memcmp(hmac.GetDigest().data(), authSession->Digest.data(), authSession->Digest.size()))
+    {
+        TC_LOG_ERROR("network", "WorldSocket::HandleAuthContinuedSession: Authentication failed for account: {} ('{}') address: {}", accountId, login, GetRemoteIpAddress().to_string());
+        DelayedCloseSocket();
+        return;
+    }
+
+    Trinity::Crypto::HMAC_SHA512 encryptKeyGen(_sessionKey);
+    encryptKeyGen.UpdateData(authSession->LocalChallenge);
+    encryptKeyGen.UpdateData(_serverChallenge);
+    encryptKeyGen.UpdateData(EncryptionKeySeed);
+    encryptKeyGen.Finalize();
+
+    // only first 32 bytes of the hmac are used
+    memcpy(_encryptKey.data(), encryptKeyGen.GetDigest().data(), 32);
+
+    SendPacketAndLogOpcode(*WorldPackets::Auth::EnterEncryptedMode(_encryptKey, true).Write());
+    AsyncRead();
+}
+
+void WorldSocket::HandleConnectToFailed(WorldPackets::Auth::ConnectToFailed& connectToFailed)
+{
+    if (_worldSession)
+    {
+        if (_worldSession->PlayerLoading())
+        {
+            switch (connectToFailed.Serial)
+            {
+                case WorldPackets::Auth::ConnectToSerial::WorldAttempt1:
+                    _worldSession->SendConnectToInstance(WorldPackets::Auth::ConnectToSerial::WorldAttempt2);
+                    break;
+                case WorldPackets::Auth::ConnectToSerial::WorldAttempt2:
+                    _worldSession->SendConnectToInstance(WorldPackets::Auth::ConnectToSerial::WorldAttempt3);
+                    break;
+                case WorldPackets::Auth::ConnectToSerial::WorldAttempt3:
+                    _worldSession->SendConnectToInstance(WorldPackets::Auth::ConnectToSerial::WorldAttempt4);
+                    break;
+                case WorldPackets::Auth::ConnectToSerial::WorldAttempt4:
+                    _worldSession->SendConnectToInstance(WorldPackets::Auth::ConnectToSerial::WorldAttempt5);
+                    break;
+                case WorldPackets::Auth::ConnectToSerial::WorldAttempt5:
+                {
+                    TC_LOG_ERROR("network", "{} failed to connect 5 times to world socket, aborting login", _worldSession->GetPlayerInfo());
+                    _worldSession->AbortLogin(WorldPackets::Character::LoginFailureReason::NoWorld);
+                    break;
+                }
+                default:
+                    return;
+            }
+        }
+        //else
+        //{
+        //    transfer_aborted when/if we get map node redirection
+        //    SendPacketAndLogOpcode(*WorldPackets::Auth::ResumeComms().Write());
+        //}
+    }
+}
+
+void WorldSocket::HandleEnterEncryptedModeAck()
+{
+    _authCrypt.Init(_encryptKey);
+    if (_type == CONNECTION_TYPE_REALM)
+        sWorld->AddSession(_worldSession);
+    else
+        sWorld->AddInstanceSocket(shared_from_this(), _key);
+}
+
+void WorldSocket::SendAuthResponseError(uint32 code)
+{
+    WorldPackets::Auth::AuthResponse response;
+    response.Result = code;
+    SendPacketAndLogOpcode(*response.Write());
+}
+
+bool WorldSocket::HandlePing(WorldPackets::Auth::Ping& ping)
+{
+    using namespace std::chrono;
+
+    if (_LastPingTime == steady_clock::time_point())
+    {
+        _LastPingTime = steady_clock::now();
+    }
+    else
+    {
+        steady_clock::time_point now = steady_clock::now();
+
+        steady_clock::duration diff = now - _LastPingTime;
+
+        _LastPingTime = now;
+
+        if (diff < seconds(27))
+        {
+            ++_OverSpeedPings;
+
+            uint32 maxAllowed = sWorld->getIntConfig(CONFIG_MAX_OVERSPEED_PINGS);
+
+            if (maxAllowed && _OverSpeedPings > maxAllowed)
+            {
+                std::unique_lock<std::mutex> sessionGuard(_worldSessionLock);
+
+                if (_worldSession && !_worldSession->HasPermission(rbac::RBAC_PERM_SKIP_CHECK_OVERSPEED_PING))
+                {
+                    TC_LOG_ERROR("network", "WorldSocket::HandlePing: {} kicked for over-speed pings (address: {})",
+                        _worldSession->GetPlayerInfo(), GetRemoteIpAddress().to_string());
+
+                    return false;
+                }
+            }
+        }
+        else
+            _OverSpeedPings = 0;
+    }
+
+    {
+        std::lock_guard<std::mutex> sessionGuard(_worldSessionLock);
+
+        if (_worldSession)
+            _worldSession->SetLatency(ping.Latency);
+        else
+        {
+            TC_LOG_ERROR("network", "WorldSocket::HandlePing: peer sent CMSG_PING, but is not authenticated or got recently kicked, address = {}", GetRemoteIpAddress().to_string());
+            return false;
+        }
+    }
+
+    SendPacketAndLogOpcode(*WorldPackets::Auth::Pong(ping.Serial).Write());
+    return true;
 }