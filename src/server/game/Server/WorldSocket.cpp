--- conflicted
+++ resolved
@@ -158,12 +158,7 @@
     if (closing_)
         return -1;
 
-<<<<<<< HEAD
-    // Dump outgoing packet - uncompressed, easier to parse
-    if (sPacketLog->CanLogPacket())
-        sPacketLog->LogPacket(pct, SERVER_TO_CLIENT);
-=======
-    // Dump outgoing packet.
+    // Dump outgoing packet
     if (sLog->ShouldLog(LOG_FILTER_NETWORKIO, LOG_LEVEL_TRACE))
     {
         char buff[250];
@@ -188,7 +183,6 @@
         data.append("\n");
         sLog->outTrace(LOG_FILTER_NETWORKIO, "%s", data.c_str());
     }
->>>>>>> f8cd39b2
 
     WorldPacket const* pkt = &pct;
 
@@ -736,30 +730,26 @@
             case CMSG_AUTH_SESSION:
                 if (m_Session)
                 {
-                    sLog->outError(LOG_FILTER_GENERAL, "WorldSocket::ProcessIncoming: Player send CMSG_AUTH_SESSION again");
+                    sLog->outError(LOG_FILTER_NETWORKIO, "WorldSocket::ProcessIncoming: Player send CMSG_AUTH_SESSION again");
                     return -1;
                 }
 
                 sScriptMgr->OnPacketReceive(this, WorldPacket(*new_pct));
                 return HandleAuthSession(*new_pct);
             case CMSG_KEEP_ALIVE:
-<<<<<<< HEAD
-                sLog->outStaticDebug("CMSG_KEEP_ALIVE, size: " UI64FMTD, uint64(new_pct->size()));
-=======
-                sLog->outDebug(LOG_FILTER_GENERAL, "CMSG_KEEP_ALIVE, size: " UI64FMTD, uint64(new_pct->size()));
->>>>>>> f8cd39b2
+                sLog->outInfo(LOG_FILTER_NETWORKIO, "CMSG_KEEP_ALIVE, size: " UI64FMTD, uint64(new_pct->size()));
                 sScriptMgr->OnPacketReceive(this, WorldPacket(*new_pct));
                 return 0;
             case CMSG_LOG_DISCONNECT:
                 new_pct->rfinish(); // contains uint32 disconnectReason;
-                sLog->outStaticDebug("CMSG_LOG_DISCONNECT , size: " UI64FMTD, uint64(new_pct->size()));
+                sLog->outInfo(LOG_FILTER_NETWORKIO, "CMSG_LOG_DISCONNECT , size: " UI64FMTD, uint64(new_pct->size()));
                 sScriptMgr->OnPacketReceive(this, WorldPacket(*new_pct));
                 return 0;
             // not an opcode, client sends string "WORLD OF WARCRAFT CONNECTION - CLIENT TO SERVER" without opcode
             // first 4 bytes become the opcode (2 dropped)
             case MSG_VERIFY_CONNECTIVITY:
             {
-                sLog->outStaticDebug("MSG_VERIFY_CONNECTIVITY , size: " UI64FMTD, uint64(new_pct->size()));
+                sLog->outInfo(LOG_FILTER_NETWORKIO, "MSG_VERIFY_CONNECTIVITY , size: " UI64FMTD, uint64(new_pct->size()));
                 sScriptMgr->OnPacketReceive(this, WorldPacket(*new_pct));
                 std::string str;
                 *new_pct >> str;
@@ -777,7 +767,7 @@
                 ACE_GUARD_RETURN(LockType, Guard, m_SessionLock, -1);
                 if (!opcodeTable[Opcodes(opcode)])
                 {
-                    sLog->outError("Opcode with no defined handler received from client: %u", new_pct->GetOpcode());
+                    sLog->outError(LOG_FILTER_NETWORKIO, "Opcode with no defined handler received from client: %u", new_pct->GetOpcode());
                     return 0;
                 }
                 if (m_Session != NULL)
@@ -817,7 +807,6 @@
     ACE_NOTREACHED (return 0);
 }
 
-<<<<<<< HEAD
 int WorldSocket::HandleSendAuthSession()
 {
     WorldPacket packet(SMSG_AUTH_CHALLENGE, 37);
@@ -834,8 +823,6 @@
     return SendPacket(packet);
 }
 
-=======
->>>>>>> f8cd39b2
 int WorldSocket::HandleAuthSession(WorldPacket& recvPacket)
 {
     uint8 digest[20];
@@ -901,26 +888,6 @@
         return -1;
     }
 
-<<<<<<< HEAD
-=======
-    // Read the content of the packet
-    recvPacket >> BuiltNumberClient;                        // for now no use
-    recvPacket >> unk2;
-    recvPacket >> account;
-    recvPacket >> unk3;
-    recvPacket >> clientSeed;
-    recvPacket >> unk5 >> unk6 >> unk7;
-    recvPacket >> unk4;
-    recvPacket.read(digest, 20);
-
-    sLog->outDebug(LOG_FILTER_GENERAL, "WorldSocket::HandleAuthSession: client %u, unk2 %u, account %s, unk3 %u, clientseed %u",
-                BuiltNumberClient,
-                unk2,
-                account.c_str(),
-                unk3,
-                clientSeed);
-
->>>>>>> f8cd39b2
     // Get the account information from the realmd database
     PreparedStatement* stmt = LoginDatabase.GetPreparedStatement(LOGIN_SEL_ACCOUNT_INFO_BY_NAME);
 
@@ -949,27 +916,9 @@
     if (expansion > world_expansion)
         expansion = world_expansion;
 
-<<<<<<< HEAD
-    sLog->outStaticDebug("WorldSocket::HandleAuthSession: (s,v) check s: %s v: %s",
+    sLog->outDebug(LOG_FILTER_GENERAL, "WorldSocket::HandleAuthSession: (s,v) check s: %s v: %s",
         fields[5].GetCString(),
         fields[4].GetCString());
-=======
-    N.SetHexStr ("894B645E89E1535BBDAD5B8B290650530801B18EBFBF5E8FAB3C82872A3E9BB7");
-    g.SetDword (7);
-
-    v.SetHexStr(fields[4].GetCString());
-    s.SetHexStr (fields[5].GetCString());
-
-    const char* sStr = s.AsHexStr();                       //Must be freed by OPENSSL_free()
-    const char* vStr = v.AsHexStr();                       //Must be freed by OPENSSL_free()
-
-    sLog->outDebug(LOG_FILTER_GENERAL, "WorldSocket::HandleAuthSession: (s, v) check s: %s v: %s",
-                sStr,
-                vStr);
-
-    OPENSSL_free ((void*) sStr);
-    OPENSSL_free ((void*) vStr);
->>>>>>> f8cd39b2
 
     ///- Re-check ip locking (same check as in realmd).
     if (fields[3].GetUInt8() == 1) // if ip is locked
@@ -1093,15 +1042,9 @@
         return -1;
     }
 
-<<<<<<< HEAD
-    sLog->outStaticDebug("WorldSocket::HandleAuthSession: Client '%s' authenticated successfully from %s.",
+    sLog->outDebug(LOG_FILTER_GENERAL, "WorldSocket::HandleAuthSession: Client '%s' authenticated successfully from %s.",
         account.c_str(),
         address.c_str());
-=======
-    sLog->outDebug(LOG_FILTER_GENERAL, "WorldSocket::HandleAuthSession: Client '%s' authenticated successfully from %s.",
-                account.c_str(),
-                address.c_str());
->>>>>>> f8cd39b2
 
     // Check if this user is by any chance a recruiter
     stmt = LoginDatabase.GetPreparedStatement(LOGIN_SEL_ACCOUNT_RECRUITER);
