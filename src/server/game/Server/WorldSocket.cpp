/*
 * Copyright (C) 2008-2014 TrinityCore <http://www.trinitycore.org/>
 * Copyright (C) 2005-2009 MaNGOS <http://getmangos.com/>
 *
 * This program is free software; you can redistribute it and/or modify it
 * under the terms of the GNU General Public License as published by the
 * Free Software Foundation; either version 2 of the License, or (at your
 * option) any later version.
 *
 * This program is distributed in the hope that it will be useful, but WITHOUT
 * ANY WARRANTY; without even the implied warranty of MERCHANTABILITY or
 * FITNESS FOR A PARTICULAR PURPOSE. See the GNU General Public License for
 * more details.
 *
 * You should have received a copy of the GNU General Public License along
 * with this program. If not, see <http://www.gnu.org/licenses/>.
 */

#include <boost/asio/write.hpp>
#include <boost/asio/read_until.hpp>
#include <memory>
#include "WorldSocket.h"
#include "ServerPktHeader.h"
#include "BigNumber.h"
#include "Opcodes.h"
#include "ScriptMgr.h"
#include "SHA1.h"
#include "PacketLog.h"
#include "BattlenetAccountMgr.h"

using boost::asio::ip::tcp;
using boost::asio::streambuf;

WorldSocket::WorldSocket(tcp::socket&& socket)
    : _socket(std::move(socket)), _authSeed(static_cast<uint32>(rand32())), _OverSpeedPings(0), _worldSession(nullptr)
{
}

void WorldSocket::Start()
{
    AsyncReadHeader();

    // not an opcode. this packet sends raw string WORLD OF WARCRAFT CONNECTION - SERVER TO CLIENT"
    // because of our implementation of WorldPacket sending, bytes "WO" become the opcode
    WorldPacket packet(MSG_VERIFY_CONNECTIVITY);
    packet << "RLD OF WARCRAFT CONNECTION - SERVER TO CLIENT";
    AsyncWrite(packet);
}

void WorldSocket::HandleSendAuthSession()
{
    WorldPacket packet(SMSG_AUTH_CHALLENGE, 37);
    BigNumber seed1;
    seed1.SetRand(16 * 8);
    packet.append(seed1.AsByteArray(16).get(), 16);               // new encryption seeds

    BigNumber seed2;
    seed2.SetRand(16 * 8);
    packet.append(seed2.AsByteArray(16).get(), 16);               // new encryption seeds

    packet << uint32(_authSeed);
    packet << uint8(1);
    AsyncWrite(packet);
}

void WorldSocket::AsyncReadHeader()
{
    auto self(shared_from_this());
    _socket.async_read_some(boost::asio::buffer(_readBuffer, sizeof(ClientPktHeader)), [this, self](boost::system::error_code error, size_t transferedBytes)
    {
        if (!error && transferedBytes == sizeof(ClientPktHeader))
        {
            ClientPktHeader* header = (ClientPktHeader*)&_readBuffer;

            if (_worldSession)
                _authCrypt.DecryptRecv((uint8*)header, sizeof(ClientPktHeader));

            EndianConvertReverse(header->size);
            EndianConvert(header->cmd);

            AsyncReadData(header->size - sizeof(header->cmd));
        }
        else
        {
            // _socket.is_open() till returns true even after calling close()
            boost::system::error_code socketError;
            _socket.close(socketError);
        }
    });
}

void WorldSocket::AsyncReadData(size_t dataSize)
{
    auto self(shared_from_this());
    _socket.async_read_some(boost::asio::buffer(&_readBuffer[sizeof(ClientPktHeader)], dataSize), [this, dataSize, self](boost::system::error_code error, size_t transferedBytes)
    {
        if (!error && transferedBytes == dataSize)
        {
            ClientPktHeader* header = (ClientPktHeader*)&_readBuffer;

            header->size -= sizeof(header->cmd);

            Opcodes opcode = PacketFilter::DropHighBytes(Opcodes(header->cmd));

            std::string opcodeName = GetOpcodeNameForLogging(opcode);

            WorldPacket packet(opcode, header->size);

            if (header->size > 0)
            {
                packet.resize(header->size);

                std::memcpy(packet.contents(), &_readBuffer[sizeof(ClientPktHeader)], header->size);
            }

            if (sPacketLog->CanLogPacket())
                sPacketLog->LogPacket(packet, CLIENT_TO_SERVER);

            TC_LOG_TRACE("network.opcode", "C->S: %s %s", (_worldSession ? _worldSession->GetPlayerInfo() : GetRemoteIpAddress()).c_str(), GetOpcodeNameForLogging(opcode).c_str());

            switch (opcode)
            {
                case CMSG_PING:
                    HandlePing(packet);
                    break;
                case CMSG_AUTH_SESSION:
                    if (_worldSession)
                    {
                        TC_LOG_ERROR("network", "WorldSocket::ProcessIncoming: received duplicate CMSG_AUTH_SESSION from %s", _worldSession->GetPlayerInfo().c_str());
                        break;
                    }

                    sScriptMgr->OnPacketReceive(shared_from_this(), packet);
                    HandleAuthSession(packet);
                    break;
                case CMSG_KEEP_ALIVE:
                    TC_LOG_DEBUG("network", "%s", opcodeName.c_str());
                    sScriptMgr->OnPacketReceive(shared_from_this(), packet);
                    break;
                case CMSG_LOG_DISCONNECT:
                    packet.rfinish();   // contains uint32 disconnectReason;
                    TC_LOG_DEBUG("network", "%s", opcodeName.c_str());
                    sScriptMgr->OnPacketReceive(shared_from_this(), packet);
                    return;
                    // not an opcode, client sends string "WORLD OF WARCRAFT CONNECTION - CLIENT TO SERVER" without opcode
                    // first 4 bytes become the opcode (2 dropped)
                case MSG_VERIFY_CONNECTIVITY:
                {
                    TC_LOG_DEBUG("network", "%s", opcodeName.c_str());
                    sScriptMgr->OnPacketReceive(shared_from_this(), packet);
                    std::string str;
                    packet >> str;
                    if (str != "D OF WARCRAFT CONNECTION - CLIENT TO SERVER")
                    {
                        _socket.close();
                        break;
                    }

                    HandleSendAuthSession();
                    break;
                }
                case CMSG_ENABLE_NAGLE:
                {
                    TC_LOG_DEBUG("network", "%s", opcodeName.c_str());
                    sScriptMgr->OnPacketReceive(shared_from_this(), packet);
                    if (_worldSession)
                        _worldSession->HandleEnableNagleAlgorithm();
                    break;
                }
                default:
                {
                    if (!_worldSession)
                    {
                        TC_LOG_ERROR("network.opcode", "ProcessIncoming: Client not authed opcode = %u", uint32(opcode));
                        break;
                    }

                    // Our Idle timer will reset on any non PING opcodes.
                    // Catches people idling on the login screen and any lingering ingame connections.
                    _worldSession->ResetTimeOutTime();

                    // Copy the packet to the heap before enqueuing
                    _worldSession->QueuePacket(new WorldPacket(packet));
                    break;
                }
            }

            AsyncReadHeader();
        }
        else
        {
            // _socket.is_open() till returns true even after calling close()
            boost::system::error_code socketError;
            _socket.close(socketError);
        }
    });
}

void WorldSocket::AsyncWrite(WorldPacket const& packet)
{
    if (sPacketLog->CanLogPacket())
        sPacketLog->LogPacket(packet, SERVER_TO_CLIENT);

    WorldPacket const* pkt = &packet;
    WorldPacket buff;   // Empty buffer used in case packet should be compressed
    if (_worldSession && packet.size() > 0x400)
    {
        buff.Compress(_worldSession->GetCompressionStream(), pkt);
        pkt = &buff;
    }

    TC_LOG_TRACE("network.opcode", "S->C: %s %s", (_worldSession ? _worldSession->GetPlayerInfo() : GetRemoteIpAddress()).c_str(), GetOpcodeNameForLogging(pkt->GetOpcode()).c_str());

<<<<<<< HEAD
    ServerPktHeader header(pkt->size() + 2, pkt->GetOpcode());
    _authCrypt.EncryptSend((uint8*)header.header, header.getHeaderLength());

    auto data = new char[header.getHeaderLength() + pkt->size()];
    std::memcpy(data, (char*)header.header, header.getHeaderLength());

    if (!pkt->empty())
        std::memcpy(data + header.getHeaderLength(), (char const*)pkt->contents(), pkt->size());
=======
    ServerPktHeader header(packet.size() + 2, packet.GetOpcode());

    std::vector<uint8> data(header.getHeaderLength() + packet.size());
    std::memcpy(data.data(), header.header, header.getHeaderLength());

    if (!packet.empty())
        std::memcpy(&data[header.getHeaderLength()], packet.contents(), packet.size());
>>>>>>> 3de17143

    std::lock_guard<std::mutex> guard(_writeLock);

    bool needsWriteStart = _writeQueue.empty();
    _authCrypt.EncryptSend(data.data(), header.getHeaderLength());

    _writeQueue.push(std::move(data));

<<<<<<< HEAD
    boost::asio::async_write(_socket, boost::asio::buffer(buffer.get(), header.getHeaderLength() + pkt->size()), [this, self, buffer](boost::system::error_code error, std::size_t /*length*/)
=======
    if (needsWriteStart)
        AsyncWrite(_writeQueue.front());
}

void WorldSocket::AsyncWrite(std::vector<uint8> const& data)
{
    auto self(shared_from_this());
    boost::asio::async_write(_socket, boost::asio::buffer(data), [this, self](boost::system::error_code error, std::size_t /*length*/)
>>>>>>> 3de17143
    {
        if (!error)
        {
            std::lock_guard<std::mutex> deleteGuard(_writeLock);

            _writeQueue.pop();

            if (!_writeQueue.empty())
                AsyncWrite(_writeQueue.front());
        }
        else
            _socket.close();
    });
}

void WorldSocket::HandleAuthSession(WorldPacket& recvPacket)
{
    uint8 digest[20];
    uint32 clientSeed;
    uint8 security;
    uint16 clientBuild;
    uint32 id;
    uint32 addonSize;
    LocaleConstant locale;
    std::string account;
    SHA1Hash sha;
    BigNumber k;
    bool wardenActive = sWorld->getBoolConfig(CONFIG_WARDEN_ENABLED);
    WorldPacket addonsData;

    recvPacket.read_skip<uint32>();
    recvPacket.read_skip<uint32>();
    recvPacket.read_skip<uint8>();
    recvPacket >> digest[10];
    recvPacket >> digest[18];
    recvPacket >> digest[12];
    recvPacket >> digest[5];
    recvPacket.read_skip<uint64>();
    recvPacket >> digest[15];
    recvPacket >> digest[9];
    recvPacket >> digest[19];
    recvPacket >> digest[4];
    recvPacket >> digest[7];
    recvPacket >> digest[16];
    recvPacket >> digest[3];
    recvPacket >> clientBuild;
    recvPacket >> digest[8];
    recvPacket.read_skip<uint32>();
    recvPacket.read_skip<uint8>();
    recvPacket >> digest[17];
    recvPacket >> digest[6];
    recvPacket >> digest[0];
    recvPacket >> digest[1];
    recvPacket >> digest[11];
    recvPacket >> clientSeed;
    recvPacket >> digest[2];
    recvPacket.read_skip<uint32>();
    recvPacket >> digest[14];
    recvPacket >> digest[13];

    recvPacket >> addonSize;

    if (addonSize)
    {
        addonsData.resize(addonSize);
        recvPacket.read((uint8*)addonsData.contents(), addonSize);
    }

    recvPacket.ReadBit();
    uint32 accountNameLength = recvPacket.ReadBits(12);
    account = recvPacket.ReadString(accountNameLength);
    if (sWorld->IsClosed())
    {
        SendAuthResponseError(AUTH_REJECT);
        TC_LOG_ERROR("network", "WorldSocket::HandleAuthSession: World closed, denying client (%s).", GetRemoteIpAddress().c_str());
        return;
    }

    // Get the account information from the realmd database
    //         0           1        2       3          4         5       6          7   8
    // SELECT id, sessionkey, last_ip, locked, expansion, mutetime, locale, recruiter, os FROM account WHERE username = ?
    PreparedStatement* stmt;
    uint32 battlenetAccountId = 0;
    uint8 battlenetAccountIndex = 0;
    if (Battlenet::AccountMgr::GetAccountIdAndIndex(account, &battlenetAccountId, &battlenetAccountIndex))
    {
        stmt = LoginDatabase.GetPreparedStatement(LOGIN_SEL_ACCOUNT_INFO_BY_BNET);
        stmt->setUInt32(0, battlenetAccountId);
        stmt->setUInt8(1, battlenetAccountIndex);
    }
    else
    {
        stmt = LoginDatabase.GetPreparedStatement(LOGIN_SEL_ACCOUNT_INFO_BY_NAME);
        stmt->setString(0, account);
    }

    PreparedQueryResult result = LoginDatabase.Query(stmt);

    // Stop if the account is not found
    if (!result)
    {
        // We can not log here, as we do not know the account. Thus, no accountId.
        SendAuthResponseError(AUTH_UNKNOWN_ACCOUNT);
        TC_LOG_ERROR("network", "WorldSocket::HandleAuthSession: Sent Auth Response (unknown account).");
        return;
    }

    Field* fields = result->Fetch();

    uint8 expansion = fields[4].GetUInt8();
    uint32 world_expansion = sWorld->getIntConfig(CONFIG_EXPANSION);
    if (expansion > world_expansion)
        expansion = world_expansion;

    // For hook purposes, we get Remoteaddress at this point.
    std::string address = GetRemoteIpAddress();

    // As we don't know if attempted login process by ip works, we update last_attempt_ip right away
    stmt = LoginDatabase.GetPreparedStatement(LOGIN_UPD_LAST_ATTEMPT_IP);

    stmt->setString(0, address);
    stmt->setString(1, account);

    LoginDatabase.Execute(stmt);
    // This also allows to check for possible "hack" attempts on account

    // id has to be fetched at this point, so that first actual account response that fails can be logged
    id = fields[0].GetUInt32();

    ///- Re-check ip locking (same check as in realmd).
    if (fields[3].GetUInt8() == 1) // if ip is locked
    {
        if (strcmp(fields[2].GetCString(), address.c_str()))
        {
            SendAuthResponseError(AUTH_FAILED);
            TC_LOG_DEBUG("network", "WorldSocket::HandleAuthSession: Sent Auth Response (Account IP differs. Original IP: %s, new IP: %s).", fields[2].GetCString(), address.c_str());
            // We could log on hook only instead of an additional db log, however action logger is config based. Better keep DB logging as well
            sScriptMgr->OnFailedAccountLogin(id);
            return;
        }
    }

    k.SetHexStr(fields[1].GetCString());

    int64 mutetime = fields[5].GetInt64();
    //! Negative mutetime indicates amount of seconds to be muted effective on next login - which is now.
    if (mutetime < 0)
    {
        mutetime = time(NULL) + llabs(mutetime);

        PreparedStatement* stmt = LoginDatabase.GetPreparedStatement(LOGIN_UPD_MUTE_TIME_LOGIN);

        stmt->setInt64(0, mutetime);
        stmt->setUInt32(1, id);

        LoginDatabase.Execute(stmt);
    }

    locale = LocaleConstant(fields[6].GetUInt8());
    if (locale >= TOTAL_LOCALES)
        locale = LOCALE_enUS;

    uint32 recruiter = fields[7].GetUInt32();
    std::string os = fields[8].GetString();

    // Must be done before WorldSession is created
    if (wardenActive && os != "Win" && os != "OSX")
    {
        SendAuthResponseError(AUTH_REJECT);
        TC_LOG_ERROR("network", "WorldSocket::HandleAuthSession: Client %s attempted to log in using invalid client OS (%s).", address.c_str(), os.c_str());
        return;
    }

    // Checks gmlevel per Realm
    stmt = LoginDatabase.GetPreparedStatement(LOGIN_GET_GMLEVEL_BY_REALMID);

    stmt->setUInt32(0, id);
    stmt->setInt32(1, int32(realmID));

    result = LoginDatabase.Query(stmt);

    if (!result)
        security = 0;
    else
    {
        fields = result->Fetch();
        security = fields[0].GetUInt8();
    }

    // Re-check account ban (same check as in realmd)
    stmt = LoginDatabase.GetPreparedStatement(LOGIN_SEL_BANS);

    stmt->setUInt32(0, id);
    stmt->setString(1, address);

    PreparedQueryResult banresult = LoginDatabase.Query(stmt);

    if (banresult) // if account banned
    {
        SendAuthResponseError(AUTH_BANNED);
        TC_LOG_ERROR("network", "WorldSocket::HandleAuthSession: Sent Auth Response (Account banned).");
        sScriptMgr->OnFailedAccountLogin(id);
        return;
    }

    // Check locked state for server
    AccountTypes allowedAccountType = sWorld->GetPlayerSecurityLimit();
    TC_LOG_DEBUG("network", "Allowed Level: %u Player Level %u", allowedAccountType, AccountTypes(security));
    if (allowedAccountType > SEC_PLAYER && AccountTypes(security) < allowedAccountType)
    {
        SendAuthResponseError(AUTH_UNAVAILABLE);
        TC_LOG_INFO("network", "WorldSocket::HandleAuthSession: User tries to login but his security level is not enough");
        sScriptMgr->OnFailedAccountLogin(id);
        return;
    }

    // Check that Key and account name are the same on client and server
    uint32 t = 0;

    sha.UpdateData(account);
    sha.UpdateData((uint8*)&t, 4);
    sha.UpdateData((uint8*)&clientSeed, 4);
    sha.UpdateData((uint8*)&_authSeed, 4);
    sha.UpdateBigNumbers(&k, NULL);
    sha.Finalize();

    if (memcmp(sha.GetDigest(), digest, 20))
    {
        SendAuthResponseError(AUTH_FAILED);
        TC_LOG_ERROR("network", "WorldSocket::HandleAuthSession: Authentication failed for account: %u ('%s') address: %s", id, account.c_str(), address.c_str());
        return;
    }

    TC_LOG_DEBUG("network", "WorldSocket::HandleAuthSession: Client '%s' authenticated successfully from %s.",
        account.c_str(),
        address.c_str());

    // Check if this user is by any chance a recruiter
    stmt = LoginDatabase.GetPreparedStatement(LOGIN_SEL_ACCOUNT_RECRUITER);

    stmt->setUInt32(0, id);

    result = LoginDatabase.Query(stmt);

    bool isRecruiter = false;
    if (result)
        isRecruiter = true;

    // Update the last_ip in the database as it was successful for login
    stmt = LoginDatabase.GetPreparedStatement(LOGIN_UPD_LAST_IP);

    stmt->setString(0, address);
    stmt->setString(1, account);

    LoginDatabase.Execute(stmt);

    // NOTE ATM the socket is single-threaded, have this in mind ...
    _worldSession = new WorldSession(id, battlenetAccountId, shared_from_this(), AccountTypes(security), expansion, mutetime, locale, recruiter, isRecruiter);

    _authCrypt.Init(&k);

    _worldSession->LoadGlobalAccountData();
    _worldSession->LoadTutorialsData();
    _worldSession->ReadAddonsInfo(addonsData);
    _worldSession->LoadPermissions();

    // At this point, we can safely hook a successful login
    sScriptMgr->OnAccountLogin(id);

    // Initialize Warden system only if it is enabled by config
    if (wardenActive)
        _worldSession->InitWarden(&k, os);

    sWorld->AddSession(_worldSession);
}

void WorldSocket::SendAuthResponseError(uint8 code)
{
    WorldPacket packet(SMSG_AUTH_RESPONSE, 1);
    packet.WriteBit(0); // has queue info
    packet.WriteBit(0); // has account info
    packet << uint8(code);

    AsyncWrite(packet);
}

void WorldSocket::HandlePing(WorldPacket& recvPacket)
{
    uint32 ping;
    uint32 latency;

    // Get the ping packet content
    recvPacket >> latency;
    recvPacket >> ping;

    if (_LastPingTime == steady_clock::time_point())
    {
        _LastPingTime = steady_clock::now();
    }
    else
    {
        steady_clock::time_point now = steady_clock::now();

        steady_clock::duration diff = now - _LastPingTime;

        _LastPingTime = now;

        if (diff < seconds(27))
        {
            ++_OverSpeedPings;

            uint32 maxAllowed = sWorld->getIntConfig(CONFIG_MAX_OVERSPEED_PINGS);

            if (maxAllowed && _OverSpeedPings > maxAllowed)
            {
                if (_worldSession && !_worldSession->HasPermission(rbac::RBAC_PERM_SKIP_CHECK_OVERSPEED_PING))
                {
                    TC_LOG_ERROR("network", "WorldSocket::HandlePing: %s kicked for over-speed pings (address: %s)",
                        _worldSession->GetPlayerInfo().c_str(), GetRemoteIpAddress().c_str());

                    _socket.close();
                    return;
                }
            }
        }
        else
            _OverSpeedPings = 0;
    }

    if (_worldSession)
    {
        _worldSession->SetLatency(latency);
        _worldSession->ResetClientTimeDelay();
    }
    else
    {
        TC_LOG_ERROR("network", "WorldSocket::HandlePing: peer sent CMSG_PING, but is not authenticated or got recently kicked, address = %s",
            GetRemoteIpAddress().c_str());

        _socket.close();
        return;
    }

    WorldPacket packet(SMSG_PONG, 4);
    packet << ping;
    return AsyncWrite(packet);
}<|MERGE_RESOLUTION|>--- conflicted
+++ resolved
@@ -211,24 +211,13 @@
 
     TC_LOG_TRACE("network.opcode", "S->C: %s %s", (_worldSession ? _worldSession->GetPlayerInfo() : GetRemoteIpAddress()).c_str(), GetOpcodeNameForLogging(pkt->GetOpcode()).c_str());
 
-<<<<<<< HEAD
     ServerPktHeader header(pkt->size() + 2, pkt->GetOpcode());
-    _authCrypt.EncryptSend((uint8*)header.header, header.getHeaderLength());
-
-    auto data = new char[header.getHeaderLength() + pkt->size()];
-    std::memcpy(data, (char*)header.header, header.getHeaderLength());
+
+    std::vector<uint8> data(header.getHeaderLength() + pkt->size());
+    std::memcpy(data.data(), header.header, header.getHeaderLength());
 
     if (!pkt->empty())
-        std::memcpy(data + header.getHeaderLength(), (char const*)pkt->contents(), pkt->size());
-=======
-    ServerPktHeader header(packet.size() + 2, packet.GetOpcode());
-
-    std::vector<uint8> data(header.getHeaderLength() + packet.size());
-    std::memcpy(data.data(), header.header, header.getHeaderLength());
-
-    if (!packet.empty())
-        std::memcpy(&data[header.getHeaderLength()], packet.contents(), packet.size());
->>>>>>> 3de17143
+        std::memcpy(&data[header.getHeaderLength()], pkt->contents(), pkt->size());
 
     std::lock_guard<std::mutex> guard(_writeLock);
 
@@ -237,9 +226,6 @@
 
     _writeQueue.push(std::move(data));
 
-<<<<<<< HEAD
-    boost::asio::async_write(_socket, boost::asio::buffer(buffer.get(), header.getHeaderLength() + pkt->size()), [this, self, buffer](boost::system::error_code error, std::size_t /*length*/)
-=======
     if (needsWriteStart)
         AsyncWrite(_writeQueue.front());
 }
@@ -248,7 +234,6 @@
 {
     auto self(shared_from_this());
     boost::asio::async_write(_socket, boost::asio::buffer(data), [this, self](boost::system::error_code error, std::size_t /*length*/)
->>>>>>> 3de17143
     {
         if (!error)
         {
