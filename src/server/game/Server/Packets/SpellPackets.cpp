/*
 * Copyright (C) 2008-2014 TrinityCore <http://www.trinitycore.org/>
 *
 * This program is free software; you can redistribute it and/or modify it
 * under the terms of the GNU General Public License as published by the
 * Free Software Foundation; either version 2 of the License, or (at your
 * option) any later version.
 *
 * This program is distributed in the hope that it will be useful, but WITHOUT
 * ANY WARRANTY; without even the implied warranty of MERCHANTABILITY or
 * FITNESS FOR A PARTICULAR PURPOSE. See the GNU General Public License for
 * more details.
 *
 * You should have received a copy of the GNU General Public License along
 * with this program. If not, see <http://www.gnu.org/licenses/>.
 */

#include "SpellPackets.h"
#include "SpellAuraEffects.h"

WorldPacket const* WorldPackets::Spell::CategoryCooldown::Write()
{
    _worldPacket.reserve(4 + 8 * CategoryCooldowns.size());

    _worldPacket << uint32(CategoryCooldowns.size());

    for (CategoryCooldownInfo const& cooldown : CategoryCooldowns)
    {
        _worldPacket << uint32(cooldown.Category);
        _worldPacket << int32(cooldown.ModCooldown);
    }

    return &_worldPacket;
}

WorldPacket const* WorldPackets::Spell::SendKnownSpells::Write()
{
    _worldPacket.reserve(1 + 4 * KnownSpells.size());

    _worldPacket.WriteBit(InitialLogin);
    _worldPacket << uint32(KnownSpells.size());

    for (uint32 spellId : KnownSpells)
        _worldPacket << uint32(spellId);

    return &_worldPacket;
}

<<<<<<< HEAD
WorldPacket const* WorldPackets::Spell::SendAuraUpdate::Write()
{
    return &_worldPacket;
}

void WorldPackets::Spell::SendAuraUpdate::Init(bool IsFullUpdate, ObjectGuid Target, uint32 Count)
{
    _worldPacket.WriteBit(IsFullUpdate);
    _worldPacket << Target;
    _worldPacket << uint32(Count);
}

void WorldPackets::Spell::SendAuraUpdate::BuildUpdatePacket(AuraApplication* aurApp, bool remove, uint16 level)
{
    _worldPacket << uint8(aurApp->GetSlot());
    _worldPacket.ResetBitPos();
    _worldPacket.WriteBit(!remove);

    if (remove)
        return;

    Aura const* aura = aurApp->GetBase();
    _worldPacket << uint32(aura->GetId());

    uint8 flags = aurApp->GetFlags();
    if (aura->GetMaxDuration() > 0 && !(aura->GetSpellInfo()->AttributesEx5 & SPELL_ATTR5_HIDE_DURATION))
        flags |= AFLAG_DURATION;
    _worldPacket << uint8(flags);
    
    _worldPacket << uint32(aurApp->GetEffectMask());

    _worldPacket << uint16(level);

    // send stack amount for aura which could be stacked (never 0 - causes incorrect display) or charges
    // stack amount has priority over charges (checked on retail with spell 50262)
    _worldPacket << uint8(aura->GetSpellInfo()->StackAmount ? aura->GetStackAmount() : aura->GetCharges());
    
    uint32 int72 = 0;
    _worldPacket << int72;

    size_t pos = _worldPacket.wpos();
    uint32 count = 0;
    _worldPacket << count;

    //for (int72)
    //    float

    if (flags & AFLAG_SCALABLE)
    {
        for (AuraEffect const* effect : aura->GetAuraEffects())
        {
            if (effect && aurApp->HasEffect(effect->GetEffIndex()))       // Not all of aura's effects have to be applied on every target
            {
                _worldPacket << int32(effect->GetAmount());
                count++;
            }
        }
    }

    _worldPacket.put<uint32>(pos, count);

    _worldPacket.ResetBitPos();
    
    _worldPacket.WriteBit(!(flags & AFLAG_NOCASTER));
    _worldPacket.WriteBit(aura->GetDuration());
    _worldPacket.WriteBit(aura->GetMaxDuration());

    if (!(flags & AFLAG_NOCASTER))
        _worldPacket << aura->GetCasterGUID().WriteAsPacked();

    if (aura->GetDuration())
    {
        _worldPacket << uint32(aura->GetDuration());
    }

    if (aura->GetMaxDuration())
    {
        _worldPacket << uint32(aura->GetMaxDuration());
    }
}
=======
WorldPacket const* WorldPackets::Spell::UpdateActionButtons::Write()
{
    for (uint32 i = 0; i < MAX_ACTION_BUTTONS; ++i)
        _worldPacket << ActionButtons[i];

    _worldPacket << Reason;

    return &_worldPacket;
}

WorldPacket const* WorldPackets::Spell::SendUnlearnSpells::Write()
{
    _worldPacket << uint32(Spells.size());
    for (uint32 spellId : Spells)
        _worldPacket << uint32(spellId);

    return &_worldPacket;
}

ByteBuffer& operator<<(ByteBuffer& data, WorldPackets::Spell::SpellCastLogData& spellCastLogData)
{
    data << spellCastLogData.Health;
    data << spellCastLogData.AttackPower;
    data << spellCastLogData.SpellPower;
    data << int32(spellCastLogData.PowerData.size());
    for (WorldPackets::Spell::SpellLogPowerData const& powerData : spellCastLogData.PowerData)
    {
        data << powerData.PowerType;
        data << powerData.Amount;
    }
    data.WriteBit(false);
    // data << float // Unk data if bit is true
    data.FlushBits();

    return data;
}
>>>>>>> 96f9451b
<|MERGE_RESOLUTION|>--- conflicted
+++ resolved
@@ -46,7 +46,43 @@
     return &_worldPacket;
 }
 
-<<<<<<< HEAD
+WorldPacket const* WorldPackets::Spell::UpdateActionButtons::Write()
+{
+    for (uint32 i = 0; i < MAX_ACTION_BUTTONS; ++i)
+        _worldPacket << ActionButtons[i];
+
+    _worldPacket << Reason;
+
+    return &_worldPacket;
+}
+
+WorldPacket const* WorldPackets::Spell::SendUnlearnSpells::Write()
+{
+    _worldPacket << uint32(Spells.size());
+    for (uint32 spellId : Spells)
+        _worldPacket << uint32(spellId);
+
+    return &_worldPacket;
+}
+
+ByteBuffer& operator<<(ByteBuffer& data, WorldPackets::Spell::SpellCastLogData& spellCastLogData)
+{
+    data << spellCastLogData.Health;
+    data << spellCastLogData.AttackPower;
+    data << spellCastLogData.SpellPower;
+    data << int32(spellCastLogData.PowerData.size());
+    for (WorldPackets::Spell::SpellLogPowerData const& powerData : spellCastLogData.PowerData)
+    {
+        data << powerData.PowerType;
+        data << powerData.Amount;
+    }
+    data.WriteBit(false);
+    // data << float // Unk data if bit is true
+    data.FlushBits();
+
+    return data;
+}
+
 WorldPacket const* WorldPackets::Spell::SendAuraUpdate::Write()
 {
     return &_worldPacket;
@@ -126,42 +162,4 @@
     {
         _worldPacket << uint32(aura->GetMaxDuration());
     }
-}
-=======
-WorldPacket const* WorldPackets::Spell::UpdateActionButtons::Write()
-{
-    for (uint32 i = 0; i < MAX_ACTION_BUTTONS; ++i)
-        _worldPacket << ActionButtons[i];
-
-    _worldPacket << Reason;
-
-    return &_worldPacket;
-}
-
-WorldPacket const* WorldPackets::Spell::SendUnlearnSpells::Write()
-{
-    _worldPacket << uint32(Spells.size());
-    for (uint32 spellId : Spells)
-        _worldPacket << uint32(spellId);
-
-    return &_worldPacket;
-}
-
-ByteBuffer& operator<<(ByteBuffer& data, WorldPackets::Spell::SpellCastLogData& spellCastLogData)
-{
-    data << spellCastLogData.Health;
-    data << spellCastLogData.AttackPower;
-    data << spellCastLogData.SpellPower;
-    data << int32(spellCastLogData.PowerData.size());
-    for (WorldPackets::Spell::SpellLogPowerData const& powerData : spellCastLogData.PowerData)
-    {
-        data << powerData.PowerType;
-        data << powerData.Amount;
-    }
-    data.WriteBit(false);
-    // data << float // Unk data if bit is true
-    data.FlushBits();
-
-    return data;
-}
->>>>>>> 96f9451b
+}