--- conflicted
+++ resolved
@@ -173,20 +173,8 @@
     {
         if (_transformForTransport)
         {
-<<<<<<< HEAD
-            if (Unit* vehicle = _owner->GetVehicleBase())
-            {
-                input.x -= vehicle->GetPositionX();
-                input.y -= vehicle->GetPositionY();
-                input.z -= vehicle->GetPositionZMinusOffset();
-            }
-            else if (Transport* transport = _owner->GetTransport())
-            {
-                float unused = 0.0f;
-=======
             float unused = 0.0f;
             if (TransportBase* transport = _owner.GetDirectTransport())
->>>>>>> 7a8652c0
                 transport->CalculatePassengerOffset(input.x, input.y, input.z, unused);
         }
 
