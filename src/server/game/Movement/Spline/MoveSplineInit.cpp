/*
 * Copyright (C) 2005-2011 MaNGOS <http://getmangos.com/>
 *
 * This program is free software; you can redistribute it and/or modify
 * it under the terms of the GNU General Public License as published by
 * the Free Software Foundation; either version 2 of the License, or
 * (at your option) any later version.
 *
 * This program is distributed in the hope that it will be useful,
 * but WITHOUT ANY WARRANTY; without even the implied warranty of
 * MERCHANTABILITY or FITNESS FOR A PARTICULAR PURPOSE.  See the
 * GNU General Public License for more details.
 *
 * You should have received a copy of the GNU General Public License
 * along with this program; if not, write to the Free Software
 * Foundation, Inc., 59 Temple Place, Suite 330, Boston, MA  02111-1307  USA
 */

#include "MoveSplineInit.h"
#include "MoveSpline.h"
#include "MovementPacketBuilder.h"
#include "Unit.h"
#include "Transport.h"
#include "Vehicle.h"
#include "WorldPacket.h"
#include "Opcodes.h"

namespace Movement
{
    UnitMoveType SelectSpeedType(uint32 moveFlags)
    {
        if (moveFlags & MOVEMENTFLAG_FLYING)
        {
            if (moveFlags & MOVEMENTFLAG_BACKWARD /*&& speed_obj.flight >= speed_obj.flight_back*/)
                return MOVE_FLIGHT_BACK;
            else
                return MOVE_FLIGHT;
        }
        else if (moveFlags & MOVEMENTFLAG_SWIMMING)
        {
            if (moveFlags & MOVEMENTFLAG_BACKWARD /*&& speed_obj.swim >= speed_obj.swim_back*/)
                return MOVE_SWIM_BACK;
            else
                return MOVE_SWIM;
        }
        else if (moveFlags & MOVEMENTFLAG_WALKING)
        {
            //if (speed_obj.run > speed_obj.walk)
            return MOVE_WALK;
        }
        else if (moveFlags & MOVEMENTFLAG_BACKWARD /*&& speed_obj.run >= speed_obj.run_back*/)
            return MOVE_RUN_BACK;

        // Flying creatures use MOVEMENTFLAG_CAN_FLY or MOVEMENTFLAG_DISABLE_GRAVITY
        // Run speed is their default flight speed.
        return MOVE_RUN;
    }

    int32 MoveSplineInit::Launch()
    {
        MoveSpline& move_spline = *unit->movespline;

        bool transport = unit->GetTransGUID() != 0;
        Location real_position;
        // there is a big chance that current position is unknown if current state is not finalized, need compute it
        // this also allows calculate spline position and update map position in much greater intervals
        // Don't compute for transport movement if the unit is in a motion between two transports
        if (!move_spline.Finalized() && move_spline.onTransport == transport)
            real_position = move_spline.ComputePosition();
        else
        {
            Position const* pos;
            if (!transport)
                pos = unit;
            else
                pos = &unit->m_movementInfo.transport.pos;

            real_position.x = pos->GetPositionX();
            real_position.y = pos->GetPositionY();
            real_position.z = pos->GetPositionZ();
            real_position.orientation = unit->GetOrientation();
        }

        // should i do the things that user should do? - no.
        if (args.path.empty())
            return 0;

        // correct first vertex
        args.path[0] = real_position;
        args.initialOrientation = real_position.orientation;
        move_spline.onTransport = (unit->GetTransGUID() != 0);

        uint32 moveFlags = unit->m_movementInfo.GetMovementFlags();
        moveFlags |= MOVEMENTFLAG_FORWARD;

        if (moveFlags & MOVEMENTFLAG_ROOT)
            moveFlags &= ~MOVEMENTFLAG_MASK_MOVING;

        if (!args.HasVelocity)
        {
            // If spline is initialized with SetWalk method it only means we need to select
            // walk move speed for it but not add walk flag to unit
            uint32 moveFlagsForSpeed = moveFlags;
            if (args.flags.walkmode)
                moveFlagsForSpeed |= MOVEMENTFLAG_WALKING;
            else
                moveFlagsForSpeed &= ~MOVEMENTFLAG_WALKING;

            args.velocity = unit->GetSpeed(SelectSpeedType(moveFlagsForSpeed));
        }

        if (!args.Validate(unit))
            return 0;

        unit->m_movementInfo.SetMovementFlags(moveFlags);
        move_spline.Initialize(args);

        WorldPacket data(SMSG_MONSTER_MOVE, 64);
<<<<<<< HEAD
        data.append(unit->GetPackGUID());
        if (unit->GetTransGUID())
=======
        data << unit->GetPackGUID();
        if (transport)
>>>>>>> 050d56ac
        {
            data.SetOpcode(SMSG_MONSTER_MOVE_TRANSPORT);
            data << unit->GetTransGUID().WriteAsPacked();
            data << int8(unit->GetTransSeat());
        }

        PacketBuilder::WriteMonsterMove(move_spline, data);
        unit->SendMessageToSet(&data, true);

        return move_spline.Duration();
    }

    void MoveSplineInit::Stop()
    {
        MoveSpline& move_spline = *unit->movespline;

        // No need to stop if we are not moving
        if (move_spline.Finalized())
            return;

        bool transport = unit->GetTransGUID() != 0;
        Location loc;
        if (move_spline.onTransport == transport)
            loc = move_spline.ComputePosition();
        else
        {
            Position const* pos;
            if (!transport)
                pos = unit;
            else
                pos = &unit->m_movementInfo.transport.pos;

            loc.x = pos->GetPositionX();
            loc.y = pos->GetPositionY();
            loc.z = pos->GetPositionZ();
            loc.orientation = unit->GetOrientation();
        }

        args.flags = MoveSplineFlag::Done;
        unit->m_movementInfo.RemoveMovementFlag(MOVEMENTFLAG_FORWARD);
        move_spline.onTransport = transport;
        move_spline.Initialize(args);

        WorldPacket data(SMSG_MONSTER_MOVE, 64);
        data << unit->GetPackGUID();
        if (transport)
        {
            data.SetOpcode(SMSG_MONSTER_MOVE_TRANSPORT);
            data << unit->GetTransGUID().WriteAsPacked();
            data << int8(unit->GetTransSeat());
        }

        PacketBuilder::WriteStopMovement(loc, args.splineId, data);
        unit->SendMessageToSet(&data, true);
    }

    MoveSplineInit::MoveSplineInit(Unit* m) : unit(m)
    {
        args.splineId = splineIdGen.NewId();
        // Elevators also use MOVEMENTFLAG_ONTRANSPORT but we do not keep track of their position changes
        args.TransformForTransport = unit->GetTransGUID() != 0;
        // mix existing state into new
        args.flags.walkmode = unit->m_movementInfo.HasMovementFlag(MOVEMENTFLAG_WALKING);
        args.flags.flying = unit->m_movementInfo.HasMovementFlag(MovementFlags(MOVEMENTFLAG_CAN_FLY | MOVEMENTFLAG_DISABLE_GRAVITY));
        args.flags.smoothGroundPath = true; // enabled by default, CatmullRom mode or client config "pathSmoothing" will disable this
    }

    void MoveSplineInit::SetFacing(const Unit* target)
    {
        args.flags.EnableFacingTarget();
        args.facing.target = target->GetGUID().GetRawValue();
    }

    void MoveSplineInit::SetFacing(float angle)
    {
        if (args.TransformForTransport)
        {
            if (Unit* vehicle = unit->GetVehicleBase())
                angle -= vehicle->GetOrientation();
            else if (Transport* transport = unit->GetTransport())
                angle -= transport->GetOrientation();
        }

        args.facing.angle = G3D::wrap(angle, 0.f, (float)G3D::twoPi());
        args.flags.EnableFacingAngle();
    }

    void MoveSplineInit::MoveTo(const Vector3& dest, bool generatePath, bool forceDestination)
    {
        if (generatePath)
        {
            PathGenerator path(unit);
            bool result = path.CalculatePath(dest.x, dest.y, dest.z, forceDestination);
            if (result && !(path.GetPathType() & PATHFIND_NOPATH))
            {
                MovebyPath(path.GetPath());
                return;
            }
        }

        args.path_Idx_offset = 0;
        args.path.resize(2);
        TransportPathTransform transform(unit, args.TransformForTransport);
        args.path[1] = transform(dest);
    }

    void MoveSplineInit::SetFall()
    {
        args.flags.EnableFalling();
        args.flags.fallingSlow = unit->HasUnitMovementFlag(MOVEMENTFLAG_FALLING_SLOW);
    }

    Vector3 TransportPathTransform::operator()(Vector3 input)
    {
        if (_transformForTransport)
            if (TransportBase* transport = _owner->GetDirectTransport())
                transport->CalculatePassengerOffset(input.x, input.y, input.z);

        return input;
    }
}<|MERGE_RESOLUTION|>--- conflicted
+++ resolved
@@ -116,13 +116,8 @@
         move_spline.Initialize(args);
 
         WorldPacket data(SMSG_MONSTER_MOVE, 64);
-<<<<<<< HEAD
-        data.append(unit->GetPackGUID());
+        data << unit->GetPackGUID();
         if (unit->GetTransGUID())
-=======
-        data << unit->GetPackGUID();
-        if (transport)
->>>>>>> 050d56ac
         {
             data.SetOpcode(SMSG_MONSTER_MOVE_TRANSPORT);
             data << unit->GetTransGUID().WriteAsPacked();
