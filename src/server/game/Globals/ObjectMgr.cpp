--- conflicted
+++ resolved
@@ -3550,31 +3550,20 @@
         "RequiredNpcOrGo1, RequiredNpcOrGo2, RequiredNpcOrGo3, RequiredNpcOrGo4, RequiredNpcOrGoCount1, RequiredNpcOrGoCount2, RequiredNpcOrGoCount3, RequiredNpcOrGoCount4, "
         //         103                     104                    105                   106                     107                       108                     109                       110
         "RequiredSourceItemId1, RequiredSourceItemId2, RequiredSourceItemId3, RequiredSourceItemId4, RequiredSourceItemCount1, RequiredSourceItemCount2, RequiredSourceItemCount3, RequiredSourceItemCount4, "
-<<<<<<< HEAD
         //       111               112             113             114              115             116                 117                   118               119               120                 121                 122
         "RequiredItemId1, RequiredItemId2, RequiredItemId3, RequiredItemId4, RequiredItemId5, RequiredItemId6, RequiredItemCount1, RequiredItemCount2, RequiredItemCount3, RequiredItemCount4, RequiredItemCount5, RequiredItemCount6, "
-        //      123             124                 125                126                  127              128              129             130           131
-        "RequiredSpell, RequiredSpellCast1, RequiredSpellCast2, RequiredSpellCast3, RequiredSpellCast4, ObjectiveText1, ObjectiveText2, ObjectiveText3, ObjectiveText4, "
-        //     132                  133               134               135                  136                  137                     138                   139
-        "RewardCurrencyId1, RewardCurrencyId2, RewardCurrencyId3, RewardCurrencyId4, RewardCurrencyCount1, RewardCurrencyCount2, RewardCurrencyCount3, RewardCurrencyCount4, "
-        //      140                  141                 142                   143                    144                    145                     146                   147
+        //      123         124             125             126             127             128                 129                 130                 131             132                     133                 134                 136
+        "RequiredSpell, ObjectiveText1, ObjectiveText2, ObjectiveText3, ObjectiveText4,  RewardCurrencyId1, RewardCurrencyId2, RewardCurrencyId3, RewardCurrencyId4, RewardCurrencyCount1, RewardCurrencyCount2, RewardCurrencyCount3, RewardCurrencyCount4, "
+        //      137                  138                 139                   140                    141                    142                     143                   144
         "RequiredCurrencyId1, RequiredCurrencyId2, RequiredCurrencyId3, RequiredCurrencyId4, RequiredCurrencyCount1, RequiredCurrencyCount2, RequiredCurrencyCount3, RequiredCurrencyCount4, "
-        //      148                  149                 150                   151               152          153
+        //      145                  146                 147                   148               149          150
         "QuestGiverTextWindow, QuestGiverTargetName, QuestTurnTextWindow, QuestTurnTargetName, SoundAccept, SoundTurnIn, "
-        //      154          155            156            157               158                159                  160                  161                162             163
+        //      151          152            153            154               155                156                  157                  158                159             160
         "DetailsEmote1, DetailsEmote2, DetailsEmote3, DetailsEmote4, DetailsEmoteDelay1, DetailsEmoteDelay2, DetailsEmoteDelay3, DetailsEmoteDelay4, EmoteOnIncomplete, EmoteOnComplete, "
-        //      164                 165               166                167                   168                       169                     170                  171
+        //      161                 162               163                164                   165                       166                     167                  168
         "OfferRewardEmote1, OfferRewardEmote2, OfferRewardEmote3, OfferRewardEmote4, OfferRewardEmoteDelay1, OfferRewardEmoteDelay2, OfferRewardEmoteDelay3, OfferRewardEmoteDelay4, "
-        //    173
+        //    169
         "WDBVerified"
-=======
-        //       105               106             107             108              109             110                 111                  112                113                114                115                  116
-        "RequiredItemId1, RequiredItemId2, RequiredItemId3, RequiredItemId4, RequiredItemId5, RequiredItemId6, RequiredItemCount1, RequiredItemCount2, RequiredItemCount3, RequiredItemCount4, RequiredItemCount5, RequiredItemCount6, "
-        //  117          118             119             120             121          122            123              124            125               126                 127                 128                 129
-        "Unknown0, ObjectiveText1, ObjectiveText2, ObjectiveText3, ObjectiveText4, DetailsEmote1, DetailsEmote2, DetailsEmote3, DetailsEmote4, DetailsEmoteDelay1, DetailsEmoteDelay2, DetailsEmoteDelay3, DetailsEmoteDelay4, "
-        //     130                 131               132               133                 134                 135                136                      137                       138                    139                140
-        "EmoteOnIncomplete, EmoteOnComplete, OfferRewardEmote1, OfferRewardEmote2, OfferRewardEmote3, OfferRewardEmote4, OfferRewardEmoteDelay1, OfferRewardEmoteDelay2, OfferRewardEmoteDelay3, OfferRewardEmoteDelay4, WDBVerified"
->>>>>>> 3b71172e
         " FROM quest_template");
     if (!result)
     {
@@ -3602,7 +3591,7 @@
         if (DisableMgr::IsDisabledFor(DISABLE_TYPE_QUEST, iter->first, NULL))
             continue;
 
-        Quest * qinfo = iter->second;
+        Quest* qinfo = iter->second;
 
         // additional quest integrity checks (GO, creature_template and item_template must be loaded already)
 
@@ -3911,55 +3900,6 @@
 
         for (uint8 j = 0; j < QUEST_OBJECTIVES_COUNT; ++j)
         {
-<<<<<<< HEAD
-            uint32 id = qinfo->RequiredSpellCast[j];
-            if (id)
-            {
-                SpellInfo const* spellInfo = sSpellMgr->GetSpellInfo(id);
-                if (!spellInfo)
-                {
-                    TC_LOG_ERROR(LOG_FILTER_SQL, "Quest %u has `ReqSpellCast%d` = %u but spell %u does not exist, quest can't be done.",
-                        qinfo->GetQuestId(), j+1, id, id);
-                    continue;
-                }
-
-                if (!qinfo->RequiredNpcOrGo[j])
-                {
-                    bool found = false;
-                    for (uint8 k = 0; k < MAX_SPELL_EFFECTS; ++k)
-                    {
-                        if ((spellInfo->Effects[k].Effect == SPELL_EFFECT_QUEST_COMPLETE && uint32(spellInfo->Effects[k].MiscValue) == qinfo->Id) ||
-                            spellInfo->Effects[k].Effect == SPELL_EFFECT_SEND_EVENT)
-                        {
-                            found = true;
-                            break;
-                        }
-                    }
-
-                    if (found)
-                    {
-                        if (!qinfo->HasSpecialFlag(QUEST_SPECIAL_FLAGS_EXPLORATION_OR_EVENT))
-                        {
-                            TC_LOG_ERROR(LOG_FILTER_SQL, "Spell (id: %u) have SPELL_EFFECT_QUEST_COMPLETE or SPELL_EFFECT_SEND_EVENT for quest %u and RequiredNpcOrGo%d = 0, but quest not have flag QUEST_SPECIAL_FLAGS_EXPLORATION_OR_EVENT. Quest flags or RequiredNpcOrGo%d must be fixed, quest modified to enable objective.", spellInfo->Id, qinfo->Id, j+1, j+1);
-
-                            // this will prevent quest completing without objective
-                            const_cast<Quest*>(qinfo)->SetSpecialFlag(QUEST_SPECIAL_FLAGS_EXPLORATION_OR_EVENT);
-                        }
-                    }
-                    else
-                    {
-                        TC_LOG_ERROR(LOG_FILTER_SQL, "Quest %u has `ReqSpellCast%d` = %u and RequiredNpcOrGo%d = 0 but spell %u does not have SPELL_EFFECT_QUEST_COMPLETE or SPELL_EFFECT_SEND_EVENT effect for this quest, quest can't be done.",
-                            qinfo->GetQuestId(), j+1, id, j+1, id);
-                        // no changes, quest can't be done for this requirement
-                    }
-                }
-            }
-        }
-
-        for (uint8 j = 0; j < QUEST_OBJECTIVES_COUNT; ++j)
-        {
-=======
->>>>>>> 3b71172e
             int32 id = qinfo->RequiredNpcOrGo[j];
             if (id < 0 && !sObjectMgr->GetGameObjectTemplate(-id))
             {
