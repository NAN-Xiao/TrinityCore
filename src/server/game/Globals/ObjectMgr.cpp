--- conflicted
+++ resolved
@@ -429,38 +429,23 @@
 
     //                                               0      1                   2                   3                   4            5            6         7         8
     QueryResult result = WorldDatabase.Query("SELECT entry, difficulty_entry_1, difficulty_entry_2, difficulty_entry_3, KillCredit1, KillCredit2, modelid1, modelid2, modelid3, "
-<<<<<<< HEAD
-    //                                           9       10       11        12        13           14           15        16      17     18       19       20        21         22
+    //                                        9         10    11          12       13        14              15        16        17   18       19       20       21          22
                                              "modelid4, name, femaleName, subname, IconName, gossip_menu_id, minlevel, maxlevel, exp, exp_unk, faction, npcflag, speed_walk, speed_run, "
-    //                                         23     24     25      26        27          28           29             30              31               32         33          34
-                                             "scale, rank, mindmg, maxdmg, dmgschool, attackpower, dmg_multiplier, baseattacktime, rangeattacktime, unit_class, unit_flags, unit_flags2, "
-    //                                             35         36         37             38             39          40           41              42          43
-                                             "dynamicflags, family, trainer_type, trainer_class, trainer_race, minrangedmg, maxrangedmg, rangedattackpower, type, "
-    //                                            44           45        46         47            48          49          50           51           52           53         54
+    //                                        23     24    25         26              27               28            29             30          31          32
+                                             "scale, rank, dmgschool, BaseAttackTime, RangeAttackTime, BaseVariance, RangeVariance, unit_class, unit_flags, unit_flags2, "
+    //                                        33            34      35            36             37            38
+                                             "dynamicflags, family, trainer_type, trainer_class, trainer_race, type, "
+    //                                        39          40           41      42              43        44           45           46           47           48           49
                                              "type_flags, type_flags2, lootid, pickpocketloot, skinloot, resistance1, resistance2, resistance3, resistance4, resistance5, resistance6, "
-    //                                          55      56      57      58      59      60      61      62          63           64        65       66       67         68
+    //                                        50      51      52      53      54      55      56      57      58              59         60       61       62      63
                                              "spell1, spell2, spell3, spell4, spell5, spell6, spell7, spell8, PetSpellDataId, VehicleId, mingold, maxgold, AIName, MovementType, "
-    //                                             69          70         71         72            73            74          75           76          77          78           79          80
-                                             "InhabitType, HoverHeight, Health_mod, Mana_mod, Mana_mod_extra, Armor_mod, RacialLeader, questItem1, questItem2, questItem3, questItem4, questItem5, "
-    //                                            81           82          83               84                85           86
-                                             " questItem6, movementId, RegenHealth, mechanic_immune_mask, flags_extra, ScriptName "
-=======
-    //                                        9         10    11       12        13              14        15        16   17       18       19          20
-                                             "modelid4, name, subname, IconName, gossip_menu_id, minlevel, maxlevel, exp, faction, npcflag, speed_walk, speed_run, "
-    //                                        21     22    23         24              25               26            27             28          29          30
-                                             "scale, rank, dmgschool, BaseAttackTime, RangeAttackTime, BaseVariance, RangeVariance, unit_class, unit_flags, unit_flags2, "
-    //                                        31            32      33            34             35             36            37
-                                             "dynamicflags, family, trainer_type, trainer_spell, trainer_class, trainer_race, type, "
-    //                                        38          39      40              41        42           43           44           45           46           47           48
-                                             "type_flags, lootid, pickpocketloot, skinloot, resistance1, resistance2, resistance3, resistance4, resistance5, resistance6, spell1, "
-    //                                        49      50      51      52      53      54      55      56              57         58       59       60      61
-                                             "spell2, spell3, spell4, spell5, spell6, spell7, spell8, PetSpellDataId, VehicleId, mingold, maxgold, AIName, MovementType, "
-    //                                        62           63           64              65            66             67              68                  69
-                                             "InhabitType, HoverHeight, HealthModifier, ManaModifier, ArmorModifier, DamageModifier, ExperienceModifier, RacialLeader, "
-    //                                        70          71          72          73          74          75          76          77           78                    79           80
-                                             "questItem1, questItem2, questItem3, questItem4, questItem5, questItem6, movementId, RegenHealth, mechanic_immune_mask, flags_extra, ScriptName "
->>>>>>> aab4ab16
-                                             "FROM creature_template;");
+    //                                        64           65              66           67            68                69              70              71
+                                             "InhabitType, HoverHeight, HealthModifier, ManaModifier, ManaModifierExtra, ArmorModifier, DamageModifier, ExperienceModifier, "
+    //                                        72            73          74          75          76          77          78
+                                             "RacialLeader, questItem1, questItem2, questItem3, questItem4, questItem5, questItem6, "
+    //                                        79          80           81                    82           83
+                                             "movementId, RegenHealth, mechanic_immune_mask, flags_extra, ScriptName "
+                                             "FROM creature_template");
 
     if (!result)
     {
@@ -473,97 +458,7 @@
     do
     {
         Field* fields = result->Fetch();
-<<<<<<< HEAD
-
-        uint32 entry = fields[0].GetUInt32();
-
-
-        CreatureTemplate& creatureTemplate = _creatureTemplateStore[entry];
-
-        creatureTemplate.Entry = entry;
-
-        for (uint8 i = 0; i < MAX_DIFFICULTY - 1; ++i)
-            creatureTemplate.DifficultyEntry[i] = fields[1 + i].GetUInt32();
-
-        for (uint8 i = 0; i < MAX_KILL_CREDIT; ++i)
-            creatureTemplate.KillCredit[i] = fields[4 + i].GetUInt32();
-
-        creatureTemplate.Modelid1          = fields[6].GetUInt32();
-        creatureTemplate.Modelid2          = fields[7].GetUInt32();
-        creatureTemplate.Modelid3          = fields[8].GetUInt32();
-        creatureTemplate.Modelid4          = fields[9].GetUInt32();
-        creatureTemplate.Name              = fields[10].GetString();
-        creatureTemplate.FemaleName        = fields[11].GetString();
-        creatureTemplate.SubName           = fields[12].GetString();
-        creatureTemplate.IconName          = fields[13].GetString();
-        creatureTemplate.GossipMenuId      = fields[14].GetUInt32();
-        creatureTemplate.minlevel          = fields[15].GetUInt8();
-        creatureTemplate.maxlevel          = fields[16].GetUInt8();
-        creatureTemplate.expansion         = uint32(fields[17].GetInt16());
-        creatureTemplate.expansionUnknown  = uint32(fields[18].GetUInt16());
-        creatureTemplate.faction           = uint32(fields[19].GetUInt16());
-        creatureTemplate.npcflag           = fields[20].GetUInt32();
-        creatureTemplate.speed_walk        = fields[21].GetFloat();
-        creatureTemplate.speed_run         = fields[22].GetFloat();
-        creatureTemplate.scale             = fields[23].GetFloat();
-        creatureTemplate.rank              = uint32(fields[24].GetUInt8());
-        creatureTemplate.mindmg            = fields[25].GetFloat();
-        creatureTemplate.maxdmg            = fields[26].GetFloat();
-        creatureTemplate.dmgschool         = uint32(fields[27].GetInt8());
-        creatureTemplate.attackpower       = fields[28].GetUInt32();
-        creatureTemplate.dmg_multiplier    = fields[29].GetFloat();
-        creatureTemplate.baseattacktime    = fields[30].GetUInt32();
-        creatureTemplate.rangeattacktime   = fields[31].GetUInt32();
-        creatureTemplate.unit_class        = uint32(fields[32].GetUInt8());
-        creatureTemplate.unit_flags        = fields[33].GetUInt32();
-        creatureTemplate.unit_flags2       = fields[34].GetUInt32();
-        creatureTemplate.dynamicflags      = fields[35].GetUInt32();
-        creatureTemplate.family            = uint32(fields[36].GetUInt8());
-        creatureTemplate.trainer_type      = uint32(fields[37].GetUInt8());
-        creatureTemplate.trainer_class     = uint32(fields[38].GetUInt8());
-        creatureTemplate.trainer_race      = uint32(fields[39].GetUInt8());
-        creatureTemplate.minrangedmg       = fields[40].GetFloat();
-        creatureTemplate.maxrangedmg       = fields[41].GetFloat();
-        creatureTemplate.rangedattackpower = uint32(fields[42].GetUInt16());
-        creatureTemplate.type              = uint32(fields[43].GetUInt8());
-        creatureTemplate.type_flags        = fields[44].GetUInt32();
-        creatureTemplate.type_flags2       = fields[45].GetUInt32();
-        creatureTemplate.lootid            = fields[46].GetUInt32();
-        creatureTemplate.pickpocketLootId  = fields[47].GetUInt32();
-        creatureTemplate.SkinLootId        = fields[48].GetUInt32();
-
-        for (uint8 i = SPELL_SCHOOL_HOLY; i < MAX_SPELL_SCHOOL; ++i)
-            creatureTemplate.resistance[i] = fields[49 + i - 1].GetInt16();
-
-        for (uint8 i = 0; i < CREATURE_MAX_SPELLS; ++i)
-            creatureTemplate.spells[i] = fields[55 + i].GetUInt32();
-
-        creatureTemplate.PetSpellDataId = fields[63].GetUInt32();
-        creatureTemplate.VehicleId      = fields[64].GetUInt32();
-        creatureTemplate.mingold        = fields[65].GetUInt32();
-        creatureTemplate.maxgold        = fields[66].GetUInt32();
-        creatureTemplate.AIName         = fields[67].GetString();
-        creatureTemplate.MovementType   = uint32(fields[68].GetUInt8());
-        creatureTemplate.InhabitType    = uint32(fields[69].GetUInt8());
-        creatureTemplate.HoverHeight    = fields[70].GetFloat();
-        creatureTemplate.ModHealth      = fields[71].GetFloat();
-        creatureTemplate.ModMana        = fields[72].GetFloat();
-        creatureTemplate.ModManaExtra   = fields[73].GetFloat();
-        creatureTemplate.ModArmor       = fields[74].GetFloat();
-        creatureTemplate.RacialLeader   = fields[75].GetBool();
-
-        for (uint8 i = 0; i < MAX_CREATURE_QUEST_ITEMS; ++i)
-            creatureTemplate.questItems[i] = fields[76 + i].GetUInt32();
-
-        creatureTemplate.movementId         = fields[82].GetUInt32();
-        creatureTemplate.RegenHealth        = fields[83].GetBool();
-        creatureTemplate.MechanicImmuneMask = fields[84].GetUInt32();
-        creatureTemplate.flags_extra        = fields[85].GetUInt32();
-        creatureTemplate.ScriptID           = GetScriptId(fields[86].GetCString());
-
-=======
         LoadCreatureTemplate(fields);
->>>>>>> aab4ab16
         ++count;
     }
     while (result->NextRow());
@@ -589,72 +484,75 @@
     for (uint8 i = 0; i < MAX_KILL_CREDIT; ++i)
         creatureTemplate.KillCredit[i] = fields[4 + i].GetUInt32();
 
-    creatureTemplate.Modelid1         = fields[6].GetUInt32();
-    creatureTemplate.Modelid2         = fields[7].GetUInt32();
-    creatureTemplate.Modelid3         = fields[8].GetUInt32();
-    creatureTemplate.Modelid4         = fields[9].GetUInt32();
-    creatureTemplate.Name             = fields[10].GetString();
-    creatureTemplate.SubName          = fields[11].GetString();
-    creatureTemplate.IconName         = fields[12].GetString();
-    creatureTemplate.GossipMenuId     = fields[13].GetUInt32();
-    creatureTemplate.minlevel         = fields[14].GetUInt8();
-    creatureTemplate.maxlevel         = fields[15].GetUInt8();
-    creatureTemplate.expansion        = uint32(fields[16].GetInt16());
-    creatureTemplate.faction          = fields[17].GetUInt16();
-    creatureTemplate.npcflag          = fields[18].GetUInt32();
-    creatureTemplate.speed_walk       = fields[19].GetFloat();
-    creatureTemplate.speed_run        = fields[20].GetFloat();
-    creatureTemplate.scale            = fields[21].GetFloat();
-    creatureTemplate.rank             = fields[22].GetUInt8();
-    creatureTemplate.dmgschool        = uint32(fields[23].GetInt8());
-    creatureTemplate.BaseAttackTime   = fields[24].GetUInt32();
-    creatureTemplate.RangeAttackTime  = fields[25].GetUInt32();
-    creatureTemplate.BaseVariance     = fields[26].GetFloat();
-    creatureTemplate.RangeVariance    = fields[27].GetFloat();
-    creatureTemplate.unit_class       = fields[28].GetUInt8();
-    creatureTemplate.unit_flags       = fields[29].GetUInt32();
-    creatureTemplate.unit_flags2      = fields[30].GetUInt32();
-    creatureTemplate.dynamicflags     = fields[31].GetUInt32();
-    creatureTemplate.family           = fields[32].GetUInt8();
-    creatureTemplate.trainer_type     = fields[33].GetUInt8();
-    creatureTemplate.trainer_spell    = fields[34].GetUInt32();
-    creatureTemplate.trainer_class    = fields[35].GetUInt8();
-    creatureTemplate.trainer_race     = fields[36].GetUInt8();
-    creatureTemplate.type             = fields[37].GetUInt8();
-    creatureTemplate.type_flags       = fields[38].GetUInt32();
-    creatureTemplate.lootid           = fields[39].GetUInt32();
-    creatureTemplate.pickpocketLootId = fields[40].GetUInt32();
-    creatureTemplate.SkinLootId       = fields[41].GetUInt32();
+    creatureTemplate.Modelid1          = fields[6].GetUInt32();
+    creatureTemplate.Modelid2          = fields[7].GetUInt32();
+    creatureTemplate.Modelid3          = fields[8].GetUInt32();
+    creatureTemplate.Modelid4          = fields[9].GetUInt32();
+    creatureTemplate.Name              = fields[10].GetString();
+    creatureTemplate.FemaleName        = fields[11].GetString();
+    creatureTemplate.SubName           = fields[12].GetString();
+    creatureTemplate.IconName          = fields[13].GetString();
+    creatureTemplate.GossipMenuId      = fields[14].GetUInt32();
+    creatureTemplate.minlevel          = fields[15].GetUInt8();
+    creatureTemplate.maxlevel          = fields[16].GetUInt8();
+    creatureTemplate.expansion         = uint32(fields[17].GetInt16());
+    creatureTemplate.expansionUnknown  = uint32(fields[18].GetUInt16());
+    creatureTemplate.faction           = uint32(fields[19].GetUInt16());
+    creatureTemplate.npcflag           = fields[20].GetUInt32();
+    creatureTemplate.speed_walk        = fields[21].GetFloat();
+    creatureTemplate.speed_run         = fields[22].GetFloat();
+    creatureTemplate.scale             = fields[23].GetFloat();
+    creatureTemplate.rank              = uint32(fields[24].GetUInt8());
+    creatureTemplate.dmgschool         = uint32(fields[25].GetInt8());
+    creatureTemplate.BaseAttackTime    = fields[26].GetUInt32();
+    creatureTemplate.RangeAttackTime   = fields[27].GetUInt32();
+    creatureTemplate.BaseVariance      = fields[28].GetFloat();
+    creatureTemplate.RangeVariance     = fields[29].GetFloat();
+    creatureTemplate.unit_class        = uint32(fields[30].GetUInt8());
+    creatureTemplate.unit_flags        = fields[31].GetUInt32();
+    creatureTemplate.unit_flags2       = fields[32].GetUInt32();
+    creatureTemplate.dynamicflags      = fields[33].GetUInt32();
+    creatureTemplate.family            = uint32(fields[34].GetUInt8());
+    creatureTemplate.trainer_type      = uint32(fields[35].GetUInt8());
+    creatureTemplate.trainer_class     = uint32(fields[36].GetUInt8());
+    creatureTemplate.trainer_race      = uint32(fields[37].GetUInt8());
+    creatureTemplate.type              = uint32(fields[38].GetUInt8());
+    creatureTemplate.type_flags        = fields[39].GetUInt32();
+    creatureTemplate.type_flags2       = fields[40].GetUInt32();
+    creatureTemplate.lootid            = fields[41].GetUInt32();
+    creatureTemplate.pickpocketLootId  = fields[42].GetUInt32();
+    creatureTemplate.SkinLootId        = fields[43].GetUInt32();
 
     for (uint8 i = SPELL_SCHOOL_HOLY; i < MAX_SPELL_SCHOOL; ++i)
-        creatureTemplate.resistance[i] = fields[42 + i - 1].GetInt16();
+        creatureTemplate.resistance[i] = fields[44 + i - 1].GetInt16();
 
     for (uint8 i = 0; i < CREATURE_MAX_SPELLS; ++i)
-        creatureTemplate.spells[i] = fields[48 + i].GetUInt32();
-
-    creatureTemplate.PetSpellDataId = fields[56].GetUInt32();
-    creatureTemplate.VehicleId      = fields[57].GetUInt32();
-    creatureTemplate.mingold        = fields[58].GetUInt32();
-    creatureTemplate.maxgold        = fields[59].GetUInt32();
-    creatureTemplate.AIName         = fields[60].GetString();
-    creatureTemplate.MovementType   = fields[61].GetUInt8();
-    creatureTemplate.InhabitType    = fields[62].GetUInt8();
-    creatureTemplate.HoverHeight    = fields[63].GetFloat();
-    creatureTemplate.ModHealth      = fields[64].GetFloat();
-    creatureTemplate.ModMana        = fields[65].GetFloat();
-    creatureTemplate.ModArmor       = fields[66].GetFloat();
-    creatureTemplate.ModDamage      = fields[67].GetFloat();
-    creatureTemplate.ModExperience  = fields[68].GetFloat();
-    creatureTemplate.RacialLeader   = fields[69].GetBool();
+        creatureTemplate.spells[i] = fields[50 + i].GetUInt32();
+
+    creatureTemplate.PetSpellDataId = fields[58].GetUInt32();
+    creatureTemplate.VehicleId      = fields[59].GetUInt32();
+    creatureTemplate.mingold        = fields[60].GetUInt32();
+    creatureTemplate.maxgold        = fields[61].GetUInt32();
+    creatureTemplate.AIName         = fields[62].GetString();
+    creatureTemplate.MovementType   = uint32(fields[63].GetUInt8());
+    creatureTemplate.InhabitType    = uint32(fields[64].GetUInt8());
+    creatureTemplate.HoverHeight    = fields[65].GetFloat();
+    creatureTemplate.ModHealth      = fields[66].GetFloat();
+    creatureTemplate.ModMana        = fields[67].GetFloat();
+    creatureTemplate.ModManaExtra   = fields[68].GetFloat();
+    creatureTemplate.ModArmor       = fields[69].GetFloat();
+    creatureTemplate.ModDamage      = fields[70].GetFloat();
+    creatureTemplate.ModExperience  = fields[71].GetFloat();
+    creatureTemplate.RacialLeader   = fields[72].GetBool();
 
     for (uint8 i = 0; i < MAX_CREATURE_QUEST_ITEMS; ++i)
-        creatureTemplate.questItems[i] = fields[70 + i].GetUInt32();
-
-    creatureTemplate.movementId         = fields[76].GetUInt32();
-    creatureTemplate.RegenHealth        = fields[77].GetBool();
-    creatureTemplate.MechanicImmuneMask = fields[78].GetUInt32();
-    creatureTemplate.flags_extra        = fields[79].GetUInt32();
-    creatureTemplate.ScriptID           = GetScriptId(fields[80].GetCString());
+        creatureTemplate.questItems[i] = fields[73 + i].GetUInt32();
+
+    creatureTemplate.movementId         = fields[79].GetUInt32();
+    creatureTemplate.RegenHealth        = fields[80].GetBool();
+    creatureTemplate.MechanicImmuneMask = fields[81].GetUInt32();
+    creatureTemplate.flags_extra        = fields[82].GetUInt32();
+    creatureTemplate.ScriptID           = GetScriptId(fields[83].GetCString());
 }
 
 void ObjectMgr::LoadCreatureTemplateAddons()
@@ -2899,7 +2797,6 @@
     QueryResult result = WorldDatabase.Query("SELECT Id, FlagsCu, FoodType, MinMoneyLoot, MaxMoneyLoot, SpellPPMChance FROM item_template_addon");
     if (result)
     {
-<<<<<<< HEAD
         do
         {
             Field* fields = result->Fetch();
@@ -2909,17 +2806,6 @@
                 TC_LOG_ERROR("sql.sql", "Item %u specified in `item_template_addon` does not exist, skipped.", itemId);
                 continue;
             }
-=======
-        Field* fields = result->Fetch();
-
-        uint32 entry = fields[0].GetUInt32();
-
-        ItemSetNameLocale& data = _itemSetNameLocaleStore[entry];
-
-        for (uint8 i = TOTAL_LOCALES - 1; i > 0; --i)
-            AddLocaleString(fields[i].GetString(), LocaleConstant(i), data.Name);
-    } while (result->NextRow());
->>>>>>> aab4ab16
 
             uint32 minMoneyLoot = fields[3].GetUInt32();
             uint32 maxMoneyLoot = fields[4].GetUInt32();
@@ -7965,7 +7851,7 @@
         data.Content.resize(1);
         ++count;
 
-        for (uint8 i = TOTAL_LOCALES - 1; i > 0; --i)
+        for (int8 i = TOTAL_LOCALES - 1; i >= 0; --i)
             AddLocaleString(fields[i + 1].GetString(), LocaleConstant(i), data.Content);
     } while (result->NextRow());
 
