/*
 * Copyright (C) 2008-2013 TrinityCore <http://www.trinitycore.org/>
 * Copyright (C) 2005-2009 MaNGOS <http://getmangos.com/>
 *
 * This program is free software; you can redistribute it and/or modify it
 * under the terms of the GNU General Public License as published by the
 * Free Software Foundation; either version 2 of the License, or (at your
 * option) any later version.
 *
 * This program is distributed in the hope that it will be useful, but WITHOUT
 * ANY WARRANTY; without even the implied warranty of MERCHANTABILITY or
 * FITNESS FOR A PARTICULAR PURPOSE. See the GNU General Public License for
 * more details.
 *
 * You should have received a copy of the GNU General Public License along
 * with this program. If not, see <http://www.gnu.org/licenses/>.
 */

#include "AccountMgr.h"
#include "AchievementMgr.h"
#include "ArenaTeam.h"
#include "ArenaTeamMgr.h"
#include "Chat.h"
#include "Common.h"
#include "DatabaseEnv.h"
#include "DB2Structure.h"
#include "DB2Stores.h"
#include "DisableMgr.h"
#include "GameEventMgr.h"
#include "GossipDef.h"
#include "GroupMgr.h"
#include "GuildMgr.h"
#include "InstanceSaveMgr.h"
#include "Language.h"
#include "LFGMgr.h"
#include "Log.h"
#include "MapManager.h"
#include "ObjectMgr.h"
#include "Pet.h"
#include "PoolMgr.h"
#include "ReputationMgr.h"
#include "ScriptMgr.h"
#include "SpellAuras.h"
#include "Spell.h"
#include "SpellMgr.h"
#include "SpellScript.h"
#include "Transport.h"
#include "UpdateMask.h"
#include "Util.h"
#include "Vehicle.h"
#include "WaypointManager.h"
#include "World.h"

ScriptMapMap sSpellScripts;
ScriptMapMap sEventScripts;
ScriptMapMap sWaypointScripts;

std::string GetScriptsTableNameByType(ScriptsType type)
{
    std::string res = "";
    switch (type)
    {
        case SCRIPTS_SPELL:         res = "spell_scripts";      break;
        case SCRIPTS_EVENT:         res = "event_scripts";      break;
        case SCRIPTS_WAYPOINT:      res = "waypoint_scripts";   break;
        default: break;
    }
    return res;
}

ScriptMapMap* GetScriptsMapByType(ScriptsType type)
{
    ScriptMapMap* res = NULL;
    switch (type)
    {
        case SCRIPTS_SPELL:         res = &sSpellScripts;       break;
        case SCRIPTS_EVENT:         res = &sEventScripts;       break;
        case SCRIPTS_WAYPOINT:      res = &sWaypointScripts;    break;
        default: break;
    }
    return res;
}

std::string GetScriptCommandName(ScriptCommands command)
{
    std::string res = "";
    switch (command)
    {
        case SCRIPT_COMMAND_TALK: res = "SCRIPT_COMMAND_TALK"; break;
        case SCRIPT_COMMAND_EMOTE: res = "SCRIPT_COMMAND_EMOTE"; break;
        case SCRIPT_COMMAND_FIELD_SET: res = "SCRIPT_COMMAND_FIELD_SET"; break;
        case SCRIPT_COMMAND_MOVE_TO: res = "SCRIPT_COMMAND_MOVE_TO"; break;
        case SCRIPT_COMMAND_FLAG_SET: res = "SCRIPT_COMMAND_FLAG_SET"; break;
        case SCRIPT_COMMAND_FLAG_REMOVE: res = "SCRIPT_COMMAND_FLAG_REMOVE"; break;
        case SCRIPT_COMMAND_TELEPORT_TO: res = "SCRIPT_COMMAND_TELEPORT_TO"; break;
        case SCRIPT_COMMAND_QUEST_EXPLORED: res = "SCRIPT_COMMAND_QUEST_EXPLORED"; break;
        case SCRIPT_COMMAND_KILL_CREDIT: res = "SCRIPT_COMMAND_KILL_CREDIT"; break;
        case SCRIPT_COMMAND_RESPAWN_GAMEOBJECT: res = "SCRIPT_COMMAND_RESPAWN_GAMEOBJECT"; break;
        case SCRIPT_COMMAND_TEMP_SUMMON_CREATURE: res = "SCRIPT_COMMAND_TEMP_SUMMON_CREATURE"; break;
        case SCRIPT_COMMAND_OPEN_DOOR: res = "SCRIPT_COMMAND_OPEN_DOOR"; break;
        case SCRIPT_COMMAND_CLOSE_DOOR: res = "SCRIPT_COMMAND_CLOSE_DOOR"; break;
        case SCRIPT_COMMAND_ACTIVATE_OBJECT: res = "SCRIPT_COMMAND_ACTIVATE_OBJECT"; break;
        case SCRIPT_COMMAND_REMOVE_AURA: res = "SCRIPT_COMMAND_REMOVE_AURA"; break;
        case SCRIPT_COMMAND_CAST_SPELL: res = "SCRIPT_COMMAND_CAST_SPELL"; break;
        case SCRIPT_COMMAND_PLAY_SOUND: res = "SCRIPT_COMMAND_PLAY_SOUND"; break;
        case SCRIPT_COMMAND_CREATE_ITEM: res = "SCRIPT_COMMAND_CREATE_ITEM"; break;
        case SCRIPT_COMMAND_DESPAWN_SELF: res = "SCRIPT_COMMAND_DESPAWN_SELF"; break;
        case SCRIPT_COMMAND_LOAD_PATH: res = "SCRIPT_COMMAND_LOAD_PATH"; break;
        case SCRIPT_COMMAND_CALLSCRIPT_TO_UNIT: res = "SCRIPT_COMMAND_CALLSCRIPT_TO_UNIT"; break;
        case SCRIPT_COMMAND_KILL: res = "SCRIPT_COMMAND_KILL"; break;
        // TrinityCore only
        case SCRIPT_COMMAND_ORIENTATION: res = "SCRIPT_COMMAND_ORIENTATION"; break;
        case SCRIPT_COMMAND_EQUIP: res = "SCRIPT_COMMAND_EQUIP"; break;
        case SCRIPT_COMMAND_MODEL: res = "SCRIPT_COMMAND_MODEL"; break;
        case SCRIPT_COMMAND_CLOSE_GOSSIP: res = "SCRIPT_COMMAND_CLOSE_GOSSIP"; break;
        case SCRIPT_COMMAND_PLAYMOVIE: res = "SCRIPT_COMMAND_PLAYMOVIE"; break;
        default:
        {
            char sz[32];
            sprintf(sz, "Unknown command: %d", command);
            res = sz;
            break;
        }
    }
    return res;
}

std::string ScriptInfo::GetDebugInfo() const
{
    char sz[256];
    sprintf(sz, "%s ('%s' script id: %u)", GetScriptCommandName(command).c_str(), GetScriptsTableNameByType(type).c_str(), id);
    return std::string(sz);
}

bool normalizePlayerName(std::string& name)
{
    if (name.empty())
        return false;

    wchar_t wstr_buf[MAX_INTERNAL_PLAYER_NAME+1];
    size_t wstr_len = MAX_INTERNAL_PLAYER_NAME;

    if (!Utf8toWStr(name, &wstr_buf[0], wstr_len))
        return false;

    wstr_buf[0] = wcharToUpper(wstr_buf[0]);
    for (size_t i = 1; i < wstr_len; ++i)
        wstr_buf[i] = wcharToLower(wstr_buf[i]);

    if (!WStrToUtf8(wstr_buf, wstr_len, name))
        return false;

    return true;
}

LanguageDesc lang_description[LANGUAGES_COUNT] =
{
    { LANG_ADDON,           0, 0                       },
    { LANG_UNIVERSAL,       0, 0                       },
    { LANG_ORCISH,        669, SKILL_LANG_ORCISH       },
    { LANG_DARNASSIAN,    671, SKILL_LANG_DARNASSIAN   },
    { LANG_TAURAHE,       670, SKILL_LANG_TAURAHE      },
    { LANG_DWARVISH,      672, SKILL_LANG_DWARVEN      },
    { LANG_COMMON,        668, SKILL_LANG_COMMON       },
    { LANG_DEMONIC,       815, SKILL_LANG_DEMON_TONGUE },
    { LANG_TITAN,         816, SKILL_LANG_TITAN        },
    { LANG_THALASSIAN,    813, SKILL_LANG_THALASSIAN   },
    { LANG_DRACONIC,      814, SKILL_LANG_DRACONIC     },
    { LANG_KALIMAG,       817, SKILL_LANG_OLD_TONGUE   },
    { LANG_GNOMISH,      7340, SKILL_LANG_GNOMISH      },
    { LANG_TROLL,        7341, SKILL_LANG_TROLL        },
    { LANG_GUTTERSPEAK, 17737, SKILL_LANG_GUTTERSPEAK  },
    { LANG_DRAENEI,     29932, SKILL_LANG_DRAENEI      },
    { LANG_ZOMBIE,          0, 0                       },
    { LANG_GNOMISH_BINARY,  0, 0                       },
    { LANG_GOBLIN_BINARY,   0, 0                       },
    { LANG_WORGEN,      69270, SKILL_LANG_WORGEN       },
    { LANG_GOBLIN,      69269, SKILL_LANG_GOBLIN       }
};

LanguageDesc const* GetLanguageDescByID(uint32 lang)
{
    for (uint8 i = 0; i < LANGUAGES_COUNT; ++i)
    {
        if (uint32(lang_description[i].lang_id) == lang)
            return &lang_description[i];
    }

    return NULL;
}

bool SpellClickInfo::IsFitToRequirements(Unit const* clicker, Unit const* clickee) const
{
    Player const* playerClicker = clicker->ToPlayer();
    if (!playerClicker)
        return true;

    Unit const* summoner = NULL;
    // Check summoners for party
    if (clickee->IsSummon())
        summoner = clickee->ToTempSummon()->GetSummoner();
    if (!summoner)
        summoner = clickee;

    // This only applies to players
    switch (userType)
    {
        case SPELL_CLICK_USER_FRIEND:
            if (!playerClicker->IsFriendlyTo(summoner))
                return false;
            break;
        case SPELL_CLICK_USER_RAID:
            if (!playerClicker->IsInRaidWith(summoner))
                return false;
            break;
        case SPELL_CLICK_USER_PARTY:
            if (!playerClicker->IsInPartyWith(summoner))
                return false;
            break;
        default:
            break;
    }

    return true;
}

ObjectMgr::ObjectMgr():
    _auctionId(1),
    _equipmentSetGuid(1),
    _itemTextId(1),
    _mailId(1),
    _hiPetNumber(1),
    _voidItemId(1),
    _hiCharGuid(1),
    _hiCreatureGuid(1),
    _hiPetGuid(1),
    _hiVehicleGuid(1),
    _hiItemGuid(1),
    _hiGoGuid(1),
    _hiDoGuid(1),
    _hiCorpseGuid(1),
    _hiAreaTriggerGuid(1),
    _hiMoTransGuid(1)
{
    for (uint8 i = 0; i < MAX_CLASSES; ++i)
        for (uint8 j = 0; j < MAX_RACES; ++j)
            _playerInfo[j][i] = NULL;
}

ObjectMgr::~ObjectMgr()
{
    for (QuestMap::iterator i = _questTemplates.begin(); i != _questTemplates.end(); ++i)
        delete i->second;

    for (PetLevelInfoContainer::iterator i = _petInfoStore.begin(); i != _petInfoStore.end(); ++i)
        delete[] i->second;

    for (int race = 0; race < MAX_RACES; ++race)
    {
        for (int class_ = 0; class_ < MAX_CLASSES; ++class_)
        {
            if (_playerInfo[race][class_])
                delete[] _playerInfo[race][class_]->levelInfo;
            delete _playerInfo[race][class_];
        }
    }

    for (CacheVendorItemContainer::iterator itr = _cacheVendorItemStore.begin(); itr != _cacheVendorItemStore.end(); ++itr)
        itr->second.Clear();

    _cacheTrainerSpellStore.clear();
    _graveyardOrientations.clear();

    for (DungeonEncounterContainer::iterator itr =_dungeonEncounterStore.begin(); itr != _dungeonEncounterStore.end(); ++itr)
        for (DungeonEncounterList::iterator encounterItr = itr->second.begin(); encounterItr != itr->second.end(); ++encounterItr)
            delete *encounterItr;

    for (AccessRequirementContainer::iterator itr = _accessRequirementStore.begin(); itr != _accessRequirementStore.end(); ++itr)
        delete itr->second;
}

void ObjectMgr::AddLocaleString(std::string const& s, LocaleConstant locale, StringVector& data)
{
    if (!s.empty())
    {
        if (data.size() <= size_t(locale))
            data.resize(locale + 1);

        data[locale] = s;
    }
}

void ObjectMgr::LoadGraveyardOrientations()
{
    uint32 oldMSTime = getMSTime();

    _graveyardOrientations.clear();

    QueryResult result = WorldDatabase.Query("SELECT id, orientation FROM graveyard_orientation");

    if (!result)
        return;

    do
    {
        Field* fields = result->Fetch();

        uint32 id = fields[0].GetUInt32();
        if (!sWorldSafeLocsStore.LookupEntry(id))
        {
            TC_LOG_ERROR(LOG_FILTER_SERVER_LOADING, "Graveyard %u referenced in graveyard_orientation doesn't exist.", id);
            continue;
        }
        _graveyardOrientations[id] = fields[1].GetFloat();

    } while (result->NextRow());

    TC_LOG_INFO(LOG_FILTER_SERVER_LOADING, ">> Loaded %lu graveyard orientations in %u ms", (unsigned long)_graveyardOrientations.size(), GetMSTimeDiffToNow(oldMSTime));
}

void ObjectMgr::LoadCreatureLocales()
{
    uint32 oldMSTime = getMSTime();

    _creatureLocaleStore.clear();                              // need for reload case

    QueryResult result = WorldDatabase.Query("SELECT entry, name_loc1, subname_loc1, name_loc2, subname_loc2, name_loc3, subname_loc3, name_loc4, subname_loc4, name_loc5, subname_loc5, name_loc6, subname_loc6, name_loc7, subname_loc7, name_loc8, subname_loc8 FROM locales_creature");

    if (!result)
        return;

    do
    {
        Field* fields = result->Fetch();

        uint32 entry = fields[0].GetUInt32();

        CreatureLocale& data = _creatureLocaleStore[entry];

        for (uint8 i = 1; i < TOTAL_LOCALES; ++i)
        {
            LocaleConstant locale = (LocaleConstant) i;
            AddLocaleString(fields[1 + 2 * (i - 1)].GetString(), locale, data.Name);
            AddLocaleString(fields[1 + 2 * (i - 1) + 1].GetString(), locale, data.SubName);
        }
    } while (result->NextRow());

    TC_LOG_INFO(LOG_FILTER_SERVER_LOADING, ">> Loaded %lu creature locale strings in %u ms", (unsigned long)_creatureLocaleStore.size(), GetMSTimeDiffToNow(oldMSTime));
}

void ObjectMgr::LoadGossipMenuItemsLocales()
{
    uint32 oldMSTime = getMSTime();

    _gossipMenuItemsLocaleStore.clear();                              // need for reload case

    QueryResult result = WorldDatabase.Query("SELECT menu_id, id, "
        "option_text_loc1, box_text_loc1, option_text_loc2, box_text_loc2, "
        "option_text_loc3, box_text_loc3, option_text_loc4, box_text_loc4, "
        "option_text_loc5, box_text_loc5, option_text_loc6, box_text_loc6, "
        "option_text_loc7, box_text_loc7, option_text_loc8, box_text_loc8 "
        "FROM locales_gossip_menu_option");

    if (!result)
        return;

    do
    {
        Field* fields = result->Fetch();

        uint16 menuId   = fields[0].GetUInt16();
        uint16 id       = fields[1].GetUInt16();

        GossipMenuItemsLocale& data = _gossipMenuItemsLocaleStore[MAKE_PAIR32(menuId, id)];

        for (uint8 i = 1; i < TOTAL_LOCALES; ++i)
        {
            LocaleConstant locale = (LocaleConstant) i;
            AddLocaleString(fields[2 + 2 * (i - 1)].GetString(), locale, data.OptionText);
            AddLocaleString(fields[2 + 2 * (i - 1) + 1].GetString(), locale, data.BoxText);
        }
    } while (result->NextRow());

    TC_LOG_INFO(LOG_FILTER_SERVER_LOADING, ">> Loaded %lu gossip_menu_option locale strings in %u ms", (unsigned long)_gossipMenuItemsLocaleStore.size(), GetMSTimeDiffToNow(oldMSTime));
}

void ObjectMgr::LoadPointOfInterestLocales()
{
    uint32 oldMSTime = getMSTime();

    _pointOfInterestLocaleStore.clear();                              // need for reload case

    QueryResult result = WorldDatabase.Query("SELECT entry, icon_name_loc1, icon_name_loc2, icon_name_loc3, icon_name_loc4, icon_name_loc5, icon_name_loc6, icon_name_loc7, icon_name_loc8 FROM locales_points_of_interest");

    if (!result)
        return;

    do
    {
        Field* fields = result->Fetch();

        uint32 entry = fields[0].GetUInt32();

        PointOfInterestLocale& data = _pointOfInterestLocaleStore[entry];

        for (uint8 i = 1; i < TOTAL_LOCALES; ++i)
            AddLocaleString(fields[i].GetString(), LocaleConstant(i), data.IconName);
    } while (result->NextRow());

    TC_LOG_INFO(LOG_FILTER_SERVER_LOADING, ">> Loaded %lu points_of_interest locale strings in %u ms", (unsigned long)_pointOfInterestLocaleStore.size(), GetMSTimeDiffToNow(oldMSTime));
}

void ObjectMgr::LoadCreatureTemplates()
{
    uint32 oldMSTime = getMSTime();

    //                                                 0              1                 2                  3                 4            5           6        7         8
    QueryResult result = WorldDatabase.Query("SELECT entry, difficulty_entry_1, difficulty_entry_2, difficulty_entry_3, KillCredit1, KillCredit2, modelid1, modelid2, modelid3, "
    //                                           9       10      11       12           13           14        15     16      17        18        19         20         21
                                             "modelid4, name, subname, IconName, gossip_menu_id, minlevel, maxlevel, exp, exp_unk, faction_A, faction_H, npcflag, speed_walk, "
    //                                             22     23     24     25     26       27           28             29              30               31            32          33          34
                                             "speed_run, scale, rank, mindmg, maxdmg, dmgschool, attackpower, dmg_multiplier, baseattacktime, rangeattacktime, unit_class, unit_flags, unit_flags2, "
    //                                             35         36         37             38             39          40           41              42          43
                                             "dynamicflags, family, trainer_type, trainer_class, trainer_race, minrangedmg, maxrangedmg, rangedattackpower, type, "
    //                                            44           45        46         47            48          49          50           51           52           53         54
                                             "type_flags, type_flags2, lootid, pickpocketloot, skinloot, resistance1, resistance2, resistance3, resistance4, resistance5, resistance6, "
    //                                          55      56      57      58      59      60      61      62          63           64        65       66       67         68
                                             "spell1, spell2, spell3, spell4, spell5, spell6, spell7, spell8, PetSpellDataId, VehicleId, mingold, maxgold, AIName, MovementType, "
    //                                             69          70         71         72            73            74          75           76          77          78           79          80
                                             "InhabitType, HoverHeight, Health_mod, Mana_mod, Mana_mod_extra, Armor_mod, RacialLeader, questItem1, questItem2, questItem3, questItem4, questItem5, "
    //                                            81           82          83               84                85           86
                                             " questItem6, movementId, RegenHealth, mechanic_immune_mask, flags_extra, ScriptName "
                                             "FROM creature_template;");

    if (!result)
    {
        TC_LOG_INFO(LOG_FILTER_SERVER_LOADING, ">> Loaded 0 creature template definitions. DB table `creature_template` is empty.");
        return;
    }

    _creatureTemplateStore.rehash(result->GetRowCount());
    uint32 count = 0;
    do
    {
        Field* fields = result->Fetch();

        uint32 entry = fields[0].GetUInt32();


        CreatureTemplate& creatureTemplate = _creatureTemplateStore[entry];

        creatureTemplate.Entry = entry;

        for (uint8 i = 0; i < MAX_DIFFICULTY - 1; ++i)
            creatureTemplate.DifficultyEntry[i] = fields[1 + i].GetUInt32();

        for (uint8 i = 0; i < MAX_KILL_CREDIT; ++i)
            creatureTemplate.KillCredit[i] = fields[4 + i].GetUInt32();

        creatureTemplate.Modelid1          = fields[6].GetUInt32();
        creatureTemplate.Modelid2          = fields[7].GetUInt32();
        creatureTemplate.Modelid3          = fields[8].GetUInt32();
        creatureTemplate.Modelid4          = fields[9].GetUInt32();
        creatureTemplate.Name              = fields[10].GetString();
        creatureTemplate.SubName           = fields[11].GetString();
        creatureTemplate.IconName          = fields[12].GetString();
        creatureTemplate.GossipMenuId      = fields[13].GetUInt32();
        creatureTemplate.minlevel          = fields[14].GetUInt8();
        creatureTemplate.maxlevel          = fields[15].GetUInt8();
        creatureTemplate.expansion         = uint32(fields[16].GetInt16());
        creatureTemplate.expansionUnknown  = uint32(fields[17].GetUInt16());
        creatureTemplate.faction_A         = uint32(fields[18].GetUInt16());
        creatureTemplate.faction_H         = uint32(fields[19].GetUInt16());
        creatureTemplate.npcflag           = fields[20].GetUInt32();
        creatureTemplate.speed_walk        = fields[21].GetFloat();
        creatureTemplate.speed_run         = fields[22].GetFloat();
        creatureTemplate.scale             = fields[23].GetFloat();
        creatureTemplate.rank              = uint32(fields[24].GetUInt8());
        creatureTemplate.mindmg            = fields[25].GetFloat();
        creatureTemplate.maxdmg            = fields[26].GetFloat();
        creatureTemplate.dmgschool         = uint32(fields[27].GetInt8());
        creatureTemplate.attackpower       = fields[28].GetUInt32();
        creatureTemplate.dmg_multiplier    = fields[29].GetFloat();
        creatureTemplate.baseattacktime    = fields[30].GetUInt32();
        creatureTemplate.rangeattacktime   = fields[31].GetUInt32();
        creatureTemplate.unit_class        = uint32(fields[32].GetUInt8());
        creatureTemplate.unit_flags        = fields[33].GetUInt32();
        creatureTemplate.unit_flags2       = fields[34].GetUInt32();
        creatureTemplate.dynamicflags      = fields[35].GetUInt32();
        creatureTemplate.family            = uint32(fields[36].GetUInt8());
        creatureTemplate.trainer_type      = uint32(fields[37].GetUInt8());
        creatureTemplate.trainer_class     = uint32(fields[38].GetUInt8());
        creatureTemplate.trainer_race      = uint32(fields[39].GetUInt8());
        creatureTemplate.minrangedmg       = fields[40].GetFloat();
        creatureTemplate.maxrangedmg       = fields[41].GetFloat();
        creatureTemplate.rangedattackpower = uint32(fields[42].GetUInt16());
        creatureTemplate.type              = uint32(fields[43].GetUInt8());
        creatureTemplate.type_flags        = fields[44].GetUInt32();
        creatureTemplate.type_flags2       = fields[45].GetUInt32();
        creatureTemplate.lootid            = fields[46].GetUInt32();
        creatureTemplate.pickpocketLootId  = fields[47].GetUInt32();
        creatureTemplate.SkinLootId        = fields[48].GetUInt32();

        for (uint8 i = SPELL_SCHOOL_HOLY; i < MAX_SPELL_SCHOOL; ++i)
            creatureTemplate.resistance[i] = fields[49 + i - 1].GetInt16();

        for (uint8 i = 0; i < CREATURE_MAX_SPELLS; ++i)
            creatureTemplate.spells[i] = fields[55 + i].GetUInt32();

        creatureTemplate.PetSpellDataId = fields[63].GetUInt32();
        creatureTemplate.VehicleId      = fields[64].GetUInt32();
        creatureTemplate.mingold        = fields[65].GetUInt32();
        creatureTemplate.maxgold        = fields[66].GetUInt32();
        creatureTemplate.AIName         = fields[67].GetString();
        creatureTemplate.MovementType   = uint32(fields[68].GetUInt8());
        creatureTemplate.InhabitType    = uint32(fields[69].GetUInt8());
        creatureTemplate.HoverHeight    = fields[70].GetFloat();
        creatureTemplate.ModHealth      = fields[71].GetFloat();
        creatureTemplate.ModMana        = fields[72].GetFloat();
        creatureTemplate.ModManaExtra   = fields[73].GetFloat();
        creatureTemplate.ModArmor       = fields[74].GetFloat();
        creatureTemplate.RacialLeader   = fields[75].GetBool();

        for (uint8 i = 0; i < MAX_CREATURE_QUEST_ITEMS; ++i)
            creatureTemplate.questItems[i] = fields[76 + i].GetUInt32();

        creatureTemplate.movementId         = fields[82].GetUInt32();
        creatureTemplate.RegenHealth        = fields[83].GetBool();
        creatureTemplate.MechanicImmuneMask = fields[84].GetUInt32();
        creatureTemplate.flags_extra        = fields[85].GetUInt32();
        creatureTemplate.ScriptID           = GetScriptId(fields[86].GetCString());

        ++count;
    }
    while (result->NextRow());

    // Checking needs to be done after loading because of the difficulty self referencing
    for (CreatureTemplateContainer::const_iterator itr = _creatureTemplateStore.begin(); itr != _creatureTemplateStore.end(); ++itr)
        CheckCreatureTemplate(&itr->second);

    TC_LOG_INFO(LOG_FILTER_SERVER_LOADING, ">> Loaded %u creature definitions in %u ms", count, GetMSTimeDiffToNow(oldMSTime));
}

void ObjectMgr::LoadCreatureTemplateAddons()
{
    uint32 oldMSTime = getMSTime();

    //                                                0       1       2      3       4       5      6
    QueryResult result = WorldDatabase.Query("SELECT entry, path_id, mount, bytes1, bytes2, emote, auras FROM creature_template_addon");

    if (!result)
    {
        TC_LOG_INFO(LOG_FILTER_SERVER_LOADING, ">> Loaded 0 creature template addon definitions. DB table `creature_template_addon` is empty.");
        return;
    }

    uint32 count = 0;
    do
    {
        Field* fields = result->Fetch();

        uint32 entry = fields[0].GetUInt32();

        if (!sObjectMgr->GetCreatureTemplate(entry))
        {
            TC_LOG_ERROR(LOG_FILTER_SQL, "Creature template (Entry: %u) does not exist but has a record in `creature_template_addon`", entry);
            continue;
        }

        CreatureAddon& creatureAddon = _creatureTemplateAddonStore[entry];

        creatureAddon.path_id = fields[1].GetUInt32();
        creatureAddon.mount   = fields[2].GetUInt32();
        creatureAddon.bytes1  = fields[3].GetUInt32();
        creatureAddon.bytes2  = fields[4].GetUInt32();
        creatureAddon.emote   = fields[5].GetUInt32();

        Tokenizer tokens(fields[6].GetString(), ' ');
        uint8 i = 0;
        creatureAddon.auras.resize(tokens.size());
        for (Tokenizer::const_iterator itr = tokens.begin(); itr != tokens.end(); ++itr)
        {
            SpellInfo const* AdditionalSpellInfo = sSpellMgr->GetSpellInfo(uint32(atol(*itr)));
            if (!AdditionalSpellInfo)
            {
                TC_LOG_ERROR(LOG_FILTER_SQL, "Creature (Entry: %u) has wrong spell %u defined in `auras` field in `creature_template_addon`.", entry, uint32(atol(*itr)));
                continue;
            }
            creatureAddon.auras[i++] = uint32(atol(*itr));
        }

        if (creatureAddon.mount)
        {
            if (!sCreatureDisplayInfoStore.LookupEntry(creatureAddon.mount))
            {
                TC_LOG_ERROR(LOG_FILTER_SQL, "Creature (Entry: %u) has invalid displayInfoId (%u) for mount defined in `creature_template_addon`", entry, creatureAddon.mount);
                creatureAddon.mount = 0;
            }
        }

        if (!sEmotesStore.LookupEntry(creatureAddon.emote))
        {
            TC_LOG_ERROR(LOG_FILTER_SQL, "Creature (Entry: %u) has invalid emote (%u) defined in `creature_addon`.", entry, creatureAddon.emote);
            creatureAddon.emote = 0;
        }

        ++count;
    }
    while (result->NextRow());

    TC_LOG_INFO(LOG_FILTER_SERVER_LOADING, ">> Loaded %u creature template addons in %u ms", count, GetMSTimeDiffToNow(oldMSTime));
}

void ObjectMgr::CheckCreatureTemplate(CreatureTemplate const* cInfo)
{
    if (!cInfo)
        return;

    bool ok = true;                                     // bool to allow continue outside this loop
    for (uint32 diff = 0; diff < MAX_DIFFICULTY - 1 && ok; ++diff)
    {
        if (!cInfo->DifficultyEntry[diff])
            continue;
        ok = false;                                     // will be set to true at the end of this loop again

        CreatureTemplate const* difficultyInfo = GetCreatureTemplate(cInfo->DifficultyEntry[diff]);
        if (!difficultyInfo)
        {
            TC_LOG_ERROR(LOG_FILTER_SQL, "Creature (Entry: %u) has `difficulty_entry_%u`=%u but creature entry %u does not exist.",
                cInfo->Entry, diff + 1, cInfo->DifficultyEntry[diff], cInfo->DifficultyEntry[diff]);
            continue;
        }

        bool ok2 = true;
        for (uint32 diff2 = 0; diff2 < MAX_DIFFICULTY - 1 && ok2; ++diff2)
        {
            ok2 = false;
            if (_difficultyEntries[diff2].find(cInfo->Entry) != _difficultyEntries[diff2].end())
            {
                TC_LOG_ERROR(LOG_FILTER_SQL, "Creature (Entry: %u) is listed as `difficulty_entry_%u` of another creature, but itself lists %u in `difficulty_entry_%u`.",
                    cInfo->Entry, diff2 + 1, cInfo->DifficultyEntry[diff], diff + 1);
                continue;
            }

            if (_difficultyEntries[diff2].find(cInfo->DifficultyEntry[diff]) != _difficultyEntries[diff2].end())
            {
                TC_LOG_ERROR(LOG_FILTER_SQL, "Creature (Entry: %u) already listed as `difficulty_entry_%u` for another entry.", cInfo->DifficultyEntry[diff], diff2 + 1);
                continue;
            }

            if (_hasDifficultyEntries[diff2].find(cInfo->DifficultyEntry[diff]) != _hasDifficultyEntries[diff2].end())
            {
                TC_LOG_ERROR(LOG_FILTER_SQL, "Creature (Entry: %u) has `difficulty_entry_%u`=%u but creature entry %u has itself a value in `difficulty_entry_%u`.",
                    cInfo->Entry, diff + 1, cInfo->DifficultyEntry[diff], cInfo->DifficultyEntry[diff], diff2 + 1);
                continue;
            }
            ok2 = true;
        }
        if (!ok2)
            continue;

        if (cInfo->unit_class != difficultyInfo->unit_class)
        {
            TC_LOG_ERROR(LOG_FILTER_SQL, "Creature (Entry: %u, class %u) has different `unit_class` in difficulty %u mode (Entry: %u, class %u).",
                cInfo->Entry, cInfo->unit_class, diff + 1, cInfo->DifficultyEntry[diff], difficultyInfo->unit_class);
            continue;
        }

        if (cInfo->npcflag != difficultyInfo->npcflag)
        {
            TC_LOG_ERROR(LOG_FILTER_SQL, "Creature (Entry: %u) has different `npcflag` in difficulty %u mode (Entry: %u).", cInfo->Entry, diff + 1, cInfo->DifficultyEntry[diff]);
            continue;
        }

        if (cInfo->trainer_class != difficultyInfo->trainer_class)
        {
            TC_LOG_ERROR(LOG_FILTER_SQL, "Creature (Entry: %u) has different `trainer_class` in difficulty %u mode (Entry: %u).", cInfo->Entry, diff + 1, cInfo->DifficultyEntry[diff]);
            continue;
        }

        if (cInfo->trainer_race != difficultyInfo->trainer_race)
        {
            TC_LOG_ERROR(LOG_FILTER_SQL, "Creature (Entry: %u) has different `trainer_race` in difficulty %u mode (Entry: %u).", cInfo->Entry, diff + 1, cInfo->DifficultyEntry[diff]);
            continue;
        }

        if (cInfo->trainer_type != difficultyInfo->trainer_type)
        {
            TC_LOG_ERROR(LOG_FILTER_SQL, "Creature (Entry: %u) has different `trainer_type` in difficulty %u mode (Entry: %u).", cInfo->Entry, diff + 1, cInfo->DifficultyEntry[diff]);
            continue;
        }

        if (!difficultyInfo->AIName.empty())
        {
            TC_LOG_ERROR(LOG_FILTER_SQL, "Creature (Entry: %u) lists difficulty %u mode entry %u with `AIName` filled in. `AIName` of difficulty 0 mode creature is always used instead.",
                cInfo->Entry, diff + 1, cInfo->DifficultyEntry[diff]);
            continue;
        }

        if (difficultyInfo->ScriptID)
        {
            TC_LOG_ERROR(LOG_FILTER_SQL, "Creature (Entry: %u) lists difficulty %u mode entry %u with `ScriptName` filled in. `ScriptName` of difficulty 0 mode creature is always used instead.",
                cInfo->Entry, diff + 1, cInfo->DifficultyEntry[diff]);
            continue;
        }

        _hasDifficultyEntries[diff].insert(cInfo->Entry);
        _difficultyEntries[diff].insert(cInfo->DifficultyEntry[diff]);
        ok = true;
    }

    FactionTemplateEntry const* factionTemplate = sFactionTemplateStore.LookupEntry(cInfo->faction_A);
    if (!factionTemplate)
        TC_LOG_ERROR(LOG_FILTER_SQL, "Creature (Entry: %u) has non-existing faction_A template (%u).", cInfo->Entry, cInfo->faction_A);

    factionTemplate = sFactionTemplateStore.LookupEntry(cInfo->faction_H);
    if (!factionTemplate)
        TC_LOG_ERROR(LOG_FILTER_SQL, "Creature (Entry: %u) has non-existing faction_H template (%u).", cInfo->Entry, cInfo->faction_H);

    // used later for scale
    CreatureDisplayInfoEntry const* displayScaleEntry = NULL;

    if (cInfo->Modelid1)
    {
        CreatureDisplayInfoEntry const* displayEntry = sCreatureDisplayInfoStore.LookupEntry(cInfo->Modelid1);
        if (!displayEntry)
        {
            TC_LOG_ERROR(LOG_FILTER_SQL, "Creature (Entry: %u) lists non-existing Modelid1 id (%u), this can crash the client.", cInfo->Entry, cInfo->Modelid1);
            const_cast<CreatureTemplate*>(cInfo)->Modelid1 = 0;
        }
        else if (!displayScaleEntry)
            displayScaleEntry = displayEntry;

        CreatureModelInfo const* modelInfo = GetCreatureModelInfo(cInfo->Modelid1);
        if (!modelInfo)
            TC_LOG_ERROR(LOG_FILTER_SQL, "No model data exist for `Modelid1` = %u listed by creature (Entry: %u).", cInfo->Modelid1, cInfo->Entry);
    }

    if (cInfo->Modelid2)
    {
        CreatureDisplayInfoEntry const* displayEntry = sCreatureDisplayInfoStore.LookupEntry(cInfo->Modelid2);
        if (!displayEntry)
        {
            TC_LOG_ERROR(LOG_FILTER_SQL, "Creature (Entry: %u) lists non-existing Modelid2 id (%u), this can crash the client.", cInfo->Entry, cInfo->Modelid2);
            const_cast<CreatureTemplate*>(cInfo)->Modelid2 = 0;
        }
        else if (!displayScaleEntry)
            displayScaleEntry = displayEntry;

        CreatureModelInfo const* modelInfo = GetCreatureModelInfo(cInfo->Modelid2);
        if (!modelInfo)
            TC_LOG_ERROR(LOG_FILTER_SQL, "No model data exist for `Modelid2` = %u listed by creature (Entry: %u).", cInfo->Modelid2, cInfo->Entry);
    }

    if (cInfo->Modelid3)
    {
        CreatureDisplayInfoEntry const* displayEntry = sCreatureDisplayInfoStore.LookupEntry(cInfo->Modelid3);
        if (!displayEntry)
        {
            TC_LOG_ERROR(LOG_FILTER_SQL, "Creature (Entry: %u) lists non-existing Modelid3 id (%u), this can crash the client.", cInfo->Entry, cInfo->Modelid3);
            const_cast<CreatureTemplate*>(cInfo)->Modelid3 = 0;
        }
        else if (!displayScaleEntry)
            displayScaleEntry = displayEntry;

        CreatureModelInfo const* modelInfo = GetCreatureModelInfo(cInfo->Modelid3);
        if (!modelInfo)
            TC_LOG_ERROR(LOG_FILTER_SQL, "No model data exist for `Modelid3` = %u listed by creature (Entry: %u).", cInfo->Modelid3, cInfo->Entry);
    }

    if (cInfo->Modelid4)
    {
        CreatureDisplayInfoEntry const* displayEntry = sCreatureDisplayInfoStore.LookupEntry(cInfo->Modelid4);
        if (!displayEntry)
        {
            TC_LOG_ERROR(LOG_FILTER_SQL, "Creature (Entry: %u) lists non-existing Modelid4 id (%u), this can crash the client.", cInfo->Entry, cInfo->Modelid4);
            const_cast<CreatureTemplate*>(cInfo)->Modelid4 = 0;
        }
        else if (!displayScaleEntry)
            displayScaleEntry = displayEntry;

        CreatureModelInfo const* modelInfo = GetCreatureModelInfo(cInfo->Modelid4);
        if (!modelInfo)
            TC_LOG_ERROR(LOG_FILTER_SQL, "No model data exist for `Modelid4` = %u listed by creature (Entry: %u).", cInfo->Modelid4, cInfo->Entry);
    }

    if (!displayScaleEntry)
        TC_LOG_ERROR(LOG_FILTER_SQL, "Creature (Entry: %u) does not have any existing display id in Modelid1/Modelid2/Modelid3/Modelid4.", cInfo->Entry);

    for (int k = 0; k < MAX_KILL_CREDIT; ++k)
    {
        if (cInfo->KillCredit[k])
        {
            if (!GetCreatureTemplate(cInfo->KillCredit[k]))
            {
                TC_LOG_ERROR(LOG_FILTER_SQL, "Creature (Entry: %u) lists non-existing creature entry %u in `KillCredit%d`.", cInfo->Entry, cInfo->KillCredit[k], k + 1);
                const_cast<CreatureTemplate*>(cInfo)->KillCredit[k] = 0;
            }
        }
    }

    if (!cInfo->unit_class || ((1 << (cInfo->unit_class-1)) & CLASSMASK_ALL_CREATURES) == 0)
    {
        TC_LOG_ERROR(LOG_FILTER_SQL, "Creature (Entry: %u) has invalid unit_class (%u) in creature_template. Set to 1 (UNIT_CLASS_WARRIOR).", cInfo->Entry, cInfo->unit_class);
        const_cast<CreatureTemplate*>(cInfo)->unit_class = UNIT_CLASS_WARRIOR;
    }

    if (cInfo->dmgschool >= MAX_SPELL_SCHOOL)
    {
        TC_LOG_ERROR(LOG_FILTER_SQL, "Creature (Entry: %u) has invalid spell school value (%u) in `dmgschool`.", cInfo->Entry, cInfo->dmgschool);
        const_cast<CreatureTemplate*>(cInfo)->dmgschool = SPELL_SCHOOL_NORMAL;
    }

    if (cInfo->baseattacktime == 0)
        const_cast<CreatureTemplate*>(cInfo)->baseattacktime  = BASE_ATTACK_TIME;

    if (cInfo->rangeattacktime == 0)
        const_cast<CreatureTemplate*>(cInfo)->rangeattacktime = BASE_ATTACK_TIME;

    if ((cInfo->npcflag & UNIT_NPC_FLAG_TRAINER) && cInfo->trainer_type >= MAX_TRAINER_TYPE)
        TC_LOG_ERROR(LOG_FILTER_SQL, "Creature (Entry: %u) has wrong trainer type %u.", cInfo->Entry, cInfo->trainer_type);

    if (cInfo->type && !sCreatureTypeStore.LookupEntry(cInfo->type))
    {
        TC_LOG_ERROR(LOG_FILTER_SQL, "Creature (Entry: %u) has invalid creature type (%u) in `type`.", cInfo->Entry, cInfo->type);
        const_cast<CreatureTemplate*>(cInfo)->type = CREATURE_TYPE_HUMANOID;
    }

    // must exist or used hidden but used in data horse case
    if (cInfo->family && !sCreatureFamilyStore.LookupEntry(cInfo->family) && cInfo->family != CREATURE_FAMILY_HORSE_CUSTOM)
    {
        TC_LOG_ERROR(LOG_FILTER_SQL, "Creature (Entry: %u) has invalid creature family (%u) in `family`.", cInfo->Entry, cInfo->family);
        const_cast<CreatureTemplate*>(cInfo)->family = 0;
    }

    if (cInfo->InhabitType <= 0 || cInfo->InhabitType > INHABIT_ANYWHERE)
    {
        TC_LOG_ERROR(LOG_FILTER_SQL, "Creature (Entry: %u) has wrong value (%u) in `InhabitType`, creature will not correctly walk/swim/fly.", cInfo->Entry, cInfo->InhabitType);
        const_cast<CreatureTemplate*>(cInfo)->InhabitType = INHABIT_ANYWHERE;
    }

    if (cInfo->HoverHeight < 0.0f)
    {
        TC_LOG_ERROR(LOG_FILTER_SQL, "Creature (Entry: %u) has wrong value (%f) in `HoverHeight`", cInfo->Entry, cInfo->HoverHeight);
        const_cast<CreatureTemplate*>(cInfo)->HoverHeight = 1.0f;
    }

    if (cInfo->VehicleId)
    {
        VehicleEntry const* vehId = sVehicleStore.LookupEntry(cInfo->VehicleId);
        if (!vehId)
        {
             TC_LOG_ERROR(LOG_FILTER_SQL, "Creature (Entry: %u) has a non-existing VehicleId (%u). This *WILL* cause the client to freeze!", cInfo->Entry, cInfo->VehicleId);
             const_cast<CreatureTemplate*>(cInfo)->VehicleId = 0;
        }
    }

    if (cInfo->PetSpellDataId)
    {
        CreatureSpellDataEntry const* spellDataId = sCreatureSpellDataStore.LookupEntry(cInfo->PetSpellDataId);
        if (!spellDataId)
            TC_LOG_ERROR(LOG_FILTER_SQL, "Creature (Entry: %u) has non-existing PetSpellDataId (%u).", cInfo->Entry, cInfo->PetSpellDataId);
    }

    for (uint8 j = 0; j < CREATURE_MAX_SPELLS; ++j)
    {
        if (cInfo->spells[j] && !sSpellMgr->GetSpellInfo(cInfo->spells[j]))
        {
            TC_LOG_ERROR(LOG_FILTER_SQL, "Creature (Entry: %u) has non-existing Spell%d (%u), set to 0.", cInfo->Entry, j+1, cInfo->spells[j]);
            const_cast<CreatureTemplate*>(cInfo)->spells[j] = 0;
        }
    }

    if (cInfo->MovementType >= MAX_DB_MOTION_TYPE)
    {
        TC_LOG_ERROR(LOG_FILTER_SQL, "Creature (Entry: %u) has wrong movement generator type (%u), ignored and set to IDLE.", cInfo->Entry, cInfo->MovementType);
        const_cast<CreatureTemplate*>(cInfo)->MovementType = IDLE_MOTION_TYPE;
    }

    /// if not set custom creature scale then load scale from CreatureDisplayInfo.dbc
    if (cInfo->scale <= 0.0f)
    {
        if (displayScaleEntry)
            const_cast<CreatureTemplate*>(cInfo)->scale = displayScaleEntry->scale;
        else
            const_cast<CreatureTemplate*>(cInfo)->scale = 1.0f;
    }

    if (cInfo->expansion > MAX_CREATURE_BASE_HP)
    {
        TC_LOG_ERROR(LOG_FILTER_SQL, "Table `creature_template` lists creature (Entry: %u) with `exp` %u. Ignored and set to 0.", cInfo->Entry, cInfo->expansion);
        const_cast<CreatureTemplate*>(cInfo)->expansion = 0;
    }

    if (cInfo->expansionUnknown > MAX_CREATURE_BASE_HP)
    {
        TC_LOG_ERROR(LOG_FILTER_SQL, "Table `creature_template` lists creature (Entry: %u) with `exp_unk` %u. Ignored and set to 0.", cInfo->Entry, cInfo->expansionUnknown);
        const_cast<CreatureTemplate*>(cInfo)->expansionUnknown = 0;
    }

    if (uint32 badFlags = (cInfo->flags_extra & ~CREATURE_FLAG_EXTRA_DB_ALLOWED))
    {
        TC_LOG_ERROR(LOG_FILTER_SQL, "Table `creature_template` lists creature (Entry: %u) with disallowed `flags_extra` %u, removing incorrect flag.", cInfo->Entry, badFlags);
        const_cast<CreatureTemplate*>(cInfo)->flags_extra &= CREATURE_FLAG_EXTRA_DB_ALLOWED;
    }

    const_cast<CreatureTemplate*>(cInfo)->dmg_multiplier *= Creature::_GetDamageMod(cInfo->rank);
}

void ObjectMgr::LoadCreatureAddons()
{
    uint32 oldMSTime = getMSTime();

    //                                                0       1       2      3       4       5      6
    QueryResult result = WorldDatabase.Query("SELECT guid, path_id, mount, bytes1, bytes2, emote, auras FROM creature_addon");

    if (!result)
    {
        TC_LOG_INFO(LOG_FILTER_SERVER_LOADING, ">> Loaded 0 creature addon definitions. DB table `creature_addon` is empty.");
        return;
    }

    uint32 count = 0;
    do
    {
        Field* fields = result->Fetch();

        uint32 guid = fields[0].GetUInt32();

        CreatureData const* creData = GetCreatureData(guid);
        if (!creData)
        {
            TC_LOG_ERROR(LOG_FILTER_SQL, "Creature (GUID: %u) does not exist but has a record in `creature_addon`", guid);
            continue;
        }

        CreatureAddon& creatureAddon = _creatureAddonStore[guid];

        creatureAddon.path_id = fields[1].GetUInt32();
        if (creData->movementType == WAYPOINT_MOTION_TYPE && !creatureAddon.path_id)
        {
            const_cast<CreatureData*>(creData)->movementType = IDLE_MOTION_TYPE;
            TC_LOG_ERROR(LOG_FILTER_SQL, "Creature (GUID %u) has movement type set to WAYPOINT_MOTION_TYPE but no path assigned", guid);
        }

        creatureAddon.mount   = fields[2].GetUInt32();
        creatureAddon.bytes1  = fields[3].GetUInt32();
        creatureAddon.bytes2  = fields[4].GetUInt32();
        creatureAddon.emote   = fields[5].GetUInt32();

        Tokenizer tokens(fields[6].GetString(), ' ');
        uint8 i = 0;
        creatureAddon.auras.resize(tokens.size());
        for (Tokenizer::const_iterator itr = tokens.begin(); itr != tokens.end(); ++itr)
        {
            SpellInfo const* AdditionalSpellInfo = sSpellMgr->GetSpellInfo(uint32(atol(*itr)));
            if (!AdditionalSpellInfo)
            {
                TC_LOG_ERROR(LOG_FILTER_SQL, "Creature (GUID: %u) has wrong spell %u defined in `auras` field in `creature_addon`.", guid, uint32(atol(*itr)));
                continue;
            }
            creatureAddon.auras[i++] = uint32(atol(*itr));
        }

        if (creatureAddon.mount)
        {
            if (!sCreatureDisplayInfoStore.LookupEntry(creatureAddon.mount))
            {
                TC_LOG_ERROR(LOG_FILTER_SQL, "Creature (GUID: %u) has invalid displayInfoId (%u) for mount defined in `creature_addon`", guid, creatureAddon.mount);
                creatureAddon.mount = 0;
            }
        }

        if (!sEmotesStore.LookupEntry(creatureAddon.emote))
        {
            TC_LOG_ERROR(LOG_FILTER_SQL, "Creature (GUID: %u) has invalid emote (%u) defined in `creature_addon`.", guid, creatureAddon.emote);
            creatureAddon.emote = 0;
        }

        ++count;
    }
    while (result->NextRow());

    TC_LOG_INFO(LOG_FILTER_SERVER_LOADING, ">> Loaded %u creature addons in %u ms", count, GetMSTimeDiffToNow(oldMSTime));
}

CreatureAddon const* ObjectMgr::GetCreatureAddon(uint32 lowguid)
{
    CreatureAddonContainer::const_iterator itr = _creatureAddonStore.find(lowguid);
    if (itr != _creatureAddonStore.end())
        return &(itr->second);

    return NULL;
}

CreatureAddon const* ObjectMgr::GetCreatureTemplateAddon(uint32 entry)
{
    CreatureAddonContainer::const_iterator itr = _creatureTemplateAddonStore.find(entry);
    if (itr != _creatureTemplateAddonStore.end())
        return &(itr->second);

    return NULL;
}

EquipmentInfo const* ObjectMgr::GetEquipmentInfo(uint32 entry, int8& id)
{
    EquipmentInfoContainer::const_iterator itr = _equipmentInfoStore.find(entry);
    if (itr == _equipmentInfoStore.end())
        return NULL;

    if (itr->second.empty())
        return NULL;

    if (id == -1) // select a random element
    {
        EquipmentInfoContainerInternal::const_iterator ritr = itr->second.begin();
        std::advance(ritr, urand(0u, itr->second.size() - 1));
        id = std::distance(itr->second.begin(), ritr) + 1;
        return &ritr->second;
    }
    else
    {
        EquipmentInfoContainerInternal::const_iterator itr2 = itr->second.find(id);
        if (itr2 != itr->second.end())
            return &itr2->second;
    }

    return NULL;
}

void ObjectMgr::LoadEquipmentTemplates()
{
    uint32 oldMSTime = getMSTime();

    //                                                 0     1       2           3           4
    QueryResult result = WorldDatabase.Query("SELECT entry, id, itemEntry1, itemEntry2, itemEntry3 FROM creature_equip_template");

    if (!result)
    {
        TC_LOG_INFO(LOG_FILTER_SERVER_LOADING, ">> Loaded 0 creature equipment templates. DB table `creature_equip_template` is empty!");
        return;
    }

    uint32 count = 0;
    do
    {
        Field* fields = result->Fetch();

        uint32 entry = fields[0].GetUInt32();

        if (!sObjectMgr->GetCreatureTemplate(entry))
        {
            TC_LOG_ERROR(LOG_FILTER_SQL, "Creature template (Entry: %u) does not exist but has a record in `creature_equip_template`", entry);
            continue;
        }

        uint8 id = fields[1].GetUInt8();

        EquipmentInfo& equipmentInfo = _equipmentInfoStore[entry][id];

        equipmentInfo.ItemEntry[0] = fields[2].GetUInt32();
        equipmentInfo.ItemEntry[1] = fields[3].GetUInt32();
        equipmentInfo.ItemEntry[2] = fields[4].GetUInt32();

        for (uint8 i = 0; i < MAX_EQUIPMENT_ITEMS; ++i)
        {
            if (!equipmentInfo.ItemEntry[i])
                continue;

            ItemEntry const* dbcItem = sItemStore.LookupEntry(equipmentInfo.ItemEntry[i]);

            if (!dbcItem)
            {
                TC_LOG_ERROR(LOG_FILTER_SQL, "Unknown item (entry=%u) in creature_equip_template.itemEntry%u for entry = %u and id=%u, forced to 0.",
                    equipmentInfo.ItemEntry[i], i+1, entry, id);
                equipmentInfo.ItemEntry[i] = 0;
                continue;
            }

            if (dbcItem->InventoryType != INVTYPE_WEAPON &&
                dbcItem->InventoryType != INVTYPE_SHIELD &&
                dbcItem->InventoryType != INVTYPE_RANGED &&
                dbcItem->InventoryType != INVTYPE_2HWEAPON &&
                dbcItem->InventoryType != INVTYPE_WEAPONMAINHAND &&
                dbcItem->InventoryType != INVTYPE_WEAPONOFFHAND &&
                dbcItem->InventoryType != INVTYPE_HOLDABLE &&
                dbcItem->InventoryType != INVTYPE_THROWN &&
                dbcItem->InventoryType != INVTYPE_RANGEDRIGHT)
            {
                TC_LOG_ERROR(LOG_FILTER_SQL, "Item (entry=%u) in creature_equip_template.itemEntry%u for entry = %u and id = %u is not equipable in a hand, forced to 0.",
                    equipmentInfo.ItemEntry[i], i+1, entry, id);
                equipmentInfo.ItemEntry[i] = 0;
            }
        }

        ++count;
    }
    while (result->NextRow());

    TC_LOG_INFO(LOG_FILTER_SERVER_LOADING, ">> Loaded %u equipment templates in %u ms", count, GetMSTimeDiffToNow(oldMSTime));
}

CreatureModelInfo const* ObjectMgr::GetCreatureModelInfo(uint32 modelId)
{
    CreatureModelContainer::const_iterator itr = _creatureModelStore.find(modelId);
    if (itr != _creatureModelStore.end())
        return &(itr->second);

    return NULL;
}

uint32 ObjectMgr::ChooseDisplayId(CreatureTemplate const* cinfo, CreatureData const* data /*= NULL*/)
{
    // Load creature model (display id)
    if (data && data->displayid)
        return data->displayid;

    return cinfo->GetRandomValidModelId();
}

void ObjectMgr::ChooseCreatureFlags(const CreatureTemplate* cinfo, uint32& npcflag, uint32& unit_flags, uint32& dynamicflags, const CreatureData* data /*= NULL*/)
{
    npcflag = cinfo->npcflag;
    unit_flags = cinfo->unit_flags;
    dynamicflags = cinfo->dynamicflags;

    if (data)
    {
        if (data->npcflag)
            npcflag = data->npcflag;

        if (data->unit_flags)
            unit_flags = data->unit_flags;

        if (data->dynamicflags)
            dynamicflags = data->dynamicflags;
    }
}

CreatureModelInfo const* ObjectMgr::GetCreatureModelRandomGender(uint32* displayID)
{
    CreatureModelInfo const* modelInfo = GetCreatureModelInfo(*displayID);
    if (!modelInfo)
        return NULL;

    // If a model for another gender exists, 50% chance to use it
    if (modelInfo->modelid_other_gender != 0 && urand(0, 1) == 0)
    {
        CreatureModelInfo const* minfo_tmp = GetCreatureModelInfo(modelInfo->modelid_other_gender);
        if (!minfo_tmp)
            TC_LOG_ERROR(LOG_FILTER_SQL, "Model (Entry: %u) has modelid_other_gender %u not found in table `creature_model_info`. ", *displayID, modelInfo->modelid_other_gender);
        else
        {
            // Model ID changed
            *displayID = modelInfo->modelid_other_gender;
            return minfo_tmp;
        }
    }

    return modelInfo;
}

void ObjectMgr::LoadCreatureModelInfo()
{
    uint32 oldMSTime = getMSTime();

    QueryResult result = WorldDatabase.Query("SELECT modelid, bounding_radius, combat_reach, gender, modelid_other_gender FROM creature_model_info");

    if (!result)
    {
        TC_LOG_INFO(LOG_FILTER_SERVER_LOADING, ">> Loaded 0 creature model definitions. DB table `creature_model_info` is empty.");
        return;
    }

    _creatureModelStore.rehash(result->GetRowCount());
    uint32 count = 0;

    do
    {
        Field* fields = result->Fetch();

        uint32 modelId = fields[0].GetUInt32();

        CreatureModelInfo& modelInfo = _creatureModelStore[modelId];

        modelInfo.bounding_radius      = fields[1].GetFloat();
        modelInfo.combat_reach         = fields[2].GetFloat();
        modelInfo.gender               = fields[3].GetUInt8();
        modelInfo.modelid_other_gender = fields[4].GetUInt32();

        // Checks

        if (!sCreatureDisplayInfoStore.LookupEntry(modelId))
            TC_LOG_ERROR(LOG_FILTER_SQL, "Table `creature_model_info` has model for not existed display id (%u).", modelId);

        if (modelInfo.gender > GENDER_NONE)
        {
            TC_LOG_ERROR(LOG_FILTER_SQL, "Table `creature_model_info` has wrong gender (%u) for display id (%u).", uint32(modelInfo.gender), modelId);
            modelInfo.gender = GENDER_MALE;
        }

        if (modelInfo.modelid_other_gender && !sCreatureDisplayInfoStore.LookupEntry(modelInfo.modelid_other_gender))
        {
            TC_LOG_ERROR(LOG_FILTER_SQL, "Table `creature_model_info` has not existed alt.gender model (%u) for existed display id (%u).", modelInfo.modelid_other_gender, modelId);
            modelInfo.modelid_other_gender = 0;
        }

        if (modelInfo.combat_reach < 0.1f)
            modelInfo.combat_reach = DEFAULT_COMBAT_REACH;

        ++count;
    }
    while (result->NextRow());

    TC_LOG_INFO(LOG_FILTER_SERVER_LOADING, ">> Loaded %u creature model based info in %u ms", count, GetMSTimeDiffToNow(oldMSTime));
}

void ObjectMgr::LoadLinkedRespawn()
{
    uint32 oldMSTime = getMSTime();

    _linkedRespawnStore.clear();
    //                                                 0        1          2
    QueryResult result = WorldDatabase.Query("SELECT guid, linkedGuid, linkType FROM linked_respawn ORDER BY guid ASC");

    if (!result)
    {
        TC_LOG_ERROR(LOG_FILTER_SERVER_LOADING, ">> Loaded 0 linked respawns. DB table `linked_respawn` is empty.");
        return;
    }

    do
    {
        Field* fields = result->Fetch();

        uint32 guidLow = fields[0].GetUInt32();
        uint32 linkedGuidLow = fields[1].GetUInt32();
        uint8  linkType = fields[2].GetUInt8();

        uint64 guid = 0, linkedGuid = 0;
        bool error = false;
        switch (linkType)
        {
            case CREATURE_TO_CREATURE:
            {
                const CreatureData* slave = GetCreatureData(guidLow);
                if (!slave)
                {
                    TC_LOG_ERROR(LOG_FILTER_SQL, "Couldn't get creature data for GUIDLow %u", guidLow);
                    error = true;
                    break;
                }

                const CreatureData* master = GetCreatureData(linkedGuidLow);
                if (!master)
                {
                    TC_LOG_ERROR(LOG_FILTER_SQL, "Couldn't get creature data for GUIDLow %u", linkedGuidLow);
                    error = true;
                    break;
                }

                const MapEntry* const map = sMapStore.LookupEntry(master->mapid);
                if (!map || !map->Instanceable() || (master->mapid != slave->mapid))
                {
                    TC_LOG_ERROR(LOG_FILTER_SQL, "Creature '%u' linking to '%u' on an unpermitted map.", guidLow, linkedGuidLow);
                    error = true;
                    break;
                }

                if (!(master->spawnMask & slave->spawnMask))  // they must have a possibility to meet (normal/heroic difficulty)
                {
                    TC_LOG_ERROR(LOG_FILTER_SQL, "LinkedRespawn: Creature '%u' linking to '%u' with not corresponding spawnMask", guidLow, linkedGuidLow);
                    error = true;
                    break;
                }

                guid = MAKE_NEW_GUID(guidLow, slave->id, HIGHGUID_UNIT);
                linkedGuid = MAKE_NEW_GUID(linkedGuidLow, master->id, HIGHGUID_UNIT);
                break;
            }
            case CREATURE_TO_GO:
            {
                const CreatureData* slave = GetCreatureData(guidLow);
                if (!slave)
                {
                    TC_LOG_ERROR(LOG_FILTER_SQL, "Couldn't get creature data for GUIDLow %u", guidLow);
                    error = true;
                    break;
                }

                const GameObjectData* master = GetGOData(linkedGuidLow);
                if (!master)
                {
                    TC_LOG_ERROR(LOG_FILTER_SQL, "Couldn't get gameobject data for GUIDLow %u", linkedGuidLow);
                    error = true;
                    break;
                }

                const MapEntry* const map = sMapStore.LookupEntry(master->mapid);
                if (!map || !map->Instanceable() || (master->mapid != slave->mapid))
                {
                    TC_LOG_ERROR(LOG_FILTER_SQL, "Creature '%u' linking to '%u' on an unpermitted map.", guidLow, linkedGuidLow);
                    error = true;
                    break;
                }

                if (!(master->spawnMask & slave->spawnMask))  // they must have a possibility to meet (normal/heroic difficulty)
                {
                    TC_LOG_ERROR(LOG_FILTER_SQL, "LinkedRespawn: Creature '%u' linking to '%u' with not corresponding spawnMask", guidLow, linkedGuidLow);
                    error = true;
                    break;
                }

                guid = MAKE_NEW_GUID(guidLow, slave->id, HIGHGUID_UNIT);
                linkedGuid = MAKE_NEW_GUID(linkedGuidLow, master->id, HIGHGUID_GAMEOBJECT);
                break;
            }
            case GO_TO_GO:
            {
                const GameObjectData* slave = GetGOData(guidLow);
                if (!slave)
                {
                    TC_LOG_ERROR(LOG_FILTER_SQL, "Couldn't get gameobject data for GUIDLow %u", guidLow);
                    error = true;
                    break;
                }

                const GameObjectData* master = GetGOData(linkedGuidLow);
                if (!master)
                {
                    TC_LOG_ERROR(LOG_FILTER_SQL, "Couldn't get gameobject data for GUIDLow %u", linkedGuidLow);
                    error = true;
                    break;
                }

                const MapEntry* const map = sMapStore.LookupEntry(master->mapid);
                if (!map || !map->Instanceable() || (master->mapid != slave->mapid))
                {
                    TC_LOG_ERROR(LOG_FILTER_SQL, "Creature '%u' linking to '%u' on an unpermitted map.", guidLow, linkedGuidLow);
                    error = true;
                    break;
                }

                if (!(master->spawnMask & slave->spawnMask))  // they must have a possibility to meet (normal/heroic difficulty)
                {
                    TC_LOG_ERROR(LOG_FILTER_SQL, "LinkedRespawn: Creature '%u' linking to '%u' with not corresponding spawnMask", guidLow, linkedGuidLow);
                    error = true;
                    break;
                }

                guid = MAKE_NEW_GUID(guidLow, slave->id, HIGHGUID_GAMEOBJECT);
                linkedGuid = MAKE_NEW_GUID(linkedGuidLow, master->id, HIGHGUID_GAMEOBJECT);
                break;
            }
            case GO_TO_CREATURE:
            {
                const GameObjectData* slave = GetGOData(guidLow);
                if (!slave)
                {
                    TC_LOG_ERROR(LOG_FILTER_SQL, "Couldn't get gameobject data for GUIDLow %u", guidLow);
                    error = true;
                    break;
                }

                const CreatureData* master = GetCreatureData(linkedGuidLow);
                if (!master)
                {
                    TC_LOG_ERROR(LOG_FILTER_SQL, "Couldn't get creature data for GUIDLow %u", linkedGuidLow);
                    error = true;
                    break;
                }

                const MapEntry* const map = sMapStore.LookupEntry(master->mapid);
                if (!map || !map->Instanceable() || (master->mapid != slave->mapid))
                {
                    TC_LOG_ERROR(LOG_FILTER_SQL, "Creature '%u' linking to '%u' on an unpermitted map.", guidLow, linkedGuidLow);
                    error = true;
                    break;
                }

                if (!(master->spawnMask & slave->spawnMask))  // they must have a possibility to meet (normal/heroic difficulty)
                {
                    TC_LOG_ERROR(LOG_FILTER_SQL, "LinkedRespawn: Creature '%u' linking to '%u' with not corresponding spawnMask", guidLow, linkedGuidLow);
                    error = true;
                    break;
                }

                guid = MAKE_NEW_GUID(guidLow, slave->id, HIGHGUID_GAMEOBJECT);
                linkedGuid = MAKE_NEW_GUID(linkedGuidLow, master->id, HIGHGUID_UNIT);
                break;
            }
        }

        if (!error)
            _linkedRespawnStore[guid] = linkedGuid;
    }
    while (result->NextRow());

    TC_LOG_INFO(LOG_FILTER_SERVER_LOADING, ">> Loaded " UI64FMTD " linked respawns in %u ms", uint64(_linkedRespawnStore.size()), GetMSTimeDiffToNow(oldMSTime));
}

bool ObjectMgr::SetCreatureLinkedRespawn(uint32 guidLow, uint32 linkedGuidLow)
{
    if (!guidLow)
        return false;

    const CreatureData* master = GetCreatureData(guidLow);
    uint64 guid = MAKE_NEW_GUID(guidLow, master->id, HIGHGUID_UNIT);

    if (!linkedGuidLow) // we're removing the linking
    {
        _linkedRespawnStore.erase(guid);
        PreparedStatement *stmt = WorldDatabase.GetPreparedStatement(WORLD_DEL_CRELINKED_RESPAWN);
        stmt->setUInt32(0, guidLow);
        WorldDatabase.Execute(stmt);
        return true;
    }

    const CreatureData* slave = GetCreatureData(linkedGuidLow);

    const MapEntry* const map = sMapStore.LookupEntry(master->mapid);
    if (!map || !map->Instanceable() || (master->mapid != slave->mapid))
    {
        TC_LOG_ERROR(LOG_FILTER_SQL, "Creature '%u' linking to '%u' on an unpermitted map.", guidLow, linkedGuidLow);
        return false;
    }

    if (!(master->spawnMask & slave->spawnMask))  // they must have a possibility to meet (normal/heroic difficulty)
    {
        TC_LOG_ERROR(LOG_FILTER_SQL, "LinkedRespawn: Creature '%u' linking to '%u' with not corresponding spawnMask", guidLow, linkedGuidLow);
        return false;
    }

    uint64 linkedGuid = MAKE_NEW_GUID(linkedGuidLow, slave->id, HIGHGUID_UNIT);

    _linkedRespawnStore[guid] = linkedGuid;
    PreparedStatement *stmt = WorldDatabase.GetPreparedStatement(WORLD_REP_CREATURE_LINKED_RESPAWN);
    stmt->setUInt32(0, guidLow);
    stmt->setUInt32(1, linkedGuidLow);
    WorldDatabase.Execute(stmt);
    return true;
}

void ObjectMgr::LoadTempSummons()
{
    uint32 oldMSTime = getMSTime();

    _tempSummonDataStore.clear();   // needed for reload case

    //                                               0           1             2        3      4           5           6           7            8           9
    QueryResult result = WorldDatabase.Query("SELECT summonerId, summonerType, groupId, entry, position_x, position_y, position_z, orientation, summonType, summonTime FROM creature_summon_groups");

    if (!result)
    {
        TC_LOG_INFO(LOG_FILTER_SERVER_LOADING, ">> Loaded 0 temp summons. DB table `creature_summon_groups` is empty.");
        return;
    }

    uint32 count = 0;
    do
    {
        Field* fields = result->Fetch();

        uint32 summonerId               = fields[0].GetUInt32();
        SummonerType summonerType       = SummonerType(fields[1].GetUInt8());
        uint8 group                     = fields[2].GetUInt8();

        switch (summonerType)
        {
            case SUMMONER_TYPE_CREATURE:
                if (!GetCreatureTemplate(summonerId))
                {
                    TC_LOG_ERROR(LOG_FILTER_SQL, "Table `creature_summon_groups` has summoner with non existing entry %u for creature summoner type, skipped.", summonerId);
                    continue;
                }
                break;
            case SUMMONER_TYPE_GAMEOBJECT:
                if (!GetGameObjectTemplate(summonerId))
                {
                    TC_LOG_ERROR(LOG_FILTER_SQL, "Table `creature_summon_groups` has summoner with non existing entry %u for gameobject summoner type, skipped.", summonerId);
                    continue;
                }
                break;
            case SUMMONER_TYPE_MAP:
                if (!sMapStore.LookupEntry(summonerId))
                {
                    TC_LOG_ERROR(LOG_FILTER_SQL, "Table `creature_summon_groups` has summoner with non existing entry %u for map summoner type, skipped.", summonerId);
                    continue;
                }
                break;
            default:
                TC_LOG_ERROR(LOG_FILTER_SQL, "Table `creature_summon_groups` has unhandled summoner type %u for summoner %u, skipped.", summonerType, summonerId);
                continue;
        }

        TempSummonData data;
        data.entry                      = fields[3].GetUInt32();

        if (!GetCreatureTemplate(data.entry))
        {
            TC_LOG_ERROR(LOG_FILTER_SQL, "Table `creature_summon_groups` has creature in group [Summoner ID: %u, Summoner Type: %u, Group ID: %u] with non existing creature entry %u, skipped.", summonerId, summonerType, group, data.entry);
            continue;
        }

        float posX                      = fields[4].GetFloat();
        float posY                      = fields[5].GetFloat();
        float posZ                      = fields[6].GetFloat();
        float orientation               = fields[7].GetFloat();

        data.pos.Relocate(posX, posY, posZ, orientation);

        data.type                       = TempSummonType(fields[8].GetUInt8());

        if (data.type > TEMPSUMMON_MANUAL_DESPAWN)
        {
            TC_LOG_ERROR(LOG_FILTER_SQL, "Table `creature_summon_groups` has unhandled temp summon type %u in group [Summoner ID: %u, Summoner Type: %u, Group ID: %u] for creature entry %u, skipped.", data.type, summonerId, summonerType, group, data.entry);
            continue;
        }

        data.time                       = fields[9].GetUInt32();

        TempSummonGroupKey key(summonerId, summonerType, group);
        _tempSummonDataStore[key].push_back(data);

        ++count;

    } while (result->NextRow());

    TC_LOG_INFO(LOG_FILTER_SERVER_LOADING, ">> Loaded %u temp summons in %u ms", count, GetMSTimeDiffToNow(oldMSTime));
}

void ObjectMgr::LoadCreatures()
{
    uint32 oldMSTime = getMSTime();

    //                                               0              1   2    3        4             5           6           7           8            9              10
    QueryResult result = WorldDatabase.Query("SELECT creature.guid, id, map, modelid, equipment_id, position_x, position_y, position_z, orientation, spawntimesecs, spawndist, "
    //   11               12         13       14            15         16         17          18          19                20                   21
        "currentwaypoint, curhealth, curmana, MovementType, spawnMask, phaseMask, eventEntry, pool_entry, creature.npcflag, creature.unit_flags, creature.dynamicflags "
        "FROM creature "
        "LEFT OUTER JOIN game_event_creature ON creature.guid = game_event_creature.guid "
        "LEFT OUTER JOIN pool_creature ON creature.guid = pool_creature.guid");

    if (!result)
    {
        TC_LOG_ERROR(LOG_FILTER_SERVER_LOADING, ">> Loaded 0 creatures. DB table `creature` is empty.");
        return;
    }

    // Build single time for check spawnmask
    std::map<uint32, uint32> spawnMasks;
    for (uint32 i = 0; i < sMapStore.GetNumRows(); ++i)
        if (sMapStore.LookupEntry(i))
            for (int k = 0; k < MAX_DIFFICULTY; ++k)
                if (GetMapDifficultyData(i, Difficulty(k)))
                    spawnMasks[i] |= (1 << k);

    _creatureDataStore.rehash(result->GetRowCount());
    uint32 count = 0;
    do
    {
        Field* fields = result->Fetch();

        uint32 guid         = fields[0].GetUInt32();
        uint32 entry        = fields[1].GetUInt32();

        CreatureTemplate const* cInfo = GetCreatureTemplate(entry);
        if (!cInfo)
        {
            TC_LOG_ERROR(LOG_FILTER_SQL, "Table `creature` has creature (GUID: %u) with non existing creature entry %u, skipped.", guid, entry);
            continue;
        }

        CreatureData& data = _creatureDataStore[guid];
        data.id             = entry;
        data.mapid          = fields[2].GetUInt16();
        data.displayid      = fields[3].GetUInt32();
        data.equipmentId    = fields[4].GetInt8();
        data.posX           = fields[5].GetFloat();
        data.posY           = fields[6].GetFloat();
        data.posZ           = fields[7].GetFloat();
        data.orientation    = fields[8].GetFloat();
        data.spawntimesecs  = fields[9].GetUInt32();
        data.spawndist      = fields[10].GetFloat();
        data.currentwaypoint= fields[11].GetUInt32();
        data.curhealth      = fields[12].GetUInt32();
        data.curmana        = fields[13].GetUInt32();
        data.movementType   = fields[14].GetUInt8();
        data.spawnMask      = fields[15].GetUInt8();
        data.phaseMask      = fields[16].GetUInt32();
        int16 gameEvent     = fields[17].GetInt8();
        uint32 PoolId       = fields[18].GetUInt32();
        data.npcflag        = fields[19].GetUInt32();
        data.unit_flags     = fields[20].GetUInt32();
        data.dynamicflags   = fields[21].GetUInt32();

        MapEntry const* mapEntry = sMapStore.LookupEntry(data.mapid);
        if (!mapEntry)
        {
            TC_LOG_ERROR(LOG_FILTER_SQL, "Table `creature` have creature (GUID: %u) that spawned at not existed map (Id: %u), skipped.", guid, data.mapid);
            continue;
        }

        if (data.spawnMask & ~spawnMasks[data.mapid])
            TC_LOG_ERROR(LOG_FILTER_SQL, "Table `creature` have creature (GUID: %u) that have wrong spawn mask %u including not supported difficulty modes for map (Id: %u) spawnMasks[data.mapid]: %u.", guid, data.spawnMask, data.mapid, spawnMasks[data.mapid]);

        bool ok = true;
        for (uint32 diff = 0; diff < MAX_DIFFICULTY - 1 && ok; ++diff)
        {
            if (_difficultyEntries[diff].find(data.id) != _difficultyEntries[diff].end())
            {
                TC_LOG_ERROR(LOG_FILTER_SQL, "Table `creature` have creature (GUID: %u) that listed as difficulty %u template (entry: %u) in `creature_template`, skipped.",
                    guid, diff + 1, data.id);
                ok = false;
            }
        }
        if (!ok)
            continue;

        // -1 random, 0 no equipment,
        if (data.equipmentId != 0)
        {
            if (!GetEquipmentInfo(data.id, data.equipmentId))
            {
                TC_LOG_ERROR(LOG_FILTER_SQL, "Table `creature` have creature (Entry: %u) with equipment_id %u not found in table `creature_equip_template`, set to no equipment.", data.id, data.equipmentId);
                data.equipmentId = 0;
            }
        }

        if (cInfo->flags_extra & CREATURE_FLAG_EXTRA_INSTANCE_BIND)
        {
            if (!mapEntry || !mapEntry->IsDungeon())
                TC_LOG_ERROR(LOG_FILTER_SQL, "Table `creature` have creature (GUID: %u Entry: %u) with `creature_template`.`flags_extra` including CREATURE_FLAG_EXTRA_INSTANCE_BIND but creature are not in instance.", guid, data.id);
        }

        if (data.spawndist < 0.0f)
        {
            TC_LOG_ERROR(LOG_FILTER_SQL, "Table `creature` have creature (GUID: %u Entry: %u) with `spawndist`< 0, set to 0.", guid, data.id);
            data.spawndist = 0.0f;
        }
        else if (data.movementType == RANDOM_MOTION_TYPE)
        {
            if (data.spawndist == 0.0f)
            {
                TC_LOG_ERROR(LOG_FILTER_SQL, "Table `creature` have creature (GUID: %u Entry: %u) with `MovementType`=1 (random movement) but with `spawndist`=0, replace by idle movement type (0).", guid, data.id);
                data.movementType = IDLE_MOTION_TYPE;
            }
        }
        else if (data.movementType == IDLE_MOTION_TYPE)
        {
            if (data.spawndist != 0.0f)
            {
                TC_LOG_ERROR(LOG_FILTER_SQL, "Table `creature` have creature (GUID: %u Entry: %u) with `MovementType`=0 (idle) have `spawndist`<>0, set to 0.", guid, data.id);
                data.spawndist = 0.0f;
            }
        }

        if (data.phaseMask == 0)
        {
            TC_LOG_ERROR(LOG_FILTER_SQL, "Table `creature` have creature (GUID: %u Entry: %u) with `phaseMask`=0 (not visible for anyone), set to 1.", guid, data.id);
            data.phaseMask = 1;
        }

        // Add to grid if not managed by the game event or pool system
        if (gameEvent == 0 && PoolId == 0)
            AddCreatureToGrid(guid, &data);

        ++count;

    } while (result->NextRow());

    TC_LOG_INFO(LOG_FILTER_SERVER_LOADING, ">> Loaded %u creatures in %u ms", count, GetMSTimeDiffToNow(oldMSTime));
}

void ObjectMgr::AddCreatureToGrid(uint32 guid, CreatureData const* data)
{
    uint8 mask = data->spawnMask;
    for (uint8 i = 0; mask != 0; i++, mask >>= 1)
    {
        if (mask & 1)
        {
            CellCoord cellCoord = Trinity::ComputeCellCoord(data->posX, data->posY);
            CellObjectGuids& cell_guids = _mapObjectGuidsStore[MAKE_PAIR32(data->mapid, i)][cellCoord.GetId()];
            cell_guids.creatures.insert(guid);
        }
    }
}

void ObjectMgr::RemoveCreatureFromGrid(uint32 guid, CreatureData const* data)
{
    uint8 mask = data->spawnMask;
    for (uint8 i = 0; mask != 0; i++, mask >>= 1)
    {
        if (mask & 1)
        {
            CellCoord cellCoord = Trinity::ComputeCellCoord(data->posX, data->posY);
            CellObjectGuids& cell_guids = _mapObjectGuidsStore[MAKE_PAIR32(data->mapid, i)][cellCoord.GetId()];
            cell_guids.creatures.erase(guid);
        }
    }
}

uint32 ObjectMgr::AddGOData(uint32 entry, uint32 mapId, float x, float y, float z, float o, uint32 spawntimedelay, float rotation0, float rotation1, float rotation2, float rotation3)
{
    GameObjectTemplate const* goinfo = GetGameObjectTemplate(entry);
    if (!goinfo)
        return 0;

    Map* map = sMapMgr->CreateBaseMap(mapId);
    if (!map)
        return 0;

    uint32 guid = GenerateLowGuid(HIGHGUID_GAMEOBJECT);
    GameObjectData& data = NewGOData(guid);
    data.id             = entry;
    data.mapid          = mapId;
    data.posX           = x;
    data.posY           = y;
    data.posZ           = z;
    data.orientation    = o;
    data.rotation0      = rotation0;
    data.rotation1      = rotation1;
    data.rotation2      = rotation2;
    data.rotation3      = rotation3;
    data.spawntimesecs  = spawntimedelay;
    data.animprogress   = 100;
    data.spawnMask      = 1;
    data.go_state       = GO_STATE_READY;
    data.phaseMask      = PHASEMASK_NORMAL;
    data.artKit         = goinfo->type == GAMEOBJECT_TYPE_CAPTURE_POINT ? 21 : 0;
    data.dbData = false;

    AddGameobjectToGrid(guid, &data);

    // Spawn if necessary (loaded grids only)
    // We use spawn coords to spawn
    if (!map->Instanceable() && map->IsGridLoaded(x, y))
    {
        GameObject* go = new GameObject;
        if (!go->LoadGameObjectFromDB(guid, map))
        {
            TC_LOG_ERROR(LOG_FILTER_GENERAL, "AddGOData: cannot add gameobject entry %u to map", entry);
            delete go;
            return 0;
        }
    }

    TC_LOG_DEBUG(LOG_FILTER_MAPS, "AddGOData: dbguid %u entry %u map %u x %f y %f z %f o %f", guid, entry, mapId, x, y, z, o);

    return guid;
}

bool ObjectMgr::MoveCreData(uint32 guid, uint32 mapId, Position pos)
{
    CreatureData& data = NewOrExistCreatureData(guid);
    if (!data.id)
        return false;

    RemoveCreatureFromGrid(guid, &data);
    if (data.posX == pos.GetPositionX() && data.posY == pos.GetPositionY() && data.posZ == pos.GetPositionZ())
        return true;
    data.posX = pos.GetPositionX();
    data.posY = pos.GetPositionY();
    data.posZ = pos.GetPositionZ();
    data.orientation = pos.GetOrientation();
    AddCreatureToGrid(guid, &data);

    // Spawn if necessary (loaded grids only)
    if (Map* map = sMapMgr->CreateBaseMap(mapId))
    {
        // We use spawn coords to spawn
        if (!map->Instanceable() && map->IsGridLoaded(data.posX, data.posY))
        {
            Creature* creature = new Creature;
            if (!creature->LoadCreatureFromDB(guid, map))
            {
                TC_LOG_ERROR(LOG_FILTER_GENERAL, "MoveCreData: Cannot add creature guid %u to map", guid);
                delete creature;
                return false;
            }
        }
    }
    return true;
}

uint32 ObjectMgr::AddCreData(uint32 entry, uint32 /*team*/, uint32 mapId, float x, float y, float z, float o, uint32 spawntimedelay)
{
    CreatureTemplate const* cInfo = GetCreatureTemplate(entry);
    if (!cInfo)
        return 0;

    uint32 level = cInfo->minlevel == cInfo->maxlevel ? cInfo->minlevel : urand(cInfo->minlevel, cInfo->maxlevel); // Only used for extracting creature base stats
    CreatureBaseStats const* stats = GetCreatureBaseStats(level, cInfo->unit_class);

    uint32 guid = GenerateLowGuid(HIGHGUID_UNIT);
    CreatureData& data = NewOrExistCreatureData(guid);
    data.id = entry;
    data.mapid = mapId;
    data.displayid = 0;
    data.equipmentId = 0;
    data.posX = x;
    data.posY = y;
    data.posZ = z;
    data.orientation = o;
    data.spawntimesecs = spawntimedelay;
    data.spawndist = 0;
    data.currentwaypoint = 0;
    data.curhealth = stats->GenerateHealth(cInfo);
    data.curmana = stats->GenerateMana(cInfo);
    data.movementType = cInfo->MovementType;
    data.spawnMask = 1;
    data.phaseMask = PHASEMASK_NORMAL;
    data.dbData = false;
    data.npcflag = cInfo->npcflag;
    data.unit_flags = cInfo->unit_flags;
    data.dynamicflags = cInfo->dynamicflags;

    AddCreatureToGrid(guid, &data);

    // Spawn if necessary (loaded grids only)
    if (Map* map = sMapMgr->CreateBaseMap(mapId))
    {
        // We use spawn coords to spawn
        if (!map->Instanceable() && !map->IsRemovalGrid(x, y))
        {
            Creature* creature = new Creature;
            if (!creature->LoadCreatureFromDB(guid, map))
            {
                TC_LOG_ERROR(LOG_FILTER_GENERAL, "AddCreature: Cannot add creature entry %u to map", entry);
                delete creature;
                return 0;
            }
        }
    }

    return guid;
}

void ObjectMgr::LoadGameobjects()
{
    uint32 oldMSTime = getMSTime();

    uint32 count = 0;

    //                                                0                1   2    3           4           5           6
    QueryResult result = WorldDatabase.Query("SELECT gameobject.guid, id, map, position_x, position_y, position_z, orientation, "
    //   7          8          9          10         11             12            13     14         15         16          17
        "rotation0, rotation1, rotation2, rotation3, spawntimesecs, animprogress, state, spawnMask, phaseMask, eventEntry, pool_entry "
        "FROM gameobject LEFT OUTER JOIN game_event_gameobject ON gameobject.guid = game_event_gameobject.guid "
        "LEFT OUTER JOIN pool_gameobject ON gameobject.guid = pool_gameobject.guid");

    if (!result)
    {
        TC_LOG_ERROR(LOG_FILTER_SERVER_LOADING, ">> Loaded 0 gameobjects. DB table `gameobject` is empty.");
        return;
    }

    // build single time for check spawnmask
    std::map<uint32, uint32> spawnMasks;
    for (uint32 i = 0; i < sMapStore.GetNumRows(); ++i)
        if (sMapStore.LookupEntry(i))
            for (int k = 0; k < MAX_DIFFICULTY; ++k)
                if (GetMapDifficultyData(i, Difficulty(k)))
                    spawnMasks[i] |= (1 << k);

    _gameObjectDataStore.rehash(result->GetRowCount());
    do
    {
        Field* fields = result->Fetch();

        uint32 guid         = fields[0].GetUInt32();
        uint32 entry        = fields[1].GetUInt32();

        GameObjectTemplate const* gInfo = GetGameObjectTemplate(entry);
        if (!gInfo)
        {
            TC_LOG_ERROR(LOG_FILTER_SQL, "Table `gameobject` has gameobject (GUID: %u) with non existing gameobject entry %u, skipped.", guid, entry);
            continue;
        }

        if (!gInfo->displayId)
        {
            switch (gInfo->type)
            {
                case GAMEOBJECT_TYPE_TRAP:
                case GAMEOBJECT_TYPE_SPELL_FOCUS:
                    break;
                default:
                    TC_LOG_ERROR(LOG_FILTER_SQL, "Gameobject (GUID: %u Entry %u GoType: %u) doesn't have a displayId (%u), not loaded.", guid, entry, gInfo->type, gInfo->displayId);
                    break;
            }
        }

        if (gInfo->displayId && !sGameObjectDisplayInfoStore.LookupEntry(gInfo->displayId))
        {
            TC_LOG_ERROR(LOG_FILTER_SQL, "Gameobject (GUID: %u Entry %u GoType: %u) has an invalid displayId (%u), not loaded.", guid, entry, gInfo->type, gInfo->displayId);
            continue;
        }

        GameObjectData& data = _gameObjectDataStore[guid];

        data.id             = entry;
        data.mapid          = fields[2].GetUInt16();
        data.posX           = fields[3].GetFloat();
        data.posY           = fields[4].GetFloat();
        data.posZ           = fields[5].GetFloat();
        data.orientation    = fields[6].GetFloat();
        data.rotation0      = fields[7].GetFloat();
        data.rotation1      = fields[8].GetFloat();
        data.rotation2      = fields[9].GetFloat();
        data.rotation3      = fields[10].GetFloat();
        data.spawntimesecs  = fields[11].GetInt32();

        MapEntry const* mapEntry = sMapStore.LookupEntry(data.mapid);
        if (!mapEntry)
        {
            TC_LOG_ERROR(LOG_FILTER_SQL, "Table `gameobject` has gameobject (GUID: %u Entry: %u) spawned on a non-existed map (Id: %u), skip", guid, data.id, data.mapid);
            continue;
        }

        if (data.spawntimesecs == 0 && gInfo->IsDespawnAtAction())
        {
            TC_LOG_ERROR(LOG_FILTER_SQL, "Table `gameobject` has gameobject (GUID: %u Entry: %u) with `spawntimesecs` (0) value, but the gameobejct is marked as despawnable at action.", guid, data.id);
        }

        data.animprogress   = fields[12].GetUInt8();
        data.artKit         = 0;

        uint32 go_state     = fields[13].GetUInt8();
        if (go_state >= MAX_GO_STATE)
        {
            TC_LOG_ERROR(LOG_FILTER_SQL, "Table `gameobject` has gameobject (GUID: %u Entry: %u) with invalid `state` (%u) value, skip", guid, data.id, go_state);
            continue;
        }
        data.go_state       = GOState(go_state);

        data.spawnMask      = fields[14].GetUInt8();

        if (data.spawnMask & ~spawnMasks[data.mapid])
            TC_LOG_ERROR(LOG_FILTER_SQL, "Table `gameobject` has gameobject (GUID: %u Entry: %u) that has wrong spawn mask %u including not supported difficulty modes for map (Id: %u), skip", guid, data.id, data.spawnMask, data.mapid);

        data.phaseMask      = fields[15].GetUInt32();
        int16 gameEvent     = fields[16].GetInt8();
        uint32 PoolId       = fields[17].GetUInt32();

        if (data.rotation2 < -1.0f || data.rotation2 > 1.0f)
        {
            TC_LOG_ERROR(LOG_FILTER_SQL, "Table `gameobject` has gameobject (GUID: %u Entry: %u) with invalid rotation2 (%f) value, skip", guid, data.id, data.rotation2);
            continue;
        }

        if (data.rotation3 < -1.0f || data.rotation3 > 1.0f)
        {
            TC_LOG_ERROR(LOG_FILTER_SQL, "Table `gameobject` has gameobject (GUID: %u Entry: %u) with invalid rotation3 (%f) value, skip", guid, data.id, data.rotation3);
            continue;
        }

        if (!MapManager::IsValidMapCoord(data.mapid, data.posX, data.posY, data.posZ, data.orientation))
        {
            TC_LOG_ERROR(LOG_FILTER_SQL, "Table `gameobject` has gameobject (GUID: %u Entry: %u) with invalid coordinates, skip", guid, data.id);
            continue;
        }

        if (data.phaseMask == 0)
        {
            TC_LOG_ERROR(LOG_FILTER_SQL, "Table `gameobject` has gameobject (GUID: %u Entry: %u) with `phaseMask`=0 (not visible for anyone), set to 1.", guid, data.id);
            data.phaseMask = 1;
        }

        if (gameEvent == 0 && PoolId == 0)                      // if not this is to be managed by GameEvent System or Pool system
            AddGameobjectToGrid(guid, &data);
        ++count;
    } while (result->NextRow());

    TC_LOG_INFO(LOG_FILTER_SERVER_LOADING, ">> Loaded %lu gameobjects in %u ms", (unsigned long)_gameObjectDataStore.size(), GetMSTimeDiffToNow(oldMSTime));
}

void ObjectMgr::AddGameobjectToGrid(uint32 guid, GameObjectData const* data)
{
    uint8 mask = data->spawnMask;
    for (uint8 i = 0; mask != 0; i++, mask >>= 1)
    {
        if (mask & 1)
        {
            CellCoord cellCoord = Trinity::ComputeCellCoord(data->posX, data->posY);
            CellObjectGuids& cell_guids = _mapObjectGuidsStore[MAKE_PAIR32(data->mapid, i)][cellCoord.GetId()];
            cell_guids.gameobjects.insert(guid);
        }
    }
}

void ObjectMgr::RemoveGameobjectFromGrid(uint32 guid, GameObjectData const* data)
{
    uint8 mask = data->spawnMask;
    for (uint8 i = 0; mask != 0; i++, mask >>= 1)
    {
        if (mask & 1)
        {
            CellCoord cellCoord = Trinity::ComputeCellCoord(data->posX, data->posY);
            CellObjectGuids& cell_guids = _mapObjectGuidsStore[MAKE_PAIR32(data->mapid, i)][cellCoord.GetId()];
            cell_guids.gameobjects.erase(guid);
        }
    }
}

Player* ObjectMgr::GetPlayerByLowGUID(uint32 lowguid) const
{
    uint64 guid = MAKE_NEW_GUID(lowguid, 0, HIGHGUID_PLAYER);
    return ObjectAccessor::FindPlayer(guid);
}

// name must be checked to correctness (if received) before call this function
uint64 ObjectMgr::GetPlayerGUIDByName(std::string const& name) const
{
    uint64 guid = 0;

    PreparedStatement* stmt = CharacterDatabase.GetPreparedStatement(CHAR_SEL_GUID_BY_NAME);

    stmt->setString(0, name);

    PreparedQueryResult result = CharacterDatabase.Query(stmt);

    if (result)
        guid = MAKE_NEW_GUID((*result)[0].GetUInt32(), 0, HIGHGUID_PLAYER);

    return guid;
}

bool ObjectMgr::GetPlayerNameByGUID(uint64 guid, std::string& name) const
{
    // prevent DB access for online player
    if (Player* player = ObjectAccessor::FindPlayer(guid))
    {
        name = player->GetName();
        return true;
    }

    PreparedStatement* stmt = CharacterDatabase.GetPreparedStatement(CHAR_SEL_CHARACTER_NAME);

    stmt->setUInt32(0, GUID_LOPART(guid));

    PreparedQueryResult result = CharacterDatabase.Query(stmt);

    if (result)
    {
        name = (*result)[0].GetString();
        return true;
    }

    return false;
}

uint32 ObjectMgr::GetPlayerTeamByGUID(uint64 guid) const
{
    // prevent DB access for online player
    if (Player* player = ObjectAccessor::FindPlayer(guid))
    {
        return Player::TeamForRace(player->getRace());
    }

    PreparedStatement* stmt = CharacterDatabase.GetPreparedStatement(CHAR_SEL_CHAR_RACE);

    stmt->setUInt32(0, GUID_LOPART(guid));

    PreparedQueryResult result = CharacterDatabase.Query(stmt);

    if (result)
    {
        uint8 race = (*result)[0].GetUInt8();
        return Player::TeamForRace(race);
    }

    return 0;
}

uint32 ObjectMgr::GetPlayerAccountIdByGUID(uint64 guid) const
{
    // prevent DB access for online player
    if (Player* player = ObjectAccessor::FindPlayer(guid))
    {
        return player->GetSession()->GetAccountId();
    }

    PreparedStatement* stmt = CharacterDatabase.GetPreparedStatement(CHAR_SEL_ACCOUNT_BY_GUID);

    stmt->setUInt32(0, GUID_LOPART(guid));

    PreparedQueryResult result = CharacterDatabase.Query(stmt);

    if (result)
    {
        uint32 acc = (*result)[0].GetUInt32();
        return acc;
    }

    return 0;
}

uint32 ObjectMgr::GetPlayerAccountIdByPlayerName(const std::string& name) const
{
    PreparedStatement* stmt = CharacterDatabase.GetPreparedStatement(CHAR_SEL_ACCOUNT_BY_NAME);

    stmt->setString(0, name);

    PreparedQueryResult result = CharacterDatabase.Query(stmt);

    if (result)
    {
        uint32 acc = (*result)[0].GetUInt32();
        return acc;
    }

    return 0;
}

void ObjectMgr::LoadItemLocales()
{
    uint32 oldMSTime = getMSTime();

    _itemLocaleStore.clear();                                 // need for reload case

    QueryResult result = WorldDatabase.Query("SELECT entry, name_loc1, description_loc1, name_loc2, description_loc2, name_loc3, description_loc3, name_loc4, description_loc4, name_loc5, description_loc5, name_loc6, description_loc6, name_loc7, description_loc7, name_loc8, description_loc8 FROM locales_item");

    if (!result)
        return;

    do
    {
        Field* fields = result->Fetch();

        uint32 entry = fields[0].GetUInt32();

        ItemLocale& data = _itemLocaleStore[entry];

        for (uint8 i = 1; i < TOTAL_LOCALES; ++i)
        {
            LocaleConstant locale = (LocaleConstant) i;
            AddLocaleString(fields[1 + 2 * (i - 1)].GetString(), locale, data.Name);
            AddLocaleString(fields[1 + 2 * (i - 1) + 1].GetString(), locale, data.Description);
        }
    } while (result->NextRow());

    TC_LOG_INFO(LOG_FILTER_SERVER_LOADING, ">> Loaded %lu Item locale strings in %u ms", (unsigned long)_itemLocaleStore.size(), GetMSTimeDiffToNow(oldMSTime));
}

void FillItemDamageFields(float* minDamage, float* maxDamage, float* dps, uint32 itemLevel, uint32 itemClass, uint32 itemSubClass, uint32 quality, uint32 delay, float statScalingFactor, uint32 inventoryType, uint32 flags2)
{
    *minDamage = *maxDamage = *dps = 0.0f;
    if (itemClass != ITEM_CLASS_WEAPON || quality > ITEM_QUALITY_ARTIFACT)
        return;

    DBCStorage<ItemDamageEntry>* store = NULL;
    // get the right store here
    if (inventoryType > 0xD + 13)
        return;

    switch (inventoryType)
    {
        case INVTYPE_AMMO:
            store = &sItemDamageAmmoStore;
            break;
        case INVTYPE_2HWEAPON:
            if (flags2 & ITEM_FLAGS_EXTRA_CASTER_WEAPON)
                store = &sItemDamageTwoHandCasterStore;
            else
                store = &sItemDamageTwoHandStore;
            break;
        case INVTYPE_RANGED:
        case INVTYPE_THROWN:
        case INVTYPE_RANGEDRIGHT:
            switch (itemSubClass)
            {
                case ITEM_SUBCLASS_WEAPON_WAND:
                    store = &sItemDamageWandStore;
                    break;
                case ITEM_SUBCLASS_WEAPON_THROWN:
                    store = &sItemDamageThrownStore;
                    break;
                case ITEM_SUBCLASS_WEAPON_BOW:
                case ITEM_SUBCLASS_WEAPON_GUN:
                case ITEM_SUBCLASS_WEAPON_CROSSBOW:
                    store = &sItemDamageRangedStore;
                    break;
                default:
                    return;
            }
            break;
        case INVTYPE_WEAPON:
        case INVTYPE_WEAPONMAINHAND:
        case INVTYPE_WEAPONOFFHAND:
            if (flags2 & ITEM_FLAGS_EXTRA_CASTER_WEAPON)
                store = &sItemDamageOneHandCasterStore;
            else
                store = &sItemDamageOneHandStore;
            break;
        default:
            return;
    }

    if (!store)
        return;

    ItemDamageEntry const* damageInfo = store->LookupEntry(itemLevel);
    if (!damageInfo)
        return;

    *dps = damageInfo->DPS[quality];
    float avgDamage = *dps * delay * 0.001f;
    *minDamage = (statScalingFactor * -0.5f + 1.0f) * avgDamage;
    *maxDamage = floor(float(avgDamage* (statScalingFactor * 0.5f + 1.0f) + 0.5f));
}

uint32 FillItemArmor(uint32 itemlevel, uint32 itemClass, uint32 itemSubclass, uint32 quality, uint32 inventoryType)
{
    if (quality > ITEM_QUALITY_ARTIFACT)
        return 0;

    // all items but shields
    if (itemClass != ITEM_CLASS_ARMOR || itemSubclass != ITEM_SUBCLASS_ARMOR_SHIELD)
    {
        ItemArmorQualityEntry const* armorQuality = sItemArmorQualityStore.LookupEntry(itemlevel);
        ItemArmorTotalEntry const* armorTotal = sItemArmorTotalStore.LookupEntry(itemlevel);
        if (!armorQuality || !armorTotal)
            return 0;

        if (inventoryType == INVTYPE_ROBE)
            inventoryType = INVTYPE_CHEST;

        ArmorLocationEntry const* location = sArmorLocationStore.LookupEntry(inventoryType);
        if (!location)
            return 0;

        if (itemSubclass < ITEM_SUBCLASS_ARMOR_CLOTH)
            return 0;

        return uint32(armorQuality->Value[quality] * armorTotal->Value[itemSubclass - 1] * location->Value[itemSubclass - 1] + 0.5f);
    }

    // shields
    ItemArmorShieldEntry const* shield = sItemArmorShieldStore.LookupEntry(itemlevel);
    if (!shield)
        return 0;

    return uint32(shield->Value[quality] + 0.5f);
}

uint32 FillMaxDurability(uint32 itemClass, uint32 itemSubClass, uint32 inventoryType, uint32 quality, uint32 itemLevel)
{
    if (itemClass != ITEM_CLASS_ARMOR && itemClass != ITEM_CLASS_WEAPON)
        return 0;

    static float const qualityMultipliers[MAX_ITEM_QUALITY] =
    {
        1.0f, 1.0f, 1.0f, 1.17f, 1.37f, 1.68f, 0.0f, 0.0f
    };

    static float const armorMultipliers[MAX_INVTYPE] =
    {
        0.00f, // INVTYPE_NON_EQUIP
        0.59f, // INVTYPE_HEAD
        0.00f, // INVTYPE_NECK
        0.59f, // INVTYPE_SHOULDERS
        0.00f, // INVTYPE_BODY
        1.00f, // INVTYPE_CHEST
        0.35f, // INVTYPE_WAIST
        0.75f, // INVTYPE_LEGS
        0.49f, // INVTYPE_FEET
        0.35f, // INVTYPE_WRISTS
        0.35f, // INVTYPE_HANDS
        0.00f, // INVTYPE_FINGER
        0.00f, // INVTYPE_TRINKET
        0.00f, // INVTYPE_WEAPON
        1.00f, // INVTYPE_SHIELD
        0.00f, // INVTYPE_RANGED
        0.00f, // INVTYPE_CLOAK
        0.00f, // INVTYPE_2HWEAPON
        0.00f, // INVTYPE_BAG
        0.00f, // INVTYPE_TABARD
        1.00f, // INVTYPE_ROBE
        0.00f, // INVTYPE_WEAPONMAINHAND
        0.00f, // INVTYPE_WEAPONOFFHAND
        0.00f, // INVTYPE_HOLDABLE
        0.00f, // INVTYPE_AMMO
        0.00f, // INVTYPE_THROWN
        0.00f, // INVTYPE_RANGEDRIGHT
        0.00f, // INVTYPE_QUIVER
        0.00f, // INVTYPE_RELIC
    };

    static float const weaponMultipliers[MAX_ITEM_SUBCLASS_WEAPON] =
    {
        0.89f, // ITEM_SUBCLASS_WEAPON_AXE
        1.03f, // ITEM_SUBCLASS_WEAPON_AXE2
        0.77f, // ITEM_SUBCLASS_WEAPON_BOW
        0.77f, // ITEM_SUBCLASS_WEAPON_GUN
        0.89f, // ITEM_SUBCLASS_WEAPON_MACE
        1.03f, // ITEM_SUBCLASS_WEAPON_MACE2
        1.03f, // ITEM_SUBCLASS_WEAPON_POLEARM
        0.89f, // ITEM_SUBCLASS_WEAPON_SWORD
        1.03f, // ITEM_SUBCLASS_WEAPON_SWORD2
        0.00f, // ITEM_SUBCLASS_WEAPON_Obsolete
        1.03f, // ITEM_SUBCLASS_WEAPON_STAFF
        0.00f, // ITEM_SUBCLASS_WEAPON_EXOTIC
        0.00f, // ITEM_SUBCLASS_WEAPON_EXOTIC2
        0.64f, // ITEM_SUBCLASS_WEAPON_FIST_WEAPON
        0.00f, // ITEM_SUBCLASS_WEAPON_MISCELLANEOUS
        0.64f, // ITEM_SUBCLASS_WEAPON_DAGGER
        0.64f, // ITEM_SUBCLASS_WEAPON_THROWN
        0.00f, // ITEM_SUBCLASS_WEAPON_SPEAR
        0.77f, // ITEM_SUBCLASS_WEAPON_CROSSBOW
        0.64f, // ITEM_SUBCLASS_WEAPON_WAND
        0.64f, // ITEM_SUBCLASS_WEAPON_FISHING_POLE
    };

    float levelPenalty = 1.0f;
    if (itemLevel <= 28)
        levelPenalty = 0.966f - float(28u - itemLevel) / 54.0f;

    if (itemClass == ITEM_CLASS_ARMOR)
    {
        if (inventoryType > INVTYPE_ROBE)
            return 0;

        return 5 * uint32(23.0f * qualityMultipliers[quality] * armorMultipliers[inventoryType] * levelPenalty + 0.5f);
    }

    return 5 * uint32(17.0f * qualityMultipliers[quality] * weaponMultipliers[itemSubClass] * levelPenalty + 0.5f);
};

void FillDisenchantFields(uint32* disenchantID, uint32* requiredDisenchantSkill, ItemTemplate const& itemTemplate)
{
    *disenchantID = 0;
    *(int32*)requiredDisenchantSkill = -1;
    if ((itemTemplate.Flags & (ITEM_PROTO_FLAG_CONJURED | ITEM_PROTO_FLAG_UNK6)) ||
        itemTemplate.Bonding == BIND_QUEST_ITEM || itemTemplate.Area || itemTemplate.Map ||
        itemTemplate.Stackable > 1 ||
        itemTemplate.Quality < ITEM_QUALITY_UNCOMMON || itemTemplate.Quality > ITEM_QUALITY_EPIC ||
        !(itemTemplate.Class == ITEM_CLASS_ARMOR || itemTemplate.Class == ITEM_CLASS_WEAPON) ||
        !(Item::GetSpecialPrice(&itemTemplate) || sItemCurrencyCostStore.LookupEntry(itemTemplate.ItemId)))
        return;

    for (uint32 i = 0; i < sItemDisenchantLootStore.GetNumRows(); ++i)
    {
        ItemDisenchantLootEntry const* disenchant = sItemDisenchantLootStore.LookupEntry(i);
        if (!disenchant)
            continue;

        if (disenchant->ItemClass == itemTemplate.Class &&
            disenchant->ItemQuality == itemTemplate.Quality &&
            disenchant->MinItemLevel <= itemTemplate.ItemLevel &&
            disenchant->MaxItemLevel >= itemTemplate.ItemLevel)
        {
            if (disenchant->Id == 60 || disenchant->Id == 61)   // epic item disenchant ilvl range 66-99 (classic)
            {
                if (itemTemplate.RequiredLevel > 60 || itemTemplate.RequiredSkillRank > 300)
                    continue;                                   // skip to epic item disenchant ilvl range 90-199 (TBC)
            }
            else if (disenchant->Id == 66 || disenchant->Id == 67)  // epic item disenchant ilvl range 90-199 (TBC)
            {
                if (itemTemplate.RequiredLevel <= 60 || (itemTemplate.RequiredSkill && itemTemplate.RequiredSkillRank <= 300))
                    continue;
            }

            *disenchantID = disenchant->Id;
            *requiredDisenchantSkill = disenchant->RequiredDisenchantSkill;
            return;
        }
    }
}

void ObjectMgr::LoadItemTemplates()
{
    uint32 oldMSTime = getMSTime();
    uint32 sparseCount = 0;
    uint32 dbCount = 0;

    for (uint32 itemId = 0; itemId < sItemSparseStore.GetNumRows(); ++itemId)
    {
        ItemSparseEntry const* sparse = sItemSparseStore.LookupEntry(itemId);
        ItemEntry const* db2Data = sItemStore.LookupEntry(itemId);
        if (!sparse || !db2Data)
            continue;

        ItemTemplate& itemTemplate = _itemTemplateStore[itemId];

        itemTemplate.ItemId = itemId;
        itemTemplate.Class = db2Data->Class;
        itemTemplate.SubClass = db2Data->SubClass;
        itemTemplate.SoundOverrideSubclass = db2Data->SoundOverrideSubclass;
        itemTemplate.Name1 = sparse->Name->Str[sWorld->GetDefaultDbcLocale()];
        itemTemplate.DisplayInfoID = db2Data->DisplayId;
        itemTemplate.Quality = sparse->Quality;
        itemTemplate.Flags = sparse->Flags;
        itemTemplate.Flags2 = sparse->Flags2;
        itemTemplate.Unk430_1 = sparse->Unk430_1;
        itemTemplate.Unk430_2 = sparse->Unk430_2;
        itemTemplate.BuyCount = std::max(sparse->BuyCount, 1u);
        itemTemplate.BuyPrice = sparse->BuyPrice;
        itemTemplate.SellPrice = sparse->SellPrice;
        itemTemplate.InventoryType = db2Data->InventoryType;
        itemTemplate.AllowableClass = sparse->AllowableClass;
        itemTemplate.AllowableRace = sparse->AllowableRace;
        itemTemplate.ItemLevel = sparse->ItemLevel;
        itemTemplate.RequiredLevel = sparse->RequiredLevel;
        itemTemplate.RequiredSkill = sparse->RequiredSkill;
        itemTemplate.RequiredSkillRank = sparse->RequiredSkillRank;
        itemTemplate.RequiredSpell = sparse->RequiredSpell;
        itemTemplate.RequiredHonorRank = sparse->RequiredHonorRank;
        itemTemplate.RequiredCityRank = sparse->RequiredCityRank;
        itemTemplate.RequiredReputationFaction = sparse->RequiredReputationFaction;
        itemTemplate.RequiredReputationRank = sparse->RequiredReputationRank;
        itemTemplate.MaxCount = sparse->MaxCount;
        itemTemplate.Stackable = sparse->Stackable;
        itemTemplate.ContainerSlots = sparse->ContainerSlots;
        for (uint32 i = 0; i < MAX_ITEM_PROTO_STATS; ++i)
        {
            itemTemplate.ItemStat[i].ItemStatType = sparse->ItemStatType[i];
            itemTemplate.ItemStat[i].ItemStatValue = sparse->ItemStatValue[i];
            itemTemplate.ItemStat[i].ItemStatUnk1 = sparse->ItemStatUnk1[i];
            itemTemplate.ItemStat[i].ItemStatUnk2 = sparse->ItemStatUnk2[i];
        }

        itemTemplate.ScalingStatDistribution = sparse->ScalingStatDistribution;

        // cache item damage
        FillItemDamageFields(&itemTemplate.DamageMin, &itemTemplate.DamageMax, &itemTemplate.DPS, sparse->ItemLevel,
                             db2Data->Class, db2Data->SubClass, sparse->Quality, sparse->Delay, sparse->StatScalingFactor,
                             sparse->InventoryType, sparse->Flags2);

        itemTemplate.DamageType = sparse->DamageType;
        itemTemplate.Armor = FillItemArmor(sparse->ItemLevel, db2Data->Class, db2Data->SubClass, sparse->Quality, sparse->InventoryType);
        itemTemplate.Delay = sparse->Delay;
        itemTemplate.RangedModRange = sparse->RangedModRange;
        for (uint32 i = 0; i < MAX_ITEM_PROTO_SPELLS; ++i)
        {
            itemTemplate.Spells[i].SpellId = sparse->SpellId[i];
            itemTemplate.Spells[i].SpellTrigger = sparse->SpellTrigger[i];
            itemTemplate.Spells[i].SpellCharges = sparse->SpellCharges[i];
            itemTemplate.Spells[i].SpellCooldown = sparse->SpellCooldown[i];
            itemTemplate.Spells[i].SpellCategory = sparse->SpellCategory[i];
            itemTemplate.Spells[i].SpellCategoryCooldown = sparse->SpellCategoryCooldown[i];
        }

        itemTemplate.SpellPPMRate = 0.0f;
        itemTemplate.Bonding = sparse->Bonding;
        itemTemplate.Description = sparse->Description->Str[sWorld->GetDefaultDbcLocale()];
        itemTemplate.PageText = sparse->PageText;
        itemTemplate.LanguageID = sparse->LanguageID;
        itemTemplate.PageMaterial = sparse->PageMaterial;
        itemTemplate.StartQuest = sparse->StartQuest;
        itemTemplate.LockID = sparse->LockID;
        itemTemplate.Material = sparse->Material;
        itemTemplate.Sheath = sparse->Sheath;
        itemTemplate.RandomProperty = sparse->RandomProperty;
        itemTemplate.RandomSuffix = sparse->RandomSuffix;
        itemTemplate.ItemSet = sparse->ItemSet;
        itemTemplate.MaxDurability = FillMaxDurability(db2Data->Class, db2Data->SubClass, sparse->InventoryType, sparse->Quality, sparse->ItemLevel);
        itemTemplate.Area = sparse->Area;
        itemTemplate.Map = sparse->Map;
        itemTemplate.BagFamily = sparse->BagFamily;
        itemTemplate.TotemCategory = sparse->TotemCategory;
        for (uint32 i = 0; i < MAX_ITEM_PROTO_SOCKETS; ++i)
        {
            itemTemplate.Socket[i].Color = sparse->Color[i];
            itemTemplate.Socket[i].Content = sparse->Content[i];
        }

        itemTemplate.socketBonus = sparse->SocketBonus;
        itemTemplate.GemProperties = sparse->GemProperties;
        FillDisenchantFields(&itemTemplate.DisenchantID, &itemTemplate.RequiredDisenchantSkill, itemTemplate);

        itemTemplate.ArmorDamageModifier = sparse->ArmorDamageModifier;
        itemTemplate.Duration = sparse->Duration;
        itemTemplate.ItemLimitCategory = sparse->ItemLimitCategory;
        itemTemplate.HolidayId = sparse->HolidayId;
        itemTemplate.StatScalingFactor = sparse->StatScalingFactor;
        itemTemplate.CurrencySubstitutionId = sparse->CurrencySubstitutionId;
        itemTemplate.CurrencySubstitutionCount = sparse->CurrencySubstitutionCount;
        itemTemplate.ScriptId = 0;
        itemTemplate.FoodType = 0;
        itemTemplate.MinMoneyLoot = 0;
        itemTemplate.MaxMoneyLoot = 0;
        ++sparseCount;
    }

    // Load missing items from item_template AND overwrite data from Item-sparse.db2 (item_template is supposed to contain Item-sparse.adb data)
    //                                               0      1      2         3     4     5          6        7      8           9         10        11        12        13
    QueryResult result = WorldDatabase.Query("SELECT entry, Class, SubClass, SoundOverrideSubclass, Name, DisplayId, Quality, Flags, FlagsExtra, Unk430_1, Unk430_2, BuyCount, BuyPrice, SellPrice, "
    //                                        14             15              16             17         18             19             20                 21
                                             "InventoryType, AllowableClass, AllowableRace, ItemLevel, RequiredLevel, RequiredSkill, RequiredSkillRank, RequiredSpell, "
    //                                        22                 23                24                         25                      26        27         28
                                             "RequiredHonorRank, RequiredCityRank, RequiredReputationFaction, RequiredReputationRank, MaxCount, Stackable, ContainerSlots, "
    //                                        29          30           31           32           33          34           35           36
                                             "stat_type1, stat_value1, stat_unk1_1, stat_unk2_1, stat_type2, stat_value2, stat_unk1_2, stat_unk2_2, "
    //                                        37          38           39           40           41          42           43           44
                                             "stat_type3, stat_value3, stat_unk1_3, stat_unk2_3, stat_type4, stat_value4, stat_unk1_4, stat_unk2_4, "
    //                                        45          46           47           48           49          50           51           52
                                             "stat_type5, stat_value5, stat_unk1_5, stat_unk2_5, stat_type6, stat_value6, stat_unk1_6, stat_unk2_6, "
    //                                        53          54           55           56           57          58           59           60
                                             "stat_type7, stat_value7, stat_unk1_7, stat_unk2_7, stat_type8, stat_value8, stat_unk1_8, stat_unk2_8, "
    //                                        61          62           63           64           65           66            67            68
                                             "stat_type9, stat_value9, stat_unk1_9, stat_unk2_9, stat_type10, stat_value10, stat_unk1_10, stat_unk2_10, "
    //                                        69                       70          71     72
                                             "ScalingStatDistribution, DamageType, Delay, RangedModRange, "
    //                                        73         74              75              76               77               78
                                             "spellid_1, spelltrigger_1, spellcharges_1, spellcooldown_1, spellcategory_1, spellcategorycooldown_1, "
    //                                        79         80              81              82               83               84
                                             "spellid_2, spelltrigger_2, spellcharges_2, spellcooldown_2, spellcategory_2, spellcategorycooldown_2, "
    //                                        85         86              87              88               89               90
                                             "spellid_3, spelltrigger_3, spellcharges_3, spellcooldown_3, spellcategory_3, spellcategorycooldown_3, "
    //                                        91         92              93              94               95               96
                                             "spellid_4, spelltrigger_4, spellcharges_4, spellcooldown_4, spellcategory_4, spellcategorycooldown_4, "
    //                                        97         98              99              100              101              102
                                             "spellid_5, spelltrigger_5, spellcharges_5, spellcooldown_5, spellcategory_5, spellcategorycooldown_5, "
    //                                        103      104          105       106         107           108         109     110
                                             "Bonding, Description, PageText, LanguageID, PageMaterial, StartQuest, LockID, Material, "
    //                                        111     112             113           114      115   116  117        118
                                             "Sheath, RandomProperty, RandomSuffix, ItemSet, Area, Map, BagFamily, TotemCategory, "
    //                                        119            120              121            122              123            124              125
                                             "SocketColor_1, SocketContent_1, SocketColor_2, SocketContent_2, SocketColor_3, SocketContent_3, SocketBonus, "
    //                                        126            127                  128       129                130        131
                                             "GemProperties, ArmorDamageModifier, Duration, ItemLimitCategory, HolidayId, StatScalingFactor, "
    //                                        132                     133
                                             "CurrencySubstitutionId, CurrencySubstitutionCount "
                                             "FROM item_template");

    if (result)
    {
        do
        {
            Field* fields = result->Fetch();
            uint32 itemId = fields[0].GetUInt32();
            if (_itemTemplateStore.find(itemId) != _itemTemplateStore.end())
                --sparseCount;

            ItemTemplate& itemTemplate = _itemTemplateStore[itemId];

            itemTemplate.ItemId                    = itemId;
            itemTemplate.Class                     = uint32(fields[1].GetUInt8());
            itemTemplate.SubClass                  = uint32(fields[2].GetUInt8());
            itemTemplate.SoundOverrideSubclass     = fields[3].GetInt32();
            itemTemplate.Name1                     = fields[4].GetString();
            itemTemplate.DisplayInfoID             = fields[5].GetUInt32();
            itemTemplate.Quality                   = uint32(fields[6].GetUInt8());
            itemTemplate.Flags                     = fields[7].GetUInt32();
            itemTemplate.Flags2                    = fields[8].GetUInt32();
            itemTemplate.Unk430_1                  = fields[9].GetFloat();
            itemTemplate.Unk430_2                  = fields[10].GetFloat();
            itemTemplate.BuyCount                  = uint32(fields[11].GetUInt8());
            itemTemplate.BuyPrice                  = int32(fields[12].GetInt64());
            itemTemplate.SellPrice                 = fields[13].GetUInt32();

            itemTemplate.InventoryType             = uint32(fields[14].GetUInt8());
            itemTemplate.AllowableClass            = fields[15].GetInt32();
            itemTemplate.AllowableRace             = fields[16].GetInt32();
            itemTemplate.ItemLevel                 = uint32(fields[17].GetUInt16());
            itemTemplate.RequiredLevel             = uint32(fields[18].GetUInt8());
            itemTemplate.RequiredSkill             = uint32(fields[19].GetUInt16());
            itemTemplate.RequiredSkillRank         = uint32(fields[20].GetUInt16());
            itemTemplate.RequiredSpell             = fields[21].GetUInt32();
            itemTemplate.RequiredHonorRank         = fields[22].GetUInt32();
            itemTemplate.RequiredCityRank          = fields[23].GetUInt32();
            itemTemplate.RequiredReputationFaction = uint32(fields[24].GetUInt16());
            itemTemplate.RequiredReputationRank    = uint32(fields[25].GetUInt16());
            itemTemplate.MaxCount                  = fields[26].GetInt32();
            itemTemplate.Stackable                 = fields[27].GetInt32();
            itemTemplate.ContainerSlots            = uint32(fields[28].GetUInt8());
            for (uint32 i = 0; i < MAX_ITEM_PROTO_STATS; ++i)
            {
                itemTemplate.ItemStat[i].ItemStatType  = uint32(fields[29 + i * 4 + 0].GetUInt8());
                itemTemplate.ItemStat[i].ItemStatValue = int32(fields[29 + i * 4 + 1].GetInt16());
                itemTemplate.ItemStat[i].ItemStatUnk1  = fields[29 + i * 4 + 2].GetInt32();
                itemTemplate.ItemStat[i].ItemStatUnk2  = fields[29 + i * 4 + 3].GetInt32();
            }

            itemTemplate.ScalingStatDistribution = uint32(fields[69].GetUInt16());

            // cache item damage
            FillItemDamageFields(&itemTemplate.DamageMin, &itemTemplate.DamageMax, &itemTemplate.DPS, itemTemplate.ItemLevel,
                                 itemTemplate.Class, itemTemplate.SubClass, itemTemplate.Quality, fields[71].GetUInt16(),
                                 fields[131].GetFloat(), itemTemplate.InventoryType, itemTemplate.Flags2);

            itemTemplate.DamageType                = fields[70].GetUInt8();
            itemTemplate.Armor                     = FillItemArmor(itemTemplate.ItemLevel, itemTemplate.Class,
                                                                   itemTemplate.SubClass, itemTemplate.Quality,
                                                                   itemTemplate.InventoryType);

            itemTemplate.Delay                     = fields[71].GetUInt16();
            itemTemplate.RangedModRange            = fields[72].GetFloat();
            for (uint32 i = 0; i < MAX_ITEM_PROTO_SPELLS; ++i)
            {
                itemTemplate.Spells[i].SpellId               = fields[73 + 6 * i + 0].GetInt32();
                itemTemplate.Spells[i].SpellTrigger          = uint32(fields[73 + 6 * i + 1].GetUInt8());
                itemTemplate.Spells[i].SpellCharges          = int32(fields[73 + 6 * i + 2].GetInt16());
                itemTemplate.Spells[i].SpellCooldown         = fields[73 + 6 * i + 3].GetInt32();
                itemTemplate.Spells[i].SpellCategory         = uint32(fields[73 + 6 * i + 4].GetUInt16());
                itemTemplate.Spells[i].SpellCategoryCooldown = fields[73 + 6 * i + 5].GetInt32();
            }

            itemTemplate.SpellPPMRate   = 0.0f;
            itemTemplate.Bonding        = uint32(fields[103].GetUInt8());
            itemTemplate.Description    = fields[104].GetString();
            itemTemplate.PageText       = fields[105].GetUInt32();
            itemTemplate.LanguageID     = uint32(fields[106].GetUInt8());
            itemTemplate.PageMaterial   = uint32(fields[107].GetUInt8());
            itemTemplate.StartQuest     = fields[108].GetUInt32();
            itemTemplate.LockID         = fields[109].GetUInt32();
            itemTemplate.Material       = int32(fields[110].GetInt8());
            itemTemplate.Sheath         = uint32(fields[111].GetUInt8());
            itemTemplate.RandomProperty = fields[112].GetUInt32();
            itemTemplate.RandomSuffix   = fields[113].GetInt32();
            itemTemplate.ItemSet        = fields[114].GetUInt32();
            itemTemplate.MaxDurability  = FillMaxDurability(itemTemplate.Class, itemTemplate.SubClass,
                itemTemplate.InventoryType, itemTemplate.Quality, itemTemplate.ItemLevel);

            itemTemplate.Area           = fields[115].GetUInt32();
            itemTemplate.Map            = uint32(fields[116].GetUInt16());
            itemTemplate.BagFamily      = fields[117].GetUInt32();
            itemTemplate.TotemCategory  = fields[118].GetUInt32();
            for (uint32 i = 0; i < MAX_ITEM_PROTO_SOCKETS; ++i)
            {
                itemTemplate.Socket[i].Color   = uint32(fields[119 + i*2].GetUInt8());
                itemTemplate.Socket[i].Content = fields[119 + i * 2 + 1].GetUInt32();
            }

            itemTemplate.socketBonus         = fields[125].GetUInt32();
            itemTemplate.GemProperties       = fields[126].GetUInt32();
            FillDisenchantFields(&itemTemplate.DisenchantID, &itemTemplate.RequiredDisenchantSkill, itemTemplate);

            itemTemplate.ArmorDamageModifier       = fields[127].GetFloat();
            itemTemplate.Duration                  = fields[128].GetUInt32();
            itemTemplate.ItemLimitCategory         = uint32(fields[129].GetInt16());
            itemTemplate.HolidayId                 = fields[130].GetUInt32();
            itemTemplate.StatScalingFactor         = fields[131].GetFloat();
            itemTemplate.CurrencySubstitutionId    = fields[132].GetInt32();
            itemTemplate.CurrencySubstitutionCount = fields[133].GetInt32();
            itemTemplate.ScriptId                  = 0;
            itemTemplate.FoodType                  = 0;
            itemTemplate.MinMoneyLoot              = 0;
            itemTemplate.MaxMoneyLoot              = 0;
            ++dbCount;
        } while (result->NextRow());
    }

    // Check if item templates for DBC referenced character start outfit are present
    std::set<uint32> notFoundOutfit;
    for (uint32 i = 1; i < sCharStartOutfitStore.GetNumRows(); ++i)
    {
        CharStartOutfitEntry const* entry = sCharStartOutfitStore.LookupEntry(i);
        if (!entry)
            continue;

        for (int j = 0; j < MAX_OUTFIT_ITEMS; ++j)
        {
            if (entry->ItemId[j] <= 0)
                continue;

            uint32 item_id = entry->ItemId[j];

            if (!GetItemTemplate(item_id))
                notFoundOutfit.insert(item_id);
        }
    }

    for (std::set<uint32>::const_iterator itr = notFoundOutfit.begin(); itr != notFoundOutfit.end(); ++itr)
        TC_LOG_ERROR(LOG_FILTER_SQL, "Item (Entry: %u) does not exist in `item_template` but is referenced in `CharStartOutfit.dbc`", *itr);

    TC_LOG_INFO(LOG_FILTER_SERVER_LOADING, ">> Loaded %u item templates from Item-sparse.db2 and %u from database in %u ms", sparseCount, dbCount, GetMSTimeDiffToNow(oldMSTime));
}

void ObjectMgr::LoadItemTemplateAddon()
{
    uint32 oldMSTime = getMSTime();
    uint32 count = 0;

    QueryResult result = WorldDatabase.Query("SELECT Id, FlagsCu, FoodType, MinMoneyLoot, MaxMoneyLoot, SpellPPMChance FROM item_template_addon");
    if (result)
    {
        do
        {
            Field* fields = result->Fetch();
            uint32 itemId = fields[0].GetUInt32();
            if (!GetItemTemplate(itemId))
            {
                TC_LOG_ERROR(LOG_FILTER_SQL, "Item %u specified in `item_template_addon` does not exist, skipped.", itemId);
                continue;
            }

            uint32 minMoneyLoot = fields[3].GetUInt32();
            uint32 maxMoneyLoot = fields[4].GetUInt32();
            if (minMoneyLoot > maxMoneyLoot)
            {
                TC_LOG_ERROR(LOG_FILTER_SQL, "Minimum money loot specified in `item_template_addon` for item %u was greater than maximum amount, swapping.", itemId);
                std::swap(minMoneyLoot, maxMoneyLoot);
            }
            ItemTemplate& itemTemplate = _itemTemplateStore[itemId];
            itemTemplate.FlagsCu = fields[1].GetUInt32();
            itemTemplate.FoodType = fields[2].GetUInt8();
            itemTemplate.MinMoneyLoot = minMoneyLoot;
            itemTemplate.MaxMoneyLoot = maxMoneyLoot;
            itemTemplate.SpellPPMRate = fields[5].GetFloat();
            ++count;
        } while (result->NextRow());
    }
    TC_LOG_INFO(LOG_FILTER_SERVER_LOADING, ">> Loaded %u item addon templates in %u ms", count, GetMSTimeDiffToNow(oldMSTime));
}

void ObjectMgr::LoadItemScriptNames()
{
    uint32 oldMSTime = getMSTime();
    uint32 count = 0;

    QueryResult result = WorldDatabase.Query("SELECT Id, ScriptName FROM item_script_names");
    if (result)
    {
        do
        {
            Field* fields = result->Fetch();
            uint32 itemId = fields[0].GetUInt32();
            if (!GetItemTemplate(itemId))
            {
                TC_LOG_ERROR(LOG_FILTER_SQL, "Item %u specified in `item_script_names` does not exist, skipped.", itemId);
                continue;
            }

            _itemTemplateStore[itemId].ScriptId = GetScriptId(fields[1].GetCString());
            ++count;
        } while (result->NextRow());
    }

    TC_LOG_INFO(LOG_FILTER_SERVER_LOADING, ">> Loaded %u item script names in %u ms", count, GetMSTimeDiffToNow(oldMSTime));
}
ItemTemplate const* ObjectMgr::GetItemTemplate(uint32 entry)
{
    ItemTemplateContainer::const_iterator itr = _itemTemplateStore.find(entry);
    if (itr != _itemTemplateStore.end())
        return &(itr->second);
    return NULL;
}

void ObjectMgr::LoadVehicleTemplateAccessories()
{
    uint32 oldMSTime = getMSTime();

    _vehicleTemplateAccessoryStore.clear();                           // needed for reload case

    uint32 count = 0;

    //                                                  0             1              2          3           4             5
    QueryResult result = WorldDatabase.Query("SELECT `entry`, `accessory_entry`, `seat_id`, `minion`, `summontype`, `summontimer` FROM `vehicle_template_accessory`");

    if (!result)
    {
        TC_LOG_ERROR(LOG_FILTER_SERVER_LOADING, ">> Loaded 0 vehicle template accessories. DB table `vehicle_template_accessory` is empty.");
        return;
    }

    do
    {
        Field* fields = result->Fetch();

        uint32 uiEntry      = fields[0].GetUInt32();
        uint32 uiAccessory  = fields[1].GetUInt32();
        int8   uiSeat       = int8(fields[2].GetInt8());
        bool   bMinion      = fields[3].GetBool();
        uint8  uiSummonType = fields[4].GetUInt8();
        uint32 uiSummonTimer= fields[5].GetUInt32();

        if (!sObjectMgr->GetCreatureTemplate(uiEntry))
        {
            TC_LOG_ERROR(LOG_FILTER_SQL, "Table `vehicle_template_accessory`: creature template entry %u does not exist.", uiEntry);
            continue;
        }

        if (!sObjectMgr->GetCreatureTemplate(uiAccessory))
        {
            TC_LOG_ERROR(LOG_FILTER_SQL, "Table `vehicle_template_accessory`: Accessory %u does not exist.", uiAccessory);
            continue;
        }

        if (_spellClickInfoStore.find(uiEntry) == _spellClickInfoStore.end())
        {
            TC_LOG_ERROR(LOG_FILTER_SQL, "Table `vehicle_template_accessory`: creature template entry %u has no data in npc_spellclick_spells", uiEntry);
            continue;
        }

        _vehicleTemplateAccessoryStore[uiEntry].push_back(VehicleAccessory(uiAccessory, uiSeat, bMinion, uiSummonType, uiSummonTimer));

        ++count;
    }
    while (result->NextRow());

    TC_LOG_INFO(LOG_FILTER_SERVER_LOADING, ">> Loaded %u Vehicle Template Accessories in %u ms", count, GetMSTimeDiffToNow(oldMSTime));
}

void ObjectMgr::LoadVehicleAccessories()
{
    uint32 oldMSTime = getMSTime();

    _vehicleAccessoryStore.clear();                           // needed for reload case

    uint32 count = 0;

    //                                                  0             1             2          3           4             5
    QueryResult result = WorldDatabase.Query("SELECT `guid`, `accessory_entry`, `seat_id`, `minion`, `summontype`, `summontimer` FROM `vehicle_accessory`");

    if (!result)
    {
        TC_LOG_INFO(LOG_FILTER_SERVER_LOADING, ">> Loaded 0 Vehicle Accessories in %u ms", GetMSTimeDiffToNow(oldMSTime));
        return;
    }

    do
    {
        Field* fields = result->Fetch();

        uint32 uiGUID       = fields[0].GetUInt32();
        uint32 uiAccessory  = fields[1].GetUInt32();
        int8   uiSeat       = int8(fields[2].GetInt16());
        bool   bMinion      = fields[3].GetBool();
        uint8  uiSummonType = fields[4].GetUInt8();
        uint32 uiSummonTimer= fields[5].GetUInt32();

        if (!sObjectMgr->GetCreatureTemplate(uiAccessory))
        {
            TC_LOG_ERROR(LOG_FILTER_SQL, "Table `vehicle_accessory`: Accessory %u does not exist.", uiAccessory);
            continue;
        }

        _vehicleAccessoryStore[uiGUID].push_back(VehicleAccessory(uiAccessory, uiSeat, bMinion, uiSummonType, uiSummonTimer));

        ++count;
    }
    while (result->NextRow());

    TC_LOG_INFO(LOG_FILTER_SERVER_LOADING, ">> Loaded %u Vehicle Accessories in %u ms", count, GetMSTimeDiffToNow(oldMSTime));
}

void ObjectMgr::LoadPetLevelInfo()
{
    uint32 oldMSTime = getMSTime();

    //                                                 0               1      2   3     4    5    6    7     8    9
    QueryResult result = WorldDatabase.Query("SELECT creature_entry, level, hp, mana, str, agi, sta, inte, spi, armor FROM pet_levelstats");

    if (!result)
    {
        TC_LOG_ERROR(LOG_FILTER_SERVER_LOADING, ">> Loaded 0 level pet stats definitions. DB table `pet_levelstats` is empty.");
        return;
    }

    uint32 count = 0;

    do
    {
        Field* fields = result->Fetch();

        uint32 creature_id = fields[0].GetUInt32();
        if (!sObjectMgr->GetCreatureTemplate(creature_id))
        {
            TC_LOG_ERROR(LOG_FILTER_SQL, "Wrong creature id %u in `pet_levelstats` table, ignoring.", creature_id);
            continue;
        }

        uint32 current_level = fields[1].GetUInt8();
        if (current_level > sWorld->getIntConfig(CONFIG_MAX_PLAYER_LEVEL))
        {
            if (current_level > STRONG_MAX_LEVEL)        // hardcoded level maximum
                TC_LOG_ERROR(LOG_FILTER_SQL, "Wrong (> %u) level %u in `pet_levelstats` table, ignoring.", STRONG_MAX_LEVEL, current_level);
            else
            {
                TC_LOG_INFO(LOG_FILTER_GENERAL, "Unused (> MaxPlayerLevel in worldserver.conf) level %u in `pet_levelstats` table, ignoring.", current_level);
                ++count;                                // make result loading percent "expected" correct in case disabled detail mode for example.
            }
            continue;
        }
        else if (current_level < 1)
        {
            TC_LOG_ERROR(LOG_FILTER_SQL, "Wrong (<1) level %u in `pet_levelstats` table, ignoring.", current_level);
            continue;
        }

        PetLevelInfo*& pInfoMapEntry = _petInfoStore[creature_id];

        if (pInfoMapEntry == NULL)
            pInfoMapEntry = new PetLevelInfo[sWorld->getIntConfig(CONFIG_MAX_PLAYER_LEVEL)];

        // data for level 1 stored in [0] array element, ...
        PetLevelInfo* pLevelInfo = &pInfoMapEntry[current_level-1];

        pLevelInfo->health = fields[2].GetUInt16();
        pLevelInfo->mana   = fields[3].GetUInt16();
        pLevelInfo->armor  = fields[9].GetUInt32();

        for (int i = 0; i < MAX_STATS; i++)
        {
            pLevelInfo->stats[i] = fields[i+4].GetUInt16();
        }

        ++count;
    }
    while (result->NextRow());

    // Fill gaps and check integrity
    for (PetLevelInfoContainer::iterator itr = _petInfoStore.begin(); itr != _petInfoStore.end(); ++itr)
    {
        PetLevelInfo* pInfo = itr->second;

        // fatal error if no level 1 data
        if (!pInfo || pInfo[0].health == 0)
        {
            TC_LOG_ERROR(LOG_FILTER_SQL, "Creature %u does not have pet stats data for Level 1!", itr->first);
            exit(1);
        }

        // fill level gaps
        for (uint8 level = 1; level < sWorld->getIntConfig(CONFIG_MAX_PLAYER_LEVEL); ++level)
        {
            if (pInfo[level].health == 0)
            {
                TC_LOG_ERROR(LOG_FILTER_SQL, "Creature %u has no data for Level %i pet stats data, using data of Level %i.", itr->first, level+1, level);
                pInfo[level] = pInfo[level-1];
            }
        }
    }

    TC_LOG_INFO(LOG_FILTER_SERVER_LOADING, ">> Loaded %u level pet stats definitions in %u ms", count, GetMSTimeDiffToNow(oldMSTime));
}

PetLevelInfo const* ObjectMgr::GetPetLevelInfo(uint32 creature_id, uint8 level) const
{
    if (level > sWorld->getIntConfig(CONFIG_MAX_PLAYER_LEVEL))
        level = sWorld->getIntConfig(CONFIG_MAX_PLAYER_LEVEL);

    PetLevelInfoContainer::const_iterator itr = _petInfoStore.find(creature_id);
    if (itr == _petInfoStore.end())
        return NULL;

    return &itr->second[level-1];                           // data for level 1 stored in [0] array element, ...
}

void ObjectMgr::PlayerCreateInfoAddItemHelper(uint32 race_, uint32 class_, uint32 itemId, int32 count)
{
    if (!_playerInfo[race_][class_])
        return;

    if (count > 0)
        _playerInfo[race_][class_]->item.push_back(PlayerCreateInfoItem(itemId, count));
    else
    {
        if (count < -1)
            TC_LOG_ERROR(LOG_FILTER_SQL, "Invalid count %i specified on item %u be removed from original player create info (use -1)!", count, itemId);

        for (uint32 gender = 0; gender < GENDER_NONE; ++gender)
        {
            if (CharStartOutfitEntry const* entry = GetCharStartOutfitEntry(race_, class_, gender))
            {
                bool found = false;
                for (uint8 x = 0; x < MAX_OUTFIT_ITEMS; ++x)
                {
                    if (entry->ItemId[x] > 0 && uint32(entry->ItemId[x]) == itemId)
                    {
                        found = true;
                        const_cast<CharStartOutfitEntry*>(entry)->ItemId[x] = 0;
                        break;
                    }
                }

                if (!found)
                    TC_LOG_ERROR(LOG_FILTER_SQL, "Item %u specified to be removed from original create info not found in dbc!", itemId);
            }
        }
    }
}

void ObjectMgr::LoadPlayerInfo()
{
    // Load playercreate
    {
        uint32 oldMSTime = getMSTime();
        //                                                0     1      2    3        4          5           6
        QueryResult result = WorldDatabase.Query("SELECT race, class, map, zone, position_x, position_y, position_z, orientation FROM playercreateinfo");

        if (!result)
        {
            TC_LOG_ERROR(LOG_FILTER_SERVER_LOADING, ">> Loaded 0 player create definitions. DB table `playercreateinfo` is empty.");
            exit(1);
        }
        else
        {
            uint32 count = 0;

            do
            {
                Field* fields = result->Fetch();

                uint32 current_race  = fields[0].GetUInt8();
                uint32 current_class = fields[1].GetUInt8();
                uint32 mapId         = fields[2].GetUInt16();
                uint32 areaId        = fields[3].GetUInt32(); // zone
                float  positionX     = fields[4].GetFloat();
                float  positionY     = fields[5].GetFloat();
                float  positionZ     = fields[6].GetFloat();
                float  orientation   = fields[7].GetFloat();

                if (current_race >= MAX_RACES)
                {
                    TC_LOG_ERROR(LOG_FILTER_SQL, "Wrong race %u in `playercreateinfo` table, ignoring.", current_race);
                    continue;
                }

                ChrRacesEntry const* rEntry = sChrRacesStore.LookupEntry(current_race);
                if (!rEntry)
                {
                    TC_LOG_ERROR(LOG_FILTER_SQL, "Wrong race %u in `playercreateinfo` table, ignoring.", current_race);
                    continue;
                }

                if (current_class >= MAX_CLASSES)
                {
                    TC_LOG_ERROR(LOG_FILTER_SQL, "Wrong class %u in `playercreateinfo` table, ignoring.", current_class);
                    continue;
                }

                if (!sChrClassesStore.LookupEntry(current_class))
                {
                    TC_LOG_ERROR(LOG_FILTER_SQL, "Wrong class %u in `playercreateinfo` table, ignoring.", current_class);
                    continue;
                }

                // accept DB data only for valid position (and non instanceable)
                if (!MapManager::IsValidMapCoord(mapId, positionX, positionY, positionZ, orientation))
                {
                    TC_LOG_ERROR(LOG_FILTER_SQL, "Wrong home position for class %u race %u pair in `playercreateinfo` table, ignoring.", current_class, current_race);
                    continue;
                }

                if (sMapStore.LookupEntry(mapId)->Instanceable())
                {
                    TC_LOG_ERROR(LOG_FILTER_SQL, "Home position in instanceable map for class %u race %u pair in `playercreateinfo` table, ignoring.", current_class, current_race);
                    continue;
                }

                PlayerInfo* info = new PlayerInfo();
                info->mapId = mapId;
                info->areaId = areaId;
                info->positionX = positionX;
                info->positionY = positionY;
                info->positionZ = positionZ;
                info->orientation = orientation;
                info->displayId_m = rEntry->model_m;
                info->displayId_f = rEntry->model_f;
                _playerInfo[current_race][current_class] = info;

                ++count;
            }
            while (result->NextRow());

            TC_LOG_INFO(LOG_FILTER_SERVER_LOADING, ">> Loaded %u player create definitions in %u ms", count, GetMSTimeDiffToNow(oldMSTime));
        }
    }

    // Load playercreate items
    TC_LOG_INFO(LOG_FILTER_SERVER_LOADING, "Loading Player Create Items Data...");
    {
        uint32 oldMSTime = getMSTime();
        //                                                0     1      2       3
        QueryResult result = WorldDatabase.Query("SELECT race, class, itemid, amount FROM playercreateinfo_item");

        if (!result)
        {
            TC_LOG_INFO(LOG_FILTER_SERVER_LOADING, ">> Loaded 0 custom player create items. DB table `playercreateinfo_item` is empty.");
        }
        else
        {
            uint32 count = 0;

            do
            {
                Field* fields = result->Fetch();

                uint32 current_race = fields[0].GetUInt8();
                if (current_race >= MAX_RACES)
                {
                    TC_LOG_ERROR(LOG_FILTER_SQL, "Wrong race %u in `playercreateinfo_item` table, ignoring.", current_race);
                    continue;
                }

                uint32 current_class = fields[1].GetUInt8();
                if (current_class >= MAX_CLASSES)
                {
                    TC_LOG_ERROR(LOG_FILTER_SQL, "Wrong class %u in `playercreateinfo_item` table, ignoring.", current_class);
                    continue;
                }

                uint32 item_id = fields[2].GetUInt32();

                if (!GetItemTemplate(item_id))
                {
                    TC_LOG_ERROR(LOG_FILTER_SQL, "Item id %u (race %u class %u) in `playercreateinfo_item` table but not listed in `item_template`, ignoring.", item_id, current_race, current_class);
                    continue;
                }

                int32 amount   = fields[3].GetInt8();

                if (!amount)
                {
                    TC_LOG_ERROR(LOG_FILTER_SQL, "Item id %u (class %u race %u) have amount == 0 in `playercreateinfo_item` table, ignoring.", item_id, current_race, current_class);
                    continue;
                }

                if (!current_race || !current_class)
                {
                    uint32 min_race = current_race ? current_race : 1;
                    uint32 max_race = current_race ? current_race + 1 : MAX_RACES;
                    uint32 min_class = current_class ? current_class : 1;
                    uint32 max_class = current_class ? current_class + 1 : MAX_CLASSES;
                    for (uint32 r = min_race; r < max_race; ++r)
                        for (uint32 c = min_class; c < max_class; ++c)
                            PlayerCreateInfoAddItemHelper(r, c, item_id, amount);
                }
                else
                    PlayerCreateInfoAddItemHelper(current_race, current_class, item_id, amount);

                ++count;
            }
            while (result->NextRow());

            TC_LOG_INFO(LOG_FILTER_SERVER_LOADING, ">> Loaded %u custom player create items in %u ms", count, GetMSTimeDiffToNow(oldMSTime));
        }
    }

    // Load playercreate spells
    TC_LOG_INFO(LOG_FILTER_SERVER_LOADING, "Loading Player Create Spell Data...");
    {
        uint32 oldMSTime = getMSTime();

        std::string tableName = sWorld->getBoolConfig(CONFIG_START_ALL_SPELLS) ? "playercreateinfo_spell_custom" : "playercreateinfo_spell";
        QueryResult result = WorldDatabase.PQuery("SELECT racemask, classmask, Spell FROM %s", tableName.c_str());

        if (!result)
        {
            TC_LOG_ERROR(LOG_FILTER_SERVER_LOADING, ">> Loaded 0 player create spells. DB table `%s` is empty.", sWorld->getBoolConfig(CONFIG_START_ALL_SPELLS) ? "playercreateinfo_spell_custom" : "playercreateinfo_spell");
        }
        else
        {
            uint32 count = 0;

            do
            {
                Field* fields = result->Fetch();
                uint32 raceMask = fields[0].GetUInt32();
                uint32 classMask = fields[1].GetUInt32();
                uint32 spellId = fields[2].GetUInt32();

                if (raceMask != 0 && !(raceMask & RACEMASK_ALL_PLAYABLE))
                {
                    TC_LOG_ERROR(LOG_FILTER_SQL, "Wrong race mask %u in `playercreateinfo_spell` table, ignoring.", raceMask);
                    continue;
                }

                if (classMask != 0 && !(classMask & CLASSMASK_ALL_PLAYABLE))
                {
                    TC_LOG_ERROR(LOG_FILTER_SQL, "Wrong class mask %u in `playercreateinfo_spell` table, ignoring.", classMask);
                    continue;
                }

                for (uint32 raceIndex = RACE_HUMAN; raceIndex < MAX_RACES; ++raceIndex)
                {
                    if (raceMask == 0 || ((1 << (raceIndex - 1)) & raceMask))
                    {
                        for (uint32 classIndex = CLASS_WARRIOR; classIndex < MAX_CLASSES; ++classIndex)
                        {
                            if (classMask == 0 || ((1 << (classIndex - 1)) & classMask))
                            {
                                if (PlayerInfo* info = _playerInfo[raceIndex][classIndex])
                                {
                                    info->spell.push_back(spellId);
                                    ++count;
                                }
                                // We need something better here, the check is not accounting for spells used by multiple races/classes but not all of them.
                                // Either split the masks per class, or per race, which kind of kills the point yet.
                                // else if (raceMask != 0 && classMask != 0)
                                //     TC_LOG_ERROR(LOG_FILTER_SQL, "Racemask/classmask (%u/%u) combination was found containing an invalid race/class combination (%u/%u) in `playercreateinfo_spell` (Spell %u), ignoring.", raceMask, classMask, raceIndex, classIndex, spellId);
                            }
                        }
                    }
                }
            }
            while (result->NextRow());

            TC_LOG_INFO(LOG_FILTER_SERVER_LOADING, ">> Loaded %u player create spells in %u ms", count, GetMSTimeDiffToNow(oldMSTime));
        }
    }

    // Load playercreate actions
    TC_LOG_INFO(LOG_FILTER_SERVER_LOADING, "Loading Player Create Action Data...");
    {
        uint32 oldMSTime = getMSTime();

        //                                                0     1      2       3       4
        QueryResult result = WorldDatabase.Query("SELECT race, class, button, action, type FROM playercreateinfo_action");

        if (!result)
        {
            TC_LOG_ERROR(LOG_FILTER_SERVER_LOADING, ">> Loaded 0 player create actions. DB table `playercreateinfo_action` is empty.");
        }
        else
        {
            uint32 count = 0;

            do
            {
                Field* fields = result->Fetch();

                uint32 current_race = fields[0].GetUInt8();
                if (current_race >= MAX_RACES)
                {
                    TC_LOG_ERROR(LOG_FILTER_SQL, "Wrong race %u in `playercreateinfo_action` table, ignoring.", current_race);
                    continue;
                }

                uint32 current_class = fields[1].GetUInt8();
                if (current_class >= MAX_CLASSES)
                {
                    TC_LOG_ERROR(LOG_FILTER_SQL, "Wrong class %u in `playercreateinfo_action` table, ignoring.", current_class);
                    continue;
                }

                if (PlayerInfo* info = _playerInfo[current_race][current_class])
                    info->action.push_back(PlayerCreateInfoAction(fields[2].GetUInt16(), fields[3].GetUInt32(), fields[4].GetUInt16()));

                ++count;
            }
            while (result->NextRow());

            TC_LOG_INFO(LOG_FILTER_SERVER_LOADING, ">> Loaded %u player create actions in %u ms", count, GetMSTimeDiffToNow(oldMSTime));
        }
    }

    // Loading levels data (class/race dependent)
    TC_LOG_INFO(LOG_FILTER_SERVER_LOADING, "Loading Player Create Level Stats Data...");
    {
        uint32 oldMSTime = getMSTime();

        //                                                 0     1      2      3    4    5    6    7
        QueryResult result  = WorldDatabase.Query("SELECT race, class, level, str, agi, sta, inte, spi FROM player_levelstats");

        if (!result)
        {
            TC_LOG_ERROR(LOG_FILTER_SERVER_LOADING, ">> Loaded 0 level stats definitions. DB table `player_levelstats` is empty.");
            exit(1);
        }

        uint32 count = 0;

        do
        {
            Field* fields = result->Fetch();

            uint32 current_race = fields[0].GetUInt8();
            if (current_race >= MAX_RACES)
            {
                TC_LOG_ERROR(LOG_FILTER_SQL, "Wrong race %u in `player_levelstats` table, ignoring.", current_race);
                continue;
            }

            uint32 current_class = fields[1].GetUInt8();
            if (current_class >= MAX_CLASSES)
            {
                TC_LOG_ERROR(LOG_FILTER_SQL, "Wrong class %u in `player_levelstats` table, ignoring.", current_class);
                continue;
            }

            uint32 current_level = fields[2].GetUInt8();
            if (current_level > sWorld->getIntConfig(CONFIG_MAX_PLAYER_LEVEL))
            {
                if (current_level > STRONG_MAX_LEVEL)        // hardcoded level maximum
                    TC_LOG_ERROR(LOG_FILTER_SQL, "Wrong (> %u) level %u in `player_levelstats` table, ignoring.", STRONG_MAX_LEVEL, current_level);
                else
                {
                    TC_LOG_INFO(LOG_FILTER_GENERAL, "Unused (> MaxPlayerLevel in worldserver.conf) level %u in `player_levelstats` table, ignoring.", current_level);
                    ++count;                                // make result loading percent "expected" correct in case disabled detail mode for example.
                }
                continue;
            }

            if (PlayerInfo* info = _playerInfo[current_race][current_class])
            {
                if (!info->levelInfo)
                    info->levelInfo = new PlayerLevelInfo[sWorld->getIntConfig(CONFIG_MAX_PLAYER_LEVEL)];

                PlayerLevelInfo& levelInfo = info->levelInfo[current_level-1];
                for (int i = 0; i < MAX_STATS; i++)
                    levelInfo.stats[i] = fields[i+3].GetUInt8();
            }

            ++count;
        }
        while (result->NextRow());

        // Fill gaps and check integrity
        for (int race = 0; race < MAX_RACES; ++race)
        {
            // skip non existed races
            if (!sChrRacesStore.LookupEntry(race))
                continue;

            for (int class_ = 0; class_ < MAX_CLASSES; ++class_)
            {
                // skip non existed classes
                if (!sChrClassesStore.LookupEntry(class_))
                    continue;

                PlayerInfo* info = _playerInfo[race][class_];
                if (!info)
                    continue;

                // skip expansion races if not playing with expansion
                if (sWorld->getIntConfig(CONFIG_EXPANSION) < 1 && (race == RACE_BLOODELF || race == RACE_DRAENEI))
                    continue;

                // skip expansion classes if not playing with expansion
                if (sWorld->getIntConfig(CONFIG_EXPANSION) < 2 && class_ == CLASS_DEATH_KNIGHT)
                    continue;

                // fatal error if no level 1 data
                if (!info->levelInfo || info->levelInfo[0].stats[0] == 0)
                {
                    TC_LOG_ERROR(LOG_FILTER_SQL, "Race %i Class %i Level 1 does not have stats data!", race, class_);
                    exit(1);
                }

                // fill level gaps
                for (uint8 level = 1; level < sWorld->getIntConfig(CONFIG_MAX_PLAYER_LEVEL); ++level)
                {
                    if (info->levelInfo[level].stats[0] == 0)
                    {
                        TC_LOG_ERROR(LOG_FILTER_SQL, "Race %i Class %i Level %i does not have stats data. Using stats data of level %i.", race, class_, level+1, level);
                        info->levelInfo[level] = info->levelInfo[level-1];
                    }
                }
            }
        }

        TC_LOG_INFO(LOG_FILTER_SERVER_LOADING, ">> Loaded %u level stats definitions in %u ms", count, GetMSTimeDiffToNow(oldMSTime));
    }

    // Loading xp per level data
    TC_LOG_INFO(LOG_FILTER_SERVER_LOADING, "Loading Player Create XP Data...");
    {
        uint32 oldMSTime = getMSTime();

        _playerXPperLevel.resize(sWorld->getIntConfig(CONFIG_MAX_PLAYER_LEVEL));
        for (uint8 level = 0; level < sWorld->getIntConfig(CONFIG_MAX_PLAYER_LEVEL); ++level)
            _playerXPperLevel[level] = 0;

        //                                                 0    1
        QueryResult result  = WorldDatabase.Query("SELECT lvl, xp_for_next_level FROM player_xp_for_level");

        if (!result)
        {
            TC_LOG_ERROR(LOG_FILTER_SERVER_LOADING, ">> Loaded 0 xp for level definitions. DB table `player_xp_for_level` is empty.");
            exit(1);
        }

        uint32 count = 0;

        do
        {
            Field* fields = result->Fetch();

            uint32 current_level = fields[0].GetUInt8();
            uint32 current_xp    = fields[1].GetUInt32();

            if (current_level >= sWorld->getIntConfig(CONFIG_MAX_PLAYER_LEVEL))
            {
                if (current_level > STRONG_MAX_LEVEL)        // hardcoded level maximum
                    TC_LOG_ERROR(LOG_FILTER_SQL, "Wrong (> %u) level %u in `player_xp_for_level` table, ignoring.", STRONG_MAX_LEVEL, current_level);
                else
                {
                    TC_LOG_INFO(LOG_FILTER_GENERAL, "Unused (> MaxPlayerLevel in worldserver.conf) level %u in `player_xp_for_levels` table, ignoring.", current_level);
                    ++count;                                // make result loading percent "expected" correct in case disabled detail mode for example.
                }
                continue;
            }
            //PlayerXPperLevel
            _playerXPperLevel[current_level] = current_xp;
            ++count;
        }
        while (result->NextRow());

        // fill level gaps
        for (uint8 level = 1; level < sWorld->getIntConfig(CONFIG_MAX_PLAYER_LEVEL); ++level)
        {
            if (_playerXPperLevel[level] == 0)
            {
                TC_LOG_ERROR(LOG_FILTER_SQL, "Level %i does not have XP for level data. Using data of level [%i] + 100.", level+1, level);
                _playerXPperLevel[level] = _playerXPperLevel[level-1]+100;
            }
        }

        TC_LOG_INFO(LOG_FILTER_SERVER_LOADING, ">> Loaded %u xp for level definitions in %u ms", count, GetMSTimeDiffToNow(oldMSTime));
    }
}

void ObjectMgr::GetPlayerClassLevelInfo(uint32 class_, uint8 level, uint32& baseHP, uint32& baseMana) const
{
    if (level < 1 || class_ >= MAX_CLASSES)
        return;

    if (level > sWorld->getIntConfig(CONFIG_MAX_PLAYER_LEVEL))
        level = sWorld->getIntConfig(CONFIG_MAX_PLAYER_LEVEL);

    GtOCTBaseHPByClassEntry const* hp = sGtOCTBaseHPByClassStore.LookupEntry((class_-1) * GT_MAX_LEVEL + level-1);
    GtOCTBaseMPByClassEntry const* mp = sGtOCTBaseMPByClassStore.LookupEntry((class_-1) * GT_MAX_LEVEL + level-1);

    if (!hp || !mp)
    {
        TC_LOG_ERROR(LOG_FILTER_GENERAL, "Tried to get non-existant Class-Level combination data for base hp/mp. Class %u Level %u", class_, level);
        return;
    }

    baseHP = uint32(hp->ratio);
    baseMana = uint32(mp->ratio);
}

void ObjectMgr::GetPlayerLevelInfo(uint32 race, uint32 class_, uint8 level, PlayerLevelInfo* info) const
{
    if (level < 1 || race >= MAX_RACES || class_ >= MAX_CLASSES)
        return;

    PlayerInfo const* pInfo = _playerInfo[race][class_];
    if (!pInfo)
        return;

    if (level <= sWorld->getIntConfig(CONFIG_MAX_PLAYER_LEVEL))
        *info = pInfo->levelInfo[level-1];
    else
        BuildPlayerLevelInfo(race, class_, level, info);
}

void ObjectMgr::BuildPlayerLevelInfo(uint8 race, uint8 _class, uint8 level, PlayerLevelInfo* info) const
{
    // base data (last known level)
    *info = _playerInfo[race][_class]->levelInfo[sWorld->getIntConfig(CONFIG_MAX_PLAYER_LEVEL)-1];

    // if conversion from uint32 to uint8 causes unexpected behaviour, change lvl to uint32
    for (uint8 lvl = sWorld->getIntConfig(CONFIG_MAX_PLAYER_LEVEL)-1; lvl < level; ++lvl)
    {
        switch (_class)
        {
            case CLASS_WARRIOR:
                info->stats[STAT_STRENGTH]  += (lvl > 23 ? 2: (lvl > 1  ? 1: 0));
                info->stats[STAT_STAMINA]   += (lvl > 23 ? 2: (lvl > 1  ? 1: 0));
                info->stats[STAT_AGILITY]   += (lvl > 36 ? 1: (lvl > 6 && (lvl%2) ? 1: 0));
                info->stats[STAT_INTELLECT] += (lvl > 9 && !(lvl%2) ? 1: 0);
                info->stats[STAT_SPIRIT]    += (lvl > 9 && !(lvl%2) ? 1: 0);
                break;
            case CLASS_PALADIN:
                info->stats[STAT_STRENGTH]  += (lvl > 3  ? 1: 0);
                info->stats[STAT_STAMINA]   += (lvl > 33 ? 2: (lvl > 1 ? 1: 0));
                info->stats[STAT_AGILITY]   += (lvl > 38 ? 1: (lvl > 7 && !(lvl%2) ? 1: 0));
                info->stats[STAT_INTELLECT] += (lvl > 6 && (lvl%2) ? 1: 0);
                info->stats[STAT_SPIRIT]    += (lvl > 7 ? 1: 0);
                break;
            case CLASS_HUNTER:
                info->stats[STAT_STRENGTH]  += (lvl > 4  ? 1: 0);
                info->stats[STAT_STAMINA]   += (lvl > 4  ? 1: 0);
                info->stats[STAT_AGILITY]   += (lvl > 33 ? 2: (lvl > 1 ? 1: 0));
                info->stats[STAT_INTELLECT] += (lvl > 8 && (lvl%2) ? 1: 0);
                info->stats[STAT_SPIRIT]    += (lvl > 38 ? 1: (lvl > 9 && !(lvl%2) ? 1: 0));
                break;
            case CLASS_ROGUE:
                info->stats[STAT_STRENGTH]  += (lvl > 5  ? 1: 0);
                info->stats[STAT_STAMINA]   += (lvl > 4  ? 1: 0);
                info->stats[STAT_AGILITY]   += (lvl > 16 ? 2: (lvl > 1 ? 1: 0));
                info->stats[STAT_INTELLECT] += (lvl > 8 && !(lvl%2) ? 1: 0);
                info->stats[STAT_SPIRIT]    += (lvl > 38 ? 1: (lvl > 9 && !(lvl%2) ? 1: 0));
                break;
            case CLASS_PRIEST:
                info->stats[STAT_STRENGTH]  += (lvl > 9 && !(lvl%2) ? 1: 0);
                info->stats[STAT_STAMINA]   += (lvl > 5  ? 1: 0);
                info->stats[STAT_AGILITY]   += (lvl > 38 ? 1: (lvl > 8 && (lvl%2) ? 1: 0));
                info->stats[STAT_INTELLECT] += (lvl > 22 ? 2: (lvl > 1 ? 1: 0));
                info->stats[STAT_SPIRIT]    += (lvl > 3  ? 1: 0);
                break;
            case CLASS_SHAMAN:
                info->stats[STAT_STRENGTH]  += (lvl > 34 ? 1: (lvl > 6 && (lvl%2) ? 1: 0));
                info->stats[STAT_STAMINA]   += (lvl > 4 ? 1: 0);
                info->stats[STAT_AGILITY]   += (lvl > 7 && !(lvl%2) ? 1: 0);
                info->stats[STAT_INTELLECT] += (lvl > 5 ? 1: 0);
                info->stats[STAT_SPIRIT]    += (lvl > 4 ? 1: 0);
                break;
            case CLASS_MAGE:
                info->stats[STAT_STRENGTH]  += (lvl > 9 && !(lvl%2) ? 1: 0);
                info->stats[STAT_STAMINA]   += (lvl > 5  ? 1: 0);
                info->stats[STAT_AGILITY]   += (lvl > 9 && !(lvl%2) ? 1: 0);
                info->stats[STAT_INTELLECT] += (lvl > 24 ? 2: (lvl > 1 ? 1: 0));
                info->stats[STAT_SPIRIT]    += (lvl > 33 ? 2: (lvl > 2 ? 1: 0));
                break;
            case CLASS_WARLOCK:
                info->stats[STAT_STRENGTH]  += (lvl > 9 && !(lvl%2) ? 1: 0);
                info->stats[STAT_STAMINA]   += (lvl > 38 ? 2: (lvl > 3 ? 1: 0));
                info->stats[STAT_AGILITY]   += (lvl > 9 && !(lvl%2) ? 1: 0);
                info->stats[STAT_INTELLECT] += (lvl > 33 ? 2: (lvl > 2 ? 1: 0));
                info->stats[STAT_SPIRIT]    += (lvl > 38 ? 2: (lvl > 3 ? 1: 0));
                break;
            case CLASS_DRUID:
                info->stats[STAT_STRENGTH]  += (lvl > 38 ? 2: (lvl > 6 && (lvl%2) ? 1: 0));
                info->stats[STAT_STAMINA]   += (lvl > 32 ? 2: (lvl > 4 ? 1: 0));
                info->stats[STAT_AGILITY]   += (lvl > 38 ? 2: (lvl > 8 && (lvl%2) ? 1: 0));
                info->stats[STAT_INTELLECT] += (lvl > 38 ? 3: (lvl > 4 ? 1: 0));
                info->stats[STAT_SPIRIT]    += (lvl > 38 ? 3: (lvl > 5 ? 1: 0));
        }
    }
}

void ObjectMgr::LoadQuests()
{
    uint32 oldMSTime = getMSTime();

    // For reload case
    for (QuestMap::const_iterator itr=_questTemplates.begin(); itr != _questTemplates.end(); ++itr)
        delete itr->second;
    _questTemplates.clear();

    mExclusiveQuestGroups.clear();

    QueryResult result = WorldDatabase.Query("SELECT "
        //0     1      2        3        4           5       6            7             8              9               10             11                 12
        "Id, Method, Level, MinLevel, MaxLevel, ZoneOrSort, Type, SuggestedPlayers, LimitTime, RequiredClasses, RequiredRaces, RequiredSkillId, RequiredSkillPoints, "
        //         13                 14                    15                   16                      17                  18                         19                  20
        "RequiredFactionId1, RequiredFactionId2, RequiredFactionValue1, RequiredFactionValue2, RequiredMinRepFaction, RequiredMaxRepFaction, RequiredMinRepValue, RequiredMaxRepValue, "
        //     21         22             23                24             25              26                    27                28            29              30              31
        "PrevQuestId, NextQuestId, ExclusiveGroup, NextQuestIdChain, RewardXPId, RewardOrRequiredMoney, RewardMoneyMaxLevel, RewardSpell, RewardSpellCast, RewardHonor, RewardHonorMultiplier, "
        //         32                  33            34             35               36         37         38            39                40                41               42                 43
        "RewardMailTemplateId, RewardMailDelay, SourceItemId, SourceItemCount, SourceSpellId, Flags, SpecialFlags, MinimapTargetMark, RewardTitleId, RequiredPlayerKills, RewardTalents, RewardArenaPoints, "
        //      44            45                    46                    47                  48               49             50              51             52                53                54                55               56
        "RewardSkillId, RewardSkillPoints, RewardReputationMask, QuestGiverPortrait, QuestTurnInPortrait, RewardItemId1, RewardItemId2, RewardItemId3, RewardItemId4, RewardItemCount1, RewardItemCount2, RewardItemCount3, RewardItemCount4, "
        //         57                  58                  59                    60                    61                   62                      63                  64                        65                       66                      67                      68
        "RewardChoiceItemId1, RewardChoiceItemId2, RewardChoiceItemId3, RewardChoiceItemId4, RewardChoiceItemId5, RewardChoiceItemId6, RewardChoiceItemCount1, RewardChoiceItemCount2, RewardChoiceItemCount3, RewardChoiceItemCount4, RewardChoiceItemCount5, RewardChoiceItemCount6, "
        //        69                70                71                72             73                   74                      75                     76                    77                      78
        "RewardFactionId1, RewardFactionId2, RewardFactionId3, RewardFactionId4, RewardFactionId5, RewardFactionValueId1, RewardFactionValueId2, RewardFactionValueId3, RewardFactionValueId4, RewardFactionValueId5, "
        //                79                          80                           81                              82                           83
        "RewardFactionValueIdOverride1, RewardFactionValueIdOverride2, RewardFactionValueIdOverride3, RewardFactionValueIdOverride4, RewardFactionValueIdOverride5, "
        //    84        85      86      87          88       89        90      91          92             93              94
        "PointMapId, PointX, PointY, PointOption, Title, Objectives, Details, EndText, CompletedText, OfferRewardText, RequestItemsText, "
        //        95              96               97               98                  99                     100                      101                  102
        "RequiredNpcOrGo1, RequiredNpcOrGo2, RequiredNpcOrGo3, RequiredNpcOrGo4, RequiredNpcOrGoCount1, RequiredNpcOrGoCount2, RequiredNpcOrGoCount3, RequiredNpcOrGoCount4, "
        //         103                     104                    105                   106                     107                       108                     109                       110
        "RequiredSourceItemId1, RequiredSourceItemId2, RequiredSourceItemId3, RequiredSourceItemId4, RequiredSourceItemCount1, RequiredSourceItemCount2, RequiredSourceItemCount3, RequiredSourceItemCount4, "
        //       111               112             113             114              115             116                 117                   118               119               120                 121                 122
        "RequiredItemId1, RequiredItemId2, RequiredItemId3, RequiredItemId4, RequiredItemId5, RequiredItemId6, RequiredItemCount1, RequiredItemCount2, RequiredItemCount3, RequiredItemCount4, RequiredItemCount5, RequiredItemCount6, "
        //      123             124                 125                126                  127              128              129             130           131
        "RequiredSpell, RequiredSpellCast1, RequiredSpellCast2, RequiredSpellCast3, RequiredSpellCast4, ObjectiveText1, ObjectiveText2, ObjectiveText3, ObjectiveText4, "
        //     132                  133               134               135                  136                  137                     138                   139
        "RewardCurrencyId1, RewardCurrencyId2, RewardCurrencyId3, RewardCurrencyId4, RewardCurrencyCount1, RewardCurrencyCount2, RewardCurrencyCount3, RewardCurrencyCount4, "
        //      140                  141                 142                   143                    144                    145                     146                   147
        "RequiredCurrencyId1, RequiredCurrencyId2, RequiredCurrencyId3, RequiredCurrencyId4, RequiredCurrencyCount1, RequiredCurrencyCount2, RequiredCurrencyCount3, RequiredCurrencyCount4, "
        //      148                  149                 150                   151               152          153
        "QuestGiverTextWindow, QuestGiverTargetName, QuestTurnTextWindow, QuestTurnTargetName, SoundAccept, SoundTurnIn, "
        //      154          155            156            157               158                159                  160                  161                162             163
        "DetailsEmote1, DetailsEmote2, DetailsEmote3, DetailsEmote4, DetailsEmoteDelay1, DetailsEmoteDelay2, DetailsEmoteDelay3, DetailsEmoteDelay4, EmoteOnIncomplete, EmoteOnComplete, "
        //      164                 165               166                167                   168                       169                     170                  171
        "OfferRewardEmote1, OfferRewardEmote2, OfferRewardEmote3, OfferRewardEmote4, OfferRewardEmoteDelay1, OfferRewardEmoteDelay2, OfferRewardEmoteDelay3, OfferRewardEmoteDelay4, "
        //    173
        "WDBVerified"
        " FROM quest_template");
    if (!result)
    {
        TC_LOG_ERROR(LOG_FILTER_SERVER_LOADING, ">> Loaded 0 quests definitions. DB table `quest_template` is empty.");
        return;
    }

    // create multimap previous quest for each existed quest
    // some quests can have many previous maps set by NextQuestId in previous quest
    // for example set of race quests can lead to single not race specific quest
    do
    {
        Field* fields = result->Fetch();

        Quest* newQuest = new Quest(fields);
        _questTemplates[newQuest->GetQuestId()] = newQuest;
    } while (result->NextRow());

    std::map<uint32, uint32> usedMailTemplates;

    // Post processing
    for (QuestMap::iterator iter = _questTemplates.begin(); iter != _questTemplates.end(); ++iter)
    {
        // skip post-loading checks for disabled quests
        if (DisableMgr::IsDisabledFor(DISABLE_TYPE_QUEST, iter->first, NULL))
            continue;

        Quest * qinfo = iter->second;

        // additional quest integrity checks (GO, creature_template and item_template must be loaded already)

        if (qinfo->GetQuestMethod() >= 3)
            TC_LOG_ERROR(LOG_FILTER_SQL, "Quest %u has `Method` = %u, expected values are 0, 1 or 2.", qinfo->GetQuestId(), qinfo->GetQuestMethod());

        if (qinfo->SpecialFlags & ~QUEST_SPECIAL_FLAGS_DB_ALLOWED)
        {
            TC_LOG_ERROR(LOG_FILTER_SQL, "Quest %u has `SpecialFlags` = %u > max allowed value. Correct `SpecialFlags` to value <= %u",
                qinfo->GetQuestId(), qinfo->SpecialFlags, QUEST_SPECIAL_FLAGS_DB_ALLOWED);
            qinfo->SpecialFlags &= QUEST_SPECIAL_FLAGS_DB_ALLOWED;
        }

        if (qinfo->Flags & QUEST_FLAGS_DAILY && qinfo->Flags & QUEST_FLAGS_WEEKLY)
        {
            TC_LOG_ERROR(LOG_FILTER_SQL, "Weekly Quest %u is marked as daily quest in `Flags`, removed daily flag.", qinfo->GetQuestId());
            qinfo->Flags &= ~QUEST_FLAGS_DAILY;
        }

        if (qinfo->Flags & QUEST_FLAGS_DAILY)
        {
            if (!(qinfo->SpecialFlags & QUEST_SPECIAL_FLAGS_REPEATABLE))
            {
                TC_LOG_ERROR(LOG_FILTER_SQL, "Daily Quest %u not marked as repeatable in `SpecialFlags`, added.", qinfo->GetQuestId());
                qinfo->SpecialFlags |= QUEST_SPECIAL_FLAGS_REPEATABLE;
            }
        }

        if (qinfo->Flags & QUEST_FLAGS_WEEKLY)
        {
            if (!(qinfo->SpecialFlags & QUEST_SPECIAL_FLAGS_REPEATABLE))
            {
                TC_LOG_ERROR(LOG_FILTER_SQL, "Weekly Quest %u not marked as repeatable in `SpecialFlags`, added.", qinfo->GetQuestId());
                qinfo->SpecialFlags |= QUEST_SPECIAL_FLAGS_REPEATABLE;
            }
        }

        if (qinfo->Flags & QUEST_SPECIAL_FLAGS_MONTHLY)
        {
            if (!(qinfo->Flags & QUEST_SPECIAL_FLAGS_REPEATABLE))
            {
                TC_LOG_ERROR(LOG_FILTER_SQL, "Monthly quest %u not marked as repeatable in `SpecialFlags`, added.", qinfo->GetQuestId());
                qinfo->Flags |= QUEST_SPECIAL_FLAGS_REPEATABLE;
            }
        }

        if (qinfo->Flags & QUEST_FLAGS_TRACKING)
        {
            // at auto-reward can be rewarded only RewardChoiceItemId[0]
            for (int j = 1; j < QUEST_REWARD_CHOICES_COUNT; ++j )
            {
                if (uint32 id = qinfo->RewardChoiceItemId[j])
                {
                    TC_LOG_ERROR(LOG_FILTER_SQL, "Quest %u has `RewardChoiceItemId%d` = %u but item from `RewardChoiceItemId%d` can't be rewarded with quest flag QUEST_FLAGS_TRACKING.",
                        qinfo->GetQuestId(), j+1, id, j+1);
                    // no changes, quest ignore this data
                }
            }
        }

        if (qinfo->MinLevel == uint32(-1) || qinfo->MinLevel > DEFAULT_MAX_LEVEL)
        {
            TC_LOG_ERROR(LOG_FILTER_SQL, "Quest %u should be disabled because `MinLevel` = %i", qinfo->GetQuestId(), int32(qinfo->MinLevel));
            // no changes needed, sending -1 in SMSG_QUEST_QUERY_RESPONSE is valid
        }

        // client quest log visual (area case)
        if (qinfo->ZoneOrSort > 0)
        {
            if (!GetAreaEntryByAreaID(qinfo->ZoneOrSort))
            {
                TC_LOG_ERROR(LOG_FILTER_SQL, "Quest %u has `ZoneOrSort` = %u (zone case) but zone with this id does not exist.",
                    qinfo->GetQuestId(), qinfo->ZoneOrSort);
                // no changes, quest not dependent from this value but can have problems at client
            }
        }
        // client quest log visual (sort case)
        if (qinfo->ZoneOrSort < 0)
        {
            QuestSortEntry const* qSort = sQuestSortStore.LookupEntry(-int32(qinfo->ZoneOrSort));
            if (!qSort)
            {
                TC_LOG_ERROR(LOG_FILTER_SQL, "Quest %u has `ZoneOrSort` = %i (sort case) but quest sort with this id does not exist.",
                    qinfo->GetQuestId(), qinfo->ZoneOrSort);
                // no changes, quest not dependent from this value but can have problems at client (note some may be 0, we must allow this so no check)
            }
            //check for proper RequiredSkillId value (skill case)
            if (uint32 skill_id = SkillByQuestSort(-int32(qinfo->ZoneOrSort)))
            {
                if (qinfo->RequiredSkillId != skill_id)
                {
                    TC_LOG_ERROR(LOG_FILTER_SQL, "Quest %u has `ZoneOrSort` = %i but `RequiredSkillId` does not have a corresponding value (%d).",
                        qinfo->GetQuestId(), qinfo->ZoneOrSort, skill_id);
                    //override, and force proper value here?
                }
            }
        }

        // RequiredClasses, can be 0/CLASSMASK_ALL_PLAYABLE to allow any class
        if (qinfo->RequiredClasses)
        {
            if (!(qinfo->RequiredClasses & CLASSMASK_ALL_PLAYABLE))
            {
                TC_LOG_ERROR(LOG_FILTER_SQL, "Quest %u does not contain any playable classes in `RequiredClasses` (%u), value set to 0 (all classes).", qinfo->GetQuestId(), qinfo->RequiredClasses);
                    qinfo->RequiredClasses = 0;
            }
        }
        // RequiredRaces, can be 0/RACEMASK_ALL_PLAYABLE to allow any race
        if (qinfo->RequiredRaces)
            {
            if (!(qinfo->RequiredRaces & RACEMASK_ALL_PLAYABLE))
                {
                    TC_LOG_ERROR(LOG_FILTER_SQL, "Quest %u does not contain any playable races in `RequiredRaces` (%u), value set to 0 (all races).", qinfo->GetQuestId(), qinfo->RequiredRaces);
                    qinfo->RequiredRaces = 0;
                }
            }
        // RequiredSkillId, can be 0
        if (qinfo->RequiredSkillId)
        {
            if (!sSkillLineStore.LookupEntry(qinfo->RequiredSkillId))
            {
                TC_LOG_ERROR(LOG_FILTER_SQL, "Quest %u has `RequiredSkillId` = %u but this skill does not exist",
                    qinfo->GetQuestId(), qinfo->RequiredSkillId);
            }
        }

        if (qinfo->RequiredSkillPoints)
        {
            if (qinfo->RequiredSkillPoints > sWorld->GetConfigMaxSkillValue())
            {
                TC_LOG_ERROR(LOG_FILTER_SQL, "Quest %u has `RequiredSkillPoints` = %u but max possible skill is %u, quest can't be done.",
                    qinfo->GetQuestId(), qinfo->RequiredSkillPoints, sWorld->GetConfigMaxSkillValue());
                // no changes, quest can't be done for this requirement
            }
        }
        // else Skill quests can have 0 skill level, this is ok

        if (qinfo->RequiredFactionId2 && !sFactionStore.LookupEntry(qinfo->RequiredFactionId2))
        {
            TC_LOG_ERROR(LOG_FILTER_SQL, "Quest %u has `RequiredFactionId2` = %u but faction template %u does not exist, quest can't be done.",
                qinfo->GetQuestId(), qinfo->RequiredFactionId2, qinfo->RequiredFactionId2);
            // no changes, quest can't be done for this requirement
        }

        if (qinfo->RequiredFactionId1 && !sFactionStore.LookupEntry(qinfo->RequiredFactionId1))
        {
            TC_LOG_ERROR(LOG_FILTER_SQL, "Quest %u has `RequiredFactionId1` = %u but faction template %u does not exist, quest can't be done.",
                qinfo->GetQuestId(), qinfo->RequiredFactionId1, qinfo->RequiredFactionId1);
            // no changes, quest can't be done for this requirement
        }

        if (qinfo->RequiredMinRepFaction && !sFactionStore.LookupEntry(qinfo->RequiredMinRepFaction))
        {
            TC_LOG_ERROR(LOG_FILTER_SQL, "Quest %u has `RequiredMinRepFaction` = %u but faction template %u does not exist, quest can't be done.",
                qinfo->GetQuestId(), qinfo->RequiredMinRepFaction, qinfo->RequiredMinRepFaction);
            // no changes, quest can't be done for this requirement
        }

        if (qinfo->RequiredMaxRepFaction && !sFactionStore.LookupEntry(qinfo->RequiredMaxRepFaction))
        {
            TC_LOG_ERROR(LOG_FILTER_SQL, "Quest %u has `RequiredMaxRepFaction` = %u but faction template %u does not exist, quest can't be done.",
                qinfo->GetQuestId(), qinfo->RequiredMaxRepFaction, qinfo->RequiredMaxRepFaction);
            // no changes, quest can't be done for this requirement
        }

        if (qinfo->RequiredMinRepValue && qinfo->RequiredMinRepValue > ReputationMgr::Reputation_Cap)
        {
            TC_LOG_ERROR(LOG_FILTER_SQL, "Quest %u has `RequiredMinRepValue` = %d but max reputation is %u, quest can't be done.",
                qinfo->GetQuestId(), qinfo->RequiredMinRepValue, ReputationMgr::Reputation_Cap);
            // no changes, quest can't be done for this requirement
        }

        if (qinfo->RequiredMinRepValue && qinfo->RequiredMaxRepValue && qinfo->RequiredMaxRepValue <= qinfo->RequiredMinRepValue)
        {
            TC_LOG_ERROR(LOG_FILTER_SQL, "Quest %u has `RequiredMaxRepValue` = %d and `RequiredMinRepValue` = %d, quest can't be done.",
                qinfo->GetQuestId(), qinfo->RequiredMaxRepValue, qinfo->RequiredMinRepValue);
            // no changes, quest can't be done for this requirement
        }

        if (!qinfo->RequiredFactionId1 && qinfo->RequiredFactionValue1 != 0)
        {
            TC_LOG_ERROR(LOG_FILTER_SQL, "Quest %u has `RequiredFactionValue1` = %d but `RequiredFactionId1` is 0, value has no effect",
                qinfo->GetQuestId(), qinfo->RequiredFactionValue1);
            // warning
        }

        if (!qinfo->RequiredFactionId2 && qinfo->RequiredFactionValue2 != 0)
        {
            TC_LOG_ERROR(LOG_FILTER_SQL, "Quest %u has `RequiredFactionValue2` = %d but `RequiredFactionId2` is 0, value has no effect",
                qinfo->GetQuestId(), qinfo->RequiredFactionValue2);
            // warning
        }

        if (!qinfo->RequiredMinRepFaction && qinfo->RequiredMinRepValue != 0)
        {
            TC_LOG_ERROR(LOG_FILTER_SQL, "Quest %u has `RequiredMinRepValue` = %d but `RequiredMinRepFaction` is 0, value has no effect",
                qinfo->GetQuestId(), qinfo->RequiredMinRepValue);
            // warning
        }

        if (!qinfo->RequiredMaxRepFaction && qinfo->RequiredMaxRepValue != 0)
        {
            TC_LOG_ERROR(LOG_FILTER_SQL, "Quest %u has `RequiredMaxRepValue` = %d but `RequiredMaxRepFaction` is 0, value has no effect",
                qinfo->GetQuestId(), qinfo->RequiredMaxRepValue);
            // warning
        }

        if (qinfo->RewardTitleId && !sCharTitlesStore.LookupEntry(qinfo->RewardTitleId))
        {
            TC_LOG_ERROR(LOG_FILTER_SQL, "Quest %u has `RewardTitleId` = %u but CharTitle Id %u does not exist, quest can't be rewarded with title.",
                qinfo->GetQuestId(), qinfo->GetCharTitleId(), qinfo->GetCharTitleId());
            qinfo->RewardTitleId = 0;
            // quest can't reward this title
        }

        if (qinfo->SourceItemId)
        {
            if (!sObjectMgr->GetItemTemplate(qinfo->SourceItemId))
            {
                TC_LOG_ERROR(LOG_FILTER_SQL, "Quest %u has `SourceItemId` = %u but item with entry %u does not exist, quest can't be done.",
                    qinfo->GetQuestId(), qinfo->SourceItemId, qinfo->SourceItemId);
                qinfo->SourceItemId = 0;                       // quest can't be done for this requirement
            }
            else if (qinfo->SourceItemIdCount == 0)
            {
                TC_LOG_ERROR(LOG_FILTER_SQL, "Quest %u has `SourceItemId` = %u but `SourceItemIdCount` = 0, set to 1 but need fix in DB.",
                    qinfo->GetQuestId(), qinfo->SourceItemId);
                qinfo->SourceItemIdCount = 1;                    // update to 1 for allow quest work for backward compatibility with DB
            }
        }
        else if (qinfo->SourceItemIdCount>0)
        {
            TC_LOG_ERROR(LOG_FILTER_SQL, "Quest %u has `SourceItemId` = 0 but `SourceItemIdCount` = %u, useless value.",
                qinfo->GetQuestId(), qinfo->SourceItemIdCount);
            qinfo->SourceItemIdCount=0;                          // no quest work changes in fact
        }

        if (qinfo->SourceSpellid)
        {
            SpellInfo const* spellInfo = sSpellMgr->GetSpellInfo(qinfo->SourceSpellid);
            if (!spellInfo)
            {
                TC_LOG_ERROR(LOG_FILTER_SQL, "Quest %u has `SourceSpellid` = %u but spell %u doesn't exist, quest can't be done.",
                    qinfo->GetQuestId(), qinfo->SourceSpellid, qinfo->SourceSpellid);
                qinfo->SourceSpellid = 0;                        // quest can't be done for this requirement
            }
            else if (!SpellMgr::IsSpellValid(spellInfo))
            {
                TC_LOG_ERROR(LOG_FILTER_SQL, "Quest %u has `SourceSpellid` = %u but spell %u is broken, quest can't be done.",
                    qinfo->GetQuestId(), qinfo->SourceSpellid, qinfo->SourceSpellid);
                qinfo->SourceSpellid = 0;                        // quest can't be done for this requirement
            }
        }

        for (uint8 j = 0; j < QUEST_ITEM_OBJECTIVES_COUNT; ++j)
        {
            uint32 id = qinfo->RequiredItemId[j];
            if (id)
            {
                if (qinfo->RequiredItemCount[j] == 0)
                {
                    TC_LOG_ERROR(LOG_FILTER_SQL, "Quest %u has `RequiredItemId%d` = %u but `RequiredItemCount%d` = 0, quest can't be done.",
                        qinfo->GetQuestId(), j+1, id, j+1);
                    // no changes, quest can't be done for this requirement
                }

                qinfo->SetSpecialFlag(QUEST_SPECIAL_FLAGS_DELIVER);

                if (!sObjectMgr->GetItemTemplate(id))
                {
                    TC_LOG_ERROR(LOG_FILTER_SQL, "Quest %u has `RequiredItemId%d` = %u but item with entry %u does not exist, quest can't be done.",
                        qinfo->GetQuestId(), j+1, id, id);
                    qinfo->RequiredItemCount[j] = 0;             // prevent incorrect work of quest
                }
            }
            else if (qinfo->RequiredItemCount[j] > 0)
            {
                TC_LOG_ERROR(LOG_FILTER_SQL, "Quest %u has `RequiredItemId%d` = 0 but `RequiredItemCount%d` = %u, quest can't be done.",
                    qinfo->GetQuestId(), j+1, j+1, qinfo->RequiredItemCount[j]);
                qinfo->RequiredItemCount[j] = 0;                 // prevent incorrect work of quest
            }
        }

        for (uint8 j = 0; j < QUEST_SOURCE_ITEM_IDS_COUNT; ++j)
        {
            uint32 id = qinfo->RequiredSourceItemId[j];
            if (id)
            {
                if (!sObjectMgr->GetItemTemplate(id))
                {
                    TC_LOG_ERROR(LOG_FILTER_SQL, "Quest %u has `RequiredSourceItemId%d` = %u but item with entry %u does not exist, quest can't be done.",
                        qinfo->GetQuestId(), j+1, id, id);
                    // no changes, quest can't be done for this requirement
                }
            }
            else
            {
                if (qinfo->RequiredSourceItemCount[j]>0)
                {
                    TC_LOG_ERROR(LOG_FILTER_SQL, "Quest %u has `RequiredSourceItemId%d` = 0 but `RequiredSourceItemCount%d` = %u.",
                        qinfo->GetQuestId(), j+1, j+1, qinfo->RequiredSourceItemCount[j]);
                    // no changes, quest ignore this data
                }
            }
        }

        for (uint8 j = 0; j < QUEST_OBJECTIVES_COUNT; ++j)
        {
            uint32 id = qinfo->RequiredSpellCast[j];
            if (id)
            {
                SpellInfo const* spellInfo = sSpellMgr->GetSpellInfo(id);
                if (!spellInfo)
                {
                    TC_LOG_ERROR(LOG_FILTER_SQL, "Quest %u has `ReqSpellCast%d` = %u but spell %u does not exist, quest can't be done.",
                        qinfo->GetQuestId(), j+1, id, id);
                    continue;
                }

                if (!qinfo->RequiredNpcOrGo[j])
                {
                    bool found = false;
                    for (uint8 k = 0; k < MAX_SPELL_EFFECTS; ++k)
                    {
                        if ((spellInfo->Effects[k].Effect == SPELL_EFFECT_QUEST_COMPLETE && uint32(spellInfo->Effects[k].MiscValue) == qinfo->Id) ||
                            spellInfo->Effects[k].Effect == SPELL_EFFECT_SEND_EVENT)
                        {
                            found = true;
                            break;
                        }
                    }

                    if (found)
                    {
                        if (!qinfo->HasSpecialFlag(QUEST_SPECIAL_FLAGS_EXPLORATION_OR_EVENT))
                        {
                            TC_LOG_ERROR(LOG_FILTER_SQL, "Spell (id: %u) have SPELL_EFFECT_QUEST_COMPLETE or SPELL_EFFECT_SEND_EVENT for quest %u and RequiredNpcOrGo%d = 0, but quest not have flag QUEST_SPECIAL_FLAGS_EXPLORATION_OR_EVENT. Quest flags or RequiredNpcOrGo%d must be fixed, quest modified to enable objective.", spellInfo->Id, qinfo->Id, j+1, j+1);

                            // this will prevent quest completing without objective
                            const_cast<Quest*>(qinfo)->SetSpecialFlag(QUEST_SPECIAL_FLAGS_EXPLORATION_OR_EVENT);
                        }
                    }
                    else
                    {
                        TC_LOG_ERROR(LOG_FILTER_SQL, "Quest %u has `ReqSpellCast%d` = %u and RequiredNpcOrGo%d = 0 but spell %u does not have SPELL_EFFECT_QUEST_COMPLETE or SPELL_EFFECT_SEND_EVENT effect for this quest, quest can't be done.",
                            qinfo->GetQuestId(), j+1, id, j+1, id);
                        // no changes, quest can't be done for this requirement
                    }
                }
            }
        }

        for (uint8 j = 0; j < QUEST_OBJECTIVES_COUNT; ++j)
        {
            int32 id = qinfo->RequiredNpcOrGo[j];
            if (id < 0 && !sObjectMgr->GetGameObjectTemplate(-id))
            {
                TC_LOG_ERROR(LOG_FILTER_SQL, "Quest %u has `RequiredNpcOrGo%d` = %i but gameobject %u does not exist, quest can't be done.",
                    qinfo->GetQuestId(), j+1, id, uint32(-id));
                qinfo->RequiredNpcOrGo[j] = 0;            // quest can't be done for this requirement
            }

            if (id > 0 && !sObjectMgr->GetCreatureTemplate(id))
            {
                TC_LOG_ERROR(LOG_FILTER_SQL, "Quest %u has `RequiredNpcOrGo%d` = %i but creature with entry %u does not exist, quest can't be done.",
                    qinfo->GetQuestId(), j+1, id, uint32(id));
                qinfo->RequiredNpcOrGo[j] = 0;            // quest can't be done for this requirement
            }

            if (id)
            {
                // In fact SpeakTo and Kill are quite same: either you can speak to mob:SpeakTo or you can't:Kill/Cast

                qinfo->SetSpecialFlag(QUEST_SPECIAL_FLAGS_KILL_OR_CAST | QUEST_SPECIAL_FLAGS_SPEAKTO);

                if (!qinfo->RequiredNpcOrGoCount[j])
                {
                    TC_LOG_ERROR(LOG_FILTER_SQL, "Quest %u has `RequiredNpcOrGo%d` = %u but `RequiredNpcOrGoCount%d` = 0, quest can't be done.",
                        qinfo->GetQuestId(), j+1, id, j+1);
                    // no changes, quest can be incorrectly done, but we already report this
                }
            }
            else if (qinfo->RequiredNpcOrGoCount[j]>0)
            {
                TC_LOG_ERROR(LOG_FILTER_SQL, "Quest %u has `RequiredNpcOrGo%d` = 0 but `RequiredNpcOrGoCount%d` = %u.",
                    qinfo->GetQuestId(), j+1, j+1, qinfo->RequiredNpcOrGoCount[j]);
                // no changes, quest ignore this data
            }
        }

        for (uint8 j = 0; j < QUEST_REWARD_CHOICES_COUNT; ++j)
        {
            uint32 id = qinfo->RewardChoiceItemId[j];
            if (id)
            {
                if (!sObjectMgr->GetItemTemplate(id))
                {
                    TC_LOG_ERROR(LOG_FILTER_SQL, "Quest %u has `RewardChoiceItemId%d` = %u but item with entry %u does not exist, quest will not reward this item.",
                        qinfo->GetQuestId(), j+1, id, id);
                    qinfo->RewardChoiceItemId[j] = 0;          // no changes, quest will not reward this
                }

                if (!qinfo->RewardChoiceItemCount[j])
                {
                    TC_LOG_ERROR(LOG_FILTER_SQL, "Quest %u has `RewardChoiceItemId%d` = %u but `RewardChoiceItemCount%d` = 0, quest can't be done.",
                        qinfo->GetQuestId(), j+1, id, j+1);
                    // no changes, quest can't be done
                }
            }
            else if (qinfo->RewardChoiceItemCount[j]>0)
            {
                TC_LOG_ERROR(LOG_FILTER_SQL, "Quest %u has `RewardChoiceItemId%d` = 0 but `RewardChoiceItemCount%d` = %u.",
                    qinfo->GetQuestId(), j+1, j+1, qinfo->RewardChoiceItemCount[j]);
                // no changes, quest ignore this data
            }
        }

        for (uint8 j = 0; j < QUEST_REWARDS_COUNT; ++j)
        {
            uint32 id = qinfo->RewardItemId[j];
            if (id)
            {
                if (!sObjectMgr->GetItemTemplate(id))
                {
                    TC_LOG_ERROR(LOG_FILTER_SQL, "Quest %u has `RewardItemId%d` = %u but item with entry %u does not exist, quest will not reward this item.",
                        qinfo->GetQuestId(), j+1, id, id);
                    qinfo->RewardItemId[j] = 0;                // no changes, quest will not reward this item
                }

                if (!qinfo->RewardItemIdCount[j])
                {
                    TC_LOG_ERROR(LOG_FILTER_SQL, "Quest %u has `RewardItemId%d` = %u but `RewardItemIdCount%d` = 0, quest will not reward this item.",
                        qinfo->GetQuestId(), j+1, id, j+1);
                    // no changes
                }
            }
            else if (qinfo->RewardItemIdCount[j]>0)
            {
                TC_LOG_ERROR(LOG_FILTER_SQL, "Quest %u has `RewardItemId%d` = 0 but `RewardItemIdCount%d` = %u.",
                    qinfo->GetQuestId(), j+1, j+1, qinfo->RewardItemIdCount[j]);
                // no changes, quest ignore this data
            }
        }

        for (uint8 j = 0; j < QUEST_REPUTATIONS_COUNT; ++j)
        {
            if (qinfo->RewardFactionId[j])
            {
                if (abs(qinfo->RewardFactionValueId[j]) > 9)
                {
               TC_LOG_ERROR(LOG_FILTER_SQL, "Quest %u has RewardFactionValueId%d = %i. That is outside the range of valid values (-9 to 9).", qinfo->GetQuestId(), j+1, qinfo->RewardFactionValueId[j]);
                }
                if (!sFactionStore.LookupEntry(qinfo->RewardFactionId[j]))
                {
                    TC_LOG_ERROR(LOG_FILTER_SQL, "Quest %u has `RewardFactionId%d` = %u but raw faction (faction.dbc) %u does not exist, quest will not reward reputation for this faction.", qinfo->GetQuestId(), j+1, qinfo->RewardFactionId[j], qinfo->RewardFactionId[j]);
                    qinfo->RewardFactionId[j] = 0;            // quest will not reward this
                }
            }

            else if (qinfo->RewardFactionValueIdOverride[j] != 0)
            {
                TC_LOG_ERROR(LOG_FILTER_SQL, "Quest %u has `RewardFactionId%d` = 0 but `RewardFactionValueIdOverride%d` = %i.",
                    qinfo->GetQuestId(), j+1, j+1, qinfo->RewardFactionValueIdOverride[j]);
                // no changes, quest ignore this data
            }
        }

        if (qinfo->RewardSpell)
        {
            SpellInfo const* spellInfo = sSpellMgr->GetSpellInfo(qinfo->RewardSpell);

            if (!spellInfo)
            {
                TC_LOG_ERROR(LOG_FILTER_SQL, "Quest %u has `RewardSpell` = %u but spell %u does not exist, spell removed as display reward.",
                    qinfo->GetQuestId(), qinfo->RewardSpell, qinfo->RewardSpell);
                qinfo->RewardSpell = 0;                        // no spell reward will display for this quest
            }

            else if (!SpellMgr::IsSpellValid(spellInfo))
            {
                TC_LOG_ERROR(LOG_FILTER_SQL, "Quest %u has `RewardSpell` = %u but spell %u is broken, quest will not have a spell reward.",
                    qinfo->GetQuestId(), qinfo->RewardSpell, qinfo->RewardSpell);
                qinfo->RewardSpell = 0;                        // no spell reward will display for this quest
            }

            else if (GetTalentSpellCost(qinfo->RewardSpell))
            {
                TC_LOG_ERROR(LOG_FILTER_SQL, "Quest %u has `RewardSpell` = %u but spell %u is talent, quest will not have a spell reward.",
                    qinfo->GetQuestId(), qinfo->RewardSpell, qinfo->RewardSpell);
                qinfo->RewardSpell = 0;                        // no spell reward will display for this quest
            }
        }

        if (qinfo->RewardSpellCast > 0)
        {
            SpellInfo const* spellInfo = sSpellMgr->GetSpellInfo(qinfo->RewardSpellCast);

            if (!spellInfo)
            {
                TC_LOG_ERROR(LOG_FILTER_SQL, "Quest %u has `RewardSpellCast` = %u but spell %u does not exist, quest will not have a spell reward.",
                    qinfo->GetQuestId(), qinfo->RewardSpellCast, qinfo->RewardSpellCast);
                qinfo->RewardSpellCast = 0;                    // no spell will be casted on player
            }

            else if (!SpellMgr::IsSpellValid(spellInfo))
            {
                TC_LOG_ERROR(LOG_FILTER_SQL, "Quest %u has `RewardSpellCast` = %u but spell %u is broken, quest will not have a spell reward.",
                    qinfo->GetQuestId(), qinfo->RewardSpellCast, qinfo->RewardSpellCast);
                qinfo->RewardSpellCast = 0;                    // no spell will be casted on player
            }

            else if (GetTalentSpellCost(qinfo->RewardSpellCast))
            {
                TC_LOG_ERROR(LOG_FILTER_SQL, "Quest %u has `RewardSpell` = %u but spell %u is talent, quest will not have a spell reward.",
                    qinfo->GetQuestId(), qinfo->RewardSpellCast, qinfo->RewardSpellCast);
                qinfo->RewardSpellCast = 0;                    // no spell will be casted on player
            }
        }

        if (qinfo->RewardMailTemplateId)
        {
            if (!sMailTemplateStore.LookupEntry(qinfo->RewardMailTemplateId))
            {
                TC_LOG_ERROR(LOG_FILTER_SQL, "Quest %u has `RewardMailTemplateId` = %u but mail template  %u does not exist, quest will not have a mail reward.",
                    qinfo->GetQuestId(), qinfo->RewardMailTemplateId, qinfo->RewardMailTemplateId);
                qinfo->RewardMailTemplateId = 0;               // no mail will send to player
                qinfo->RewardMailDelay = 0;                // no mail will send to player
            }
            else if (usedMailTemplates.find(qinfo->RewardMailTemplateId) != usedMailTemplates.end())
            {
                std::map<uint32, uint32>::const_iterator used_mt_itr = usedMailTemplates.find(qinfo->RewardMailTemplateId);
                TC_LOG_ERROR(LOG_FILTER_SQL, "Quest %u has `RewardMailTemplateId` = %u but mail template  %u already used for quest %u, quest will not have a mail reward.",
                    qinfo->GetQuestId(), qinfo->RewardMailTemplateId, qinfo->RewardMailTemplateId, used_mt_itr->second);
                qinfo->RewardMailTemplateId = 0;               // no mail will send to player
                qinfo->RewardMailDelay = 0;                // no mail will send to player
            }
            else
                usedMailTemplates[qinfo->RewardMailTemplateId] = qinfo->GetQuestId();
        }

        if (qinfo->NextQuestIdChain)
        {
            QuestMap::iterator qNextItr = _questTemplates.find(qinfo->NextQuestIdChain);
            if (qNextItr == _questTemplates.end())
            {
                TC_LOG_ERROR(LOG_FILTER_SQL, "Quest %u has `NextQuestIdChain` = %u but quest %u does not exist, quest chain will not work.",
                    qinfo->GetQuestId(), qinfo->NextQuestIdChain, qinfo->NextQuestIdChain);
                qinfo->NextQuestIdChain = 0;
            }
            else
                qNextItr->second->prevChainQuests.push_back(qinfo->GetQuestId());
        }

        for (uint8 j = 0; j < QUEST_REWARD_CURRENCY_COUNT; ++j)
        {
            if (qinfo->RewardCurrencyId[j])
            {
                if (qinfo->RewardCurrencyCount[j] == 0)
                {
                    TC_LOG_ERROR(LOG_FILTER_SQL, "Quest %u has `RewardCurrencyId%d` = %u but `RewardCurrencyCount%d` = 0, quest can't be done.",
                        qinfo->GetQuestId(), j+1, qinfo->RewardCurrencyId[j], j+1);
                    // no changes, quest can't be done for this requirement
                }

                if (!sCurrencyTypesStore.LookupEntry(qinfo->RewardCurrencyId[j]))
                {
                    TC_LOG_ERROR(LOG_FILTER_SQL, "Quest %u has `RewardCurrencyId%d` = %u but currency with entry %u does not exist, quest can't be done.",
                        qinfo->GetQuestId(), j+1, qinfo->RewardCurrencyId[j], qinfo->RewardCurrencyId[j]);
                    qinfo->RewardCurrencyCount[j] = 0;             // prevent incorrect work of quest
                }
            }
            else if (qinfo->RewardCurrencyCount[j] > 0)
            {
                TC_LOG_ERROR(LOG_FILTER_SQL, "Quest %u has `RewardCurrencyId%d` = 0 but `RewardCurrencyCount%d` = %u, quest can't be done.",
                    qinfo->GetQuestId(), j+1, j+1, qinfo->RewardCurrencyCount[j]);
                qinfo->RewardCurrencyCount[j] = 0;                 // prevent incorrect work of quest
            }
        }

        for (uint8 j = 0; j < QUEST_REQUIRED_CURRENCY_COUNT; ++j)
        {
            if (qinfo->RequiredCurrencyId[j])
            {
                if (qinfo->RequiredCurrencyCount[j] == 0)
                {
                    TC_LOG_ERROR(LOG_FILTER_SQL, "Quest %u has `RequiredCurrencyId%d` = %u but `RequiredCurrencyCount%d` = 0, quest can't be done.",
                        qinfo->GetQuestId(), j+1, qinfo->RequiredCurrencyId[j], j+1);
                    // no changes, quest can't be done for this requirement
                }

                if (!sCurrencyTypesStore.LookupEntry(qinfo->RequiredCurrencyId[j]))
                {
                    TC_LOG_ERROR(LOG_FILTER_SQL, "Quest %u has `RequiredCurrencyId%d` = %u but currency with entry %u does not exist, quest can't be done.",
                        qinfo->GetQuestId(), j+1, qinfo->RequiredCurrencyId[j], qinfo->RequiredCurrencyId[j]);
                    qinfo->RequiredCurrencyCount[j] = 0;             // prevent incorrect work of quest
                }
            }
            else if (qinfo->RequiredCurrencyCount[j] > 0)
            {
                TC_LOG_ERROR(LOG_FILTER_SQL, "Quest %u has `RequiredCurrencyId%d` = 0 but `RequiredCurrencyCount%d` = %u, quest can't be done.",
                    qinfo->GetQuestId(), j+1, j+1, qinfo->RequiredCurrencyCount[j]);
                qinfo->RequiredCurrencyCount[j] = 0;                 // prevent incorrect work of quest
            }
        }

        if (qinfo->SoundAccept)
        {
            if (!sSoundEntriesStore.LookupEntry(qinfo->SoundAccept))
            {
                TC_LOG_ERROR(LOG_FILTER_SQL, "Quest %u has `SoundAccept` = %u but sound %u does not exist, set to 0.",
                    qinfo->GetQuestId(), qinfo->SoundAccept, qinfo->SoundAccept);
                qinfo->SoundAccept = 0;                        // no sound will be played
            }
        }

        if (qinfo->SoundTurnIn)
        {
            if (!sSoundEntriesStore.LookupEntry(qinfo->SoundTurnIn))
            {
                TC_LOG_ERROR(LOG_FILTER_SQL, "Quest %u has `SoundTurnIn` = %u but sound %u does not exist, set to 0.",
                    qinfo->GetQuestId(), qinfo->SoundTurnIn, qinfo->SoundTurnIn);
                qinfo->SoundTurnIn = 0;                        // no sound will be played
            }
        }

        if (qinfo->RequiredSpell > 0)
        {
            SpellInfo const* spellInfo = sSpellMgr->GetSpellInfo(qinfo->RequiredSpell);

            if (!spellInfo)
            {
                TC_LOG_ERROR(LOG_FILTER_SQL, "Quest %u has `RequiredSpell` = %u but spell %u does not exist, quest will not require a spell.",
                    qinfo->GetQuestId(), qinfo->RequiredSpell, qinfo->RequiredSpell);
                qinfo->RequiredSpell = 0;                    // no spell will be required
            }

            else if (!SpellMgr::IsSpellValid(spellInfo))
            {
                TC_LOG_ERROR(LOG_FILTER_SQL, "Quest %u has `RequiredSpell` = %u but spell %u is broken, quest will not require a spell.",
                    qinfo->GetQuestId(), qinfo->RequiredSpell, qinfo->RequiredSpell);
                qinfo->RequiredSpell = 0;                    // no spell will be required
            }

            /* Can we require talents?
            else if (GetTalentSpellCost(qinfo->RewardSpellCast))
            {
                TC_LOG_ERROR(LOG_FILTER_SQL, "Quest %u has `RewardSpell` = %u but spell %u is talent, quest will not have a spell reward.",
                    qinfo->GetQuestId(), qinfo->RewardSpellCast, qinfo->RewardSpellCast);
                qinfo->RewardSpellCast = 0;                    // no spell will be casted on player
            }
            }*/
        }

        if (qinfo->RewardSkillId)
        {
            if (!sSkillLineStore.LookupEntry(qinfo->RewardSkillId))
            {
                TC_LOG_ERROR(LOG_FILTER_SQL, "Quest %u has `RewardSkillId` = %u but this skill does not exist",
                    qinfo->GetQuestId(), qinfo->RewardSkillId);
            }
            if (!qinfo->RewardSkillPoints)
            {
                TC_LOG_ERROR(LOG_FILTER_SQL, "Quest %u has `RewardSkillId` = %u but `RewardSkillPoints` is 0",
                    qinfo->GetQuestId(), qinfo->RewardSkillId);
            }
        }

        if (qinfo->RewardSkillPoints)
        {
            if (qinfo->RewardSkillPoints > sWorld->GetConfigMaxSkillValue())
            {
                TC_LOG_ERROR(LOG_FILTER_SQL, "Quest %u has `RewardSkillPoints` = %u but max possible skill is %u, quest can't be done.",
                    qinfo->GetQuestId(), qinfo->RewardSkillPoints, sWorld->GetConfigMaxSkillValue());
                // no changes, quest can't be done for this requirement
            }
            if (!qinfo->RewardSkillId)
            {
                TC_LOG_ERROR(LOG_FILTER_SQL, "Quest %u has `RewardSkillPoints` = %u but `RewardSkillId` is 0",
                    qinfo->GetQuestId(), qinfo->RewardSkillPoints);
            }
        }

        // fill additional data stores
        if (qinfo->PrevQuestId)
        {
            if (_questTemplates.find(abs(qinfo->GetPrevQuestId())) == _questTemplates.end())
                TC_LOG_ERROR(LOG_FILTER_SQL, "Quest %d has PrevQuestId %i, but no such quest", qinfo->GetQuestId(), qinfo->GetPrevQuestId());
            else
                qinfo->prevQuests.push_back(qinfo->PrevQuestId);
        }

        if (qinfo->NextQuestId)
        {
            QuestMap::iterator qNextItr = _questTemplates.find(abs(qinfo->GetNextQuestId()));
            if (qNextItr == _questTemplates.end())
                TC_LOG_ERROR(LOG_FILTER_SQL, "Quest %d has NextQuestId %i, but no such quest", qinfo->GetQuestId(), qinfo->GetNextQuestId());
            else
            {
                int32 signedQuestId = qinfo->NextQuestId < 0 ? -int32(qinfo->GetQuestId()) : int32(qinfo->GetQuestId());
                qNextItr->second->prevQuests.push_back(signedQuestId);
            }
        }

        if (qinfo->ExclusiveGroup)
            mExclusiveQuestGroups.insert(std::pair<int32, uint32>(qinfo->ExclusiveGroup, qinfo->GetQuestId()));
        if (qinfo->LimitTime)
            qinfo->SetSpecialFlag(QUEST_SPECIAL_FLAGS_TIMED);
        if (qinfo->RequiredPlayerKills)
            qinfo->SetSpecialFlag(QUEST_SPECIAL_FLAGS_PLAYER_KILL);
    }

    // check QUEST_SPECIAL_FLAGS_EXPLORATION_OR_EVENT for spell with SPELL_EFFECT_QUEST_COMPLETE
    for (uint32 i = 0; i < sSpellMgr->GetSpellInfoStoreSize(); ++i)
    {
        SpellInfo const* spellInfo = sSpellMgr->GetSpellInfo(i);
        if (!spellInfo)
            continue;

        for (uint8 j = 0; j < MAX_SPELL_EFFECTS; ++j)
        {
            if (spellInfo->Effects[j].Effect != SPELL_EFFECT_QUEST_COMPLETE)
                continue;

            uint32 quest_id = spellInfo->Effects[j].MiscValue;

            Quest const* quest = GetQuestTemplate(quest_id);

            // some quest referenced in spells not exist (outdated spells)
            if (!quest)
                continue;

            if (!quest->HasSpecialFlag(QUEST_SPECIAL_FLAGS_EXPLORATION_OR_EVENT))
            {
                TC_LOG_ERROR(LOG_FILTER_SQL, "Spell (id: %u) have SPELL_EFFECT_QUEST_COMPLETE for quest %u, but quest not have flag QUEST_SPECIAL_FLAGS_EXPLORATION_OR_EVENT. Quest flags must be fixed, quest modified to enable objective.", spellInfo->Id, quest_id);

                // this will prevent quest completing without objective
                const_cast<Quest*>(quest)->SetSpecialFlag(QUEST_SPECIAL_FLAGS_EXPLORATION_OR_EVENT);
            }
        }
    }

    TC_LOG_INFO(LOG_FILTER_SERVER_LOADING, ">> Loaded %lu quests definitions in %u ms", (unsigned long)_questTemplates.size(), GetMSTimeDiffToNow(oldMSTime));
}

void ObjectMgr::LoadQuestLocales()
{
    uint32 oldMSTime = getMSTime();

    _questLocaleStore.clear();                                // need for reload case

    QueryResult result = WorldDatabase.Query("SELECT Id, "
        "Title_loc1, Details_loc1, Objectives_loc1, OfferRewardText_loc1, RequestItemsText_loc1, EndText_loc1, CompletedText_loc1, ObjectiveText1_loc1, ObjectiveText2_loc1, ObjectiveText3_loc1, ObjectiveText4_loc1, QuestGiverTextWindow_loc1, QuestGiverTargetName_loc1, QuestTurnTextWindow_loc1, QuestTurnTargetName_loc1,"
        "Title_loc2, Details_loc2, Objectives_loc2, OfferRewardText_loc2, RequestItemsText_loc2, EndText_loc2, CompletedText_loc2, ObjectiveText1_loc2, ObjectiveText2_loc2, ObjectiveText3_loc2, ObjectiveText4_loc2, QuestGiverTextWindow_loc2, QuestGiverTargetName_loc2, QuestTurnTextWindow_loc2, QuestTurnTargetName_loc2,"
        "Title_loc3, Details_loc3, Objectives_loc3, OfferRewardText_loc3, RequestItemsText_loc3, EndText_loc3, CompletedText_loc3, ObjectiveText1_loc3, ObjectiveText2_loc3, ObjectiveText3_loc3, ObjectiveText4_loc3, QuestGiverTextWindow_loc3, QuestGiverTargetName_loc3, QuestTurnTextWindow_loc3, QuestTurnTargetName_loc3,"
        "Title_loc4, Details_loc4, Objectives_loc4, OfferRewardText_loc4, RequestItemsText_loc4, EndText_loc4, CompletedText_loc4, ObjectiveText1_loc4, ObjectiveText2_loc4, ObjectiveText3_loc4, ObjectiveText4_loc4, QuestGiverTextWindow_loc4, QuestGiverTargetName_loc4, QuestTurnTextWindow_loc4, QuestTurnTargetName_loc4,"
        "Title_loc5, Details_loc5, Objectives_loc5, OfferRewardText_loc5, RequestItemsText_loc5, EndText_loc5, CompletedText_loc5, ObjectiveText1_loc5, ObjectiveText2_loc5, ObjectiveText3_loc5, ObjectiveText4_loc5, QuestGiverTextWindow_loc5, QuestGiverTargetName_loc5, QuestTurnTextWindow_loc5, QuestTurnTargetName_loc5,"
        "Title_loc6, Details_loc6, Objectives_loc6, OfferRewardText_loc6, RequestItemsText_loc6, EndText_loc6, CompletedText_loc6, ObjectiveText1_loc6, ObjectiveText2_loc6, ObjectiveText3_loc6, ObjectiveText4_loc6, QuestGiverTextWindow_loc6, QuestGiverTargetName_loc6, QuestTurnTextWindow_loc6, QuestTurnTargetName_loc6,"
        "Title_loc7, Details_loc7, Objectives_loc7, OfferRewardText_loc7, RequestItemsText_loc7, EndText_loc7, CompletedText_loc7, ObjectiveText1_loc7, ObjectiveText2_loc7, ObjectiveText3_loc7, ObjectiveText4_loc7, QuestGiverTextWindow_loc7, QuestGiverTargetName_loc7, QuestTurnTextWindow_loc7, QuestTurnTargetName_loc7,"
        "Title_loc8, Details_loc8, Objectives_loc8, OfferRewardText_loc8, RequestItemsText_loc8, EndText_loc8, CompletedText_loc8, ObjectiveText1_loc8, ObjectiveText2_loc8, ObjectiveText3_loc8, ObjectiveText4_loc8, QuestGiverTextWindow_loc8, QuestGiverTargetName_loc8, QuestTurnTextWindow_loc8, QuestTurnTargetName_loc8"
        " FROM locales_quest");

    if (!result)
        return;

    do
    {
        Field* fields = result->Fetch();

        uint32 entry = fields[0].GetUInt32();

        QuestLocale& data = _questLocaleStore[entry];

        for (uint8 i = 1; i < TOTAL_LOCALES; ++i)
        {
            LocaleConstant locale = (LocaleConstant) i;

            AddLocaleString(fields[1 + 15 * (i - 1)].GetString(), locale, data.Title);
            AddLocaleString(fields[1 + 15 * (i - 1) + 1].GetString(), locale, data.Details);
            AddLocaleString(fields[1 + 15 * (i - 1) + 2].GetString(), locale, data.Objectives);
            AddLocaleString(fields[1 + 15 * (i - 1) + 3].GetString(), locale, data.OfferRewardText);
            AddLocaleString(fields[1 + 15 * (i - 1) + 4].GetString(), locale, data.RequestItemsText);
            AddLocaleString(fields[1 + 15 * (i - 1) + 5].GetString(), locale, data.EndText);
            AddLocaleString(fields[1 + 15 * (i - 1) + 6].GetString(), locale, data.CompletedText);

            for (uint8 k = 0; k < 4; ++k)
                AddLocaleString(fields[1 + 15 * (i - 1) + 7 + k].GetString(), locale, data.ObjectiveText[k]);

            AddLocaleString(fields[1 + 15 * (i - 1) + 11].GetString(), locale, data.QuestGiverTextWindow);
            AddLocaleString(fields[1 + 15 * (i - 1) + 12].GetString(), locale, data.QuestGiverTargetName);
            AddLocaleString(fields[1 + 15 * (i - 1) + 13].GetString(), locale, data.QuestTurnTextWindow);
            AddLocaleString(fields[1 + 15 * (i - 1) + 14].GetString(), locale, data.QuestTurnTargetName);
        }
    } while (result->NextRow());

    TC_LOG_INFO(LOG_FILTER_SERVER_LOADING, ">> Loaded %lu Quest locale strings in %u ms", (unsigned long)_questLocaleStore.size(), GetMSTimeDiffToNow(oldMSTime));
}

void ObjectMgr::LoadScripts(ScriptsType type)
{
    uint32 oldMSTime = getMSTime();

    ScriptMapMap* scripts = GetScriptsMapByType(type);
    if (!scripts)
        return;

    std::string tableName = GetScriptsTableNameByType(type);
    if (tableName.empty())
        return;

    if (sScriptMgr->IsScriptScheduled())                    // function cannot be called when scripts are in use.
        return;

    TC_LOG_INFO(LOG_FILTER_SERVER_LOADING, "Loading %s...", tableName.c_str());

    scripts->clear();                                       // need for reload support

    bool isSpellScriptTable = (type == SCRIPTS_SPELL);
    //                                                 0    1       2         3         4          5    6  7  8  9
    QueryResult result = WorldDatabase.PQuery("SELECT id, delay, command, datalong, datalong2, dataint, x, y, z, o%s FROM %s", isSpellScriptTable ? ", effIndex" : "", tableName.c_str());

    if (!result)
    {
        TC_LOG_INFO(LOG_FILTER_SERVER_LOADING, ">> Loaded 0 script definitions. DB table `%s` is empty!", tableName.c_str());
        return;
    }

    uint32 count = 0;

    do
    {
        Field* fields = result->Fetch();
        ScriptInfo tmp;
        tmp.type      = type;
        tmp.id           = fields[0].GetUInt32();
        if (isSpellScriptTable)
            tmp.id      |= fields[10].GetUInt8() << 24;
        tmp.delay        = fields[1].GetUInt32();
        tmp.command      = ScriptCommands(fields[2].GetUInt32());
        tmp.Raw.nData[0] = fields[3].GetUInt32();
        tmp.Raw.nData[1] = fields[4].GetUInt32();
        tmp.Raw.nData[2] = fields[5].GetInt32();
        tmp.Raw.fData[0] = fields[6].GetFloat();
        tmp.Raw.fData[1] = fields[7].GetFloat();
        tmp.Raw.fData[2] = fields[8].GetFloat();
        tmp.Raw.fData[3] = fields[9].GetFloat();

        // generic command args check
        switch (tmp.command)
        {
            case SCRIPT_COMMAND_TALK:
            {
                if (tmp.Talk.ChatType > CHAT_TYPE_WHISPER && tmp.Talk.ChatType != CHAT_MSG_RAID_BOSS_WHISPER)
                {
                    TC_LOG_ERROR(LOG_FILTER_SQL, "Table `%s` has invalid talk type (datalong = %u) in SCRIPT_COMMAND_TALK for script id %u",
                        tableName.c_str(), tmp.Talk.ChatType, tmp.id);
                    continue;
                }
                if (!tmp.Talk.TextID)
                {
                    TC_LOG_ERROR(LOG_FILTER_SQL, "Table `%s` has invalid talk text id (dataint = %i) in SCRIPT_COMMAND_TALK for script id %u",
                        tableName.c_str(), tmp.Talk.TextID, tmp.id);
                    continue;
                }
                if (tmp.Talk.TextID < MIN_DB_SCRIPT_STRING_ID || tmp.Talk.TextID >= MAX_DB_SCRIPT_STRING_ID)
                {
                    TC_LOG_ERROR(LOG_FILTER_SQL, "Table `%s` has out of range text id (dataint = %i expected %u-%u) in SCRIPT_COMMAND_TALK for script id %u",
                        tableName.c_str(), tmp.Talk.TextID, MIN_DB_SCRIPT_STRING_ID, MAX_DB_SCRIPT_STRING_ID, tmp.id);
                    continue;
                }

                break;
            }

            case SCRIPT_COMMAND_EMOTE:
            {
                if (!sEmotesStore.LookupEntry(tmp.Emote.EmoteID))
                {
                    TC_LOG_ERROR(LOG_FILTER_SQL, "Table `%s` has invalid emote id (datalong = %u) in SCRIPT_COMMAND_EMOTE for script id %u",
                        tableName.c_str(), tmp.Emote.EmoteID, tmp.id);
                    continue;
                }
                break;
            }

            case SCRIPT_COMMAND_TELEPORT_TO:
            {
                if (!sMapStore.LookupEntry(tmp.TeleportTo.MapID))
                {
                    TC_LOG_ERROR(LOG_FILTER_SQL, "Table `%s` has invalid map (Id: %u) in SCRIPT_COMMAND_TELEPORT_TO for script id %u",
                        tableName.c_str(), tmp.TeleportTo.MapID, tmp.id);
                    continue;
                }

                if (!Trinity::IsValidMapCoord(tmp.TeleportTo.DestX, tmp.TeleportTo.DestY, tmp.TeleportTo.DestZ, tmp.TeleportTo.Orientation))
                {
                    TC_LOG_ERROR(LOG_FILTER_SQL, "Table `%s` has invalid coordinates (X: %f Y: %f Z: %f O: %f) in SCRIPT_COMMAND_TELEPORT_TO for script id %u",
                        tableName.c_str(), tmp.TeleportTo.DestX, tmp.TeleportTo.DestY, tmp.TeleportTo.DestZ, tmp.TeleportTo.Orientation, tmp.id);
                    continue;
                }
                break;
            }

            case SCRIPT_COMMAND_QUEST_EXPLORED:
            {
                Quest const* quest = GetQuestTemplate(tmp.QuestExplored.QuestID);
                if (!quest)
                {
                    TC_LOG_ERROR(LOG_FILTER_SQL, "Table `%s` has invalid quest (ID: %u) in SCRIPT_COMMAND_QUEST_EXPLORED in `datalong` for script id %u",
                        tableName.c_str(), tmp.QuestExplored.QuestID, tmp.id);
                    continue;
                }

                if (!quest->HasSpecialFlag(QUEST_SPECIAL_FLAGS_EXPLORATION_OR_EVENT))
                {
                    TC_LOG_ERROR(LOG_FILTER_SQL, "Table `%s` has quest (ID: %u) in SCRIPT_COMMAND_QUEST_EXPLORED in `datalong` for script id %u, but quest not have flag QUEST_SPECIAL_FLAGS_EXPLORATION_OR_EVENT in quest flags. Script command or quest flags wrong. Quest modified to require objective.",
                        tableName.c_str(), tmp.QuestExplored.QuestID, tmp.id);

                    // this will prevent quest completing without objective
                    const_cast<Quest*>(quest)->SetSpecialFlag(QUEST_SPECIAL_FLAGS_EXPLORATION_OR_EVENT);

                    // continue; - quest objective requirement set and command can be allowed
                }

                if (float(tmp.QuestExplored.Distance) > DEFAULT_VISIBILITY_DISTANCE)
                {
                    TC_LOG_ERROR(LOG_FILTER_SQL, "Table `%s` has too large distance (%u) for exploring objective complete in `datalong2` in SCRIPT_COMMAND_QUEST_EXPLORED in `datalong` for script id %u",
                        tableName.c_str(), tmp.QuestExplored.Distance, tmp.id);
                    continue;
                }

                if (tmp.QuestExplored.Distance && float(tmp.QuestExplored.Distance) > DEFAULT_VISIBILITY_DISTANCE)
                {
                    TC_LOG_ERROR(LOG_FILTER_SQL, "Table `%s` has too large distance (%u) for exploring objective complete in `datalong2` in SCRIPT_COMMAND_QUEST_EXPLORED in `datalong` for script id %u, max distance is %f or 0 for disable distance check",
                        tableName.c_str(), tmp.QuestExplored.Distance, tmp.id, DEFAULT_VISIBILITY_DISTANCE);
                    continue;
                }

                if (tmp.QuestExplored.Distance && float(tmp.QuestExplored.Distance) < INTERACTION_DISTANCE)
                {
                    TC_LOG_ERROR(LOG_FILTER_SQL, "Table `%s` has too small distance (%u) for exploring objective complete in `datalong2` in SCRIPT_COMMAND_QUEST_EXPLORED in `datalong` for script id %u, min distance is %f or 0 for disable distance check",
                        tableName.c_str(), tmp.QuestExplored.Distance, tmp.id, INTERACTION_DISTANCE);
                    continue;
                }

                break;
            }

            case SCRIPT_COMMAND_KILL_CREDIT:
            {
                if (!GetCreatureTemplate(tmp.KillCredit.CreatureEntry))
                {
                    TC_LOG_ERROR(LOG_FILTER_SQL, "Table `%s` has invalid creature (Entry: %u) in SCRIPT_COMMAND_KILL_CREDIT for script id %u",
                        tableName.c_str(), tmp.KillCredit.CreatureEntry, tmp.id);
                    continue;
                }
                break;
            }

            case SCRIPT_COMMAND_RESPAWN_GAMEOBJECT:
            {
                GameObjectData const* data = GetGOData(tmp.RespawnGameobject.GOGuid);
                if (!data)
                {
                    TC_LOG_ERROR(LOG_FILTER_SQL, "Table `%s` has invalid gameobject (GUID: %u) in SCRIPT_COMMAND_RESPAWN_GAMEOBJECT for script id %u",
                        tableName.c_str(), tmp.RespawnGameobject.GOGuid, tmp.id);
                    continue;
                }

                GameObjectTemplate const* info = GetGameObjectTemplate(data->id);
                if (!info)
                {
                    TC_LOG_ERROR(LOG_FILTER_SQL, "Table `%s` has gameobject with invalid entry (GUID: %u Entry: %u) in SCRIPT_COMMAND_RESPAWN_GAMEOBJECT for script id %u",
                        tableName.c_str(), tmp.RespawnGameobject.GOGuid, data->id, tmp.id);
                    continue;
                }

                if (info->type == GAMEOBJECT_TYPE_FISHINGNODE ||
                    info->type == GAMEOBJECT_TYPE_FISHINGHOLE ||
                    info->type == GAMEOBJECT_TYPE_DOOR        ||
                    info->type == GAMEOBJECT_TYPE_BUTTON      ||
                    info->type == GAMEOBJECT_TYPE_TRAP)
                {
                    TC_LOG_ERROR(LOG_FILTER_SQL, "Table `%s` have gameobject type (%u) unsupported by command SCRIPT_COMMAND_RESPAWN_GAMEOBJECT for script id %u",
                        tableName.c_str(), info->entry, tmp.id);
                    continue;
                }
                break;
            }

            case SCRIPT_COMMAND_TEMP_SUMMON_CREATURE:
            {
                if (!Trinity::IsValidMapCoord(tmp.TempSummonCreature.PosX, tmp.TempSummonCreature.PosY, tmp.TempSummonCreature.PosZ, tmp.TempSummonCreature.Orientation))
                {
                    TC_LOG_ERROR(LOG_FILTER_SQL, "Table `%s` has invalid coordinates (X: %f Y: %f Z: %f O: %f) in SCRIPT_COMMAND_TEMP_SUMMON_CREATURE for script id %u",
                        tableName.c_str(), tmp.TempSummonCreature.PosX, tmp.TempSummonCreature.PosY, tmp.TempSummonCreature.PosZ, tmp.TempSummonCreature.Orientation, tmp.id);
                    continue;
                }

                if (!GetCreatureTemplate(tmp.TempSummonCreature.CreatureEntry))
                {
                    TC_LOG_ERROR(LOG_FILTER_SQL, "Table `%s` has invalid creature (Entry: %u) in SCRIPT_COMMAND_TEMP_SUMMON_CREATURE for script id %u",
                        tableName.c_str(), tmp.TempSummonCreature.CreatureEntry, tmp.id);
                    continue;
                }
                break;
            }

            case SCRIPT_COMMAND_OPEN_DOOR:
            case SCRIPT_COMMAND_CLOSE_DOOR:
            {
                GameObjectData const* data = GetGOData(tmp.ToggleDoor.GOGuid);
                if (!data)
                {
                    TC_LOG_ERROR(LOG_FILTER_SQL, "Table `%s` has invalid gameobject (GUID: %u) in %s for script id %u",
                        tableName.c_str(), tmp.ToggleDoor.GOGuid, GetScriptCommandName(tmp.command).c_str(), tmp.id);
                    continue;
                }

                GameObjectTemplate const* info = GetGameObjectTemplate(data->id);
                if (!info)
                {
                    TC_LOG_ERROR(LOG_FILTER_SQL, "Table `%s` has gameobject with invalid entry (GUID: %u Entry: %u) in %s for script id %u",
                        tableName.c_str(), tmp.ToggleDoor.GOGuid, data->id, GetScriptCommandName(tmp.command).c_str(), tmp.id);
                    continue;
                }

                if (info->type != GAMEOBJECT_TYPE_DOOR)
                {
                    TC_LOG_ERROR(LOG_FILTER_SQL, "Table `%s` has gameobject type (%u) non supported by command %s for script id %u",
                        tableName.c_str(), info->entry, GetScriptCommandName(tmp.command).c_str(), tmp.id);
                    continue;
                }

                break;
            }

            case SCRIPT_COMMAND_REMOVE_AURA:
            {
                if (!sSpellMgr->GetSpellInfo(tmp.RemoveAura.SpellID))
                {
                    TC_LOG_ERROR(LOG_FILTER_SQL, "Table `%s` using non-existent spell (id: %u) in SCRIPT_COMMAND_REMOVE_AURA for script id %u",
                        tableName.c_str(), tmp.RemoveAura.SpellID, tmp.id);
                    continue;
                }
                if (tmp.RemoveAura.Flags & ~0x1)                    // 1 bits (0, 1)
                {
                    TC_LOG_ERROR(LOG_FILTER_SQL, "Table `%s` using unknown flags in datalong2 (%u) in SCRIPT_COMMAND_REMOVE_AURA for script id %u",
                        tableName.c_str(), tmp.RemoveAura.Flags, tmp.id);
                    continue;
                }
                break;
            }

            case SCRIPT_COMMAND_CAST_SPELL:
            {
                if (!sSpellMgr->GetSpellInfo(tmp.CastSpell.SpellID))
                {
                    TC_LOG_ERROR(LOG_FILTER_SQL, "Table `%s` using non-existent spell (id: %u) in SCRIPT_COMMAND_CAST_SPELL for script id %u",
                        tableName.c_str(), tmp.CastSpell.SpellID, tmp.id);
                    continue;
                }
                if (tmp.CastSpell.Flags > 4)                      // targeting type
                {
                    TC_LOG_ERROR(LOG_FILTER_SQL, "Table `%s` using unknown target in datalong2 (%u) in SCRIPT_COMMAND_CAST_SPELL for script id %u",
                        tableName.c_str(), tmp.CastSpell.Flags, tmp.id);
                    continue;
                }
                if (tmp.CastSpell.Flags != 4 && tmp.CastSpell.CreatureEntry & ~0x1)                      // 1 bit (0, 1)
                {
                    TC_LOG_ERROR(LOG_FILTER_SQL, "Table `%s` using unknown flags in dataint (%u) in SCRIPT_COMMAND_CAST_SPELL for script id %u",
                        tableName.c_str(), tmp.CastSpell.CreatureEntry, tmp.id);
                    continue;
                }
                else if (tmp.CastSpell.Flags == 4 && !GetCreatureTemplate(tmp.CastSpell.CreatureEntry))
                {
                    TC_LOG_ERROR(LOG_FILTER_SQL, "Table `%s` using invalid creature entry in dataint (%u) in SCRIPT_COMMAND_CAST_SPELL for script id %u",
                        tableName.c_str(), tmp.CastSpell.CreatureEntry, tmp.id);
                    continue;
                }
                break;
            }

            case SCRIPT_COMMAND_CREATE_ITEM:
            {
                if (!GetItemTemplate(tmp.CreateItem.ItemEntry))
                {
                    TC_LOG_ERROR(LOG_FILTER_SQL, "Table `%s` has nonexistent item (entry: %u) in SCRIPT_COMMAND_CREATE_ITEM for script id %u",
                        tableName.c_str(), tmp.CreateItem.ItemEntry, tmp.id);
                    continue;
                }
                if (!tmp.CreateItem.Amount)
                {
                    TC_LOG_ERROR(LOG_FILTER_SQL, "Table `%s` SCRIPT_COMMAND_CREATE_ITEM but amount is %u for script id %u",
                        tableName.c_str(), tmp.CreateItem.Amount, tmp.id);
                    continue;
                }
                break;
            }
            default:
                break;
        }

        if (scripts->find(tmp.id) == scripts->end())
        {
            ScriptMap emptyMap;
            (*scripts)[tmp.id] = emptyMap;
        }
        (*scripts)[tmp.id].insert(std::pair<uint32, ScriptInfo>(tmp.delay, tmp));

        ++count;
    }
    while (result->NextRow());

    TC_LOG_INFO(LOG_FILTER_SERVER_LOADING, ">> Loaded %u script definitions in %u ms", count, GetMSTimeDiffToNow(oldMSTime));
}

void ObjectMgr::LoadSpellScripts()
{
    LoadScripts(SCRIPTS_SPELL);

    // check ids
    for (ScriptMapMap::const_iterator itr = sSpellScripts.begin(); itr != sSpellScripts.end(); ++itr)
    {
        uint32 spellId = uint32(itr->first) & 0x00FFFFFF;
        SpellInfo const* spellInfo = sSpellMgr->GetSpellInfo(spellId);

        if (!spellInfo)
        {
            TC_LOG_ERROR(LOG_FILTER_SQL, "Table `spell_scripts` has not existing spell (Id: %u) as script id", spellId);
            continue;
        }

        uint8 i = (uint8)((uint32(itr->first) >> 24) & 0x000000FF);
        //check for correct spellEffect
        if (!spellInfo->Effects[i].Effect || (spellInfo->Effects[i].Effect != SPELL_EFFECT_SCRIPT_EFFECT && spellInfo->Effects[i].Effect != SPELL_EFFECT_DUMMY))
            TC_LOG_ERROR(LOG_FILTER_SQL, "Table `spell_scripts` - spell %u effect %u is not SPELL_EFFECT_SCRIPT_EFFECT or SPELL_EFFECT_DUMMY", spellId, i);
    }
}

void ObjectMgr::LoadEventScripts()
{
    LoadScripts(SCRIPTS_EVENT);

    std::set<uint32> evt_scripts;
    // Load all possible script entries from gameobjects
    GameObjectTemplateContainer const* gotc = sObjectMgr->GetGameObjectTemplates();
    for (GameObjectTemplateContainer::const_iterator itr = gotc->begin(); itr != gotc->end(); ++itr)
        if (uint32 eventId = itr->second.GetEventScriptId())
            evt_scripts.insert(eventId);

    // Load all possible script entries from spells
    for (uint32 i = 1; i < sSpellMgr->GetSpellInfoStoreSize(); ++i)
        if (SpellInfo const* spell = sSpellMgr->GetSpellInfo(i))
            for (uint8 j = 0; j < MAX_SPELL_EFFECTS; ++j)
                if (spell->Effects[j].Effect == SPELL_EFFECT_SEND_EVENT)
                    if (spell->Effects[j].MiscValue)
                        evt_scripts.insert(spell->Effects[j].MiscValue);

    for (size_t path_idx = 0; path_idx < sTaxiPathNodesByPath.size(); ++path_idx)
    {
        for (size_t node_idx = 0; node_idx < sTaxiPathNodesByPath[path_idx].size(); ++node_idx)
        {
            TaxiPathNodeEntry const& node = sTaxiPathNodesByPath[path_idx][node_idx];

            if (node.arrivalEventID)
                evt_scripts.insert(node.arrivalEventID);

            if (node.departureEventID)
                evt_scripts.insert(node.departureEventID);
        }
    }

    // Then check if all scripts are in above list of possible script entries
    for (ScriptMapMap::const_iterator itr = sEventScripts.begin(); itr != sEventScripts.end(); ++itr)
    {
        std::set<uint32>::const_iterator itr2 = evt_scripts.find(itr->first);
        if (itr2 == evt_scripts.end())
            TC_LOG_ERROR(LOG_FILTER_SQL, "Table `event_scripts` has script (Id: %u) not referring to any gameobject_template type 10 data2 field, type 3 data6 field, type 13 data 2 field or any spell effect %u",
                itr->first, SPELL_EFFECT_SEND_EVENT);
    }
}

//Load WP Scripts
void ObjectMgr::LoadWaypointScripts()
{
    LoadScripts(SCRIPTS_WAYPOINT);

    std::set<uint32> actionSet;

    for (ScriptMapMap::const_iterator itr = sWaypointScripts.begin(); itr != sWaypointScripts.end(); ++itr)
        actionSet.insert(itr->first);

    PreparedStatement* stmt = WorldDatabase.GetPreparedStatement(WORLD_SEL_WAYPOINT_DATA_ACTION);
    PreparedQueryResult result = WorldDatabase.Query(stmt);

    if (result)
    {
        do
        {
            Field* fields = result->Fetch();
            uint32 action = fields[0].GetUInt32();

            actionSet.erase(action);
        }
        while (result->NextRow());
    }

    for (std::set<uint32>::iterator itr = actionSet.begin(); itr != actionSet.end(); ++itr)
        TC_LOG_ERROR(LOG_FILTER_SQL, "There is no waypoint which links to the waypoint script %u", *itr);
}

void ObjectMgr::LoadSpellScriptNames()
{
    uint32 oldMSTime = getMSTime();

    _spellScriptsStore.clear();                            // need for reload case

    QueryResult result = WorldDatabase.Query("SELECT spell_id, ScriptName FROM spell_script_names");

    if (!result)
    {
        TC_LOG_INFO(LOG_FILTER_SERVER_LOADING, ">> Loaded 0 spell script names. DB table `spell_script_names` is empty!");
        return;
    }

    uint32 count = 0;

    do
    {

        Field* fields = result->Fetch();

        int32 spellId          = fields[0].GetInt32();
        char const* scriptName = fields[1].GetCString();

        bool allRanks = false;
        if (spellId < 0)
        {
            allRanks = true;
            spellId = -spellId;
        }

        SpellInfo const* spellInfo = sSpellMgr->GetSpellInfo(spellId);
        if (!spellInfo)
        {
            TC_LOG_ERROR(LOG_FILTER_SQL, "Scriptname: `%s` spell (Id: %d) does not exist.", scriptName, fields[0].GetInt32());
            continue;
        }

        if (allRanks)
        {
            if (!spellInfo->IsRanked())
                TC_LOG_ERROR(LOG_FILTER_SQL, "Scriptname: `%s` spell (Id: %d) has no ranks of spell.", scriptName, fields[0].GetInt32());

            if (spellInfo->GetFirstRankSpell()->Id != uint32(spellId))
            {
                TC_LOG_ERROR(LOG_FILTER_SQL, "Scriptname: `%s` spell (Id: %d) is not first rank of spell.", scriptName, fields[0].GetInt32());
                continue;
            }
            while (spellInfo)
            {
                _spellScriptsStore.insert(SpellScriptsContainer::value_type(spellInfo->Id, GetScriptId(scriptName)));
                spellInfo = spellInfo->GetNextRankSpell();
            }
        }
        else
        {
            if (spellInfo->IsRanked())
                TC_LOG_ERROR(LOG_FILTER_SQL, "Scriptname: `%s` spell (Id: %d) is ranked spell. Perhaps not all ranks are assigned to this script.", scriptName, spellId);

            _spellScriptsStore.insert(SpellScriptsContainer::value_type(spellInfo->Id, GetScriptId(scriptName)));
        }

        ++count;
    }
    while (result->NextRow());

    TC_LOG_INFO(LOG_FILTER_SERVER_LOADING, ">> Loaded %u spell script names in %u ms", count, GetMSTimeDiffToNow(oldMSTime));
}

void ObjectMgr::ValidateSpellScripts()
{
    uint32 oldMSTime = getMSTime();

    if (_spellScriptsStore.empty())
    {
        TC_LOG_INFO(LOG_FILTER_SERVER_LOADING, ">> Validated 0 scripts.");
        return;
    }

    uint32 count = 0;

    for (SpellScriptsContainer::iterator itr = _spellScriptsStore.begin(); itr != _spellScriptsStore.end();)
    {
        SpellInfo const* spellEntry = sSpellMgr->GetSpellInfo(itr->first);
        std::vector<std::pair<SpellScriptLoader *, SpellScriptsContainer::iterator> > SpellScriptLoaders;
        sScriptMgr->CreateSpellScriptLoaders(itr->first, SpellScriptLoaders);
        itr = _spellScriptsStore.upper_bound(itr->first);

        for (std::vector<std::pair<SpellScriptLoader *, SpellScriptsContainer::iterator> >::iterator sitr = SpellScriptLoaders.begin(); sitr != SpellScriptLoaders.end(); ++sitr)
        {
            SpellScript* spellScript = sitr->first->GetSpellScript();
            AuraScript* auraScript = sitr->first->GetAuraScript();
            bool valid = true;
            if (!spellScript && !auraScript)
            {
                TC_LOG_ERROR(LOG_FILTER_TSCR, "Functions GetSpellScript() and GetAuraScript() of script `%s` do not return objects - script skipped",  GetScriptName(sitr->second->second));
                valid = false;
            }
            if (spellScript)
            {
                spellScript->_Init(&sitr->first->GetName(), spellEntry->Id);
                spellScript->_Register();
                if (!spellScript->_Validate(spellEntry))
                    valid = false;
                delete spellScript;
            }
            if (auraScript)
            {
                auraScript->_Init(&sitr->first->GetName(), spellEntry->Id);
                auraScript->_Register();
                if (!auraScript->_Validate(spellEntry))
                    valid = false;
                delete auraScript;
            }
            if (!valid)
            {
                _spellScriptsStore.erase(sitr->second);
            }
        }
        ++count;
    }

    TC_LOG_INFO(LOG_FILTER_SERVER_LOADING, ">> Validated %u scripts in %u ms", count, GetMSTimeDiffToNow(oldMSTime));
}

void ObjectMgr::LoadPageTexts()
{
    uint32 oldMSTime = getMSTime();

    //                                                 0      1       2
    QueryResult result = WorldDatabase.Query("SELECT entry, text, next_page FROM page_text");

    if (!result)
    {
        TC_LOG_INFO(LOG_FILTER_SERVER_LOADING, ">> Loaded 0 page texts. DB table `page_text` is empty!");
        return;
    }

    uint32 count = 0;
    do
    {
        Field* fields = result->Fetch();

        PageText& pageText = _pageTextStore[fields[0].GetUInt32()];

        pageText.Text     = fields[1].GetString();
        pageText.NextPage = fields[2].GetUInt32();

        ++count;
    }
    while (result->NextRow());

    for (PageTextContainer::const_iterator itr = _pageTextStore.begin(); itr != _pageTextStore.end(); ++itr)
    {
        if (itr->second.NextPage)
        {
            PageTextContainer::const_iterator itr2 = _pageTextStore.find(itr->second.NextPage);
            if (itr2 == _pageTextStore.end())
                TC_LOG_ERROR(LOG_FILTER_SQL, "Page text (Id: %u) has not existing next page (Id: %u)", itr->first, itr->second.NextPage);

        }
    }

    TC_LOG_INFO(LOG_FILTER_SERVER_LOADING, ">> Loaded %u page texts in %u ms", count, GetMSTimeDiffToNow(oldMSTime));
}

PageText const* ObjectMgr::GetPageText(uint32 pageEntry)
{
    PageTextContainer::const_iterator itr = _pageTextStore.find(pageEntry);
    if (itr != _pageTextStore.end())
        return &(itr->second);

    return NULL;
}

void ObjectMgr::LoadPageTextLocales()
{
    uint32 oldMSTime = getMSTime();

    _pageTextLocaleStore.clear();                             // need for reload case

    QueryResult result = WorldDatabase.Query("SELECT entry, text_loc1, text_loc2, text_loc3, text_loc4, text_loc5, text_loc6, text_loc7, text_loc8 FROM locales_page_text");

    if (!result)
        return;

    do
    {
        Field* fields = result->Fetch();

        uint32 entry = fields[0].GetUInt32();

        PageTextLocale& data = _pageTextLocaleStore[entry];

        for (uint8 i = 1; i < TOTAL_LOCALES; ++i)
            AddLocaleString(fields[i].GetString(), LocaleConstant(i), data.Text);
    } while (result->NextRow());

    TC_LOG_INFO(LOG_FILTER_SERVER_LOADING, ">> Loaded %lu PageText locale strings in %u ms", (unsigned long)_pageTextLocaleStore.size(), GetMSTimeDiffToNow(oldMSTime));
}

void ObjectMgr::LoadInstanceTemplate()
{
    uint32 oldMSTime = getMSTime();

    //                                                0     1       2        4
    QueryResult result = WorldDatabase.Query("SELECT map, parent, script, allowMount FROM instance_template");

    if (!result)
    {
        TC_LOG_INFO(LOG_FILTER_SERVER_LOADING, ">> Loaded 0 instance templates. DB table `page_text` is empty!");
        return;
    }

    uint32 count = 0;
    do
    {
        Field* fields = result->Fetch();

        uint16 mapID = fields[0].GetUInt16();

        if (!MapManager::IsValidMAP(mapID, true))
        {
            TC_LOG_ERROR(LOG_FILTER_SQL, "ObjectMgr::LoadInstanceTemplate: bad mapid %d for template!", mapID);
            continue;
        }

        InstanceTemplate instanceTemplate;

        instanceTemplate.AllowMount = fields[3].GetBool();
        instanceTemplate.Parent     = uint32(fields[1].GetUInt16());
        instanceTemplate.ScriptId   = sObjectMgr->GetScriptId(fields[2].GetCString());

        _instanceTemplateStore[mapID] = instanceTemplate;

        ++count;
    }
    while (result->NextRow());

    TC_LOG_INFO(LOG_FILTER_SERVER_LOADING, ">> Loaded %u instance templates in %u ms", count, GetMSTimeDiffToNow(oldMSTime));
}

InstanceTemplate const* ObjectMgr::GetInstanceTemplate(uint32 mapID)
{
    InstanceTemplateContainer::const_iterator itr = _instanceTemplateStore.find(uint16(mapID));
    if (itr != _instanceTemplateStore.end())
        return &(itr->second);

    return NULL;
}

void ObjectMgr::LoadInstanceEncounters()
{
    uint32 oldMSTime = getMSTime();

    //                                                 0         1            2                3
    QueryResult result = WorldDatabase.Query("SELECT entry, creditType, creditEntry, lastEncounterDungeon FROM instance_encounters");
    if (!result)
    {
        TC_LOG_ERROR(LOG_FILTER_SERVER_LOADING, ">> Loaded 0 instance encounters, table is empty!");
        return;
    }

    uint32 count = 0;
    std::map<uint32, DungeonEncounterEntry const*> dungeonLastBosses;
    do
    {
        Field* fields = result->Fetch();
        uint32 entry = fields[0].GetUInt32();
        uint8 creditType = fields[1].GetUInt8();
        uint32 creditEntry = fields[2].GetUInt32();
        uint32 lastEncounterDungeon = fields[3].GetUInt16();
        DungeonEncounterEntry const* dungeonEncounter = sDungeonEncounterStore.LookupEntry(entry);
        if (!dungeonEncounter)
        {
            TC_LOG_ERROR(LOG_FILTER_SQL, "Table `instance_encounters` has an invalid encounter id %u, skipped!", entry);
            continue;
        }

        if (lastEncounterDungeon && !sLFGMgr->GetLFGDungeonEntry(lastEncounterDungeon))
        {
            TC_LOG_ERROR(LOG_FILTER_SQL, "Table `instance_encounters` has an encounter %u (%s) marked as final for invalid dungeon id %u, skipped!", entry, dungeonEncounter->encounterName, lastEncounterDungeon);
            continue;
        }

        std::map<uint32, DungeonEncounterEntry const*>::const_iterator itr = dungeonLastBosses.find(lastEncounterDungeon);
        if (lastEncounterDungeon)
        {
            if (itr != dungeonLastBosses.end())
            {
                TC_LOG_ERROR(LOG_FILTER_SQL, "Table `instance_encounters` specified encounter %u (%s) as last encounter but %u (%s) is already marked as one, skipped!", entry, dungeonEncounter->encounterName, itr->second->id, itr->second->encounterName);
                continue;
            }

            dungeonLastBosses[lastEncounterDungeon] = dungeonEncounter;
        }

        switch (creditType)
        {
            case ENCOUNTER_CREDIT_KILL_CREATURE:
            {
                CreatureTemplate const* creatureInfo = GetCreatureTemplate(creditEntry);
                if (!creatureInfo)
                {
                    TC_LOG_ERROR(LOG_FILTER_SQL, "Table `instance_encounters` has an invalid creature (entry %u) linked to the encounter %u (%s), skipped!", creditEntry, entry, dungeonEncounter->encounterName);
                    continue;
                }
                const_cast<CreatureTemplate*>(creatureInfo)->flags_extra |= CREATURE_FLAG_EXTRA_DUNGEON_BOSS;
                break;
            }
            case ENCOUNTER_CREDIT_CAST_SPELL:
                if (!sSpellMgr->GetSpellInfo(creditEntry))
                {
                    TC_LOG_ERROR(LOG_FILTER_SQL, "Table `instance_encounters` has an invalid spell (entry %u) linked to the encounter %u (%s), skipped!", creditEntry, entry, dungeonEncounter->encounterName);
                    continue;
                }
                break;
            default:
                TC_LOG_ERROR(LOG_FILTER_SQL, "Table `instance_encounters` has an invalid credit type (%u) for encounter %u (%s), skipped!", creditType, entry, dungeonEncounter->encounterName);
                continue;
        }

        if (dungeonEncounter->difficulty == -1)
        {
            for (uint32 i = 0; i < MAX_DIFFICULTY; ++i)
            {
                if (GetMapDifficultyData(dungeonEncounter->mapId, Difficulty(i)))
                {
                    DungeonEncounterList& encounters = _dungeonEncounterStore[MAKE_PAIR32(dungeonEncounter->mapId, i)];
                    encounters.push_back(new DungeonEncounter(dungeonEncounter, EncounterCreditType(creditType), creditEntry, lastEncounterDungeon));
                }
            }
        }
        else
        {
            DungeonEncounterList& encounters = _dungeonEncounterStore[MAKE_PAIR32(dungeonEncounter->mapId, dungeonEncounter->difficulty)];
            encounters.push_back(new DungeonEncounter(dungeonEncounter, EncounterCreditType(creditType), creditEntry, lastEncounterDungeon));
        }

        ++count;
    } while (result->NextRow());

    TC_LOG_INFO(LOG_FILTER_SERVER_LOADING, ">> Loaded %u instance encounters in %u ms", count, GetMSTimeDiffToNow(oldMSTime));
}

GossipText const* ObjectMgr::GetGossipText(uint32 Text_ID) const
{
    GossipTextContainer::const_iterator itr = _gossipTextStore.find(Text_ID);
    if (itr != _gossipTextStore.end())
        return &itr->second;
    return NULL;
}

void ObjectMgr::LoadGossipText()
{
    uint32 oldMSTime = getMSTime();

    QueryResult result = WorldDatabase.Query("SELECT * FROM npc_text");

    int count = 0;
    if (!result)
    {
        TC_LOG_INFO(LOG_FILTER_SERVER_LOADING, ">> Loaded %u npc texts", count);
        return;
    }
    _gossipTextStore.rehash(result->GetRowCount());

    int cic;

    do
    {
        ++count;
        cic = 0;

        Field* fields = result->Fetch();

        uint32 Text_ID    = fields[cic++].GetUInt32();
        if (!Text_ID)
        {
            TC_LOG_ERROR(LOG_FILTER_SQL, "Table `npc_text` has record wit reserved id 0, ignore.");
            continue;
        }

        GossipText& gText = _gossipTextStore[Text_ID];

        for (int i = 0; i < MAX_GOSSIP_TEXT_OPTIONS; i++)
        {
            gText.Options[i].Text_0           = fields[cic++].GetString();
            gText.Options[i].Text_1           = fields[cic++].GetString();

            gText.Options[i].Language         = fields[cic++].GetUInt8();
            gText.Options[i].Probability      = fields[cic++].GetFloat();

            for (uint8 j=0; j < MAX_GOSSIP_TEXT_EMOTES; ++j)
            {
                gText.Options[i].Emotes[j]._Delay  = fields[cic++].GetUInt16();
                gText.Options[i].Emotes[j]._Emote  = fields[cic++].GetUInt16();
            }
        }
    } while (result->NextRow());

    TC_LOG_INFO(LOG_FILTER_SERVER_LOADING, ">> Loaded %u npc texts in %u ms", count, GetMSTimeDiffToNow(oldMSTime));
}

void ObjectMgr::LoadNpcTextLocales()
{
    uint32 oldMSTime = getMSTime();

    _npcTextLocaleStore.clear();                              // need for reload case

    QueryResult result = WorldDatabase.Query("SELECT ID, "
        "Text0_0_loc1, Text0_1_loc1, Text1_0_loc1, Text1_1_loc1, Text2_0_loc1, Text2_1_loc1, Text3_0_loc1, Text3_1_loc1, Text4_0_loc1, Text4_1_loc1, Text5_0_loc1, Text5_1_loc1, Text6_0_loc1, Text6_1_loc1, Text7_0_loc1, Text7_1_loc1, "
        "Text0_0_loc2, Text0_1_loc2, Text1_0_loc2, Text1_1_loc2, Text2_0_loc2, Text2_1_loc2, Text3_0_loc2, Text3_1_loc1, Text4_0_loc2, Text4_1_loc2, Text5_0_loc2, Text5_1_loc2, Text6_0_loc2, Text6_1_loc2, Text7_0_loc2, Text7_1_loc2, "
        "Text0_0_loc3, Text0_1_loc3, Text1_0_loc3, Text1_1_loc3, Text2_0_loc3, Text2_1_loc3, Text3_0_loc3, Text3_1_loc1, Text4_0_loc3, Text4_1_loc3, Text5_0_loc3, Text5_1_loc3, Text6_0_loc3, Text6_1_loc3, Text7_0_loc3, Text7_1_loc3, "
        "Text0_0_loc4, Text0_1_loc4, Text1_0_loc4, Text1_1_loc4, Text2_0_loc4, Text2_1_loc4, Text3_0_loc4, Text3_1_loc1, Text4_0_loc4, Text4_1_loc4, Text5_0_loc4, Text5_1_loc4, Text6_0_loc4, Text6_1_loc4, Text7_0_loc4, Text7_1_loc4, "
        "Text0_0_loc5, Text0_1_loc5, Text1_0_loc5, Text1_1_loc5, Text2_0_loc5, Text2_1_loc5, Text3_0_loc5, Text3_1_loc1, Text4_0_loc5, Text4_1_loc5, Text5_0_loc5, Text5_1_loc5, Text6_0_loc5, Text6_1_loc5, Text7_0_loc5, Text7_1_loc5, "
        "Text0_0_loc6, Text0_1_loc6, Text1_0_loc6, Text1_1_loc6, Text2_0_loc6, Text2_1_loc6, Text3_0_loc6, Text3_1_loc1, Text4_0_loc6, Text4_1_loc6, Text5_0_loc6, Text5_1_loc6, Text6_0_loc6, Text6_1_loc6, Text7_0_loc6, Text7_1_loc6, "
        "Text0_0_loc7, Text0_1_loc7, Text1_0_loc7, Text1_1_loc7, Text2_0_loc7, Text2_1_loc7, Text3_0_loc7, Text3_1_loc1, Text4_0_loc7, Text4_1_loc7, Text5_0_loc7, Text5_1_loc7, Text6_0_loc7, Text6_1_loc7, Text7_0_loc7, Text7_1_loc7, "
        "Text0_0_loc8, Text0_1_loc8, Text1_0_loc8, Text1_1_loc8, Text2_0_loc8, Text2_1_loc8, Text3_0_loc8, Text3_1_loc1, Text4_0_loc8, Text4_1_loc8, Text5_0_loc8, Text5_1_loc8, Text6_0_loc8, Text6_1_loc8, Text7_0_loc8, Text7_1_loc8 "
        " FROM locales_npc_text");

    if (!result)
        return;

    do
    {
        Field* fields = result->Fetch();

        uint32 entry = fields[0].GetUInt32();

        NpcTextLocale& data = _npcTextLocaleStore[entry];

        for (uint8 i = 1; i < TOTAL_LOCALES; ++i)
        {
            LocaleConstant locale = (LocaleConstant) i;
            for (uint8 j = 0; j < MAX_LOCALES; ++j)
            {
                AddLocaleString(fields[1 + 8 * 2 * (i - 1) + 2 * j].GetString(), locale, data.Text_0[j]);
                AddLocaleString(fields[1 + 8 * 2 * (i - 1) + 2 * j + 1].GetString(), locale, data.Text_1[j]);
            }
        }
    } while (result->NextRow());

    TC_LOG_INFO(LOG_FILTER_SERVER_LOADING, ">> Loaded %lu NpcText locale strings in %u ms", (unsigned long)_npcTextLocaleStore.size(), GetMSTimeDiffToNow(oldMSTime));
}

//not very fast function but it is called only once a day, or on starting-up
void ObjectMgr::ReturnOrDeleteOldMails(bool serverUp)
{
    uint32 oldMSTime = getMSTime();

    time_t curTime = time(NULL);
    tm* lt = localtime(&curTime);
    uint64 basetime(curTime);
    TC_LOG_INFO(LOG_FILTER_GENERAL, "Returning mails current time: hour: %d, minute: %d, second: %d ", lt->tm_hour, lt->tm_min, lt->tm_sec);

    // Delete all old mails without item and without body immediately, if starting server
    if (!serverUp)
    {
        PreparedStatement* stmt = CharacterDatabase.GetPreparedStatement(CHAR_DEL_EMPTY_EXPIRED_MAIL);
        stmt->setUInt64(0, basetime);
        CharacterDatabase.Execute(stmt);
    }
    PreparedStatement* stmt = CharacterDatabase.GetPreparedStatement(CHAR_SEL_EXPIRED_MAIL);
    stmt->setUInt64(0, basetime);
    PreparedQueryResult result = CharacterDatabase.Query(stmt);
    if (!result)
    {
        TC_LOG_INFO(LOG_FILTER_SERVER_LOADING, ">> No expired mails found.");
        return;                                             // any mails need to be returned or deleted
    }

    std::map<uint32 /*messageId*/, MailItemInfoVec> itemsCache;
    stmt = CharacterDatabase.GetPreparedStatement(CHAR_SEL_EXPIRED_MAIL_ITEMS);
    stmt->setUInt32(0, (uint32)basetime);
    if (PreparedQueryResult items = CharacterDatabase.Query(stmt))
    {
        MailItemInfo item;
        do
        {
            Field* fields = items->Fetch();
            item.item_guid = fields[0].GetUInt32();
            item.item_template = fields[1].GetUInt32();
            uint32 mailId = fields[2].GetUInt32();
            itemsCache[mailId].push_back(item);
        } while (items->NextRow());
    }

    uint32 deletedCount = 0;
    uint32 returnedCount = 0;
    do
    {
        Field* fields = result->Fetch();
        Mail* m = new Mail;
        m->messageID      = fields[0].GetUInt32();
        m->messageType    = fields[1].GetUInt8();
        m->sender         = fields[2].GetUInt32();
        m->receiver       = fields[3].GetUInt32();
        bool has_items    = fields[4].GetBool();
        m->expire_time    = time_t(fields[5].GetUInt32());
        m->deliver_time   = 0;
        m->COD            = fields[6].GetUInt64();
        m->checked        = fields[7].GetUInt8();
        m->mailTemplateId = fields[8].GetInt16();

        Player* player = NULL;
        if (serverUp)
            player = ObjectAccessor::FindPlayer((uint64)m->receiver);

        if (player && player->m_mailsLoaded)
        {                                                   // this code will run very improbably (the time is between 4 and 5 am, in game is online a player, who has old mail
            // his in mailbox and he has already listed his mails)
            delete m;
            continue;
        }

        // Delete or return mail
        if (has_items)
        {
            // read items from cache
            m->items.swap(itemsCache[m->messageID]);

            // if it is mail from non-player, or if it's already return mail, it shouldn't be returned, but deleted
            if (m->messageType != MAIL_NORMAL || (m->checked & (MAIL_CHECK_MASK_COD_PAYMENT | MAIL_CHECK_MASK_RETURNED)))
            {
                // mail open and then not returned
                for (MailItemInfoVec::iterator itr2 = m->items.begin(); itr2 != m->items.end(); ++itr2)
                {
                    stmt = CharacterDatabase.GetPreparedStatement(CHAR_DEL_ITEM_INSTANCE);
                    stmt->setUInt32(0, itr2->item_guid);
                    CharacterDatabase.Execute(stmt);
                }
            }
            else
            {
                // Mail will be returned
                stmt = CharacterDatabase.GetPreparedStatement(CHAR_UPD_MAIL_RETURNED);
                stmt->setUInt32(0, m->receiver);
                stmt->setUInt32(1, m->sender);
                stmt->setUInt32(2, basetime + 30 * DAY);
                stmt->setUInt32(3, basetime);
                stmt->setUInt8 (4, uint8(MAIL_CHECK_MASK_RETURNED));
                stmt->setUInt32(5, m->messageID);
                CharacterDatabase.Execute(stmt);
                for (MailItemInfoVec::iterator itr2 = m->items.begin(); itr2 != m->items.end(); ++itr2)
                {
                    // Update receiver in mail items for its proper delivery, and in instance_item for avoid lost item at sender delete
                    stmt = CharacterDatabase.GetPreparedStatement(CHAR_UPD_MAIL_ITEM_RECEIVER);
                    stmt->setUInt32(0, m->sender);
                    stmt->setUInt32(1, itr2->item_guid);
                    CharacterDatabase.Execute(stmt);

                    stmt = CharacterDatabase.GetPreparedStatement(CHAR_UPD_ITEM_OWNER);
                    stmt->setUInt32(0, m->sender);
                    stmt->setUInt32(1, itr2->item_guid);
                    CharacterDatabase.Execute(stmt);
                }
                delete m;
                ++returnedCount;
                continue;
            }
        }

        stmt = CharacterDatabase.GetPreparedStatement(CHAR_DEL_MAIL_BY_ID);
        stmt->setUInt32(0, m->messageID);
        CharacterDatabase.Execute(stmt);
        delete m;
        ++deletedCount;
    }
    while (result->NextRow());

    TC_LOG_INFO(LOG_FILTER_SERVER_LOADING, ">> Processed %u expired mails: %u deleted and %u returned in %u ms", deletedCount + returnedCount, deletedCount, returnedCount, GetMSTimeDiffToNow(oldMSTime));
}

void ObjectMgr::LoadQuestAreaTriggers()
{
    uint32 oldMSTime = getMSTime();

    _questAreaTriggerStore.clear();                           // need for reload case

    QueryResult result = WorldDatabase.Query("SELECT id, quest FROM areatrigger_involvedrelation");

    if (!result)
    {
        TC_LOG_INFO(LOG_FILTER_SERVER_LOADING, ">> Loaded 0 quest trigger points. DB table `areatrigger_involvedrelation` is empty.");
        return;
    }

    uint32 count = 0;

    do
    {
        ++count;

        Field* fields = result->Fetch();

        uint32 trigger_ID = fields[0].GetUInt32();
        uint32 quest_ID   = fields[1].GetUInt32();

        AreaTriggerEntry const* atEntry = sAreaTriggerStore.LookupEntry(trigger_ID);
        if (!atEntry)
        {
            TC_LOG_ERROR(LOG_FILTER_SQL, "Area trigger (ID:%u) does not exist in `AreaTrigger.dbc`.", trigger_ID);
            continue;
        }

        Quest const* quest = GetQuestTemplate(quest_ID);

        if (!quest)
        {
            TC_LOG_ERROR(LOG_FILTER_SQL, "Table `areatrigger_involvedrelation` has record (id: %u) for not existing quest %u", trigger_ID, quest_ID);
            continue;
        }

        if (!quest->HasSpecialFlag(QUEST_SPECIAL_FLAGS_EXPLORATION_OR_EVENT))
        {
            TC_LOG_ERROR(LOG_FILTER_SQL, "Table `areatrigger_involvedrelation` has record (id: %u) for not quest %u, but quest not have flag QUEST_SPECIAL_FLAGS_EXPLORATION_OR_EVENT. Trigger or quest flags must be fixed, quest modified to require objective.", trigger_ID, quest_ID);

            // this will prevent quest completing without objective
            const_cast<Quest*>(quest)->SetSpecialFlag(QUEST_SPECIAL_FLAGS_EXPLORATION_OR_EVENT);

            // continue; - quest modified to required objective and trigger can be allowed.
        }

        _questAreaTriggerStore[trigger_ID] = quest_ID;

    } while (result->NextRow());

    TC_LOG_INFO(LOG_FILTER_SERVER_LOADING, ">> Loaded %u quest trigger points in %u ms", count, GetMSTimeDiffToNow(oldMSTime));
}

void ObjectMgr::LoadTavernAreaTriggers()
{
    uint32 oldMSTime = getMSTime();

    _tavernAreaTriggerStore.clear();                          // need for reload case

    QueryResult result = WorldDatabase.Query("SELECT id FROM areatrigger_tavern");

    if (!result)
    {
        TC_LOG_INFO(LOG_FILTER_SERVER_LOADING, ">> Loaded 0 tavern triggers. DB table `areatrigger_tavern` is empty.");
        return;
    }

    uint32 count = 0;

    do
    {
        ++count;

        Field* fields = result->Fetch();

        uint32 Trigger_ID      = fields[0].GetUInt32();

        AreaTriggerEntry const* atEntry = sAreaTriggerStore.LookupEntry(Trigger_ID);
        if (!atEntry)
        {
            TC_LOG_ERROR(LOG_FILTER_SQL, "Area trigger (ID:%u) does not exist in `AreaTrigger.dbc`.", Trigger_ID);
            continue;
        }

        _tavernAreaTriggerStore.insert(Trigger_ID);
    } while (result->NextRow());

    TC_LOG_INFO(LOG_FILTER_SERVER_LOADING, ">> Loaded %u tavern triggers in %u ms", count, GetMSTimeDiffToNow(oldMSTime));
}

void ObjectMgr::LoadAreaTriggerScripts()
{
    uint32 oldMSTime = getMSTime();

    _areaTriggerScriptStore.clear();                            // need for reload case
    QueryResult result = WorldDatabase.Query("SELECT entry, ScriptName FROM areatrigger_scripts");

    if (!result)
    {
        TC_LOG_INFO(LOG_FILTER_SERVER_LOADING, ">> Loaded 0 areatrigger scripts. DB table `areatrigger_scripts` is empty.");
        return;
    }

    uint32 count = 0;

    do
    {
        ++count;

        Field* fields = result->Fetch();

        uint32 Trigger_ID      = fields[0].GetUInt32();
        const char *scriptName = fields[1].GetCString();

        AreaTriggerEntry const* atEntry = sAreaTriggerStore.LookupEntry(Trigger_ID);
        if (!atEntry)
        {
            TC_LOG_ERROR(LOG_FILTER_SQL, "Area trigger (ID:%u) does not exist in `AreaTrigger.dbc`.", Trigger_ID);
            continue;
        }
        _areaTriggerScriptStore[Trigger_ID] = GetScriptId(scriptName);
    } while (result->NextRow());

    TC_LOG_INFO(LOG_FILTER_SERVER_LOADING, ">> Loaded %u areatrigger scripts in %u ms", count, GetMSTimeDiffToNow(oldMSTime));
}

uint32 ObjectMgr::GetNearestTaxiNode(float x, float y, float z, uint32 mapid, uint32 team)
{
    bool found = false;
    float dist = 10000;
    uint32 id = 0;

    for (uint32 i = 1; i < sTaxiNodesStore.GetNumRows(); ++i)
    {
        TaxiNodesEntry const* node = sTaxiNodesStore.LookupEntry(i);

        if (!node || node->map_id != mapid || (!node->MountCreatureID[team == ALLIANCE ? 1 : 0] && node->MountCreatureID[0] != 32981)) // dk flight
            continue;

        uint8  field   = (uint8)((i - 1) / 8);
        uint32 submask = 1 << ((i-1) % 8);

        // skip not taxi network nodes
        if ((sTaxiNodesMask[field] & submask) == 0)
            continue;

        float dist2 = (node->x - x)*(node->x - x)+(node->y - y)*(node->y - y)+(node->z - z)*(node->z - z);
        if (found)
        {
            if (dist2 < dist)
            {
                dist = dist2;
                id = i;
            }
        }
        else
        {
            found = true;
            dist = dist2;
            id = i;
        }
    }

    return id;
}

void ObjectMgr::GetTaxiPath(uint32 source, uint32 destination, uint32 &path, uint32 &cost)
{
    TaxiPathSetBySource::iterator src_i = sTaxiPathSetBySource.find(source);
    if (src_i == sTaxiPathSetBySource.end())
    {
        path = 0;
        cost = 0;
        return;
    }

    TaxiPathSetForSource& pathSet = src_i->second;

    TaxiPathSetForSource::iterator dest_i = pathSet.find(destination);
    if (dest_i == pathSet.end())
    {
        path = 0;
        cost = 0;
        return;
    }

    cost = dest_i->second.price;
    path = dest_i->second.ID;
}

uint32 ObjectMgr::GetTaxiMountDisplayId(uint32 id, uint32 team, bool allowed_alt_team /* = false */)
{
    uint32 mount_id = 0;

    // select mount creature id
    TaxiNodesEntry const* node = sTaxiNodesStore.LookupEntry(id);
    if (node)
    {
        uint32 mount_entry = 0;
        if (team == ALLIANCE)
            mount_entry = node->MountCreatureID[1];
        else
            mount_entry = node->MountCreatureID[0];

        // Fix for Alliance not being able to use Acherus taxi
        // only one mount type for both sides
        if (mount_entry == 0 && allowed_alt_team)
        {
            // Simply reverse the selection. At least one team in theory should have a valid mount ID to choose.
            mount_entry = team == ALLIANCE ? node->MountCreatureID[0] : node->MountCreatureID[1];
        }

        CreatureTemplate const* mount_info = GetCreatureTemplate(mount_entry);
        if (mount_info)
        {
            mount_id = mount_info->GetRandomValidModelId();
            if (!mount_id)
            {
                TC_LOG_ERROR(LOG_FILTER_SQL, "No displayid found for the taxi mount with the entry %u! Can't load it!", mount_entry);
                return 0;
            }
        }
    }

    // minfo is not actually used but the mount_id was updated
    GetCreatureModelRandomGender(&mount_id);

    return mount_id;
}

void ObjectMgr::LoadGraveyardZones()
{
    uint32 oldMSTime = getMSTime();

    GraveYardStore.clear();                                  // need for reload case

    //                                                0       1         2
    QueryResult result = WorldDatabase.Query("SELECT id, ghost_zone, faction FROM game_graveyard_zone");

    if (!result)
    {
        TC_LOG_INFO(LOG_FILTER_SERVER_LOADING, ">> Loaded 0 graveyard-zone links. DB table `game_graveyard_zone` is empty.");
        return;
    }

    uint32 count = 0;

    do
    {
        ++count;

        Field* fields = result->Fetch();

        uint32 safeLocId = fields[0].GetUInt32();
        uint32 zoneId = fields[1].GetUInt32();
        uint32 team   = fields[2].GetUInt16();

        WorldSafeLocsEntry const* entry = sWorldSafeLocsStore.LookupEntry(safeLocId);
        if (!entry)
        {
            TC_LOG_ERROR(LOG_FILTER_SQL, "Table `game_graveyard_zone` has a record for not existing graveyard (WorldSafeLocs.dbc id) %u, skipped.", safeLocId);
            continue;
        }

        AreaTableEntry const* areaEntry = GetAreaEntryByAreaID(zoneId);
        if (!areaEntry)
        {
            TC_LOG_ERROR(LOG_FILTER_SQL, "Table `game_graveyard_zone` has a record for not existing zone id (%u), skipped.", zoneId);
            continue;
        }

        if (areaEntry->zone != 0)
        {
            TC_LOG_ERROR(LOG_FILTER_SQL, "Table `game_graveyard_zone` has a record for subzone id (%u) instead of zone, skipped.", zoneId);
            continue;
        }

        if (team != 0 && team != HORDE && team != ALLIANCE)
        {
            TC_LOG_ERROR(LOG_FILTER_SQL, "Table `game_graveyard_zone` has a record for non player faction (%u), skipped.", team);
            continue;
        }

        if (!AddGraveYardLink(safeLocId, zoneId, team, false))
            TC_LOG_ERROR(LOG_FILTER_SQL, "Table `game_graveyard_zone` has a duplicate record for Graveyard (ID: %u) and Zone (ID: %u), skipped.", safeLocId, zoneId);
    } while (result->NextRow());

    TC_LOG_INFO(LOG_FILTER_SERVER_LOADING, ">> Loaded %u graveyard-zone links in %u ms", count, GetMSTimeDiffToNow(oldMSTime));
}

WorldSafeLocsEntry const* ObjectMgr::GetDefaultGraveYard(uint32 team)
{
    enum DefaultGraveyard
    {
        HORDE_GRAVEYARD    = 10, // Crossroads
        ALLIANCE_GRAVEYARD = 4   // Westfall
    };

    if (team == HORDE)
        return sWorldSafeLocsStore.LookupEntry(HORDE_GRAVEYARD);
    else if (team == ALLIANCE)
        return sWorldSafeLocsStore.LookupEntry(ALLIANCE_GRAVEYARD);
    else return NULL;
}

WorldSafeLocsEntry const* ObjectMgr::GetClosestGraveYard(float x, float y, float z, uint32 MapId, uint32 team)
{
    // search for zone associated closest graveyard
    uint32 zoneId = sMapMgr->GetZoneId(MapId, x, y, z);

    if (!zoneId)
    {
        if (z > -500)
        {
            TC_LOG_ERROR(LOG_FILTER_GENERAL, "ZoneId not found for map %u coords (%f, %f, %f)", MapId, x, y, z);
            return GetDefaultGraveYard(team);
        }
    }

    // Simulate std. algorithm:
    //   found some graveyard associated to (ghost_zone, ghost_map)
    //
    //   if mapId == graveyard.mapId (ghost in plain zone or city or battleground) and search graveyard at same map
    //     then check faction
    //   if mapId != graveyard.mapId (ghost in instance) and search any graveyard associated
    //     then check faction
    GraveYardMapBounds range = GraveYardStore.equal_range(zoneId);
    MapEntry const* map = sMapStore.LookupEntry(MapId);

    // not need to check validity of map object; MapId _MUST_ be valid here
    if (range.first == range.second && !map->IsBattlegroundOrArena())
    {
        TC_LOG_ERROR(LOG_FILTER_SQL, "Table `game_graveyard_zone` incomplete: Zone %u Team %u does not have a linked graveyard.", zoneId, team);
        return GetDefaultGraveYard(team);
    }

    // at corpse map
    bool foundNear = false;
    float distNear = 10000;
    WorldSafeLocsEntry const* entryNear = NULL;

    // at entrance map for corpse map
    bool foundEntr = false;
    float distEntr = 10000;
    WorldSafeLocsEntry const* entryEntr = NULL;

    // some where other
    WorldSafeLocsEntry const* entryFar = NULL;

    MapEntry const* mapEntry = sMapStore.LookupEntry(MapId);

    for (; range.first != range.second; ++range.first)
    {
        GraveYardData const& data = range.first->second;

        WorldSafeLocsEntry const* entry = sWorldSafeLocsStore.LookupEntry(data.safeLocId);
        if (!entry)
        {
            TC_LOG_ERROR(LOG_FILTER_SQL, "Table `game_graveyard_zone` has record for not existing graveyard (WorldSafeLocs.dbc id) %u, skipped.", data.safeLocId);
            continue;
        }

        // skip enemy faction graveyard
        // team == 0 case can be at call from .neargrave
        if (data.team != 0 && team != 0 && data.team != team)
            continue;

        // find now nearest graveyard at other map
        if (MapId != entry->map_id)
        {
            // if find graveyard at different map from where entrance placed (or no entrance data), use any first
            if (!mapEntry
                || mapEntry->entrance_map < 0
                || uint32(mapEntry->entrance_map) != entry->map_id
                || (mapEntry->entrance_x == 0 && mapEntry->entrance_y == 0))
            {
                // not have any corrdinates for check distance anyway
                entryFar = entry;
                continue;
            }

            // at entrance map calculate distance (2D);
            float dist2 = (entry->x - mapEntry->entrance_x)*(entry->x - mapEntry->entrance_x)
                +(entry->y - mapEntry->entrance_y)*(entry->y - mapEntry->entrance_y);
            if (foundEntr)
            {
                if (dist2 < distEntr)
                {
                    distEntr = dist2;
                    entryEntr = entry;
                }
            }
            else
            {
                foundEntr = true;
                distEntr = dist2;
                entryEntr = entry;
            }
        }
        // find now nearest graveyard at same map
        else
        {
            float dist2 = (entry->x - x)*(entry->x - x)+(entry->y - y)*(entry->y - y)+(entry->z - z)*(entry->z - z);
            if (foundNear)
            {
                if (dist2 < distNear)
                {
                    distNear = dist2;
                    entryNear = entry;
                }
            }
            else
            {
                foundNear = true;
                distNear = dist2;
                entryNear = entry;
            }
        }
    }

    if (entryNear)
        return entryNear;

    if (entryEntr)
        return entryEntr;

    return entryFar;
}

GraveYardData const* ObjectMgr::FindGraveYardData(uint32 id, uint32 zoneId)
{
    GraveYardMapBounds range = GraveYardStore.equal_range(zoneId);
    for (; range.first != range.second; ++range.first)
    {
        GraveYardData const& data = range.first->second;
        if (data.safeLocId == id)
            return &data;
    }
    return NULL;
}

bool ObjectMgr::AddGraveYardLink(uint32 id, uint32 zoneId, uint32 team, bool persist /*= true*/)
{
    if (FindGraveYardData(id, zoneId))
        return false;

    // add link to loaded data
    GraveYardData data;
    data.safeLocId = id;
    data.team = team;

    GraveYardStore.insert(GraveYardContainer::value_type(zoneId, data));

    // add link to DB
    if (persist)
    {
        PreparedStatement* stmt = WorldDatabase.GetPreparedStatement(WORLD_INS_GRAVEYARD_ZONE);

        stmt->setUInt32(0, id);
        stmt->setUInt32(1, zoneId);
        stmt->setUInt16(2, uint16(team));

        WorldDatabase.Execute(stmt);
    }

    return true;
}

void ObjectMgr::RemoveGraveYardLink(uint32 id, uint32 zoneId, uint32 team, bool persist /*= false*/)
{
    GraveYardMapBoundsNonConst range = GraveYardStore.equal_range(zoneId);
    if (range.first == range.second)
    {
        //TC_LOG_ERROR(LOG_FILTER_SQL, "Table `game_graveyard_zone` incomplete: Zone %u Team %u does not have a linked graveyard.", zoneId, team);
        return;
    }

    bool found = false;


    for (; range.first != range.second; ++range.first)
    {
        GraveYardData & data = range.first->second;

        // skip not matching safezone id
        if (data.safeLocId != id)
            continue;

        // skip enemy faction graveyard at same map (normal area, city, or battleground)
        // team == 0 case can be at call from .neargrave
        if (data.team != 0 && team != 0 && data.team != team)
            continue;

        found = true;
        break;
    }

    // no match, return
    if (!found)
        return;

    // remove from links
    GraveYardStore.erase(range.first);

    // remove link from DB
    if (persist)
    {
        PreparedStatement* stmt = WorldDatabase.GetPreparedStatement(WORLD_DEL_GRAVEYARD_ZONE);

        stmt->setUInt32(0, id);
        stmt->setUInt32(1, zoneId);
        stmt->setUInt16(2, uint16(team));

        WorldDatabase.Execute(stmt);
    }
}

void ObjectMgr::LoadAreaTriggerTeleports()
{
    uint32 oldMSTime = getMSTime();

    _areaTriggerStore.clear();                                  // need for reload case

    //                                                        0            1                  2                  3                  4                   5
    QueryResult result = WorldDatabase.Query("SELECT id,  target_map, target_position_x, target_position_y, target_position_z, target_orientation FROM areatrigger_teleport");
    if (!result)
    {
        TC_LOG_INFO(LOG_FILTER_SERVER_LOADING, ">> Loaded 0 area trigger teleport definitions. DB table `areatrigger_teleport` is empty.");
        return;
    }

    uint32 count = 0;

    do
    {
        Field* fields = result->Fetch();

        ++count;

        uint32 Trigger_ID = fields[0].GetUInt32();

        AreaTriggerStruct at;

        at.target_mapId             = fields[1].GetUInt16();
        at.target_X                 = fields[2].GetFloat();
        at.target_Y                 = fields[3].GetFloat();
        at.target_Z                 = fields[4].GetFloat();
        at.target_Orientation       = fields[5].GetFloat();

        AreaTriggerEntry const* atEntry = sAreaTriggerStore.LookupEntry(Trigger_ID);
        if (!atEntry)
        {
            TC_LOG_ERROR(LOG_FILTER_SQL, "Area trigger (ID:%u) does not exist in `AreaTrigger.dbc`.", Trigger_ID);
            continue;
        }

        MapEntry const* mapEntry = sMapStore.LookupEntry(at.target_mapId);
        if (!mapEntry)
        {
            TC_LOG_ERROR(LOG_FILTER_SQL, "Area trigger (ID:%u) target map (ID: %u) does not exist in `Map.dbc`.", Trigger_ID, at.target_mapId);
            continue;
        }

        if (at.target_X == 0 && at.target_Y == 0 && at.target_Z == 0)
        {
            TC_LOG_ERROR(LOG_FILTER_SQL, "Area trigger (ID:%u) target coordinates not provided.", Trigger_ID);
            continue;
        }

        _areaTriggerStore[Trigger_ID] = at;

    } while (result->NextRow());

    TC_LOG_INFO(LOG_FILTER_SERVER_LOADING, ">> Loaded %u area trigger teleport definitions in %u ms", count, GetMSTimeDiffToNow(oldMSTime));
}

void ObjectMgr::LoadAccessRequirements()
{
    uint32 oldMSTime = getMSTime();

    if (!_accessRequirementStore.empty())
    {
        for (AccessRequirementContainer::iterator itr = _accessRequirementStore.begin(); itr != _accessRequirementStore.end(); ++itr)
            delete itr->second;

        _accessRequirementStore.clear();                                  // need for reload case
    }

    //                                               0      1           2          3          4     5      6             7             8                      9
    QueryResult result = WorldDatabase.Query("SELECT mapid, difficulty, level_min, level_max, item, item2, quest_done_A, quest_done_H, completed_achievement, quest_failed_text FROM access_requirement");
    if (!result)
    {
        TC_LOG_INFO(LOG_FILTER_SERVER_LOADING, ">> Loaded 0 access requirement definitions. DB table `access_requirement` is empty.");
        return;
    }

    uint32 count = 0;

    do
    {
        Field* fields = result->Fetch();

        ++count;

        uint32 mapid = fields[0].GetUInt32();
        uint8 difficulty = fields[1].GetUInt8();
        uint32 requirement_ID = MAKE_PAIR32(mapid, difficulty);

        AccessRequirement* ar = new AccessRequirement();

        ar->levelMin = fields[2].GetUInt8();
        ar->levelMax = fields[3].GetUInt8();
        ar->item = fields[4].GetUInt32();
        ar->item2 = fields[5].GetUInt32();
        ar->quest_A = fields[6].GetUInt32();
        ar->quest_H = fields[7].GetUInt32();
        ar->achievement = fields[8].GetUInt32();
        ar->questFailedText = fields[9].GetString();

        if (ar->item)
        {
            ItemTemplate const* pProto = GetItemTemplate(ar->item);
            if (!pProto)
            {
                TC_LOG_ERROR(LOG_FILTER_GENERAL, "Key item %u does not exist for map %u difficulty %u, removing key requirement.", ar->item, mapid, difficulty);
                ar->item = 0;
            }
        }

        if (ar->item2)
        {
            ItemTemplate const* pProto = GetItemTemplate(ar->item2);
            if (!pProto)
            {
                TC_LOG_ERROR(LOG_FILTER_GENERAL, "Second item %u does not exist for map %u difficulty %u, removing key requirement.", ar->item2, mapid, difficulty);
                ar->item2 = 0;
            }
        }

        if (ar->quest_A)
        {
            if (!GetQuestTemplate(ar->quest_A))
            {
                TC_LOG_ERROR(LOG_FILTER_SQL, "Required Alliance Quest %u not exist for map %u difficulty %u, remove quest done requirement.", ar->quest_A, mapid, difficulty);
                ar->quest_A = 0;
            }
        }

        if (ar->quest_H)
        {
            if (!GetQuestTemplate(ar->quest_H))
            {
                TC_LOG_ERROR(LOG_FILTER_SQL, "Required Horde Quest %u not exist for map %u difficulty %u, remove quest done requirement.", ar->quest_H, mapid, difficulty);
                ar->quest_H = 0;
            }
        }

        if (ar->achievement)
        {
            if (!sAchievementMgr->GetAchievement(ar->achievement))
            {
                TC_LOG_ERROR(LOG_FILTER_SQL, "Required Achievement %u not exist for map %u difficulty %u, remove quest done requirement.", ar->achievement, mapid, difficulty);
                ar->achievement = 0;
            }
        }

        _accessRequirementStore[requirement_ID] = ar;
    } while (result->NextRow());

    TC_LOG_INFO(LOG_FILTER_SERVER_LOADING, ">> Loaded %u access requirement definitions in %u ms", count, GetMSTimeDiffToNow(oldMSTime));
}

/*
 * Searches for the areatrigger which teleports players out of the given map with instance_template.parent field support
 */
AreaTriggerStruct const* ObjectMgr::GetGoBackTrigger(uint32 Map) const
{
    bool useParentDbValue = false;
    uint32 parentId = 0;
    const MapEntry* mapEntry = sMapStore.LookupEntry(Map);
    if (!mapEntry || mapEntry->entrance_map < 0)
        return NULL;

    if (mapEntry->IsDungeon())
    {
        const InstanceTemplate* iTemplate = sObjectMgr->GetInstanceTemplate(Map);

        if (!iTemplate)
            return NULL;

        parentId = iTemplate->Parent;
        useParentDbValue = true;
    }

    uint32 entrance_map = uint32(mapEntry->entrance_map);
    for (AreaTriggerContainer::const_iterator itr = _areaTriggerStore.begin(); itr != _areaTriggerStore.end(); ++itr)
        if ((!useParentDbValue && itr->second.target_mapId == entrance_map) || (useParentDbValue && itr->second.target_mapId == parentId))
        {
            AreaTriggerEntry const* atEntry = sAreaTriggerStore.LookupEntry(itr->first);
            if (atEntry && atEntry->mapid == Map)
                return &itr->second;
        }
    return NULL;
}

/**
 * Searches for the areatrigger which teleports players to the given map
 */
AreaTriggerStruct const* ObjectMgr::GetMapEntranceTrigger(uint32 Map) const
{
    for (AreaTriggerContainer::const_iterator itr = _areaTriggerStore.begin(); itr != _areaTriggerStore.end(); ++itr)
    {
        if (itr->second.target_mapId == Map)
        {
            AreaTriggerEntry const* atEntry = sAreaTriggerStore.LookupEntry(itr->first);
            if (atEntry)
                return &itr->second;
        }
    }
    return NULL;
}

void ObjectMgr::SetHighestGuids()
{
    QueryResult result = CharacterDatabase.Query("SELECT MAX(guid) FROM characters");
    if (result)
        _hiCharGuid = (*result)[0].GetUInt32()+1;

    result = WorldDatabase.Query("SELECT MAX(guid) FROM creature");
    if (result)
        _hiCreatureGuid = (*result)[0].GetUInt32()+1;

    result = CharacterDatabase.Query("SELECT MAX(guid) FROM item_instance");
    if (result)
        _hiItemGuid = (*result)[0].GetUInt32()+1;

    // Cleanup other tables from not existed guids ( >= _hiItemGuid)
    CharacterDatabase.PExecute("DELETE FROM character_inventory WHERE item >= '%u'", _hiItemGuid);      // One-time query
    CharacterDatabase.PExecute("DELETE FROM mail_items WHERE item_guid >= '%u'", _hiItemGuid);          // One-time query
    CharacterDatabase.PExecute("DELETE FROM auctionhouse WHERE itemguid >= '%u'", _hiItemGuid);         // One-time query
    CharacterDatabase.PExecute("DELETE FROM guild_bank_item WHERE item_guid >= '%u'", _hiItemGuid);     // One-time query

    result = WorldDatabase.Query("SELECT MAX(guid) FROM gameobject");
    if (result)
        _hiGoGuid = (*result)[0].GetUInt32()+1;

    result = WorldDatabase.Query("SELECT MAX(guid) FROM transports");
    if (result)
        _hiMoTransGuid = (*result)[0].GetUInt32()+1;

    result = CharacterDatabase.Query("SELECT MAX(id) FROM auctionhouse");
    if (result)
        _auctionId = (*result)[0].GetUInt32()+1;

    result = CharacterDatabase.Query("SELECT MAX(id) FROM mail");
    if (result)
        _mailId = (*result)[0].GetUInt32()+1;

    result = CharacterDatabase.Query("SELECT MAX(corpseGuid) FROM corpse");
    if (result)
        _hiCorpseGuid = (*result)[0].GetUInt32()+1;

    result = CharacterDatabase.Query("SELECT MAX(arenateamid) FROM arena_team");
    if (result)
        sArenaTeamMgr->SetNextArenaTeamId((*result)[0].GetUInt32()+1);

    result = CharacterDatabase.Query("SELECT MAX(setguid) FROM character_equipmentsets");
    if (result)
        _equipmentSetGuid = (*result)[0].GetUInt64()+1;

    result = CharacterDatabase.Query("SELECT MAX(guildId) FROM guild");
    if (result)
        sGuildMgr->SetNextGuildId((*result)[0].GetUInt32()+1);

    result = CharacterDatabase.Query("SELECT MAX(guid) FROM groups");
    if (result)
        sGroupMgr->SetGroupDbStoreSize((*result)[0].GetUInt32()+1);

    result = CharacterDatabase.Query("SELECT MAX(itemId) from character_void_storage");
    if (result)
        _voidItemId = (*result)[0].GetUInt64()+1;
}

uint32 ObjectMgr::GenerateAuctionID()
{
    if (_auctionId >= 0xFFFFFFFE)
    {
        TC_LOG_ERROR(LOG_FILTER_GENERAL, "Auctions ids overflow!! Can't continue, shutting down server. ");
        World::StopNow(ERROR_EXIT_CODE);
    }
    return _auctionId++;
}

uint64 ObjectMgr::GenerateEquipmentSetGuid()
{
    if (_equipmentSetGuid >= uint64(0xFFFFFFFFFFFFFFFELL))
    {
        TC_LOG_ERROR(LOG_FILTER_GENERAL, "EquipmentSet guid overflow!! Can't continue, shutting down server. ");
        World::StopNow(ERROR_EXIT_CODE);
    }
    return _equipmentSetGuid++;
}

uint32 ObjectMgr::GenerateMailID()
{
    if (_mailId >= 0xFFFFFFFE)
    {
        TC_LOG_ERROR(LOG_FILTER_GENERAL, "Mail ids overflow!! Can't continue, shutting down server. ");
        World::StopNow(ERROR_EXIT_CODE);
    }
    return _mailId++;
}

uint32 ObjectMgr::GenerateLowGuid(HighGuid guidhigh)
{
    switch (guidhigh)
    {
        case HIGHGUID_ITEM:
        {
            ASSERT(_hiItemGuid < 0xFFFFFFFE && "Item guid overflow!");
            return _hiItemGuid++;
        }
        case HIGHGUID_UNIT:
        {
            ASSERT(_hiCreatureGuid < 0x00FFFFFE && "Creature guid overflow!");
            return _hiCreatureGuid++;
        }
        case HIGHGUID_PET:
        {
            ASSERT(_hiPetGuid < 0x00FFFFFE && "Pet guid overflow!");
            return _hiPetGuid++;
        }
        case HIGHGUID_VEHICLE:
        {
            ASSERT(_hiVehicleGuid < 0x00FFFFFF && "Vehicle guid overflow!");
            return _hiVehicleGuid++;
        }
        case HIGHGUID_PLAYER:
        {
            ASSERT(_hiCharGuid < 0xFFFFFFFE && "Player guid overflow!");
            return _hiCharGuid++;
        }
        case HIGHGUID_GAMEOBJECT:
        {
            ASSERT(_hiGoGuid < 0x00FFFFFE && "Gameobject guid overflow!");
            return _hiGoGuid++;
        }
        case HIGHGUID_CORPSE:
        {
            ASSERT(_hiCorpseGuid < 0xFFFFFFFE && "Corpse guid overflow!");
            return _hiCorpseGuid++;
        }
        case HIGHGUID_AREATRIGGER:
        {
            ASSERT(_hiAreaTriggerGuid < 0xFFFFFFFE && "AreaTrigger guid overflow!");
            return _hiAreaTriggerGuid++;
        }
        case HIGHGUID_DYNAMICOBJECT:
        {
            ASSERT(_hiDoGuid < 0xFFFFFFFE && "DynamicObject guid overflow!");
            return _hiDoGuid++;
        }
        case HIGHGUID_MO_TRANSPORT:
        {
            ASSERT(_hiMoTransGuid < 0xFFFFFFFE && "MO Transport guid overflow!");
            return _hiMoTransGuid++;
        }
        default:
            ASSERT(false && "ObjectMgr::GenerateLowGuid - Unknown HIGHGUID type");
            return 0;
    }
}

void ObjectMgr::LoadGameObjectLocales()
{
    uint32 oldMSTime = getMSTime();

    _gameObjectLocaleStore.clear();                           // need for reload case

    QueryResult result = WorldDatabase.Query("SELECT entry, "
        "name_loc1, name_loc2, name_loc3, name_loc4, name_loc5, name_loc6, name_loc7, name_loc8, "
        "castbarcaption_loc1, castbarcaption_loc2, castbarcaption_loc3, castbarcaption_loc4, "
        "castbarcaption_loc5, castbarcaption_loc6, castbarcaption_loc7, castbarcaption_loc8 FROM locales_gameobject");

    if (!result)
        return;

    do
    {
        Field* fields = result->Fetch();

        uint32 entry = fields[0].GetUInt32();

        GameObjectLocale& data = _gameObjectLocaleStore[entry];

        for (uint8 i = 1; i < TOTAL_LOCALES; ++i)
            AddLocaleString(fields[i].GetString(), LocaleConstant(i), data.Name);

        for (uint8 i = 1; i < TOTAL_LOCALES; ++i)
            AddLocaleString(fields[i + (TOTAL_LOCALES - 1)].GetString(), LocaleConstant(i), data.CastBarCaption);
    } while (result->NextRow());

    TC_LOG_INFO(LOG_FILTER_SERVER_LOADING, ">> Loaded %lu gameobject locale strings in %u ms", (unsigned long)_gameObjectLocaleStore.size(), GetMSTimeDiffToNow(oldMSTime));
}

inline void CheckGOLockId(GameObjectTemplate const* goInfo, uint32 dataN, uint32 N)
{
    if (sLockStore.LookupEntry(dataN))
        return;

    TC_LOG_ERROR(LOG_FILTER_SQL, "Gameobject (Entry: %u GoType: %u) have data%d=%u but lock (Id: %u) not found.",
        goInfo->entry, goInfo->type, N, goInfo->door.lockId, goInfo->door.lockId);
}

inline void CheckGOLinkedTrapId(GameObjectTemplate const* goInfo, uint32 dataN, uint32 N)
{
    if (GameObjectTemplate const* trapInfo = sObjectMgr->GetGameObjectTemplate(dataN))
    {
        if (trapInfo->type != GAMEOBJECT_TYPE_TRAP)
            TC_LOG_ERROR(LOG_FILTER_SQL, "Gameobject (Entry: %u GoType: %u) have data%d=%u but GO (Entry %u) have not GAMEOBJECT_TYPE_TRAP (%u) type.",
            goInfo->entry, goInfo->type, N, dataN, dataN, GAMEOBJECT_TYPE_TRAP);
    }
}

inline void CheckGOSpellId(GameObjectTemplate const* goInfo, uint32 dataN, uint32 N)
{
    if (sSpellMgr->GetSpellInfo(dataN))
        return;

    TC_LOG_ERROR(LOG_FILTER_SQL, "Gameobject (Entry: %u GoType: %u) have data%d=%u but Spell (Entry %u) not exist.",
        goInfo->entry, goInfo->type, N, dataN, dataN);
}

inline void CheckAndFixGOChairHeightId(GameObjectTemplate const* goInfo, uint32& dataN, uint32 N)
{
    if (dataN <= (UNIT_STAND_STATE_SIT_HIGH_CHAIR-UNIT_STAND_STATE_SIT_LOW_CHAIR))
        return;

    TC_LOG_ERROR(LOG_FILTER_SQL, "Gameobject (Entry: %u GoType: %u) have data%d=%u but correct chair height in range 0..%i.",
        goInfo->entry, goInfo->type, N, dataN, UNIT_STAND_STATE_SIT_HIGH_CHAIR-UNIT_STAND_STATE_SIT_LOW_CHAIR);

    // prevent client and server unexpected work
    dataN = 0;
}

inline void CheckGONoDamageImmuneId(GameObjectTemplate* goTemplate, uint32 dataN, uint32 N)
{
    // 0/1 correct values
    if (dataN <= 1)
        return;

    TC_LOG_ERROR(LOG_FILTER_SQL, "Gameobject (Entry: %u GoType: %u) have data%d=%u but expected boolean (0/1) noDamageImmune field value.", goTemplate->entry, goTemplate->type, N, dataN);
}

inline void CheckGOConsumable(GameObjectTemplate const* goInfo, uint32 dataN, uint32 N)
{
    // 0/1 correct values
    if (dataN <= 1)
        return;

    TC_LOG_ERROR(LOG_FILTER_SQL, "Gameobject (Entry: %u GoType: %u) have data%d=%u but expected boolean (0/1) consumable field value.",
        goInfo->entry, goInfo->type, N, dataN);
}

void ObjectMgr::LoadGameObjectTemplate()
{
    uint32 oldMSTime = getMSTime();

    //                                                 0      1      2        3       4             5          6      7       8     9        10         11          12
    QueryResult result = WorldDatabase.Query("SELECT entry, type, displayId, name, IconName, castBarCaption, unk1, faction, flags, size, questItem1, questItem2, questItem3, "
    //                                            13          14          15       16     17     18     19     20     21     22     23     24     25      26      27      28
                                             "questItem4, questItem5, questItem6, data0, data1, data2, data3, data4, data5, data6, data7, data8, data9, data10, data11, data12, "
    //                                          29      30      31      32      33      34      35      36      37      38      39      40      41      42      43      44
                                             "data13, data14, data15, data16, data17, data18, data19, data20, data21, data22, data23, data24, data25, data26, data27, data28, "
    //                                          45      46      47       48       49        50
                                             "data29, data30, data31, unkInt32, AIName, ScriptName "
                                             "FROM gameobject_template");

    if (!result)
    {
        TC_LOG_INFO(LOG_FILTER_SERVER_LOADING, ">> Loaded 0 gameobject definitions. DB table `gameobject_template` is empty.");
        return;
    }

    _gameObjectTemplateStore.rehash(result->GetRowCount());
    uint32 count = 0;
    do
    {
        Field* fields = result->Fetch();

        uint32 entry = fields[0].GetUInt32();

        GameObjectTemplate& got = _gameObjectTemplateStore[entry];

        got.entry          = entry;
        got.type           = uint32(fields[1].GetUInt8());
        got.displayId      = fields[2].GetUInt32();
        got.name           = fields[3].GetString();
        got.IconName       = fields[4].GetString();
        got.castBarCaption = fields[5].GetString();
        got.unk1           = fields[6].GetString();
        got.faction        = uint32(fields[7].GetUInt16());
        got.flags          = fields[8].GetUInt32();
        got.size           = fields[9].GetFloat();

        for (uint8 i = 0; i < MAX_GAMEOBJECT_QUEST_ITEMS; ++i)
            got.questItems[i] = fields[10 + i].GetUInt32();

        for (uint8 i = 0; i < MAX_GAMEOBJECT_DATA; ++i)
            got.raw.data[i] = fields[16 + i].GetUInt32();

        got.unkInt32 = fields[48].GetInt32();
        got.AIName = fields[49].GetString();
        got.ScriptId = GetScriptId(fields[50].GetCString());

        // Checks

        switch (got.type)
        {
            case GAMEOBJECT_TYPE_DOOR:                      //0
            {
                if (got.door.lockId)
                    CheckGOLockId(&got, got.door.lockId, 1);
                CheckGONoDamageImmuneId(&got, got.door.noDamageImmune, 3);
                break;
            }
            case GAMEOBJECT_TYPE_BUTTON:                    //1
            {
                if (got.button.lockId)
                    CheckGOLockId(&got, got.button.lockId, 1);
                CheckGONoDamageImmuneId(&got, got.button.noDamageImmune, 4);
                break;
            }
            case GAMEOBJECT_TYPE_QUESTGIVER:                //2
            {
                if (got.questgiver.lockId)
                    CheckGOLockId(&got, got.questgiver.lockId, 0);
                CheckGONoDamageImmuneId(&got, got.questgiver.noDamageImmune, 5);
                break;
            }
            case GAMEOBJECT_TYPE_CHEST:                     //3
            {
                if (got.chest.lockId)
                    CheckGOLockId(&got, got.chest.lockId, 0);

                CheckGOConsumable(&got, got.chest.consumable, 3);

                if (got.chest.linkedTrapId)              // linked trap
                    CheckGOLinkedTrapId(&got, got.chest.linkedTrapId, 7);
                break;
            }
            case GAMEOBJECT_TYPE_TRAP:                      //6
            {
                if (got.trap.lockId)
                    CheckGOLockId(&got, got.trap.lockId, 0);
                break;
            }
            case GAMEOBJECT_TYPE_CHAIR:                     //7
                CheckAndFixGOChairHeightId(&got, got.chair.height, 1);
                break;
            case GAMEOBJECT_TYPE_SPELL_FOCUS:               //8
            {
                if (got.spellFocus.focusId)
                {
                    if (!sSpellFocusObjectStore.LookupEntry(got.spellFocus.focusId))
                        TC_LOG_ERROR(LOG_FILTER_SQL, "GameObject (Entry: %u GoType: %u) have data0=%u but SpellFocus (Id: %u) not exist.",
                        entry, got.type, got.spellFocus.focusId, got.spellFocus.focusId);
                }

                if (got.spellFocus.linkedTrapId)        // linked trap
                    CheckGOLinkedTrapId(&got, got.spellFocus.linkedTrapId, 2);
                break;
            }
            case GAMEOBJECT_TYPE_GOOBER:                    //10
            {
                if (got.goober.lockId)
                    CheckGOLockId(&got, got.goober.lockId, 0);

                CheckGOConsumable(&got, got.goober.consumable, 3);

                if (got.goober.pageId)                  // pageId
                {
                    if (!GetPageText(got.goober.pageId))
                        TC_LOG_ERROR(LOG_FILTER_SQL, "GameObject (Entry: %u GoType: %u) have data7=%u but PageText (Entry %u) not exist.",
                        entry, got.type, got.goober.pageId, got.goober.pageId);
                }
                CheckGONoDamageImmuneId(&got, got.goober.noDamageImmune, 11);
                if (got.goober.linkedTrapId)            // linked trap
                    CheckGOLinkedTrapId(&got, got.goober.linkedTrapId, 12);
                break;
            }
            case GAMEOBJECT_TYPE_AREADAMAGE:                //12
            {
                if (got.areadamage.lockId)
                    CheckGOLockId(&got, got.areadamage.lockId, 0);
                break;
            }
            case GAMEOBJECT_TYPE_CAMERA:                    //13
            {
                if (got.camera.lockId)
                    CheckGOLockId(&got, got.camera.lockId, 0);
                break;
            }
            case GAMEOBJECT_TYPE_MO_TRANSPORT:              //15
            {
                if (got.moTransport.taxiPathId)
                {
                    if (got.moTransport.taxiPathId >= sTaxiPathNodesByPath.size() || sTaxiPathNodesByPath[got.moTransport.taxiPathId].empty())
                        TC_LOG_ERROR(LOG_FILTER_SQL, "GameObject (Entry: %u GoType: %u) have data0=%u but TaxiPath (Id: %u) not exist.",
                        entry, got.type, got.moTransport.taxiPathId, got.moTransport.taxiPathId);
                }
                break;
            }
            case GAMEOBJECT_TYPE_SUMMONING_RITUAL:          //18
                break;
            case GAMEOBJECT_TYPE_SPELLCASTER:               //22
            {
                // always must have spell
                CheckGOSpellId(&got, got.spellcaster.spellId, 0);
                break;
            }
            case GAMEOBJECT_TYPE_FLAGSTAND:                 //24
            {
                if (got.flagstand.lockId)
                    CheckGOLockId(&got, got.flagstand.lockId, 0);
                CheckGONoDamageImmuneId(&got, got.flagstand.noDamageImmune, 5);
                break;
            }
            case GAMEOBJECT_TYPE_FISHINGHOLE:               //25
            {
                if (got.fishinghole.lockId)
                    CheckGOLockId(&got, got.fishinghole.lockId, 4);
                break;
            }
            case GAMEOBJECT_TYPE_FLAGDROP:                  //26
            {
                if (got.flagdrop.lockId)
                    CheckGOLockId(&got, got.flagdrop.lockId, 0);
                CheckGONoDamageImmuneId(&got, got.flagdrop.noDamageImmune, 3);
                break;
            }
            case GAMEOBJECT_TYPE_BARBER_CHAIR:              //32
                CheckAndFixGOChairHeightId(&got, got.barberChair.chairheight, 0);
                break;
        }

       ++count;
    }
    while (result->NextRow());

    TC_LOG_INFO(LOG_FILTER_SERVER_LOADING, ">> Loaded %u game object templates in %u ms", count, GetMSTimeDiffToNow(oldMSTime));
}

void ObjectMgr::LoadExplorationBaseXP()
{
    uint32 oldMSTime = getMSTime();

    QueryResult result = WorldDatabase.Query("SELECT level, basexp FROM exploration_basexp");

    if (!result)
    {
        TC_LOG_ERROR(LOG_FILTER_SERVER_LOADING, ">> Loaded 0 BaseXP definitions. DB table `exploration_basexp` is empty.");
        return;
    }

    uint32 count = 0;

    do
    {
        Field* fields = result->Fetch();
        uint8 level  = fields[0].GetUInt8();
        uint32 basexp = fields[1].GetInt32();
        _baseXPTable[level] = basexp;
        ++count;
    }
    while (result->NextRow());

    TC_LOG_INFO(LOG_FILTER_SERVER_LOADING, ">> Loaded %u BaseXP definitions in %u ms", count, GetMSTimeDiffToNow(oldMSTime));
}

uint32 ObjectMgr::GetBaseXP(uint8 level)
{
    return _baseXPTable[level] ? _baseXPTable[level] : 0;
}

uint32 ObjectMgr::GetXPForLevel(uint8 level) const
{
    if (level < _playerXPperLevel.size())
        return _playerXPperLevel[level];
    return 0;
}

void ObjectMgr::LoadPetNames()
{
    uint32 oldMSTime = getMSTime();
    //                                                0     1      2
    QueryResult result = WorldDatabase.Query("SELECT word, entry, half FROM pet_name_generation");

    if (!result)
    {
        TC_LOG_INFO(LOG_FILTER_SERVER_LOADING, ">> Loaded 0 pet name parts. DB table `pet_name_generation` is empty!");
        return;
    }

    uint32 count = 0;

    do
    {
        Field* fields = result->Fetch();
        std::string word = fields[0].GetString();
        uint32 entry     = fields[1].GetUInt32();
        bool   half      = fields[2].GetBool();
        if (half)
            _petHalfName1[entry].push_back(word);
        else
            _petHalfName0[entry].push_back(word);
        ++count;
    }
    while (result->NextRow());

    TC_LOG_INFO(LOG_FILTER_SERVER_LOADING, ">> Loaded %u pet name parts in %u ms", count, GetMSTimeDiffToNow(oldMSTime));
}

void ObjectMgr::LoadPetNumber()
{
    uint32 oldMSTime = getMSTime();

    QueryResult result = CharacterDatabase.Query("SELECT MAX(id) FROM character_pet");
    if (result)
    {
        Field* fields = result->Fetch();
        _hiPetNumber = fields[0].GetUInt32()+1;
    }

    TC_LOG_INFO(LOG_FILTER_SERVER_LOADING, ">> Loaded the max pet number: %d in %u ms", _hiPetNumber-1, GetMSTimeDiffToNow(oldMSTime));
}

std::string ObjectMgr::GeneratePetName(uint32 entry)
{
    StringVector & list0 = _petHalfName0[entry];
    StringVector & list1 = _petHalfName1[entry];

    if (list0.empty() || list1.empty())
    {
        CreatureTemplate const* cinfo = GetCreatureTemplate(entry);
        const char* petname = GetPetName(cinfo->family, sWorld->GetDefaultDbcLocale());
        if (!petname)
            return cinfo->Name;

        return std::string(petname);
    }

    return *(list0.begin()+urand(0, list0.size()-1)) + *(list1.begin()+urand(0, list1.size()-1));
}

uint32 ObjectMgr::GeneratePetNumber()
{
    return ++_hiPetNumber;
}

uint64 ObjectMgr::GenerateVoidStorageItemId()
{
    return ++_voidItemId;
}

void ObjectMgr::LoadCorpses()
{
    //        0     1     2     3            4      5          6          7       8       9      10        11    12          13          14          15         16
    // SELECT posX, posY, posZ, orientation, mapId, displayId, itemCache, bytes1, bytes2, flags, dynFlags, time, corpseType, instanceId, phaseMask, corpseGuid, guid FROM corpse WHERE corpseType <> 0

    uint32 oldMSTime = getMSTime();

    PreparedQueryResult result = CharacterDatabase.Query(CharacterDatabase.GetPreparedStatement(CHAR_SEL_CORPSES));
    if (!result)
    {
        TC_LOG_INFO(LOG_FILTER_SERVER_LOADING, ">> Loaded 0 corpses. DB table `corpse` is empty.");
        return;
    }

    uint32 count = 0;
    do
    {
        Field* fields = result->Fetch();
        uint32 guid = fields[16].GetUInt32();
        CorpseType type = CorpseType(fields[12].GetUInt8());
        if (type >= MAX_CORPSE_TYPE)
        {
            TC_LOG_ERROR(LOG_FILTER_GENERAL, "Corpse (guid: %u) have wrong corpse type (%u), not loading.", guid, type);
            continue;
        }

        Corpse* corpse = new Corpse(type);
        if (!corpse->LoadCorpseFromDB(guid, fields))
        {
            delete corpse;
            continue;
        }

        sObjectAccessor->AddCorpse(corpse);
        ++count;
    }
    while (result->NextRow());

    TC_LOG_INFO(LOG_FILTER_SERVER_LOADING, ">> Loaded %u corpses in %u ms", count, GetMSTimeDiffToNow(oldMSTime));
}

void ObjectMgr::LoadReputationRewardRate()
{
    uint32 oldMSTime = getMSTime();

    _repRewardRateStore.clear();                             // for reload case

    uint32 count = 0; //                                0          1             2                  3                  4                 5             6
    QueryResult result = WorldDatabase.Query("SELECT faction, quest_rate, quest_daily_rate, quest_weekly_rate, quest_monthly_rate, creature_rate, spell_rate FROM reputation_reward_rate");
    if (!result)
    {
        TC_LOG_ERROR(LOG_FILTER_SERVER_LOADING, ">> Loaded `reputation_reward_rate`, table is empty!");
        return;
    }

    do
    {
        Field* fields = result->Fetch();

        uint32 factionId            = fields[0].GetUInt32();

        RepRewardRate repRate;

        repRate.questRate           = fields[1].GetFloat();
        repRate.questDailyRate      = fields[2].GetFloat();
        repRate.questWeeklyRate     = fields[3].GetFloat();
        repRate.questMonthlyRate    = fields[4].GetFloat();
        repRate.creatureRate        = fields[5].GetFloat();
        repRate.spellRate           = fields[6].GetFloat();

        FactionEntry const* factionEntry = sFactionStore.LookupEntry(factionId);
        if (!factionEntry)
        {
            TC_LOG_ERROR(LOG_FILTER_SQL, "Faction (faction.dbc) %u does not exist but is used in `reputation_reward_rate`", factionId);
            continue;
        }

        if (repRate.questRate < 0.0f)
        {
            TC_LOG_ERROR(LOG_FILTER_SQL, "Table reputation_reward_rate has quest_rate with invalid rate %f, skipping data for faction %u", repRate.questRate, factionId);
            continue;
        }

        if (repRate.questDailyRate < 0.0f)
        {
            TC_LOG_ERROR(LOG_FILTER_SQL, "Table reputation_reward_rate has quest_daily_rate with invalid rate %f, skipping data for faction %u", repRate.questDailyRate, factionId);
            continue;
        }

        if (repRate.questWeeklyRate < 0.0f)
        {
            TC_LOG_ERROR(LOG_FILTER_SQL, "Table reputation_reward_rate has quest_weekly_rate with invalid rate %f, skipping data for faction %u", repRate.questWeeklyRate, factionId);
            continue;
        }

        if (repRate.questMonthlyRate < 0.0f)
        {
            TC_LOG_ERROR(LOG_FILTER_SQL, "Table reputation_reward_rate has quest_monthly_rate with invalid rate %f, skipping data for faction %u", repRate.questMonthlyRate, factionId);
            continue;
        }

        if (repRate.creatureRate < 0.0f)
        {
            TC_LOG_ERROR(LOG_FILTER_SQL, "Table reputation_reward_rate has creature_rate with invalid rate %f, skipping data for faction %u", repRate.creatureRate, factionId);
            continue;
        }

        if (repRate.spellRate < 0.0f)
        {
            TC_LOG_ERROR(LOG_FILTER_SQL, "Table reputation_reward_rate has spell_rate with invalid rate %f, skipping data for faction %u", repRate.spellRate, factionId);
            continue;
        }

        _repRewardRateStore[factionId] = repRate;

        ++count;
    }
    while (result->NextRow());

    TC_LOG_INFO(LOG_FILTER_SERVER_LOADING, ">> Loaded %u reputation_reward_rate in %u ms", count, GetMSTimeDiffToNow(oldMSTime));
}

void ObjectMgr::LoadReputationOnKill()
{
    uint32 oldMSTime = getMSTime();

    // For reload case
    _repOnKillStore.clear();

    uint32 count = 0;

    //                                                0            1                     2
    QueryResult result = WorldDatabase.Query("SELECT creature_id, RewOnKillRepFaction1, RewOnKillRepFaction2, "
    //   3             4             5                   6             7             8                   9
        "IsTeamAward1, MaxStanding1, RewOnKillRepValue1, IsTeamAward2, MaxStanding2, RewOnKillRepValue2, TeamDependent "
        "FROM creature_onkill_reputation");

    if (!result)
    {
        TC_LOG_ERROR(LOG_FILTER_SERVER_LOADING, ">> Loaded 0 creature award reputation definitions. DB table `creature_onkill_reputation` is empty.");
        return;
    }

    do
    {
        Field* fields = result->Fetch();

        uint32 creature_id = fields[0].GetUInt32();

        ReputationOnKillEntry repOnKill;
        repOnKill.RepFaction1          = fields[1].GetInt16();
        repOnKill.RepFaction2          = fields[2].GetInt16();
        repOnKill.IsTeamAward1        = fields[3].GetBool();
        repOnKill.ReputationMaxCap1  = fields[4].GetUInt8();
        repOnKill.RepValue1            = fields[5].GetInt32();
        repOnKill.IsTeamAward2        = fields[6].GetBool();
        repOnKill.ReputationMaxCap2  = fields[7].GetUInt8();
        repOnKill.RepValue2            = fields[8].GetInt32();
        repOnKill.TeamDependent       = fields[9].GetUInt8();

        if (!GetCreatureTemplate(creature_id))
        {
            TC_LOG_ERROR(LOG_FILTER_SQL, "Table `creature_onkill_reputation` have data for not existed creature entry (%u), skipped", creature_id);
            continue;
        }

        if (repOnKill.RepFaction1)
        {
            FactionEntry const* factionEntry1 = sFactionStore.LookupEntry(repOnKill.RepFaction1);
            if (!factionEntry1)
            {
                TC_LOG_ERROR(LOG_FILTER_SQL, "Faction (faction.dbc) %u does not exist but is used in `creature_onkill_reputation`", repOnKill.RepFaction1);
                continue;
            }
        }

        if (repOnKill.RepFaction2)
        {
            FactionEntry const* factionEntry2 = sFactionStore.LookupEntry(repOnKill.RepFaction2);
            if (!factionEntry2)
            {
                TC_LOG_ERROR(LOG_FILTER_SQL, "Faction (faction.dbc) %u does not exist but is used in `creature_onkill_reputation`", repOnKill.RepFaction2);
                continue;
            }
        }

        _repOnKillStore[creature_id] = repOnKill;

        ++count;
    } while (result->NextRow());

    TC_LOG_INFO(LOG_FILTER_SERVER_LOADING, ">> Loaded %u creature award reputation definitions in %u ms", count, GetMSTimeDiffToNow(oldMSTime));
}

void ObjectMgr::LoadReputationSpilloverTemplate()
{
    uint32 oldMSTime = getMSTime();

    _repSpilloverTemplateStore.clear();                      // for reload case

    uint32 count = 0; //                                0         1        2       3        4       5       6         7        8      9        10       11     12        13       14     15
    QueryResult result = WorldDatabase.Query("SELECT faction, faction1, rate_1, rank_1, faction2, rate_2, rank_2, faction3, rate_3, rank_3, faction4, rate_4, rank_4, faction5, rate_5, rank_5 FROM reputation_spillover_template");

    if (!result)
    {
        TC_LOG_INFO(LOG_FILTER_SERVER_LOADING, ">> Loaded `reputation_spillover_template`, table is empty.");
        return;
    }

    do
    {
        Field* fields = result->Fetch();

        uint32 factionId                = fields[0].GetUInt16();

        RepSpilloverTemplate repTemplate;

        repTemplate.faction[0]          = fields[1].GetUInt16();
        repTemplate.faction_rate[0]     = fields[2].GetFloat();
        repTemplate.faction_rank[0]     = fields[3].GetUInt8();
        repTemplate.faction[1]          = fields[4].GetUInt16();
        repTemplate.faction_rate[1]     = fields[5].GetFloat();
        repTemplate.faction_rank[1]     = fields[6].GetUInt8();
        repTemplate.faction[2]          = fields[7].GetUInt16();
        repTemplate.faction_rate[2]     = fields[8].GetFloat();
        repTemplate.faction_rank[2]     = fields[9].GetUInt8();
        repTemplate.faction[3]          = fields[10].GetUInt16();
        repTemplate.faction_rate[3]     = fields[11].GetFloat();
        repTemplate.faction_rank[3]     = fields[12].GetUInt8();
        repTemplate.faction[4]          = fields[13].GetUInt16();
        repTemplate.faction_rate[4]     = fields[14].GetFloat();
        repTemplate.faction_rank[4]     = fields[15].GetUInt8();

        FactionEntry const* factionEntry = sFactionStore.LookupEntry(factionId);

        if (!factionEntry)
        {
            TC_LOG_ERROR(LOG_FILTER_SQL, "Faction (faction.dbc) %u does not exist but is used in `reputation_spillover_template`", factionId);
            continue;
        }

        if (factionEntry->team == 0)
        {
            TC_LOG_ERROR(LOG_FILTER_SQL, "Faction (faction.dbc) %u in `reputation_spillover_template` does not belong to any team, skipping", factionId);
            continue;
        }

        for (uint32 i = 0; i < MAX_SPILLOVER_FACTIONS; ++i)
        {
            if (repTemplate.faction[i])
            {
                FactionEntry const* factionSpillover = sFactionStore.LookupEntry(repTemplate.faction[i]);

                if (!factionSpillover)
                {
                    TC_LOG_ERROR(LOG_FILTER_SQL, "Spillover faction (faction.dbc) %u does not exist but is used in `reputation_spillover_template` for faction %u, skipping", repTemplate.faction[i], factionId);
                    continue;
                }

                if (factionSpillover->reputationListID < 0)
                {
                    TC_LOG_ERROR(LOG_FILTER_SQL, "Spillover faction (faction.dbc) %u for faction %u in `reputation_spillover_template` can not be listed for client, and then useless, skipping", repTemplate.faction[i], factionId);
                    continue;
                }

                if (repTemplate.faction_rank[i] >= MAX_REPUTATION_RANK)
                {
                    TC_LOG_ERROR(LOG_FILTER_SQL, "Rank %u used in `reputation_spillover_template` for spillover faction %u is not valid, skipping", repTemplate.faction_rank[i], repTemplate.faction[i]);
                    continue;
                }
            }
        }

        FactionEntry const* factionEntry0 = sFactionStore.LookupEntry(repTemplate.faction[0]);
        if (repTemplate.faction[0] && !factionEntry0)
        {
            TC_LOG_ERROR(LOG_FILTER_SQL, "Faction (faction.dbc) %u does not exist but is used in `reputation_spillover_template`", repTemplate.faction[0]);
            continue;
        }
        FactionEntry const* factionEntry1 = sFactionStore.LookupEntry(repTemplate.faction[1]);
        if (repTemplate.faction[1] && !factionEntry1)
        {
            TC_LOG_ERROR(LOG_FILTER_SQL, "Faction (faction.dbc) %u does not exist but is used in `reputation_spillover_template`", repTemplate.faction[1]);
            continue;
        }
        FactionEntry const* factionEntry2 = sFactionStore.LookupEntry(repTemplate.faction[2]);
        if (repTemplate.faction[2] && !factionEntry2)
        {
            TC_LOG_ERROR(LOG_FILTER_SQL, "Faction (faction.dbc) %u does not exist but is used in `reputation_spillover_template`", repTemplate.faction[2]);
            continue;
        }
        FactionEntry const* factionEntry3 = sFactionStore.LookupEntry(repTemplate.faction[3]);
        if (repTemplate.faction[3] && !factionEntry3)
        {
            TC_LOG_ERROR(LOG_FILTER_SQL, "Faction (faction.dbc) %u does not exist but is used in `reputation_spillover_template`", repTemplate.faction[3]);
            continue;
        }
        FactionEntry const* factionEntry4 = sFactionStore.LookupEntry(repTemplate.faction[4]);
        if (repTemplate.faction[4] && !factionEntry4)
        {
            TC_LOG_ERROR(LOG_FILTER_SQL, "Faction (faction.dbc) %u does not exist but is used in `reputation_spillover_template`", repTemplate.faction[4]);
            continue;
        }

        _repSpilloverTemplateStore[factionId] = repTemplate;

        ++count;
    }
    while (result->NextRow());

    TC_LOG_INFO(LOG_FILTER_SERVER_LOADING, ">> Loaded %u reputation_spillover_template in %u ms", count, GetMSTimeDiffToNow(oldMSTime));
}

void ObjectMgr::LoadPointsOfInterest()
{
    uint32 oldMSTime = getMSTime();

    _pointsOfInterestStore.clear();                              // need for reload case

    uint32 count = 0;

    //                                                  0   1  2   3      4     5       6
    QueryResult result = WorldDatabase.Query("SELECT entry, x, y, icon, flags, data, icon_name FROM points_of_interest");

    if (!result)
    {
        TC_LOG_ERROR(LOG_FILTER_SERVER_LOADING, ">> Loaded 0 Points of Interest definitions. DB table `points_of_interest` is empty.");
        return;
    }

    do
    {
        Field* fields = result->Fetch();

        uint32 point_id = fields[0].GetUInt32();

        PointOfInterest POI;
        POI.entry = point_id;
        POI.x = fields[1].GetFloat();
        POI.y = fields[2].GetFloat();
        POI.icon = fields[3].GetUInt32();
        POI.flags = fields[4].GetUInt32();
        POI.data = fields[5].GetUInt32();
        POI.icon_name = fields[6].GetString();

        if (!Trinity::IsValidMapCoord(POI.x, POI.y))
        {
            TC_LOG_ERROR(LOG_FILTER_SQL, "Table `points_of_interest` (Entry: %u) have invalid coordinates (X: %f Y: %f), ignored.", point_id, POI.x, POI.y);
            continue;
        }

        _pointsOfInterestStore[point_id] = POI;

        ++count;
    } while (result->NextRow());

    TC_LOG_INFO(LOG_FILTER_SERVER_LOADING, ">> Loaded %u Points of Interest definitions in %u ms", count, GetMSTimeDiffToNow(oldMSTime));
}

void ObjectMgr::LoadQuestPOI()
{
    uint32 oldMSTime = getMSTime();

    _questPOIStore.clear();                              // need for reload case

    uint32 count = 0;

    //                                               0        1   2         3      4               5        6     7
    QueryResult result = WorldDatabase.Query("SELECT questId, id, objIndex, mapid, WorldMapAreaId, FloorId, unk3, unk4 FROM quest_poi order by questId");

    if (!result)
    {
        TC_LOG_ERROR(LOG_FILTER_SERVER_LOADING, ">> Loaded 0 quest POI definitions. DB table `quest_poi` is empty.");
        return;
    }

    //                                                0       1   2  3
    QueryResult points = WorldDatabase.Query("SELECT questId, id, x, y FROM quest_poi_points ORDER BY questId DESC, idx");

    std::vector<std::vector<std::vector<QuestPOIPoint> > > POIs;

    if (points)
    {
        // The first result should have the highest questId
        Field* fields = points->Fetch();
        uint32 questIdMax = fields[0].GetUInt32();
        POIs.resize(questIdMax + 1);

        do
        {
            fields = points->Fetch();

            uint32 questId            = fields[0].GetUInt32();
            uint32 id                 = fields[1].GetUInt32();
            int32  x                  = fields[2].GetInt32();
            int32  y                  = fields[3].GetInt32();

            if (POIs[questId].size() <= id + 1)
                POIs[questId].resize(id + 10);

            QuestPOIPoint point(x, y);
            POIs[questId][id].push_back(point);
        } while (points->NextRow());
    }

    do
    {
        Field* fields = result->Fetch();

        uint32 questId            = fields[0].GetUInt32();
        uint32 id                 = fields[1].GetUInt32();
        int32 objIndex            = fields[2].GetInt32();
        uint32 mapId              = fields[3].GetUInt32();
        uint32 WorldMapAreaId     = fields[4].GetUInt32();
        uint32 FloorId            = fields[5].GetUInt32();
        uint32 unk3               = fields[6].GetUInt32();
        uint32 unk4               = fields[7].GetUInt32();

        QuestPOI POI(id, objIndex, mapId, WorldMapAreaId, FloorId, unk3, unk4);
        POI.points = POIs[questId][id];

        _questPOIStore[questId].push_back(POI);

        ++count;
    } while (result->NextRow());

    TC_LOG_INFO(LOG_FILTER_SERVER_LOADING, ">> Loaded %u quest POI definitions in %u ms", count, GetMSTimeDiffToNow(oldMSTime));
}

void ObjectMgr::LoadNPCSpellClickSpells()
{
    uint32 oldMSTime = getMSTime();

    _spellClickInfoStore.clear();
    //                                                0          1         2            3
    QueryResult result = WorldDatabase.Query("SELECT npc_entry, spell_id, cast_flags, user_type FROM npc_spellclick_spells");

    if (!result)
    {
        TC_LOG_ERROR(LOG_FILTER_SERVER_LOADING, ">> Loaded 0 spellclick spells. DB table `npc_spellclick_spells` is empty.");
        return;
    }

    uint32 count = 0;

    do
    {
        Field* fields = result->Fetch();

        uint32 npc_entry = fields[0].GetUInt32();
        CreatureTemplate const* cInfo = GetCreatureTemplate(npc_entry);
        if (!cInfo)
        {
            TC_LOG_ERROR(LOG_FILTER_SQL, "Table npc_spellclick_spells references unknown creature_template %u. Skipping entry.", npc_entry);
            continue;
        }

        uint32 spellid = fields[1].GetUInt32();
        SpellInfo const* spellinfo = sSpellMgr->GetSpellInfo(spellid);
        if (!spellinfo)
        {
            TC_LOG_ERROR(LOG_FILTER_SQL, "Table npc_spellclick_spells references unknown spellid %u. Skipping entry.", spellid);
            continue;
        }

        uint8 userType = fields[3].GetUInt16();
        if (userType >= SPELL_CLICK_USER_MAX)
            TC_LOG_ERROR(LOG_FILTER_SQL, "Table npc_spellclick_spells references unknown user type %u. Skipping entry.", uint32(userType));

        uint8 castFlags = fields[2].GetUInt8();
        SpellClickInfo info;
        info.spellId = spellid;
        info.castFlags = castFlags;
        info.userType = SpellClickUserTypes(userType);
        _spellClickInfoStore.insert(SpellClickInfoContainer::value_type(npc_entry, info));

        ++count;
    }
    while (result->NextRow());

    // all spellclick data loaded, now we check if there are creatures with NPC_FLAG_SPELLCLICK but with no data
    // NOTE: It *CAN* be the other way around: no spellclick flag but with spellclick data, in case of creature-only vehicle accessories
    CreatureTemplateContainer const* ctc = sObjectMgr->GetCreatureTemplates();
    for (CreatureTemplateContainer::const_iterator itr = ctc->begin(); itr != ctc->end(); ++itr)
    {
        if ((itr->second.npcflag & UNIT_NPC_FLAG_SPELLCLICK) && _spellClickInfoStore.find(itr->second.Entry) == _spellClickInfoStore.end())
        {
            TC_LOG_ERROR(LOG_FILTER_SQL, "npc_spellclick_spells: Creature template %u has UNIT_NPC_FLAG_SPELLCLICK but no data in spellclick table! Removing flag", itr->second.Entry);
            const_cast<CreatureTemplate*>(&itr->second)->npcflag &= ~UNIT_NPC_FLAG_SPELLCLICK;
        }
    }

    TC_LOG_INFO(LOG_FILTER_SERVER_LOADING, ">> Loaded %u spellclick definitions in %u ms", count, GetMSTimeDiffToNow(oldMSTime));
}

void ObjectMgr::DeleteCreatureData(uint32 guid)
{
    // remove mapid*cellid -> guid_set map
    CreatureData const* data = GetCreatureData(guid);
    if (data)
        RemoveCreatureFromGrid(guid, data);

    _creatureDataStore.erase(guid);
}

void ObjectMgr::DeleteGOData(uint32 guid)
{
    // remove mapid*cellid -> guid_set map
    GameObjectData const* data = GetGOData(guid);
    if (data)
        RemoveGameobjectFromGrid(guid, data);

    _gameObjectDataStore.erase(guid);
}

void ObjectMgr::AddCorpseCellData(uint32 mapid, uint32 cellid, uint32 player_guid, uint32 instance)
{
    // corpses are always added to spawn mode 0 and they are spawned by their instance id
    CellObjectGuids& cell_guids = _mapObjectGuidsStore[MAKE_PAIR32(mapid, 0)][cellid];
    cell_guids.corpses[player_guid] = instance;
}

void ObjectMgr::DeleteCorpseCellData(uint32 mapid, uint32 cellid, uint32 player_guid)
{
    // corpses are always added to spawn mode 0 and they are spawned by their instance id
    CellObjectGuids& cell_guids = _mapObjectGuidsStore[MAKE_PAIR32(mapid, 0)][cellid];
    cell_guids.corpses.erase(player_guid);
}

void ObjectMgr::LoadQuestRelationsHelper(QuestRelations& map, std::string const& table, bool starter, bool go)
{
    uint32 oldMSTime = getMSTime();

    map.clear();                                            // need for reload case

    uint32 count = 0;

    QueryResult result = WorldDatabase.PQuery("SELECT id, quest, pool_entry FROM %s qr LEFT JOIN pool_quest pq ON qr.quest = pq.entry", table.c_str());

    if (!result)
    {
        TC_LOG_ERROR(LOG_FILTER_SERVER_LOADING, ">> Loaded 0 quest relations from `%s`, table is empty.", table.c_str());
        return;
    }

    PooledQuestRelation* poolRelationMap = go ? &sPoolMgr->mQuestGORelation : &sPoolMgr->mQuestCreatureRelation;
    if (starter)
        poolRelationMap->clear();

    do
    {
        uint32 id     = result->Fetch()[0].GetUInt32();
        uint32 quest  = result->Fetch()[1].GetUInt32();
        uint32 poolId = result->Fetch()[2].GetUInt32();

        if (_questTemplates.find(quest) == _questTemplates.end())
        {
            TC_LOG_ERROR(LOG_FILTER_SQL, "Table `%s`: Quest %u listed for entry %u does not exist.", table.c_str(), quest, id);
            continue;
        }

        if (!poolId || !starter)
            map.insert(QuestRelations::value_type(id, quest));
        else if (starter)
            poolRelationMap->insert(PooledQuestRelation::value_type(quest, id));

        ++count;
    } while (result->NextRow());

    TC_LOG_INFO(LOG_FILTER_SERVER_LOADING, ">> Loaded %u quest relations from %s in %u ms", count, table.c_str(), GetMSTimeDiffToNow(oldMSTime));
}

void ObjectMgr::LoadGameobjectQuestStarters()
{
    LoadQuestRelationsHelper(_goQuestRelations, "gameobject_queststarter", true, true);

    for (QuestRelations::iterator itr = _goQuestRelations.begin(); itr != _goQuestRelations.end(); ++itr)
    {
        GameObjectTemplate const* goInfo = GetGameObjectTemplate(itr->first);
        if (!goInfo)
            TC_LOG_ERROR(LOG_FILTER_SQL, "Table `gameobject_queststarter` have data for not existed gameobject entry (%u) and existed quest %u", itr->first, itr->second);
        else if (goInfo->type != GAMEOBJECT_TYPE_QUESTGIVER)
            TC_LOG_ERROR(LOG_FILTER_SQL, "Table `gameobject_queststarter` have data gameobject entry (%u) for quest %u, but GO is not GAMEOBJECT_TYPE_QUESTGIVER", itr->first, itr->second);
    }
}

void ObjectMgr::LoadGameobjectQuestEnders()
{
    LoadQuestRelationsHelper(_goQuestInvolvedRelations, "gameobject_questender", false, true);

    for (QuestRelations::iterator itr = _goQuestInvolvedRelations.begin(); itr != _goQuestInvolvedRelations.end(); ++itr)
    {
        GameObjectTemplate const* goInfo = GetGameObjectTemplate(itr->first);
        if (!goInfo)
            TC_LOG_ERROR(LOG_FILTER_SQL, "Table `gameobject_questender` have data for not existed gameobject entry (%u) and existed quest %u", itr->first, itr->second);
        else if (goInfo->type != GAMEOBJECT_TYPE_QUESTGIVER)
            TC_LOG_ERROR(LOG_FILTER_SQL, "Table `gameobject_questender` have data gameobject entry (%u) for quest %u, but GO is not GAMEOBJECT_TYPE_QUESTGIVER", itr->first, itr->second);
    }
}

void ObjectMgr::LoadCreatureQuestStarters()
{
    LoadQuestRelationsHelper(_creatureQuestRelations, "creature_queststarter", true, false);

    for (QuestRelations::iterator itr = _creatureQuestRelations.begin(); itr != _creatureQuestRelations.end(); ++itr)
    {
        CreatureTemplate const* cInfo = GetCreatureTemplate(itr->first);
        if (!cInfo)
            TC_LOG_ERROR(LOG_FILTER_SQL, "Table `creature_queststarter` have data for not existed creature entry (%u) and existed quest %u", itr->first, itr->second);
        else if (!(cInfo->npcflag & UNIT_NPC_FLAG_QUESTGIVER))
            TC_LOG_ERROR(LOG_FILTER_SQL, "Table `creature_queststarter` has creature entry (%u) for quest %u, but npcflag does not include UNIT_NPC_FLAG_QUESTGIVER", itr->first, itr->second);
    }
}

void ObjectMgr::LoadCreatureQuestEnders()
{
    LoadQuestRelationsHelper(_creatureQuestInvolvedRelations, "creature_questender", false, false);

    for (QuestRelations::iterator itr = _creatureQuestInvolvedRelations.begin(); itr != _creatureQuestInvolvedRelations.end(); ++itr)
    {
        CreatureTemplate const* cInfo = GetCreatureTemplate(itr->first);
        if (!cInfo)
            TC_LOG_ERROR(LOG_FILTER_SQL, "Table `creature_questender` have data for not existed creature entry (%u) and existed quest %u", itr->first, itr->second);
        else if (!(cInfo->npcflag & UNIT_NPC_FLAG_QUESTGIVER))
            TC_LOG_ERROR(LOG_FILTER_SQL, "Table `creature_questender` has creature entry (%u) for quest %u, but npcflag does not include UNIT_NPC_FLAG_QUESTGIVER", itr->first, itr->second);
    }
}

void ObjectMgr::LoadReservedPlayersNames()
{
    uint32 oldMSTime = getMSTime();

    _reservedNamesStore.clear();                                // need for reload case

    QueryResult result = CharacterDatabase.Query("SELECT name FROM reserved_name");

    if (!result)
    {
        TC_LOG_INFO(LOG_FILTER_SERVER_LOADING, ">> Loaded 0 reserved player names. DB table `reserved_name` is empty!");
        return;
    }

    uint32 count = 0;

    Field* fields;
    do
    {
        fields = result->Fetch();
        std::string name= fields[0].GetString();

        std::wstring wstr;
        if (!Utf8toWStr (name, wstr))
        {
            TC_LOG_ERROR(LOG_FILTER_GENERAL, "Table `reserved_name` have invalid name: %s", name.c_str());
            continue;
        }

        wstrToLower(wstr);

        _reservedNamesStore.insert(wstr);
        ++count;
    }
    while (result->NextRow());

    TC_LOG_INFO(LOG_FILTER_SERVER_LOADING, ">> Loaded %u reserved player names in %u ms", count, GetMSTimeDiffToNow(oldMSTime));
}

bool ObjectMgr::IsReservedName(const std::string& name) const
{
    std::wstring wstr;
    if (!Utf8toWStr (name, wstr))
        return false;

    wstrToLower(wstr);

    return _reservedNamesStore.find(wstr) != _reservedNamesStore.end();
}

enum LanguageType
{
    LT_BASIC_LATIN    = 0x0000,
    LT_EXTENDEN_LATIN = 0x0001,
    LT_CYRILLIC       = 0x0002,
    LT_EAST_ASIA      = 0x0004,
    LT_ANY            = 0xFFFF
};

static LanguageType GetRealmLanguageType(bool create)
{
    switch (sWorld->getIntConfig(CONFIG_REALM_ZONE))
    {
        case REALM_ZONE_UNKNOWN:                            // any language
        case REALM_ZONE_DEVELOPMENT:
        case REALM_ZONE_TEST_SERVER:
        case REALM_ZONE_QA_SERVER:
            return LT_ANY;
        case REALM_ZONE_UNITED_STATES:                      // extended-Latin
        case REALM_ZONE_OCEANIC:
        case REALM_ZONE_LATIN_AMERICA:
        case REALM_ZONE_ENGLISH:
        case REALM_ZONE_GERMAN:
        case REALM_ZONE_FRENCH:
        case REALM_ZONE_SPANISH:
            return LT_EXTENDEN_LATIN;
        case REALM_ZONE_KOREA:                              // East-Asian
        case REALM_ZONE_TAIWAN:
        case REALM_ZONE_CHINA:
            return LT_EAST_ASIA;
        case REALM_ZONE_RUSSIAN:                            // Cyrillic
            return LT_CYRILLIC;
        default:
            return create ? LT_BASIC_LATIN : LT_ANY;        // basic-Latin at create, any at login
    }
}

bool isValidString(std::wstring wstr, uint32 strictMask, bool numericOrSpace, bool create = false)
{
    if (strictMask == 0)                                       // any language, ignore realm
    {
        if (isExtendedLatinString(wstr, numericOrSpace))
            return true;
        if (isCyrillicString(wstr, numericOrSpace))
            return true;
        if (isEastAsianString(wstr, numericOrSpace))
            return true;
        return false;
    }

    if (strictMask & 0x2)                                    // realm zone specific
    {
        LanguageType lt = GetRealmLanguageType(create);
        if (lt & LT_EXTENDEN_LATIN)
            if (isExtendedLatinString(wstr, numericOrSpace))
                return true;
        if (lt & LT_CYRILLIC)
            if (isCyrillicString(wstr, numericOrSpace))
                return true;
        if (lt & LT_EAST_ASIA)
            if (isEastAsianString(wstr, numericOrSpace))
                return true;
    }

    if (strictMask & 0x1)                                    // basic Latin
    {
        if (isBasicLatinString(wstr, numericOrSpace))
            return true;
    }

    return false;
}

uint8 ObjectMgr::CheckPlayerName(const std::string& name, bool create)
{
    std::wstring wname;
    if (!Utf8toWStr(name, wname))
        return CHAR_NAME_INVALID_CHARACTER;

    if (wname.size() > MAX_PLAYER_NAME)
        return CHAR_NAME_TOO_LONG;

    uint32 minName = sWorld->getIntConfig(CONFIG_MIN_PLAYER_NAME);
    if (wname.size() < minName)
        return CHAR_NAME_TOO_SHORT;

    uint32 strictMask = sWorld->getIntConfig(CONFIG_STRICT_PLAYER_NAMES);
    if (!isValidString(wname, strictMask, false, create))
        return CHAR_NAME_MIXED_LANGUAGES;

    wstrToLower(wname);
    for (size_t i = 2; i < wname.size(); ++i)
        if (wname[i] == wname[i-1] && wname[i] == wname[i-2])
            return CHAR_NAME_THREE_CONSECUTIVE;

    return CHAR_NAME_SUCCESS;
}

bool ObjectMgr::IsValidCharterName(const std::string& name)
{
    std::wstring wname;
    if (!Utf8toWStr(name, wname))
        return false;

    if (wname.size() > MAX_CHARTER_NAME)
        return false;

    uint32 minName = sWorld->getIntConfig(CONFIG_MIN_CHARTER_NAME);
    if (wname.size() < minName)
        return false;

    uint32 strictMask = sWorld->getIntConfig(CONFIG_STRICT_CHARTER_NAMES);

    return isValidString(wname, strictMask, true);
}

PetNameInvalidReason ObjectMgr::CheckPetName(const std::string& name)
{
    std::wstring wname;
    if (!Utf8toWStr(name, wname))
        return PET_NAME_INVALID;

    if (wname.size() > MAX_PET_NAME)
        return PET_NAME_TOO_LONG;

    uint32 minName = sWorld->getIntConfig(CONFIG_MIN_PET_NAME);
    if (wname.size() < minName)
        return PET_NAME_TOO_SHORT;

    uint32 strictMask = sWorld->getIntConfig(CONFIG_STRICT_PET_NAMES);
    if (!isValidString(wname, strictMask, false))
        return PET_NAME_MIXED_LANGUAGES;

    return PET_NAME_SUCCESS;
}

void ObjectMgr::LoadGameObjectForQuests()
{
    uint32 oldMSTime = getMSTime();

    _gameObjectForQuestStore.clear();                         // need for reload case

    if (sObjectMgr->GetGameObjectTemplates()->empty())
    {
        TC_LOG_INFO(LOG_FILTER_SERVER_LOADING, ">> Loaded 0 GameObjects for quests");
        return;
    }

    uint32 count = 0;

    // collect GO entries for GO that must activated
    GameObjectTemplateContainer const* gotc = sObjectMgr->GetGameObjectTemplates();
    for (GameObjectTemplateContainer::const_iterator itr = gotc->begin(); itr != gotc->end(); ++itr)
    {
        switch (itr->second.type)
        {
            // scan GO chest with loot including quest items
            case GAMEOBJECT_TYPE_CHEST:
            {
                uint32 loot_id = (itr->second.GetLootId());

                // find quest loot for GO
                if (itr->second.chest.questId || LootTemplates_Gameobject.HaveQuestLootFor(loot_id))
                {
                    _gameObjectForQuestStore.insert(itr->second.entry);
                    ++count;
                }
                break;
            }
            case GAMEOBJECT_TYPE_GENERIC:
            {
                if (itr->second._generic.questID > 0)            //quests objects
                {
                    _gameObjectForQuestStore.insert(itr->second.entry);
                    count++;
                }
                break;
            }
            case GAMEOBJECT_TYPE_GOOBER:
            {
                if (itr->second.goober.questId > 0)              //quests objects
                {
                    _gameObjectForQuestStore.insert(itr->second.entry);
                    count++;
                }
                break;
            }
            default:
                break;
        }
    }

    TC_LOG_INFO(LOG_FILTER_SERVER_LOADING, ">> Loaded %u GameObjects for quests in %u ms", count, GetMSTimeDiffToNow(oldMSTime));
}

bool ObjectMgr::LoadTrinityStrings(const char* table, int32 min_value, int32 max_value)
{
    uint32 oldMSTime = getMSTime();

    int32 start_value = min_value;
    int32 end_value   = max_value;
    // some string can have negative indexes range
    if (start_value < 0)
    {
        if (end_value >= start_value)
        {
            TC_LOG_ERROR(LOG_FILTER_SQL, "Table '%s' attempt loaded with invalid range (%d - %d), strings not loaded.", table, min_value, max_value);
            return false;
        }

        // real range (max+1, min+1) exaple: (-10, -1000) -> -999...-10+1
        std::swap(start_value, end_value);
        ++start_value;
        ++end_value;
    }
    else
    {
        if (start_value >= end_value)
        {
            TC_LOG_ERROR(LOG_FILTER_SQL, "Table '%s' attempt loaded with invalid range (%d - %d), strings not loaded.", table, min_value, max_value);
            return false;
        }
    }

    // cleanup affected map part for reloading case
    for (TrinityStringLocaleContainer::iterator itr = _trinityStringLocaleStore.begin(); itr != _trinityStringLocaleStore.end();)
    {
        if (itr->first >= start_value && itr->first < end_value)
            _trinityStringLocaleStore.erase(itr++);
        else
            ++itr;
    }

    QueryResult result = WorldDatabase.PQuery("SELECT entry, content_default, content_loc1, content_loc2, content_loc3, content_loc4, content_loc5, content_loc6, content_loc7, content_loc8 FROM %s", table);

    if (!result)
    {
        if (min_value == MIN_TRINITY_STRING_ID)              // error only in case internal strings
            TC_LOG_ERROR(LOG_FILTER_SERVER_LOADING, ">> Loaded 0 trinity strings. DB table `%s` is empty. Cannot continue.", table);
        else
            TC_LOG_INFO(LOG_FILTER_SERVER_LOADING, ">> Loaded 0 string templates. DB table `%s` is empty.", table);

        return false;
    }

    uint32 count = 0;

    do
    {
        Field* fields = result->Fetch();

        int32 entry = fields[0].GetInt32();

        if (entry == 0)
        {
            TC_LOG_ERROR(LOG_FILTER_SQL, "Table `%s` contain reserved entry 0, ignored.", table);
            continue;
        }
        else if (entry < start_value || entry >= end_value)
        {
            TC_LOG_ERROR(LOG_FILTER_SQL, "Table `%s` contain entry %i out of allowed range (%d - %d), ignored.", table, entry, min_value, max_value);
            continue;
        }

        TrinityStringLocale& data = _trinityStringLocaleStore[entry];

        if (!data.Content.empty())
        {
            TC_LOG_ERROR(LOG_FILTER_SQL, "Table `%s` contain data for already loaded entry  %i (from another table?), ignored.", table, entry);
            continue;
        }

        data.Content.resize(1);
        ++count;

        for (uint8 i = 0; i < TOTAL_LOCALES; ++i)
            AddLocaleString(fields[i + 1].GetString(), LocaleConstant(i), data.Content);
    } while (result->NextRow());

    if (min_value == MIN_TRINITY_STRING_ID)
        TC_LOG_INFO(LOG_FILTER_SERVER_LOADING, ">> Loaded %u Trinity strings from table %s in %u ms", count, table, GetMSTimeDiffToNow(oldMSTime));
    else
        TC_LOG_INFO(LOG_FILTER_SERVER_LOADING, ">> Loaded %u string templates from %s in %u ms", count, table, GetMSTimeDiffToNow(oldMSTime));

    return true;
}

const char *ObjectMgr::GetTrinityString(int32 entry, LocaleConstant locale_idx) const
{
    if (TrinityStringLocale const* msl = GetTrinityStringLocale(entry))
    {
        if (msl->Content.size() > size_t(locale_idx) && !msl->Content[locale_idx].empty())
            return msl->Content[locale_idx].c_str();

        return msl->Content[DEFAULT_LOCALE].c_str();
    }

    if (entry > 0)
        TC_LOG_ERROR(LOG_FILTER_SQL, "Entry %i not found in `trinity_string` table.", entry);
    else
        TC_LOG_ERROR(LOG_FILTER_SQL, "Trinity string entry %i not found in DB.", entry);
    return "<error>";
}

void ObjectMgr::LoadFishingBaseSkillLevel()
{
    uint32 oldMSTime = getMSTime();

    _fishingBaseForAreaStore.clear();                            // for reload case

    QueryResult result = WorldDatabase.Query("SELECT entry, skill FROM skill_fishing_base_level");

    if (!result)
    {
        TC_LOG_ERROR(LOG_FILTER_SERVER_LOADING, ">> Loaded 0 areas for fishing base skill level. DB table `skill_fishing_base_level` is empty.");
        return;
    }

    uint32 count = 0;

    do
    {
        Field* fields = result->Fetch();
        uint32 entry  = fields[0].GetUInt32();
        int32 skill   = fields[1].GetInt16();

        AreaTableEntry const* fArea = GetAreaEntryByAreaID(entry);
        if (!fArea)
        {
            TC_LOG_ERROR(LOG_FILTER_SQL, "AreaId %u defined in `skill_fishing_base_level` does not exist", entry);
            continue;
        }

        _fishingBaseForAreaStore[entry] = skill;
        ++count;
    }
    while (result->NextRow());

    TC_LOG_INFO(LOG_FILTER_SERVER_LOADING, ">> Loaded %u areas for fishing base skill level in %u ms", count, GetMSTimeDiffToNow(oldMSTime));
}

bool ObjectMgr::CheckDeclinedNames(std::wstring w_ownname, DeclinedName const& names)
{
    // get main part of the name
    std::wstring mainpart = GetMainPartOfName(w_ownname, 0);
    // prepare flags
    bool x = true;
    bool y = true;

    // check declined names
    for (uint8 i = 0; i < MAX_DECLINED_NAME_CASES; ++i)
    {
        std::wstring wname;
        if (!Utf8toWStr(names.name[i], wname))
            return false;

        if (mainpart != GetMainPartOfName(wname, i+1))
            x = false;

        if (w_ownname != wname)
            y = false;
    }
    return (x || y);
}

uint32 ObjectMgr::GetAreaTriggerScriptId(uint32 trigger_id)
{
    AreaTriggerScriptContainer::const_iterator i = _areaTriggerScriptStore.find(trigger_id);
    if (i!= _areaTriggerScriptStore.end())
        return i->second;
    return 0;
}

SpellScriptsBounds ObjectMgr::GetSpellScriptsBounds(uint32 spellId)
{
    return SpellScriptsBounds(_spellScriptsStore.equal_range(spellId));
}

// this allows calculating base reputations to offline players, just by race and class
int32 ObjectMgr::GetBaseReputationOf(FactionEntry const* factionEntry, uint8 race, uint8 playerClass)
{
    if (!factionEntry)
        return 0;

    uint32 raceMask = (1 << (race - 1));
    uint32 classMask = (1 << (playerClass-1));

    for (int i = 0; i < 4; i++)
    {
        if ((!factionEntry->BaseRepClassMask[i] ||
            factionEntry->BaseRepClassMask[i] & classMask) &&
            (!factionEntry->BaseRepRaceMask[i] ||
            factionEntry->BaseRepRaceMask[i] & raceMask))
            return factionEntry->BaseRepValue[i];
    }

    return 0;
}

SkillRangeType GetSkillRangeType(SkillLineEntry const* pSkill, bool racial)
{
    switch (pSkill->categoryId)
    {
        case SKILL_CATEGORY_LANGUAGES:
            return SKILL_RANGE_LANGUAGE;
        case SKILL_CATEGORY_WEAPON:
            return SKILL_RANGE_LEVEL;
        case SKILL_CATEGORY_ARMOR:
        case SKILL_CATEGORY_CLASS:
            if (pSkill->id != SKILL_LOCKPICKING)
                return SKILL_RANGE_MONO;
            else
                return SKILL_RANGE_LEVEL;
        case SKILL_CATEGORY_SECONDARY:
        case SKILL_CATEGORY_PROFESSION:
            // not set skills for professions and racial abilities
            if (IsProfessionSkill(pSkill->id))
                return SKILL_RANGE_RANK;
            else if (racial)
                return SKILL_RANGE_NONE;
            else
                return SKILL_RANGE_MONO;
        default:
        case SKILL_CATEGORY_ATTRIBUTES:                     //not found in dbc
        case SKILL_CATEGORY_GENERIC:                        //only GENERIC(DND)
            return SKILL_RANGE_NONE;
    }
}

void ObjectMgr::LoadGameTele()
{
    uint32 oldMSTime = getMSTime();

    _gameTeleStore.clear();                                  // for reload case

    //                                                0       1           2           3           4        5     6
    QueryResult result = WorldDatabase.Query("SELECT id, position_x, position_y, position_z, orientation, map, name FROM game_tele");

    if (!result)
    {
        TC_LOG_ERROR(LOG_FILTER_SERVER_LOADING, ">> Loaded 0 GameTeleports. DB table `game_tele` is empty!");
        return;
    }

    uint32 count = 0;

    do
    {
        Field* fields = result->Fetch();

        uint32 id         = fields[0].GetUInt32();

        GameTele gt;

        gt.position_x     = fields[1].GetFloat();
        gt.position_y     = fields[2].GetFloat();
        gt.position_z     = fields[3].GetFloat();
        gt.orientation    = fields[4].GetFloat();
        gt.mapId          = fields[5].GetUInt16();
        gt.name           = fields[6].GetString();

        if (!MapManager::IsValidMapCoord(gt.mapId, gt.position_x, gt.position_y, gt.position_z, gt.orientation))
        {
            TC_LOG_ERROR(LOG_FILTER_SQL, "Wrong position for id %u (name: %s) in `game_tele` table, ignoring.", id, gt.name.c_str());
            continue;
        }

        if (!Utf8toWStr(gt.name, gt.wnameLow))
        {
            TC_LOG_ERROR(LOG_FILTER_SQL, "Wrong UTF8 name for id %u in `game_tele` table, ignoring.", id);
            continue;
        }

        wstrToLower(gt.wnameLow);

        _gameTeleStore[id] = gt;

        ++count;
    }
    while (result->NextRow());

    TC_LOG_INFO(LOG_FILTER_SERVER_LOADING, ">> Loaded %u GameTeleports in %u ms", count, GetMSTimeDiffToNow(oldMSTime));
}

GameTele const* ObjectMgr::GetGameTele(const std::string& name) const
{
    // explicit name case
    std::wstring wname;
    if (!Utf8toWStr(name, wname))
        return NULL;

    // converting string that we try to find to lower case
    wstrToLower(wname);

    // Alternative first GameTele what contains wnameLow as substring in case no GameTele location found
    const GameTele* alt = NULL;
    for (GameTeleContainer::const_iterator itr = _gameTeleStore.begin(); itr != _gameTeleStore.end(); ++itr)
    {
        if (itr->second.wnameLow == wname)
            return &itr->second;
        else if (alt == NULL && itr->second.wnameLow.find(wname) != std::wstring::npos)
            alt = &itr->second;
    }

    return alt;
}

bool ObjectMgr::AddGameTele(GameTele& tele)
{
    // find max id
    uint32 new_id = 0;
    for (GameTeleContainer::const_iterator itr = _gameTeleStore.begin(); itr != _gameTeleStore.end(); ++itr)
        if (itr->first > new_id)
            new_id = itr->first;

    // use next
    ++new_id;

    if (!Utf8toWStr(tele.name, tele.wnameLow))
        return false;

    wstrToLower(tele.wnameLow);

    _gameTeleStore[new_id] = tele;

    PreparedStatement* stmt = WorldDatabase.GetPreparedStatement(WORLD_INS_GAME_TELE);

    stmt->setUInt32(0, new_id);
    stmt->setFloat(1, tele.position_x);
    stmt->setFloat(2, tele.position_y);
    stmt->setFloat(3, tele.position_z);
    stmt->setFloat(4, tele.orientation);
    stmt->setUInt16(5, uint16(tele.mapId));
    stmt->setString(6, tele.name);

    WorldDatabase.Execute(stmt);

    return true;
}

bool ObjectMgr::DeleteGameTele(const std::string& name)
{
    // explicit name case
    std::wstring wname;
    if (!Utf8toWStr(name, wname))
        return false;

    // converting string that we try to find to lower case
    wstrToLower(wname);

    for (GameTeleContainer::iterator itr = _gameTeleStore.begin(); itr != _gameTeleStore.end(); ++itr)
    {
        if (itr->second.wnameLow == wname)
        {
            PreparedStatement* stmt = WorldDatabase.GetPreparedStatement(WORLD_DEL_GAME_TELE);

            stmt->setString(0, itr->second.name);

            WorldDatabase.Execute(stmt);

            _gameTeleStore.erase(itr);
            return true;
        }
    }

    return false;
}

void ObjectMgr::LoadMailLevelRewards()
{
    uint32 oldMSTime = getMSTime();

    _mailLevelRewardStore.clear();                           // for reload case

    //                                                 0        1             2            3
    QueryResult result = WorldDatabase.Query("SELECT level, raceMask, mailTemplateId, senderEntry FROM mail_level_reward");

    if (!result)
    {
        TC_LOG_ERROR(LOG_FILTER_SERVER_LOADING, ">> Loaded 0 level dependent mail rewards. DB table `mail_level_reward` is empty.");
        return;
    }

    uint32 count = 0;

    do
    {
        Field* fields = result->Fetch();

        uint8 level           = fields[0].GetUInt8();
        uint32 raceMask       = fields[1].GetUInt32();
        uint32 mailTemplateId = fields[2].GetUInt32();
        uint32 senderEntry    = fields[3].GetUInt32();

        if (level > MAX_LEVEL)
        {
            TC_LOG_ERROR(LOG_FILTER_SQL, "Table `mail_level_reward` have data for level %u that more supported by client (%u), ignoring.", level, MAX_LEVEL);
            continue;
        }

        if (!(raceMask & RACEMASK_ALL_PLAYABLE))
        {
            TC_LOG_ERROR(LOG_FILTER_SQL, "Table `mail_level_reward` have raceMask (%u) for level %u that not include any player races, ignoring.", raceMask, level);
            continue;
        }

        if (!sMailTemplateStore.LookupEntry(mailTemplateId))
        {
            TC_LOG_ERROR(LOG_FILTER_SQL, "Table `mail_level_reward` have invalid mailTemplateId (%u) for level %u that invalid not include any player races, ignoring.", mailTemplateId, level);
            continue;
        }

        if (!GetCreatureTemplate(senderEntry))
        {
            TC_LOG_ERROR(LOG_FILTER_SQL, "Table `mail_level_reward` have not existed sender creature entry (%u) for level %u that invalid not include any player races, ignoring.", senderEntry, level);
            continue;
        }

        _mailLevelRewardStore[level].push_back(MailLevelReward(raceMask, mailTemplateId, senderEntry));

        ++count;
    }
    while (result->NextRow());

    TC_LOG_INFO(LOG_FILTER_SERVER_LOADING, ">> Loaded %u level dependent mail rewards in %u ms", count, GetMSTimeDiffToNow(oldMSTime));
}

void ObjectMgr::AddSpellToTrainer(uint32 entry, uint32 spell, uint32 spellCost, uint32 reqSkill, uint32 reqSkillValue, uint32 reqLevel)
{
    if (entry >= TRINITY_TRAINER_START_REF)
        return;

    CreatureTemplate const* cInfo = GetCreatureTemplate(entry);
    if (!cInfo)
    {
        TC_LOG_ERROR(LOG_FILTER_SQL, "Table `npc_trainer` contains entries for a non-existing creature template (Entry: %u), ignoring", entry);
        return;
    }

    if (!(cInfo->npcflag & UNIT_NPC_FLAG_TRAINER))
    {
        TC_LOG_ERROR(LOG_FILTER_SQL, "Table `npc_trainer` contains entries for a creature template (Entry: %u) without trainer flag, ignoring", entry);
        return;
    }

    SpellInfo const* spellinfo = sSpellMgr->GetSpellInfo(spell);
    if (!spellinfo)
    {
        TC_LOG_ERROR(LOG_FILTER_SQL, "Table `npc_trainer` contains an entry (Entry: %u) for a non-existing spell (Spell: %u), ignoring", entry, spell);
        return;
    }

    if (!SpellMgr::IsSpellValid(spellinfo))
    {
        TC_LOG_ERROR(LOG_FILTER_SQL, "Table `npc_trainer` contains an entry (Entry: %u) for a broken spell (Spell: %u), ignoring", entry, spell);
        return;
    }

    if (GetTalentSpellCost(spell))
    {
        TC_LOG_ERROR(LOG_FILTER_SQL, "Table `npc_trainer` contains an entry (Entry: %u) for a non-existing spell (Spell: %u) which is a talent, ignoring", entry, spell);
        return;
    }

    TrainerSpellData& data = _cacheTrainerSpellStore[entry];

    TrainerSpell& trainerSpell = data.spellList[spell];
    trainerSpell.spell         = spell;
    trainerSpell.spellCost     = spellCost;
    trainerSpell.reqSkill      = reqSkill;
    trainerSpell.reqSkillValue = reqSkillValue;
    trainerSpell.reqLevel      = reqLevel;

    if (!trainerSpell.reqLevel)
        trainerSpell.reqLevel = spellinfo->SpellLevel;

    // calculate learned spell for profession case when stored cast-spell
    trainerSpell.learnedSpell[0] = spell;
    for (uint8 i = 0; i < MAX_SPELL_EFFECTS; ++i)
    {
        if (spellinfo->Effects[i].Effect != SPELL_EFFECT_LEARN_SPELL)
            continue;
        if (trainerSpell.learnedSpell[0] == spell)
            trainerSpell.learnedSpell[0] = 0;
        // player must be able to cast spell on himself
        if (spellinfo->Effects[i].TargetA.GetTarget() != 0 && spellinfo->Effects[i].TargetA.GetTarget() != TARGET_UNIT_TARGET_ALLY
            && spellinfo->Effects[i].TargetA.GetTarget() != TARGET_UNIT_TARGET_ANY && spellinfo->Effects[i].TargetA.GetTarget() != TARGET_UNIT_CASTER)
        {
            TC_LOG_ERROR(LOG_FILTER_SQL, "Table `npc_trainer` has spell %u for trainer entry %u with learn effect which has incorrect target type, ignoring learn effect!", spell, entry);
            continue;
        }

        trainerSpell.learnedSpell[i] = spellinfo->Effects[i].TriggerSpell;

        if (trainerSpell.learnedSpell[i])
        {
            SpellInfo const* learnedSpellInfo = sSpellMgr->GetSpellInfo(trainerSpell.learnedSpell[i]);
            if (learnedSpellInfo && learnedSpellInfo->IsProfession())
                data.trainerType = 2;
        }
    }

    return;
}

void ObjectMgr::LoadTrainerSpell()
{
    uint32 oldMSTime = getMSTime();

    // For reload case
    _cacheTrainerSpellStore.clear();

    QueryResult result = WorldDatabase.Query("SELECT b.entry, a.spell, a.spellcost, a.reqskill, a.reqskillvalue, a.reqlevel FROM npc_trainer AS a "
                                             "INNER JOIN npc_trainer AS b ON a.entry = -(b.spell) "
                                             "UNION SELECT * FROM npc_trainer WHERE spell > 0");

    if (!result)
    {
        TC_LOG_ERROR(LOG_FILTER_SERVER_LOADING, ">>  Loaded 0 Trainers. DB table `npc_trainer` is empty!");

        return;
    }

    uint32 count = 0;

    do
    {
        Field* fields = result->Fetch();

        uint32 entry         = fields[0].GetUInt32();
        uint32 spell         = fields[1].GetUInt32();
        uint32 spellCost     = fields[2].GetUInt32();
        uint32 reqSkill      = fields[3].GetUInt16();
        uint32 reqSkillValue = fields[4].GetUInt16();
        uint32 reqLevel      = fields[5].GetUInt8();

        AddSpellToTrainer(entry, spell, spellCost, reqSkill, reqSkillValue, reqLevel);

        ++count;
    }
    while (result->NextRow());

    TC_LOG_INFO(LOG_FILTER_SERVER_LOADING, ">> Loaded %d Trainers in %u ms", count, GetMSTimeDiffToNow(oldMSTime));
}

int ObjectMgr::LoadReferenceVendor(int32 vendor, int32 item, uint8 type, std::set<uint32> *skip_vendors)
{
    // find all items from the reference vendor
    PreparedStatement* stmt = WorldDatabase.GetPreparedStatement(WORLD_SEL_NPC_VENDOR_REF);
    stmt->setUInt32(0, uint32(item));
    stmt->setUInt8(1, type);
    PreparedQueryResult result = WorldDatabase.Query(stmt);

    if (!result)
        return 0;

    uint32 count = 0;
    do
    {
        Field* fields = result->Fetch();

        int32 item_id = fields[0].GetInt32();

        // if item is a negative, its a reference
        if (item_id < 0)
            count += LoadReferenceVendor(vendor, -item_id, type, skip_vendors);
        else
        {
            int32  maxcount     = fields[1].GetUInt32();
            uint32 incrtime     = fields[2].GetUInt32();
            uint32 ExtendedCost = fields[3].GetUInt32();
            uint8  type         = fields[4].GetUInt8();

            if (!IsVendorItemValid(vendor, item_id, maxcount, incrtime, ExtendedCost, type, NULL, skip_vendors))
                continue;

            VendorItemData& vList = _cacheVendorItemStore[vendor];

            vList.AddItem(item_id, maxcount, incrtime, ExtendedCost, type);
            ++count;
        }
    } while (result->NextRow());

    return count;
}

void ObjectMgr::LoadVendors()
{
    uint32 oldMSTime = getMSTime();

    // For reload case
    for (CacheVendorItemContainer::iterator itr = _cacheVendorItemStore.begin(); itr != _cacheVendorItemStore.end(); ++itr)
        itr->second.Clear();
    _cacheVendorItemStore.clear();

    std::set<uint32> skip_vendors;

    QueryResult result = WorldDatabase.Query("SELECT entry, item, maxcount, incrtime, ExtendedCost, type FROM npc_vendor ORDER BY entry, slot ASC");
    if (!result)
    {

        TC_LOG_ERROR(LOG_FILTER_SERVER_LOADING, ">>  Loaded 0 Vendors. DB table `npc_vendor` is empty!");
        return;
    }

    uint32 count = 0;

    do
    {
        Field* fields = result->Fetch();

        uint32 entry        = fields[0].GetUInt32();
        int32 item_id      = fields[1].GetInt32();

        // if item is a negative, its a reference
        if (item_id < 0)
            count += LoadReferenceVendor(entry, -item_id, 0, &skip_vendors);
        else
        {
            uint32 maxcount     = fields[2].GetUInt32();
            uint32 incrtime     = fields[3].GetUInt32();
            uint32 ExtendedCost = fields[4].GetUInt32();
            uint8  type         = fields[5].GetUInt8();

            if (!IsVendorItemValid(entry, item_id, maxcount, incrtime, ExtendedCost, type, NULL, &skip_vendors))
                continue;

            VendorItemData& vList = _cacheVendorItemStore[entry];

            vList.AddItem(item_id, maxcount, incrtime, ExtendedCost, type);
            ++count;
        }
    }
    while (result->NextRow());

    TC_LOG_INFO(LOG_FILTER_SERVER_LOADING, ">> Loaded %d Vendors in %u ms", count, GetMSTimeDiffToNow(oldMSTime));
}

void ObjectMgr::LoadGossipMenu()
{
    uint32 oldMSTime = getMSTime();

    _gossipMenusStore.clear();

    QueryResult result = WorldDatabase.Query("SELECT entry, text_id FROM gossip_menu");

    if (!result)
    {
        TC_LOG_ERROR(LOG_FILTER_SERVER_LOADING, ">> Loaded 0  gossip_menu entries. DB table `gossip_menu` is empty!");
        return;
    }

    uint32 count = 0;

    do
    {
        Field* fields = result->Fetch();

        GossipMenus gMenu;

        gMenu.entry             = fields[0].GetUInt16();
        gMenu.text_id           = fields[1].GetUInt32();

        if (!GetGossipText(gMenu.text_id))
        {
            TC_LOG_ERROR(LOG_FILTER_SQL, "Table gossip_menu entry %u are using non-existing text_id %u", gMenu.entry, gMenu.text_id);
            continue;
        }

        _gossipMenusStore.insert(GossipMenusContainer::value_type(gMenu.entry, gMenu));

        ++count;
    }
    while (result->NextRow());

    TC_LOG_INFO(LOG_FILTER_SERVER_LOADING, ">> Loaded %u gossip_menu entries in %u ms", count, GetMSTimeDiffToNow(oldMSTime));
}

void ObjectMgr::LoadGossipMenuItems()
{
    uint32 oldMSTime = getMSTime();

    _gossipMenuItemsStore.clear();

    QueryResult result = WorldDatabase.Query(
<<<<<<< HEAD
        //      0        1   2            3            4          5
        "SELECT menu_id, id, option_icon, option_text, option_id, npc_option_npcflag, "
        // 6             7              8          9          10
        "action_menu_id, action_poi_id, box_coded, box_money, box_text "
=======
        //      0        1   2            3            4          5                   6               7              8          9          10
        "SELECT menu_id, id, option_icon, option_text, option_id, npc_option_npcflag, action_menu_id, action_poi_id, box_coded, box_money, box_text "
>>>>>>> d74b8f0a
        "FROM gossip_menu_option ORDER BY menu_id, id");

    if (!result)
    {
        TC_LOG_ERROR(LOG_FILTER_SERVER_LOADING, ">> Loaded 0 gossip_menu_option entries. DB table `gossip_menu_option` is empty!");
        return;
    }

    uint32 count = 0;

    do
    {
        Field* fields = result->Fetch();

        GossipMenuItems gMenuItem;

        gMenuItem.MenuId                = fields[0].GetUInt16();
        gMenuItem.OptionIndex           = fields[1].GetUInt16();
        gMenuItem.OptionIcon            = fields[2].GetUInt32();
        gMenuItem.OptionText            = fields[3].GetString();
        gMenuItem.OptionType            = fields[4].GetUInt8();
        gMenuItem.OptionNpcflag         = fields[5].GetUInt32();
        gMenuItem.ActionMenuId          = fields[6].GetUInt32();
        gMenuItem.ActionPoiId           = fields[7].GetUInt32();
        gMenuItem.BoxCoded              = fields[8].GetBool();
        gMenuItem.BoxMoney              = fields[9].GetUInt32();
        gMenuItem.BoxText               = fields[10].GetString();

        if (gMenuItem.OptionIcon >= GOSSIP_ICON_MAX)
        {
            TC_LOG_ERROR(LOG_FILTER_SQL, "Table gossip_menu_option for menu %u, id %u has unknown icon id %u. Replacing with GOSSIP_ICON_CHAT", gMenuItem.MenuId, gMenuItem.OptionIndex, gMenuItem.OptionIcon);
            gMenuItem.OptionIcon = GOSSIP_ICON_CHAT;
        }

        if (gMenuItem.OptionType >= GOSSIP_OPTION_MAX)
            TC_LOG_ERROR(LOG_FILTER_SQL, "Table gossip_menu_option for menu %u, id %u has unknown option id %u. Option will not be used", gMenuItem.MenuId, gMenuItem.OptionIndex, gMenuItem.OptionType);

        if (gMenuItem.ActionPoiId && !GetPointOfInterest(gMenuItem.ActionPoiId))
        {
            TC_LOG_ERROR(LOG_FILTER_SQL, "Table gossip_menu_option for menu %u, id %u use non-existing action_poi_id %u, ignoring", gMenuItem.MenuId, gMenuItem.OptionIndex, gMenuItem.ActionPoiId);
            gMenuItem.ActionPoiId = 0;
        }

        _gossipMenuItemsStore.insert(GossipMenuItemsContainer::value_type(gMenuItem.MenuId, gMenuItem));
        ++count;
    }
    while (result->NextRow());

    TC_LOG_INFO(LOG_FILTER_SERVER_LOADING, ">> Loaded %u gossip_menu_option entries in %u ms", count, GetMSTimeDiffToNow(oldMSTime));
}

void ObjectMgr::AddVendorItem(uint32 entry, uint32 item, int32 maxcount, uint32 incrtime, uint32 extendedCost, uint8 type, bool persist /*= true*/)
{
    VendorItemData& vList = _cacheVendorItemStore[entry];
    vList.AddItem(item, maxcount, incrtime, extendedCost, type);

    if (persist)
    {
        PreparedStatement* stmt = WorldDatabase.GetPreparedStatement(WORLD_INS_NPC_VENDOR);

        stmt->setUInt32(0, entry);
        stmt->setUInt32(1, item);
        stmt->setUInt8(2, maxcount);
        stmt->setUInt32(3, incrtime);
        stmt->setUInt32(4, extendedCost);
        stmt->setUInt8(5, type);

        WorldDatabase.Execute(stmt);
    }
}

bool ObjectMgr::RemoveVendorItem(uint32 entry, uint32 item, uint8 type, bool persist /*= true*/)
{
    CacheVendorItemContainer::iterator  iter = _cacheVendorItemStore.find(entry);
    if (iter == _cacheVendorItemStore.end())
        return false;

    if (!iter->second.RemoveItem(item, type))
        return false;

    if (persist)
    {
        PreparedStatement* stmt = WorldDatabase.GetPreparedStatement(WORLD_DEL_NPC_VENDOR);

        stmt->setUInt32(0, entry);
        stmt->setUInt32(1, item);
        stmt->setUInt8(2, type);

        WorldDatabase.Execute(stmt);
    }

    return true;
}

bool ObjectMgr::IsVendorItemValid(uint32 vendor_entry, uint32 id, int32 maxcount, uint32 incrtime, uint32 ExtendedCost, uint8 type, Player* player, std::set<uint32>* skip_vendors, uint32 ORnpcflag) const
{
    CreatureTemplate const* cInfo = sObjectMgr->GetCreatureTemplate(vendor_entry);
    if (!cInfo)
    {
        if (player)
            ChatHandler(player->GetSession()).SendSysMessage(LANG_COMMAND_VENDORSELECTION);
        else
            TC_LOG_ERROR(LOG_FILTER_SQL, "Table `(game_event_)npc_vendor` have data for not existed creature template (Entry: %u), ignore", vendor_entry);
        return false;
    }

    if (!((cInfo->npcflag | ORnpcflag) & UNIT_NPC_FLAG_VENDOR))
    {
        if (!skip_vendors || skip_vendors->count(vendor_entry) == 0)
        {
            if (player)
                ChatHandler(player->GetSession()).SendSysMessage(LANG_COMMAND_VENDORSELECTION);
            else
                TC_LOG_ERROR(LOG_FILTER_SQL, "Table `(game_event_)npc_vendor` have data for not creature template (Entry: %u) without vendor flag, ignore", vendor_entry);

            if (skip_vendors)
                skip_vendors->insert(vendor_entry);
        }
        return false;
    }

    if ((type == ITEM_VENDOR_TYPE_ITEM && !sObjectMgr->GetItemTemplate(id)) ||
        (type == ITEM_VENDOR_TYPE_CURRENCY && !sCurrencyTypesStore.LookupEntry(id)))
    {
        if (player)
            ChatHandler(player->GetSession()).PSendSysMessage(LANG_ITEM_NOT_FOUND, id, type);
        else
            TC_LOG_ERROR(LOG_FILTER_SQL, "Table `(game_event_)npc_vendor` for Vendor (Entry: %u) have in item list non-existed item (%u, type %u), ignore", vendor_entry, id, type);
        return false;
    }

    if (ExtendedCost && !sItemExtendedCostStore.LookupEntry(ExtendedCost))
    {
        if (player)
            ChatHandler(player->GetSession()).PSendSysMessage(LANG_EXTENDED_COST_NOT_EXIST, ExtendedCost);
        else
            TC_LOG_ERROR(LOG_FILTER_SQL, "Table `(game_event_)npc_vendor` have Item (Entry: %u) with wrong ExtendedCost (%u) for vendor (%u), ignore", id, ExtendedCost, vendor_entry);
        return false;
    }

    if (type == ITEM_VENDOR_TYPE_ITEM) // not applicable to currencies
    {
        if (maxcount > 0 && incrtime == 0)
        {
            if (player)
                ChatHandler(player->GetSession()).PSendSysMessage("MaxCount != 0 (%u) but IncrTime == 0", maxcount);
            else
                TC_LOG_ERROR(LOG_FILTER_SQL, "Table `(game_event_)npc_vendor` has `maxcount` (%u) for item %u of vendor (Entry: %u) but `incrtime`=0, ignore", maxcount, id, vendor_entry);
            return false;
        }
        else if (maxcount == 0 && incrtime > 0)
        {
            if (player)
                ChatHandler(player->GetSession()).PSendSysMessage("MaxCount == 0 but IncrTime<>= 0");
            else
                TC_LOG_ERROR(LOG_FILTER_SQL, "Table `(game_event_)npc_vendor` has `maxcount`=0 for item %u of vendor (Entry: %u) but `incrtime`<>0, ignore", id, vendor_entry);
            return false;
        }
    }

    VendorItemData const* vItems = GetNpcVendorItemList(vendor_entry);
    if (!vItems)
        return true;                                        // later checks for non-empty lists

    if (vItems->FindItemCostPair(id, ExtendedCost, type))
    {
        if (player)
            ChatHandler(player->GetSession()).PSendSysMessage(LANG_ITEM_ALREADY_IN_LIST, id, ExtendedCost, type);
        else
            TC_LOG_ERROR(LOG_FILTER_SQL, "Table `npc_vendor` has duplicate items %u (with extended cost %u, type %u) for vendor (Entry: %u), ignoring", id, ExtendedCost, type, vendor_entry);
        return false;
    }

    if (type == ITEM_VENDOR_TYPE_CURRENCY && maxcount == 0)
    {
        TC_LOG_ERROR(LOG_FILTER_SQL, "Table `(game_event_)npc_vendor` have Item (Entry: %u, type: %u) with missing maxcount for vendor (%u), ignore", id, type, vendor_entry);
        return false;
    }

    return true;
}

void ObjectMgr::LoadScriptNames()
{
    uint32 oldMSTime = getMSTime();

    _scriptNamesStore.push_back("");
    QueryResult result = WorldDatabase.Query(
      "SELECT DISTINCT(ScriptName) FROM achievement_criteria_data WHERE ScriptName <> '' AND type = 11 "
      "UNION "
      "SELECT DISTINCT(ScriptName) FROM battleground_template WHERE ScriptName <> '' "
      "UNION "
      "SELECT DISTINCT(ScriptName) FROM creature_template WHERE ScriptName <> '' "
      "UNION "
      "SELECT DISTINCT(ScriptName) FROM gameobject_template WHERE ScriptName <> '' "
      "UNION "
      "SELECT DISTINCT(ScriptName) FROM item_script_names WHERE ScriptName <> '' "
      "UNION "
      "SELECT DISTINCT(ScriptName) FROM areatrigger_scripts WHERE ScriptName <> '' "
      "UNION "
      "SELECT DISTINCT(ScriptName) FROM spell_script_names WHERE ScriptName <> '' "
      "UNION "
      "SELECT DISTINCT(ScriptName) FROM transports WHERE ScriptName <> '' "
      "UNION "
      "SELECT DISTINCT(ScriptName) FROM game_weather WHERE ScriptName <> '' "
      "UNION "
      "SELECT DISTINCT(ScriptName) FROM conditions WHERE ScriptName <> '' "
      "UNION "
      "SELECT DISTINCT(ScriptName) FROM outdoorpvp_template WHERE ScriptName <> '' "
      "UNION "
      "SELECT DISTINCT(script) FROM instance_template WHERE script <> ''");

    if (!result)
    {
        TC_LOG_ERROR(LOG_FILTER_SERVER_LOADING, ">> Loaded empty set of Script Names!");
        return;
    }

    uint32 count = 1;

    do
    {
        _scriptNamesStore.push_back((*result)[0].GetString());
        ++count;
    }
    while (result->NextRow());

    std::sort(_scriptNamesStore.begin(), _scriptNamesStore.end());
    TC_LOG_INFO(LOG_FILTER_SERVER_LOADING, ">> Loaded %d Script Names in %u ms", count, GetMSTimeDiffToNow(oldMSTime));
}

uint32 ObjectMgr::GetScriptId(const char *name)
{
    // use binary search to find the script name in the sorted vector
    // assume "" is the first element
    if (!name)
        return 0;

    ScriptNameContainer::const_iterator itr = std::lower_bound(_scriptNamesStore.begin(), _scriptNamesStore.end(), name);
    if (itr == _scriptNamesStore.end() || *itr != name)
        return 0;

    return uint32(itr - _scriptNamesStore.begin());
}

void ObjectMgr::CheckScripts(ScriptsType type, std::set<int32>& ids)
{
    ScriptMapMap* scripts = GetScriptsMapByType(type);
    if (!scripts)
        return;

    for (ScriptMapMap::const_iterator itrMM = scripts->begin(); itrMM != scripts->end(); ++itrMM)
    {
        for (ScriptMap::const_iterator itrM = itrMM->second.begin(); itrM != itrMM->second.end(); ++itrM)
        {
            switch (itrM->second.command)
            {
                case SCRIPT_COMMAND_TALK:
                {
                    if (!GetTrinityStringLocale (itrM->second.Talk.TextID))
                        TC_LOG_ERROR(LOG_FILTER_SQL, "Table `%s` references invalid text id %u from `db_script_string`, script id: %u.", GetScriptsTableNameByType(type).c_str(), itrM->second.Talk.TextID, itrMM->first);

                    if (ids.find(itrM->second.Talk.TextID) != ids.end())
                        ids.erase(itrM->second.Talk.TextID);
                }
                default:
                    break;
            }
        }
    }
}

void ObjectMgr::LoadDbScriptStrings()
{
    LoadTrinityStrings("db_script_string", MIN_DB_SCRIPT_STRING_ID, MAX_DB_SCRIPT_STRING_ID);

    std::set<int32> ids;

    for (int32 i = MIN_DB_SCRIPT_STRING_ID; i < MAX_DB_SCRIPT_STRING_ID; ++i)
        if (GetTrinityStringLocale(i))
            ids.insert(i);

    for (int type = SCRIPTS_FIRST; type < SCRIPTS_LAST; ++type)
        CheckScripts(ScriptsType(type), ids);

    for (std::set<int32>::const_iterator itr = ids.begin(); itr != ids.end(); ++itr)
        TC_LOG_ERROR(LOG_FILTER_SQL, "Table `db_script_string` has unused string id  %u", *itr);
}

bool LoadTrinityStrings(const char* table, int32 start_value, int32 end_value)
{
    // MAX_DB_SCRIPT_STRING_ID is max allowed negative value for scripts (scrpts can use only more deep negative values
    // start/end reversed for negative values
    if (start_value > MAX_DB_SCRIPT_STRING_ID || end_value >= start_value)
    {
        TC_LOG_ERROR(LOG_FILTER_SQL, "Table '%s' load attempted with range (%d - %d) reserved by Trinity, strings not loaded.", table, start_value, end_value+1);
        return false;
    }

    return sObjectMgr->LoadTrinityStrings(table, start_value, end_value);
}

CreatureBaseStats const* ObjectMgr::GetCreatureBaseStats(uint8 level, uint8 unitClass)
{
    CreatureBaseStatsContainer::const_iterator it = _creatureBaseStatsStore.find(MAKE_PAIR16(level, unitClass));

    if (it != _creatureBaseStatsStore.end())
        return &(it->second);

    struct DefaultCreatureBaseStats : public CreatureBaseStats
    {
        DefaultCreatureBaseStats()
        {
            BaseArmor = 1;
            for (uint8 j = 0; j < MAX_CREATURE_BASE_HP; ++j)
                BaseHealth[j] = 1;
            BaseMana = 0;
        }
    };
    static const DefaultCreatureBaseStats def_stats;
    return &def_stats;
}

void ObjectMgr::LoadCreatureClassLevelStats()
{
    uint32 oldMSTime = getMSTime();
    //                                                   0      1        2        3        4        5         6          7
    QueryResult result = WorldDatabase.Query("SELECT level, class, basehp0, basehp1, basehp2, basehp3, basemana, basearmor FROM creature_classlevelstats");

    if (!result)
    {
        TC_LOG_INFO(LOG_FILTER_SERVER_LOADING, ">> Loaded 0 creature base stats. DB table `creature_classlevelstats` is empty.");
        return;
    }

    uint32 count = 0;
    do
    {
        Field* fields = result->Fetch();

        uint8 Level = fields[0].GetInt8();
        uint8 Class = fields[1].GetInt8();

        CreatureBaseStats stats;

        for (uint8 i = 0; i < MAX_CREATURE_BASE_HP; ++i)
            stats.BaseHealth[i] = fields[i + 2].GetUInt32();

        stats.BaseMana = fields[6].GetUInt32();
        stats.BaseArmor = fields[7].GetUInt32();

        if (!Class || ((1 << (Class - 1)) & CLASSMASK_ALL_CREATURES) == 0)
            TC_LOG_ERROR(LOG_FILTER_SQL, "Creature base stats for level %u has invalid class %u", Level, Class);

        for (uint8 i = 0; i < MAX_CREATURE_BASE_HP; ++i)
        {
            if (stats.BaseHealth[i] < 1)
            {
                TC_LOG_ERROR(LOG_FILTER_SQL, "Creature base stats for class %u, level %u has invalid zero base HP[%u] - set to 1", Class, Level, i);
                stats.BaseHealth[i] = 1;
            }
        }

        _creatureBaseStatsStore[MAKE_PAIR16(Level, Class)] = stats;

        ++count;
    }
    while (result->NextRow());

    CreatureTemplateContainer const* ctc = sObjectMgr->GetCreatureTemplates();
    for (CreatureTemplateContainer::const_iterator itr = ctc->begin(); itr != ctc->end(); ++itr)
    {
        for (uint16 lvl = itr->second.minlevel; lvl <= itr->second.maxlevel; ++lvl)
        {
            if (_creatureBaseStatsStore.find(MAKE_PAIR16(lvl, itr->second.unit_class)) == _creatureBaseStatsStore.end())
                TC_LOG_ERROR(LOG_FILTER_SQL, "Missing base stats for creature class %u level %u", itr->second.unit_class, lvl);
        }
    }

    TC_LOG_INFO(LOG_FILTER_SERVER_LOADING, ">> Loaded %u creature base stats in %u ms", count, GetMSTimeDiffToNow(oldMSTime));
}

void ObjectMgr::LoadFactionChangeAchievements()
{
    uint32 oldMSTime = getMSTime();

    QueryResult result = WorldDatabase.Query("SELECT alliance_id, horde_id FROM player_factionchange_achievement");

    if (!result)
    {
        TC_LOG_ERROR(LOG_FILTER_SERVER_LOADING, ">> Loaded 0 faction change achievement pairs. DB table `player_factionchange_achievement` is empty.");
        return;
    }

    uint32 count = 0;

    do
    {
        Field* fields = result->Fetch();

        uint32 alliance = fields[0].GetUInt32();
        uint32 horde = fields[1].GetUInt32();

        if (!sAchievementMgr->GetAchievement(alliance))
            TC_LOG_ERROR(LOG_FILTER_SQL, "Achievement %u (alliance_id) referenced in `player_factionchange_achievement` does not exist, pair skipped!", alliance);
        else if (!sAchievementMgr->GetAchievement(horde))
            TC_LOG_ERROR(LOG_FILTER_SQL, "Achievement %u (horde_id) referenced in `player_factionchange_achievement` does not exist, pair skipped!", horde);
        else
            FactionChangeAchievements[alliance] = horde;

        ++count;
    }
    while (result->NextRow());

    TC_LOG_INFO(LOG_FILTER_SERVER_LOADING, ">> Loaded %u faction change achievement pairs in %u ms", count, GetMSTimeDiffToNow(oldMSTime));
}

void ObjectMgr::LoadFactionChangeItems()
{
    uint32 oldMSTime = getMSTime();

    QueryResult result = WorldDatabase.Query("SELECT alliance_id, horde_id FROM player_factionchange_items");

    if (!result)
    {
        TC_LOG_INFO(LOG_FILTER_SERVER_LOADING, ">> Loaded 0 faction change item pairs. DB table `player_factionchange_items` is empty.");
        return;
    }

    uint32 count = 0;

    do
    {
        Field* fields = result->Fetch();

        uint32 alliance = fields[0].GetUInt32();
        uint32 horde = fields[1].GetUInt32();

        if (!GetItemTemplate(alliance))
            TC_LOG_ERROR(LOG_FILTER_SQL, "Item %u (alliance_id) referenced in `player_factionchange_items` does not exist, pair skipped!", alliance);
        else if (!GetItemTemplate(horde))
            TC_LOG_ERROR(LOG_FILTER_SQL, "Item %u (horde_id) referenced in `player_factionchange_items` does not exist, pair skipped!", horde);
        else
            FactionChangeItems[alliance] = horde;

        ++count;
    }
    while (result->NextRow());

    TC_LOG_INFO(LOG_FILTER_SERVER_LOADING, ">> Loaded %u faction change item pairs in %u ms", count, GetMSTimeDiffToNow(oldMSTime));
}

void ObjectMgr::LoadFactionChangeQuests()
{
    uint32 oldMSTime = getMSTime();

    QueryResult result = WorldDatabase.Query("SELECT alliance_id, horde_id FROM player_factionchange_quests");

    if (!result)
    {
        TC_LOG_ERROR(LOG_FILTER_SERVER_LOADING, ">> Loaded 0 faction change quest pairs. DB table `player_factionchange_quests` is empty.");
        return;
    }

    uint32 count = 0;

    do
    {
        Field* fields = result->Fetch();

        uint32 alliance = fields[0].GetUInt32();
        uint32 horde = fields[1].GetUInt32();

        if (!sObjectMgr->GetQuestTemplate(alliance))
            TC_LOG_ERROR(LOG_FILTER_SQL, "Quest %u (alliance_id) referenced in `player_factionchange_quests` does not exist, pair skipped!", alliance);
        else if (!sObjectMgr->GetQuestTemplate(horde))
            TC_LOG_ERROR(LOG_FILTER_SQL, "Quest %u (horde_id) referenced in `player_factionchange_quests` does not exist, pair skipped!", horde);
        else
            FactionChangeQuests[alliance] = horde;

        ++count;
    }
    while (result->NextRow());

    TC_LOG_INFO(LOG_FILTER_SERVER_LOADING, ">> Loaded %u faction change quest pairs in %u ms", count, GetMSTimeDiffToNow(oldMSTime));
}

void ObjectMgr::LoadFactionChangeReputations()
{
    uint32 oldMSTime = getMSTime();

    QueryResult result = WorldDatabase.Query("SELECT alliance_id, horde_id FROM player_factionchange_reputations");

    if (!result)
    {
        TC_LOG_INFO(LOG_FILTER_SERVER_LOADING, ">> Loaded 0 faction change reputation pairs. DB table `player_factionchange_reputations` is empty.");
        return;
    }

    uint32 count = 0;

    do
    {
        Field* fields = result->Fetch();

        uint32 alliance = fields[0].GetUInt32();
        uint32 horde = fields[1].GetUInt32();

        if (!sFactionStore.LookupEntry(alliance))
            TC_LOG_ERROR(LOG_FILTER_SQL, "Reputation %u (alliance_id) referenced in `player_factionchange_reputations` does not exist, pair skipped!", alliance);
        else if (!sFactionStore.LookupEntry(horde))
            TC_LOG_ERROR(LOG_FILTER_SQL, "Reputation %u (horde_id) referenced in `player_factionchange_reputations` does not exist, pair skipped!", horde);
        else
            FactionChangeReputation[alliance] = horde;

        ++count;
    }
    while (result->NextRow());

    TC_LOG_INFO(LOG_FILTER_SERVER_LOADING, ">> Loaded %u faction change reputation pairs in %u ms", count, GetMSTimeDiffToNow(oldMSTime));
}

void ObjectMgr::LoadHotfixData()
{
    uint32 oldMSTime = getMSTime();

    QueryResult result = WorldDatabase.Query("SELECT entry, type, UNIX_TIMESTAMP(hotfixDate) FROM hotfix_data");

    if (!result)
    {
        TC_LOG_INFO(LOG_FILTER_SERVER_LOADING, ">> Loaded 0 hotfix info entries. DB table `hotfix_data` is empty.");
        return;
    }

    uint32 count = 0;

    _hotfixData.reserve(result->GetRowCount());

    do
    {
        Field* fields = result->Fetch();

        HotfixInfo info;
        info.Entry = fields[0].GetUInt32();
        info.Type = fields[1].GetUInt32();
        info.Timestamp = fields[2].GetUInt64();
        _hotfixData.push_back(info);

        ++count;
    }
    while (result->NextRow());

    TC_LOG_INFO(LOG_FILTER_SERVER_LOADING, ">> Loaded %u hotfix info entries in %u ms", count, GetMSTimeDiffToNow(oldMSTime));
}

void ObjectMgr::LoadMissingKeyChains()
{
    uint32 oldMSTime = getMSTime();

    QueryResult result = WorldDatabase.Query("SELECT keyId, k1, k2, k3, k4, k5, k6, k7, k8, "
                                                     "k9, k10, k11, k12, k13, k14, k15, k16, "
                                                     "k17, k18, k19, k20, k21, k22, k23, k24, "
                                                     "k25, k26, k27, k28, k29, k30, k31, k32 "
                                                     "FROM keychain_db2 ORDER BY keyId DESC");

    if (!result)
    {
        TC_LOG_INFO(LOG_FILTER_SERVER_LOADING, ">> Loaded 0 KeyChain entries. DB table `keychain_db2` is empty.");
        return;
    }

    uint32 count = 0;

    do
    {
        Field* fields = result->Fetch();
        uint32 id = fields[0].GetUInt32();

        KeyChainEntry* kce = sKeyChainStore.CreateEntry(id, true);
        kce->Id = id;
        for (uint32 i = 0; i < KEYCHAIN_SIZE; ++i)
            kce->Key[i] = fields[1 + i].GetUInt8();

        ++count;
    }
    while (result->NextRow());

    TC_LOG_INFO(LOG_FILTER_SERVER_LOADING, ">> Loaded %u KeyChain entries in %u ms", count, GetMSTimeDiffToNow(oldMSTime));
}

void ObjectMgr::LoadFactionChangeSpells()
{
    uint32 oldMSTime = getMSTime();

    QueryResult result = WorldDatabase.Query("SELECT alliance_id, horde_id FROM player_factionchange_spells");

    if (!result)
    {
        TC_LOG_ERROR(LOG_FILTER_SERVER_LOADING, ">> Loaded 0 faction change spell pairs. DB table `player_factionchange_spells` is empty.");
        return;
    }

    uint32 count = 0;

    do
    {
        Field* fields = result->Fetch();

        uint32 alliance = fields[0].GetUInt32();
        uint32 horde = fields[1].GetUInt32();

        if (!sSpellMgr->GetSpellInfo(alliance))
            TC_LOG_ERROR(LOG_FILTER_SQL, "Spell %u (alliance_id) referenced in `player_factionchange_spells` does not exist, pair skipped!", alliance);
        else if (!sSpellMgr->GetSpellInfo(horde))
            TC_LOG_ERROR(LOG_FILTER_SQL, "Spell %u (horde_id) referenced in `player_factionchange_spells` does not exist, pair skipped!", horde);
        else
            FactionChangeSpells[alliance] = horde;

        ++count;
    }
    while (result->NextRow());

    TC_LOG_INFO(LOG_FILTER_SERVER_LOADING, ">> Loaded %u faction change spell pairs in %u ms", count, GetMSTimeDiffToNow(oldMSTime));
}

void ObjectMgr::LoadFactionChangeTitles()
{
    uint32 oldMSTime = getMSTime();

    QueryResult result = WorldDatabase.Query("SELECT alliance_id, horde_id FROM player_factionchange_titles");

    if (!result)
    {
        TC_LOG_INFO(LOG_FILTER_SERVER_LOADING, ">> Loaded 0 faction change title pairs. DB table `player_factionchange_title` is empty.");
        return;
    }

    uint32 count = 0;

    do
    {
        Field* fields = result->Fetch();

        uint32 alliance = fields[0].GetUInt32();
        uint32 horde = fields[1].GetUInt32();

        if (!sCharTitlesStore.LookupEntry(alliance))
            TC_LOG_ERROR(LOG_FILTER_SQL, "Title %u (alliance_id) referenced in `player_factionchange_title` does not exist, pair skipped!", alliance);
        else if (!sCharTitlesStore.LookupEntry(horde))
            TC_LOG_ERROR(LOG_FILTER_SQL, "Title %u (horde_id) referenced in `player_factionchange_title` does not exist, pair skipped!", horde);
        else
            FactionChangeTitles[alliance] = horde;

        ++count;
    }
    while (result->NextRow());

    TC_LOG_INFO(LOG_FILTER_SERVER_LOADING, ">> Loaded %u faction change title pairs in %u ms", count, GetMSTimeDiffToNow(oldMSTime));
}

void ObjectMgr::LoadPhaseDefinitions()
{
    _PhaseDefinitionStore.clear();

    uint32 oldMSTime = getMSTime();

    //                                                 0       1       2         3            4           5
    QueryResult result = WorldDatabase.Query("SELECT zoneId, entry, phasemask, phaseId, terrainswapmap, flags FROM `phase_definitions` ORDER BY `entry` ASC");

    if (!result)
    {
        TC_LOG_INFO(LOG_FILTER_SERVER_LOADING, ">> Loaded 0 phasing definitions. DB table `phase_definitions` is empty.");
        return;
    }

    uint32 count = 0;

    do
    {
        Field* fields = result->Fetch();

        PhaseDefinition PhaseDefinition;

        PhaseDefinition.zoneId                = fields[0].GetUInt32();
        PhaseDefinition.entry                 = fields[1].GetUInt32();
        PhaseDefinition.phasemask             = fields[2].GetUInt32();
        PhaseDefinition.phaseId               = fields[3].GetUInt32();
        PhaseDefinition.terrainswapmap        = fields[4].GetUInt32();
        PhaseDefinition.flags                 = fields[5].GetUInt32();

        // Checks
        if ((PhaseDefinition.flags & PHASE_FLAG_OVERWRITE_EXISTING) && (PhaseDefinition.flags & PHASE_FLAG_NEGATE_PHASE))
        {
            TC_LOG_ERROR(LOG_FILTER_SQL, "Flags defined in phase_definitions in zoneId %d and entry %u does contain PHASE_FLAG_OVERWRITE_EXISTING and PHASE_FLAG_NEGATE_PHASE. Setting flags to PHASE_FLAG_OVERWRITE_EXISTING", PhaseDefinition.zoneId, PhaseDefinition.entry);
            PhaseDefinition.flags &= ~PHASE_FLAG_NEGATE_PHASE;
        }

        _PhaseDefinitionStore[PhaseDefinition.zoneId].push_back(PhaseDefinition);

        ++count;
    }
    while (result->NextRow());

    TC_LOG_INFO(LOG_FILTER_SERVER_LOADING, ">> Loaded %u phasing definitions in %u ms.", count, GetMSTimeDiffToNow(oldMSTime));
}

void ObjectMgr::LoadSpellPhaseInfo()
{
    _SpellPhaseStore.clear();

    uint32 oldMSTime = getMSTime();

    //                                               0       1            2
    QueryResult result = WorldDatabase.Query("SELECT id, phasemask, terrainswapmap FROM `spell_phase`");

    if (!result)
    {
        TC_LOG_INFO(LOG_FILTER_SERVER_LOADING, ">> Loaded 0 spell dbc infos. DB table `spell_phase` is empty.");
        return;
    }

    uint32 count = 0;
    do
    {
        Field* fields = result->Fetch();

        SpellPhaseInfo spellPhaseInfo;
        spellPhaseInfo.spellId                = fields[0].GetUInt32();

        SpellInfo const* spell = sSpellMgr->GetSpellInfo(spellPhaseInfo.spellId);
        if (!spell)
        {
            TC_LOG_ERROR(LOG_FILTER_SQL, "Spell %u defined in `spell_phase` does not exists, skipped.", spellPhaseInfo.spellId);
            continue;
        }

        if (!spell->HasAura(SPELL_AURA_PHASE))
        {
            TC_LOG_ERROR(LOG_FILTER_SQL, "Spell %u defined in `spell_phase` does not have aura effect type SPELL_AURA_PHASE, useless value.", spellPhaseInfo.spellId);
            continue;
        }

        spellPhaseInfo.phasemask              = fields[1].GetUInt32();
        spellPhaseInfo.terrainswapmap         = fields[2].GetUInt32();

        _SpellPhaseStore[spellPhaseInfo.spellId] = spellPhaseInfo;

        ++count;
    }
    while (result->NextRow());
    TC_LOG_INFO(LOG_FILTER_SERVER_LOADING, ">> Loaded %u spell dbc infos in %u ms.", count, GetMSTimeDiffToNow(oldMSTime));
}

GameObjectTemplate const* ObjectMgr::GetGameObjectTemplate(uint32 entry)
{
    GameObjectTemplateContainer::const_iterator itr = _gameObjectTemplateStore.find(entry);
    if (itr != _gameObjectTemplateStore.end())
        return &(itr->second);

    return NULL;
}

CreatureTemplate const* ObjectMgr::GetCreatureTemplate(uint32 entry)
{
    CreatureTemplateContainer::const_iterator itr = _creatureTemplateStore.find(entry);
    if (itr != _creatureTemplateStore.end())
        return &(itr->second);

    return NULL;
}

VehicleAccessoryList const* ObjectMgr::GetVehicleAccessoryList(Vehicle* veh) const
{
    if (Creature* cre = veh->GetBase()->ToCreature())
    {
        // Give preference to GUID-based accessories
        VehicleAccessoryContainer::const_iterator itr = _vehicleAccessoryStore.find(cre->GetDBTableGUIDLow());
        if (itr != _vehicleAccessoryStore.end())
            return &itr->second;
    }

    // Otherwise return entry-based
    VehicleAccessoryContainer::const_iterator itr = _vehicleTemplateAccessoryStore.find(veh->GetCreatureEntry());
    if (itr != _vehicleTemplateAccessoryStore.end())
        return &itr->second;
    return NULL;
}

PlayerInfo const* ObjectMgr::GetPlayerInfo(uint32 race, uint32 class_) const
{
    if (race >= MAX_RACES)
        return NULL;
    if (class_ >= MAX_CLASSES)
        return NULL;
    PlayerInfo const* info = _playerInfo[race][class_];
    if (!info)
        return NULL;
    return info;
}<|MERGE_RESOLUTION|>--- conflicted
+++ resolved
@@ -8211,15 +8211,8 @@
     _gossipMenuItemsStore.clear();
 
     QueryResult result = WorldDatabase.Query(
-<<<<<<< HEAD
-        //      0        1   2            3            4          5
-        "SELECT menu_id, id, option_icon, option_text, option_id, npc_option_npcflag, "
-        // 6             7              8          9          10
-        "action_menu_id, action_poi_id, box_coded, box_money, box_text "
-=======
-        //      0        1   2            3            4          5                   6               7              8          9          10
+        //      0        1   2            3            4          5                     6               7              8          9          10
         "SELECT menu_id, id, option_icon, option_text, option_id, npc_option_npcflag, action_menu_id, action_poi_id, box_coded, box_money, box_text "
->>>>>>> d74b8f0a
         "FROM gossip_menu_option ORDER BY menu_id, id");
 
     if (!result)
