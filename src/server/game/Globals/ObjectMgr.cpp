--- conflicted
+++ resolved
@@ -1764,23 +1764,22 @@
             }
         }
 
+        if (std::abs(data.orientation) > 2 * float(M_PI))
+        {
+            TC_LOG_ERROR("sql.sql", "Table `creature` has creature (GUID: %u Entry: %u) with abs(`orientation`) > 2*PI (orientation is expressed in radians), normalized.", guid, data.id);
+            data.orientation = Position::NormalizeOrientation(data.orientation);
+        }
+
         if (data.phaseMask == 0)
         {
             TC_LOG_ERROR("sql.sql", "Table `creature` has creature (GUID: %u Entry: %u) with `phaseMask`=0 (not visible for anyone), set to 1.", guid, data.id);
             data.phaseMask = 1;
         }
 
-<<<<<<< HEAD
         if (data.phaseGroup && data.phaseid)
         {
             TC_LOG_ERROR("sql.sql", "Table `creature` have creature (GUID: %u Entry: %u) with both `phaseid` and `phasegroup` set, `phasegroup` set to 0", guid, data.id);
             data.phaseGroup = 0;
-=======
-        if (std::abs(data.orientation) > 2 * float(M_PI))
-        {
-            TC_LOG_ERROR("sql.sql", "Table `creature` has creature (GUID: %u Entry: %u) with abs(`orientation`) > 2*PI (orientation is expressed in radians), normalized.", guid, data.id);
-            data.orientation = Position::NormalizeOrientation(data.orientation);
->>>>>>> 72d08a14
         }
 
         // Add to grid if not managed by the game event or pool system
