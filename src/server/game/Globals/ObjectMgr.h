/*
 * Copyright (C) 2008-2013 TrinityCore <http://www.trinitycore.org/>
 * Copyright (C) 2005-2009 MaNGOS <http://getmangos.com/>
 *
 * This program is free software; you can redistribute it and/or modify it
 * under the terms of the GNU General Public License as published by the
 * Free Software Foundation; either version 2 of the License, or (at your
 * option) any later version.
 *
 * This program is distributed in the hope that it will be useful, but WITHOUT
 * ANY WARRANTY; without even the implied warranty of MERCHANTABILITY or
 * FITNESS FOR A PARTICULAR PURPOSE. See the GNU General Public License for
 * more details.
 *
 * You should have received a copy of the GNU General Public License along
 * with this program. If not, see <http://www.gnu.org/licenses/>.
 */

#ifndef _OBJECTMGR_H
#define _OBJECTMGR_H

#include "Log.h"
#include "Object.h"
#include "Bag.h"
#include "Creature.h"
#include "DynamicObject.h"
#include "GameObject.h"
#include "TemporarySummon.h"
#include "Corpse.h"
#include "QuestDef.h"
#include "ItemPrototype.h"
#include "NPCHandler.h"
#include "DatabaseEnv.h"
#include "Mail.h"
#include "Map.h"
#include "ObjectAccessor.h"
#include "ObjectDefines.h"
#include <ace/Singleton.h>
#include "VehicleDefines.h"
#include <string>
#include <map>
#include <limits>
#include "ConditionMgr.h"
#include <functional>
#include "PhaseMgr.h"
#include "DB2Stores.h"

class Item;
class PhaseMgr;
struct AccessRequirement;
struct PlayerInfo;
struct PlayerLevelInfo;

// GCC have alternative #pragma pack(N) syntax and old gcc version not support pack(push, N), also any gcc version not support it at some platform
#if defined(__GNUC__)
#pragma pack(1)
#else
#pragma pack(push, 1)
#endif

struct PageText
{
    std::string Text;
    uint16 NextPage;
};

/// Key for storing temp summon data in TempSummonDataContainer
struct TempSummonGroupKey
{
    TempSummonGroupKey(uint32 summonerEntry, SummonerType summonerType, uint8 group)
        : _summonerEntry(summonerEntry), _summonerType(summonerType), _summonGroup(group)
    {
    }

    bool operator<(TempSummonGroupKey const& rhs) const
    {
        // memcmp is only reliable if struct doesn't have any padding (packed)
        return memcmp(this, &rhs, sizeof(TempSummonGroupKey)) < 0;
    }

private:
    uint32 _summonerEntry;      ///< Summoner's entry
    SummonerType _summonerType; ///< Summoner's type, see SummonerType for available types
    uint8 _summonGroup;         ///< Summon's group id
};

// GCC have alternative #pragma pack() syntax and old gcc version not support pack(pop), also any gcc version not support it at some platform
#if defined(__GNUC__)
#pragma pack()
#else
#pragma pack(pop)
#endif

// DB scripting commands
enum ScriptCommands
{
    SCRIPT_COMMAND_TALK                  = 0,                // source/target = Creature, target = any, datalong = talk type (0=say, 1=whisper, 2=yell, 3=emote text, 4=boss emote text), datalong2 & 1 = player talk (instead of creature), dataint = string_id
    SCRIPT_COMMAND_EMOTE                 = 1,                // source/target = Creature, datalong = emote id, datalong2 = 0: set emote state; > 0: play emote state
    SCRIPT_COMMAND_FIELD_SET             = 2,                // source/target = Creature, datalong = field id, datalog2 = value
    SCRIPT_COMMAND_MOVE_TO               = 3,                // source/target = Creature, datalong2 = time to reach, x/y/z = destination
    SCRIPT_COMMAND_FLAG_SET              = 4,                // source/target = Creature, datalong = field id, datalog2 = bitmask
    SCRIPT_COMMAND_FLAG_REMOVE           = 5,                // source/target = Creature, datalong = field id, datalog2 = bitmask
    SCRIPT_COMMAND_TELEPORT_TO           = 6,                // source/target = Creature/Player (see datalong2), datalong = map_id, datalong2 = 0: Player; 1: Creature, x/y/z = destination, o = orientation
    SCRIPT_COMMAND_QUEST_EXPLORED        = 7,                // target/source = Player, target/source = GO/Creature, datalong = quest id, datalong2 = distance or 0
    SCRIPT_COMMAND_KILL_CREDIT           = 8,                // target/source = Player, datalong = creature entry, datalong2 = 0: personal credit, 1: group credit
    SCRIPT_COMMAND_RESPAWN_GAMEOBJECT    = 9,                // source = WorldObject (summoner), datalong = GO guid, datalong2 = despawn delay
    SCRIPT_COMMAND_TEMP_SUMMON_CREATURE  = 10,               // source = WorldObject (summoner), datalong = creature entry, datalong2 = despawn delay, x/y/z = summon position, o = orientation
    SCRIPT_COMMAND_OPEN_DOOR             = 11,               // source = Unit, datalong = GO guid, datalong2 = reset delay (min 15)
    SCRIPT_COMMAND_CLOSE_DOOR            = 12,               // source = Unit, datalong = GO guid, datalong2 = reset delay (min 15)
    SCRIPT_COMMAND_ACTIVATE_OBJECT       = 13,               // source = Unit, target = GO
    SCRIPT_COMMAND_REMOVE_AURA           = 14,               // source (datalong2 != 0) or target (datalong2 == 0) = Unit, datalong = spell id
    SCRIPT_COMMAND_CAST_SPELL            = 15,               // source and/or target = Unit, datalong2 = cast direction (0: s->t 1: s->s 2: t->t 3: t->s 4: s->creature with dataint entry), dataint & 1 = triggered flag
    SCRIPT_COMMAND_PLAY_SOUND            = 16,               // source = WorldObject, target = none/Player, datalong = sound id, datalong2 (bitmask: 0/1=anyone/player, 0/2=without/with distance dependency, so 1|2 = 3 is target with distance dependency)
    SCRIPT_COMMAND_CREATE_ITEM           = 17,               // target/source = Player, datalong = item entry, datalong2 = amount
    SCRIPT_COMMAND_DESPAWN_SELF          = 18,               // target/source = Creature, datalong = despawn delay

    SCRIPT_COMMAND_LOAD_PATH             = 20,               // source = Unit, datalong = path id, datalong2 = is repeatable
    SCRIPT_COMMAND_CALLSCRIPT_TO_UNIT    = 21,               // source = WorldObject (if present used as a search center), datalong = script id, datalong2 = unit lowguid, dataint = script table to use (see ScriptsType)
    SCRIPT_COMMAND_KILL                  = 22,               // source/target = Creature, dataint = remove corpse attribute

    // TrinityCore only
    SCRIPT_COMMAND_ORIENTATION           = 30,               // source = Unit, target (datalong > 0) = Unit, datalong = > 0 turn source to face target, o = orientation
    SCRIPT_COMMAND_EQUIP                 = 31,               // soucre = Creature, datalong = equipment id
    SCRIPT_COMMAND_MODEL                 = 32,               // source = Creature, datalong = model id
    SCRIPT_COMMAND_CLOSE_GOSSIP          = 33,               // source = Player
    SCRIPT_COMMAND_PLAYMOVIE             = 34                // source = Player, datalong = movie id
};

// Benchmarked: Faster than UNORDERED_MAP (insert/find)
typedef std::map<uint32, PageText> PageTextContainer;

// Benchmarked: Faster than std::map (insert/find)
typedef UNORDERED_MAP<uint16, InstanceTemplate> InstanceTemplateContainer;

struct GameTele
{
    float  position_x;
    float  position_y;
    float  position_z;
    float  orientation;
    uint32 mapId;
    std::string name;
    std::wstring wnameLow;
};

typedef UNORDERED_MAP<uint32, GameTele > GameTeleContainer;

enum ScriptsType
{
    SCRIPTS_FIRST = 1,

    SCRIPTS_SPELL = SCRIPTS_FIRST,
    SCRIPTS_EVENT,
    SCRIPTS_WAYPOINT,

    SCRIPTS_LAST
};

enum eScriptFlags
{
    // Talk Flags
    SF_TALK_USE_PLAYER          = 0x1,

    // Emote flags
    SF_EMOTE_USE_STATE          = 0x1,

    // TeleportTo flags
    SF_TELEPORT_USE_CREATURE    = 0x1,

    // KillCredit flags
    SF_KILLCREDIT_REWARD_GROUP  = 0x1,

    // RemoveAura flags
    SF_REMOVEAURA_REVERSE       = 0x1,

    // CastSpell flags
    SF_CASTSPELL_SOURCE_TO_TARGET = 0,
    SF_CASTSPELL_SOURCE_TO_SOURCE = 1,
    SF_CASTSPELL_TARGET_TO_TARGET = 2,
    SF_CASTSPELL_TARGET_TO_SOURCE = 3,
    SF_CASTSPELL_SEARCH_CREATURE  = 4,
    SF_CASTSPELL_TRIGGERED      = 0x1,

    // PlaySound flags
    SF_PLAYSOUND_TARGET_PLAYER  = 0x1,
    SF_PLAYSOUND_DISTANCE_SOUND = 0x2,

    // Orientation flags
    SF_ORIENTATION_FACE_TARGET  = 0x1
};

struct ScriptInfo
{
    ScriptsType type;
    uint32 id;
    uint32 delay;
    ScriptCommands command;

    union
    {
        struct
        {
            uint32 nData[3];
            float  fData[4];
        } Raw;

        struct                      // SCRIPT_COMMAND_TALK (0)
        {
            uint32 ChatType;        // datalong
            uint32 Flags;           // datalong2
            int32  TextID;          // dataint
        } Talk;

        struct                      // SCRIPT_COMMAND_EMOTE (1)
        {
            uint32 EmoteID;         // datalong
            uint32 Flags;           // datalong2
        } Emote;

        struct                      // SCRIPT_COMMAND_FIELD_SET (2)
        {
            uint32 FieldID;         // datalong
            uint32 FieldValue;      // datalong2
        } FieldSet;

        struct                      // SCRIPT_COMMAND_MOVE_TO (3)
        {
            uint32 Unused1;         // datalong
            uint32 TravelTime;      // datalong2
            int32  Unused2;         // dataint

            float DestX;
            float DestY;
            float DestZ;
        } MoveTo;

        struct                      // SCRIPT_COMMAND_FLAG_SET (4)
                                    // SCRIPT_COMMAND_FLAG_REMOVE (5)
        {
            uint32 FieldID;         // datalong
            uint32 FieldValue;      // datalong2
        } FlagToggle;

        struct                      // SCRIPT_COMMAND_TELEPORT_TO (6)
        {
            uint32 MapID;           // datalong
            uint32 Flags;           // datalong2
            int32  Unused1;         // dataint

            float DestX;
            float DestY;
            float DestZ;
            float Orientation;
        } TeleportTo;

        struct                      // SCRIPT_COMMAND_QUEST_EXPLORED (7)
        {
            uint32 QuestID;         // datalong
            uint32 Distance;        // datalong2
        } QuestExplored;

        struct                      // SCRIPT_COMMAND_KILL_CREDIT (8)
        {
            uint32 CreatureEntry;   // datalong
            uint32 Flags;           // datalong2
        } KillCredit;

        struct                      // SCRIPT_COMMAND_RESPAWN_GAMEOBJECT (9)
        {
            uint32 GOGuid;          // datalong
            uint32 DespawnDelay;    // datalong2
        } RespawnGameobject;

        struct                      // SCRIPT_COMMAND_TEMP_SUMMON_CREATURE (10)
        {
            uint32 CreatureEntry;   // datalong
            uint32 DespawnDelay;    // datalong2
            int32  Unused1;         // dataint

            float PosX;
            float PosY;
            float PosZ;
            float Orientation;
        } TempSummonCreature;

        struct                      // SCRIPT_COMMAND_CLOSE_DOOR (12)
                                    // SCRIPT_COMMAND_OPEN_DOOR (11)
        {
            uint32 GOGuid;          // datalong
            uint32 ResetDelay;      // datalong2
        } ToggleDoor;

                                    // SCRIPT_COMMAND_ACTIVATE_OBJECT (13)

        struct                      // SCRIPT_COMMAND_REMOVE_AURA (14)
        {
            uint32 SpellID;         // datalong
            uint32 Flags;           // datalong2
        } RemoveAura;

        struct                      // SCRIPT_COMMAND_CAST_SPELL (15)
        {
            uint32 SpellID;         // datalong
            uint32 Flags;           // datalong2
            int32  CreatureEntry;   // dataint

            float SearchRadius;
        } CastSpell;

        struct                      // SCRIPT_COMMAND_PLAY_SOUND (16)
        {
            uint32 SoundID;         // datalong
            uint32 Flags;           // datalong2
        } PlaySound;

        struct                      // SCRIPT_COMMAND_CREATE_ITEM (17)
        {
            uint32 ItemEntry;       // datalong
            uint32 Amount;          // datalong2
        } CreateItem;

        struct                      // SCRIPT_COMMAND_DESPAWN_SELF (18)
        {
            uint32 DespawnDelay;    // datalong
        } DespawnSelf;

        struct                      // SCRIPT_COMMAND_LOAD_PATH (20)
        {
            uint32 PathID;          // datalong
            uint32 IsRepeatable;    // datalong2
        } LoadPath;

        struct                      // SCRIPT_COMMAND_CALLSCRIPT_TO_UNIT (21)
        {
            uint32 CreatureEntry;   // datalong
            uint32 ScriptID;        // datalong2
            uint32 ScriptType;      // dataint
        } CallScript;

        struct                      // SCRIPT_COMMAND_KILL (22)
        {
            uint32 Unused1;         // datalong
            uint32 Unused2;         // datalong2
            int32  RemoveCorpse;    // dataint
        } Kill;

        struct                      // SCRIPT_COMMAND_ORIENTATION (30)
        {
            uint32 Flags;           // datalong
            uint32 Unused1;         // datalong2
            int32  Unused2;         // dataint

            float Unused3;
            float Unused4;
            float Unused5;
            float Orientation;
        } Orientation;

        struct                      // SCRIPT_COMMAND_EQUIP (31)
        {
            uint32 EquipmentID;     // datalong
        } Equip;

        struct                      // SCRIPT_COMMAND_MODEL (32)
        {
            uint32 ModelID;         // datalong
        } Model;

                                    // SCRIPT_COMMAND_CLOSE_GOSSIP (33)

        struct                      // SCRIPT_COMMAND_PLAYMOVIE (34)
        {
            uint32 MovieID;         // datalong
        } PlayMovie;
    };

    std::string GetDebugInfo() const;
};

typedef std::multimap<uint32, ScriptInfo> ScriptMap;
typedef std::map<uint32, ScriptMap > ScriptMapMap;
typedef std::multimap<uint32, uint32> SpellScriptsContainer;
typedef std::pair<SpellScriptsContainer::iterator, SpellScriptsContainer::iterator> SpellScriptsBounds;
extern ScriptMapMap sSpellScripts;
extern ScriptMapMap sEventScripts;
extern ScriptMapMap sWaypointScripts;

std::string GetScriptsTableNameByType(ScriptsType type);
ScriptMapMap* GetScriptsMapByType(ScriptsType type);
std::string GetScriptCommandName(ScriptCommands command);

struct SpellClickInfo
{
    uint32 spellId;
    uint8 castFlags;
    SpellClickUserTypes userType;

    // helpers
    bool IsFitToRequirements(Unit const* clicker, Unit const* clickee) const;
};

typedef std::multimap<uint32, SpellClickInfo> SpellClickInfoContainer;
typedef std::pair<SpellClickInfoContainer::const_iterator, SpellClickInfoContainer::const_iterator> SpellClickInfoMapBounds;

struct AreaTriggerStruct
{
    uint32 target_mapId;
    float  target_X;
    float  target_Y;
    float  target_Z;
    float  target_Orientation;
};

typedef std::set<uint32> CellGuidSet;
typedef std::map<uint32/*player guid*/, uint32/*instance*/> CellCorpseSet;
struct CellObjectGuids
{
    CellGuidSet creatures;
    CellGuidSet gameobjects;
    CellCorpseSet corpses;
};
typedef UNORDERED_MAP<uint32/*cell_id*/, CellObjectGuids> CellObjectGuidsMap;
typedef UNORDERED_MAP<uint32/*(mapid, spawnMode) pair*/, CellObjectGuidsMap> MapObjectGuids;

// Trinity string ranges
#define MIN_TRINITY_STRING_ID           1                    // 'trinity_string'
#define MAX_TRINITY_STRING_ID           2000000000
#define MIN_DB_SCRIPT_STRING_ID        MAX_TRINITY_STRING_ID // 'db_script_string'
#define MAX_DB_SCRIPT_STRING_ID        2000010000
#define MIN_CREATURE_AI_TEXT_STRING_ID (-1)                 // 'creature_ai_texts'
#define MAX_CREATURE_AI_TEXT_STRING_ID (-1000000)

// Trinity Trainer Reference start range
#define TRINITY_TRAINER_START_REF      200000

struct TrinityStringLocale
{
    StringVector Content;
};

typedef std::map<uint64, uint64> LinkedRespawnContainer;
typedef UNORDERED_MAP<uint32, CreatureData> CreatureDataContainer;
typedef UNORDERED_MAP<uint32, GameObjectData> GameObjectDataContainer;
typedef std::map<TempSummonGroupKey, std::vector<TempSummonData> > TempSummonDataContainer;
typedef UNORDERED_MAP<uint32, CreatureLocale> CreatureLocaleContainer;
typedef UNORDERED_MAP<uint32, GameObjectLocale> GameObjectLocaleContainer;
typedef UNORDERED_MAP<uint32, ItemLocale> ItemLocaleContainer;
typedef UNORDERED_MAP<uint32, QuestLocale> QuestLocaleContainer;
typedef UNORDERED_MAP<uint32, NpcTextLocale> NpcTextLocaleContainer;
typedef UNORDERED_MAP<uint32, PageTextLocale> PageTextLocaleContainer;
typedef UNORDERED_MAP<int32, TrinityStringLocale> TrinityStringLocaleContainer;
typedef UNORDERED_MAP<uint32, GossipMenuItemsLocale> GossipMenuItemsLocaleContainer;
typedef UNORDERED_MAP<uint32, PointOfInterestLocale> PointOfInterestLocaleContainer;

typedef std::multimap<uint32, uint32> QuestRelations;
typedef std::pair<QuestRelations::const_iterator, QuestRelations::const_iterator> QuestRelationBounds;

struct PetLevelInfo
{
    PetLevelInfo() : health(0), mana(0), armor(0) { for (uint8 i=0; i < MAX_STATS; ++i) stats[i] = 0; }

    uint16 stats[MAX_STATS];
    uint16 health;
    uint16 mana;
    uint16 armor;
};

struct MailLevelReward
{
    MailLevelReward() : raceMask(0), mailTemplateId(0), senderEntry(0) { }
    MailLevelReward(uint32 _raceMask, uint32 _mailTemplateId, uint32 _senderEntry) : raceMask(_raceMask), mailTemplateId(_mailTemplateId), senderEntry(_senderEntry) { }

    uint32 raceMask;
    uint32 mailTemplateId;
    uint32 senderEntry;
};

typedef std::list<MailLevelReward> MailLevelRewardList;
typedef UNORDERED_MAP<uint8, MailLevelRewardList> MailLevelRewardContainer;

// We assume the rate is in general the same for all three types below, but chose to keep three for scalability and customization
struct RepRewardRate
{
    float questRate;            // We allow rate = 0.0 in database. For this case, it means that
    float questDailyRate;
    float questWeeklyRate;
    float questMonthlyRate;
    float questRepeatableRate;
    float creatureRate;         // no reputation are given at all for this faction/rate type.
    float spellRate;
};

struct ReputationOnKillEntry
{
    uint32 RepFaction1;
    uint32 RepFaction2;
    uint32 ReputationMaxCap1;
    int32 RepValue1;
    uint32 ReputationMaxCap2;
    int32 RepValue2;
    bool IsTeamAward1;
    bool IsTeamAward2;
    bool TeamDependent;
};

struct RepSpilloverTemplate
{
    uint32 faction[MAX_SPILLOVER_FACTIONS];
    float faction_rate[MAX_SPILLOVER_FACTIONS];
    uint32 faction_rank[MAX_SPILLOVER_FACTIONS];
};

struct PointOfInterest
{
    uint32 entry;
    float x;
    float y;
    uint32 icon;
    uint32 flags;
    uint32 data;
    std::string icon_name;
};

struct GossipMenuItems
{
    uint32          MenuId;
    uint32          OptionIndex;
    uint8           OptionIcon;
    std::string     OptionText;
    uint32          OptionType;
    uint32          OptionNpcflag;
    uint32          ActionMenuId;
    uint32          ActionPoiId;
    bool            BoxCoded;
    uint32          BoxMoney;
    std::string     BoxText;
    ConditionList   Conditions;
};

struct GossipMenus
{
    uint32          entry;
    uint32          text_id;
    ConditionList   conditions;
};

typedef std::multimap<uint32, GossipMenus> GossipMenusContainer;
typedef std::pair<GossipMenusContainer::const_iterator, GossipMenusContainer::const_iterator> GossipMenusMapBounds;
typedef std::pair<GossipMenusContainer::iterator, GossipMenusContainer::iterator> GossipMenusMapBoundsNonConst;
typedef std::multimap<uint32, GossipMenuItems> GossipMenuItemsContainer;
typedef std::pair<GossipMenuItemsContainer::const_iterator, GossipMenuItemsContainer::const_iterator> GossipMenuItemsMapBounds;
typedef std::pair<GossipMenuItemsContainer::iterator, GossipMenuItemsContainer::iterator> GossipMenuItemsMapBoundsNonConst;

struct QuestPOIPoint
{
    int32 x;
    int32 y;

    QuestPOIPoint() : x(0), y(0) { }
    QuestPOIPoint(int32 _x, int32 _y) : x(_x), y(_y) { }
};

struct QuestPOI
{
    uint32 Id;
    int32 ObjectiveIndex;
    uint32 MapId;
    uint32 AreaId;
    uint32 FloorId;
    uint32 Unk3;
    uint32 Unk4;
    std::vector<QuestPOIPoint> points;

    QuestPOI() : Id(0), ObjectiveIndex(0), MapId(0), AreaId(0), FloorId(0), Unk3(0), Unk4(0) { }
    QuestPOI(uint32 id, int32 objIndex, uint32 mapId, uint32 areaId, uint32 floorId, uint32 unk3, uint32 unk4) : Id(id), ObjectiveIndex(objIndex), MapId(mapId), AreaId(areaId), FloorId(floorId), Unk3(unk3), Unk4(unk4) { }
};

typedef std::vector<QuestPOI> QuestPOIVector;
typedef UNORDERED_MAP<uint32, QuestPOIVector> QuestPOIContainer;

struct GraveYardData
{
    uint32 safeLocId;
    uint32 team;
};

typedef std::multimap<uint32, GraveYardData> GraveYardContainer;
typedef UNORDERED_MAP<uint32 /* graveyard Id */, float /* orientation */> GraveyardOrientationContainer;
typedef std::pair<GraveYardContainer::const_iterator, GraveYardContainer::const_iterator> GraveYardMapBounds;
typedef std::pair<GraveYardContainer::iterator, GraveYardContainer::iterator> GraveYardMapBoundsNonConst;

typedef UNORDERED_MAP<uint32, VendorItemData> CacheVendorItemContainer;
typedef UNORDERED_MAP<uint32, TrainerSpellData> CacheTrainerSpellContainer;

enum SkillRangeType
{
    SKILL_RANGE_LANGUAGE,                                   // 300..300
    SKILL_RANGE_LEVEL,                                      // 1..max skill for level
    SKILL_RANGE_MONO,                                       // 1..1, grey monolite bar
    SKILL_RANGE_RANK,                                       // 1..skill for known rank
    SKILL_RANGE_NONE                                        // 0..0 always
};

SkillRangeType GetSkillRangeType(SkillLineEntry const* pSkill, bool racial);

#define MAX_PLAYER_NAME          12                         // max allowed by client name length
#define MAX_INTERNAL_PLAYER_NAME 15                         // max server internal player name length (> MAX_PLAYER_NAME for support declined names)
#define MAX_PET_NAME             12                         // max allowed by client name length
#define MAX_CHARTER_NAME         24                         // max allowed by client name length

bool normalizePlayerName(std::string& name);

struct LanguageDesc
{
    Language lang_id;
    uint32   spell_id;
    uint32   skill_id;
};

extern LanguageDesc lang_description[LANGUAGES_COUNT];
LanguageDesc const* GetLanguageDescByID(uint32 lang);

enum EncounterCreditType
{
    ENCOUNTER_CREDIT_KILL_CREATURE  = 0,
    ENCOUNTER_CREDIT_CAST_SPELL     = 1
};

struct DungeonEncounter
{
    DungeonEncounter(DungeonEncounterEntry const* _dbcEntry, EncounterCreditType _creditType, uint32 _creditEntry, uint32 _lastEncounterDungeon)
        : dbcEntry(_dbcEntry), creditType(_creditType), creditEntry(_creditEntry), lastEncounterDungeon(_lastEncounterDungeon) { }

    DungeonEncounterEntry const* dbcEntry;
    EncounterCreditType creditType;
    uint32 creditEntry;
    uint32 lastEncounterDungeon;
};

typedef std::list<DungeonEncounter const*> DungeonEncounterList;
typedef UNORDERED_MAP<uint32, DungeonEncounterList> DungeonEncounterContainer;

struct HotfixInfo
{
    uint32 Type;
    uint32 Timestamp;
    uint32 Entry;
};

typedef std::vector<HotfixInfo> HotfixData;

class PlayerDumpReader;

class ObjectMgr
{
    friend class PlayerDumpReader;
    friend class ACE_Singleton<ObjectMgr, ACE_Null_Mutex>;

    private:
        ObjectMgr();
        ~ObjectMgr();

    public:
        typedef UNORDERED_MAP<uint32, Item*> ItemMap;

        typedef UNORDERED_MAP<uint32, Quest*> QuestMap;

        typedef UNORDERED_MAP<uint32, AreaTriggerStruct> AreaTriggerContainer;

        typedef UNORDERED_MAP<uint32, uint32> AreaTriggerScriptContainer;

        typedef UNORDERED_MAP<uint32, AccessRequirement*> AccessRequirementContainer;

        typedef UNORDERED_MAP<uint32, RepRewardRate > RepRewardRateContainer;
        typedef UNORDERED_MAP<uint32, ReputationOnKillEntry> RepOnKillContainer;
        typedef UNORDERED_MAP<uint32, RepSpilloverTemplate> RepSpilloverTemplateContainer;

        typedef UNORDERED_MAP<uint32, PointOfInterest> PointOfInterestContainer;

        typedef std::vector<std::string> ScriptNameContainer;

        typedef std::map<uint32, uint32> CharacterConversionMap;

        Player* GetPlayerByLowGUID(uint32 lowguid) const;

        GameObjectTemplate const* GetGameObjectTemplate(uint32 entry);
        GameObjectTemplateContainer const* GetGameObjectTemplates() const { return &_gameObjectTemplateStore; }
        int LoadReferenceVendor(int32 vendor, int32 item, uint8 type, std::set<uint32> *skip_vendors);

        void LoadGameObjectTemplate();
        void AddGameobjectInfo(GameObjectTemplate* goinfo);

        CreatureTemplate const* GetCreatureTemplate(uint32 entry);
        CreatureTemplateContainer const* GetCreatureTemplates() const { return &_creatureTemplateStore; }
        CreatureModelInfo const* GetCreatureModelInfo(uint32 modelId);
        CreatureModelInfo const* GetCreatureModelRandomGender(uint32* displayID);
        static uint32 ChooseDisplayId(CreatureTemplate const* cinfo, CreatureData const* data = NULL);
        static void ChooseCreatureFlags(CreatureTemplate const* cinfo, uint32& npcflag, uint32& unit_flags, uint32& dynamicflags, CreatureData const* data = NULL);
        EquipmentInfo const* GetEquipmentInfo(uint32 entry, int8& id);
        CreatureAddon const* GetCreatureAddon(uint32 lowguid);
        CreatureAddon const* GetCreatureTemplateAddon(uint32 entry);
        ItemTemplate const* GetItemTemplate(uint32 entry);
        ItemTemplateContainer const* GetItemTemplateStore() const { return &_itemTemplateStore; }

        InstanceTemplate const* GetInstanceTemplate(uint32 mapId);

        PetLevelInfo const* GetPetLevelInfo(uint32 creature_id, uint8 level) const;

        void GetPlayerClassLevelInfo(uint32 class_, uint8 level, uint32& baseHP, uint32& baseMana) const;

        PlayerInfo const* GetPlayerInfo(uint32 race, uint32 class_) const;

        void GetPlayerLevelInfo(uint32 race, uint32 class_, uint8 level, PlayerLevelInfo* info) const;

        uint64 GetPlayerGUIDByName(std::string const& name) const;

        /**
        * Retrieves the player name by guid.
        *
        * If the player is online, the name is retrieved immediately otherwise
        * a database query is done.
        *
        * @remark Use sWorld->GetCharacterNameData because it doesn't require a database query when player is offline
        *
        * @param guid player full guid
        * @param name returned name
        *
        * @return true if player was found, false otherwise
        */
        bool GetPlayerNameByGUID(uint64 guid, std::string& name) const;
        uint32 GetPlayerTeamByGUID(uint64 guid) const;
        uint32 GetPlayerAccountIdByGUID(uint64 guid) const;
        uint32 GetPlayerAccountIdByPlayerName(std::string const& name) const;

        uint32 GetNearestTaxiNode(float x, float y, float z, uint32 mapid, uint32 team);
        void GetTaxiPath(uint32 source, uint32 destination, uint32 &path, uint32 &cost);
        uint32 GetTaxiMountDisplayId(uint32 id, uint32 team, bool allowed_alt_team = false);

        Quest const* GetQuestTemplate(uint32 quest_id) const
        {
            QuestMap::const_iterator itr = _questTemplates.find(quest_id);
            return itr != _questTemplates.end() ? itr->second : NULL;
        }

        QuestMap const& GetQuestTemplates() const { return _questTemplates; }

        uint32 GetQuestForAreaTrigger(uint32 Trigger_ID) const
        {
            QuestAreaTriggerContainer::const_iterator itr = _questAreaTriggerStore.find(Trigger_ID);
            if (itr != _questAreaTriggerStore.end())
                return itr->second;
            return 0;
        }

        bool IsTavernAreaTrigger(uint32 Trigger_ID) const
        {
            return _tavernAreaTriggerStore.find(Trigger_ID) != _tavernAreaTriggerStore.end();
        }

        bool IsGameObjectForQuests(uint32 entry) const
        {
            return _gameObjectForQuestStore.find(entry) != _gameObjectForQuestStore.end();
        }

        GossipText const* GetGossipText(uint32 Text_ID) const;

        WorldSafeLocsEntry const* GetDefaultGraveYard(uint32 team);
        WorldSafeLocsEntry const* GetClosestGraveYard(float x, float y, float z, uint32 MapId, uint32 team);
        bool AddGraveYardLink(uint32 id, uint32 zoneId, uint32 team, bool persist = true);
        void RemoveGraveYardLink(uint32 id, uint32 zoneId, uint32 team, bool persist = false);
        void LoadGraveyardZones();
        GraveYardData const* FindGraveYardData(uint32 id, uint32 zone);

        AreaTriggerStruct const* GetAreaTrigger(uint32 trigger) const
        {
            AreaTriggerContainer::const_iterator itr = _areaTriggerStore.find(trigger);
            if (itr != _areaTriggerStore.end())
                return &itr->second;
            return NULL;
        }

        AccessRequirement const* GetAccessRequirement(uint32 mapid, Difficulty difficulty) const
        {
            AccessRequirementContainer::const_iterator itr = _accessRequirementStore.find(MAKE_PAIR32(mapid, difficulty));
            if (itr != _accessRequirementStore.end())
                return itr->second;
            return NULL;
        }

        AreaTriggerStruct const* GetGoBackTrigger(uint32 Map) const;
        AreaTriggerStruct const* GetMapEntranceTrigger(uint32 Map) const;

        uint32 GetAreaTriggerScriptId(uint32 trigger_id);
        SpellScriptsBounds GetSpellScriptsBounds(uint32 spellId);

        RepRewardRate const* GetRepRewardRate(uint32 factionId) const
        {
            RepRewardRateContainer::const_iterator itr = _repRewardRateStore.find(factionId);
            if (itr != _repRewardRateStore.end())
                return &itr->second;

            return NULL;
        }

        ReputationOnKillEntry const* GetReputationOnKilEntry(uint32 id) const
        {
            RepOnKillContainer::const_iterator itr = _repOnKillStore.find(id);
            if (itr != _repOnKillStore.end())
                return &itr->second;
            return NULL;
        }

        int32 GetBaseReputationOf(FactionEntry const* factionEntry, uint8 race, uint8 playerClass);

        RepSpilloverTemplate const* GetRepSpilloverTemplate(uint32 factionId) const
        {
            RepSpilloverTemplateContainer::const_iterator itr = _repSpilloverTemplateStore.find(factionId);
            if (itr != _repSpilloverTemplateStore.end())
                return &itr->second;

            return NULL;
        }

        PointOfInterest const* GetPointOfInterest(uint32 id) const
        {
            PointOfInterestContainer::const_iterator itr = _pointsOfInterestStore.find(id);
            if (itr != _pointsOfInterestStore.end())
                return &itr->second;
            return NULL;
        }

        QuestPOIVector const* GetQuestPOIVector(uint32 questId)
        {
            QuestPOIContainer::const_iterator itr = _questPOIStore.find(questId);
            if (itr != _questPOIStore.end())
                return &itr->second;
            return NULL;
        }

        VehicleAccessoryList const* GetVehicleAccessoryList(Vehicle* veh) const;

        DungeonEncounterList const* GetDungeonEncounterList(uint32 mapId, Difficulty difficulty)
        {
            UNORDERED_MAP<uint32, DungeonEncounterList>::const_iterator itr = _dungeonEncounterStore.find(MAKE_PAIR32(mapId, difficulty));
            if (itr != _dungeonEncounterStore.end())
                return &itr->second;
            return NULL;
        }

        void LoadQuests();
        void LoadQuestStartersAndEnders()
        {
            TC_LOG_INFO("server.loading", "Loading GO Start Quest Data...");
            LoadGameobjectQuestStarters();
            TC_LOG_INFO("server.loading", "Loading GO End Quest Data...");
            LoadGameobjectQuestEnders();
            TC_LOG_INFO("server.loading", "Loading Creature Start Quest Data...");
            LoadCreatureQuestStarters();
            TC_LOG_INFO("server.loading", "Loading Creature End Quest Data...");
            LoadCreatureQuestEnders();
        }
        void LoadGameobjectQuestStarters();
        void LoadGameobjectQuestEnders();
        void LoadCreatureQuestStarters();
        void LoadCreatureQuestEnders();

        QuestRelations* GetGOQuestRelationMap()
        {
            return &_goQuestRelations;
        }

        QuestRelationBounds GetGOQuestRelationBounds(uint32 go_entry)
        {
            return _goQuestRelations.equal_range(go_entry);
        }

        QuestRelationBounds GetGOQuestInvolvedRelationBounds(uint32 go_entry)
        {
            return _goQuestInvolvedRelations.equal_range(go_entry);
        }

        QuestRelations* GetCreatureQuestRelationMap()
        {
            return &_creatureQuestRelations;
        }

        QuestRelationBounds GetCreatureQuestRelationBounds(uint32 creature_entry)
        {
            return _creatureQuestRelations.equal_range(creature_entry);
        }

        QuestRelationBounds GetCreatureQuestInvolvedRelationBounds(uint32 creature_entry)
        {
            return _creatureQuestInvolvedRelations.equal_range(creature_entry);
        }

        void LoadEventScripts();
        void LoadSpellScripts();
        void LoadWaypointScripts();

        void LoadSpellScriptNames();
        void ValidateSpellScripts();

        bool LoadTrinityStrings(char const* table, int32 min_value, int32 max_value);
        bool LoadTrinityStrings() { return LoadTrinityStrings("trinity_string", MIN_TRINITY_STRING_ID, MAX_TRINITY_STRING_ID); }
        void LoadDbScriptStrings();
        void LoadCreatureClassLevelStats();
        void LoadCreatureLocales();
        void LoadGraveyardOrientations();
        void LoadCreatureTemplates();
        void LoadCreatureTemplateAddons();
        void CheckCreatureTemplate(CreatureTemplate const* cInfo);
        void LoadTempSummons();
        void LoadCreatures();
        void LoadLinkedRespawn();
        bool SetCreatureLinkedRespawn(uint32 guid, uint32 linkedGuid);
        void LoadCreatureAddons();
        void LoadCreatureModelInfo();
        void LoadEquipmentTemplates();
        void LoadGameObjectLocales();
        void LoadGameobjects();
        void LoadItemTemplates();
        void LoadItemTemplateAddon();
        void LoadItemScriptNames();
        void LoadItemLocales();
        void LoadQuestLocales();
        void LoadNpcTextLocales();
        void LoadPageTextLocales();
        void LoadGossipMenuItemsLocales();
        void LoadPointOfInterestLocales();
        void LoadInstanceTemplate();
        void LoadInstanceEncounters();
        void LoadMailLevelRewards();
        void LoadVehicleTemplateAccessories();
        void LoadVehicleAccessories();

        void LoadGossipText();

        void LoadAreaTriggerTeleports();
        void LoadAccessRequirements();
        void LoadQuestAreaTriggers();
        void LoadAreaTriggerScripts();
        void LoadTavernAreaTriggers();
        void LoadGameObjectForQuests();

        void LoadPageTexts();
        PageText const* GetPageText(uint32 pageEntry);

        void LoadPlayerInfo();
        void LoadPetLevelInfo();
        void LoadExplorationBaseXP();
        void LoadPetNames();
        void LoadPetNumber();
        void LoadCorpses();
        void LoadFishingBaseSkillLevel();

        void LoadReputationRewardRate();
        void LoadReputationOnKill();
        void LoadReputationSpilloverTemplate();

        void LoadPointsOfInterest();
        void LoadQuestPOI();

        void LoadNPCSpellClickSpells();

        void LoadGameTele();

        void LoadGossipMenu();
        void LoadGossipMenuItems();

        void LoadVendors();
        void LoadTrainerSpell();
        void AddSpellToTrainer(uint32 entry, uint32 spell, uint32 spellCost, uint32 reqSkill, uint32 reqSkillValue, uint32 reqLevel);

        void LoadPhaseDefinitions();
        void LoadSpellPhaseInfo();

        PhaseDefinitionStore const* GetPhaseDefinitionStore() { return &_PhaseDefinitionStore; }
        SpellPhaseStore const* GetSpellPhaseStore() { return &_SpellPhaseStore; }

        std::string GeneratePetName(uint32 entry);
        uint32 GetBaseXP(uint8 level);
        uint32 GetXPForLevel(uint8 level) const;

        int32 GetFishingBaseSkillLevel(uint32 entry) const
        {
            FishingBaseSkillContainer::const_iterator itr = _fishingBaseForAreaStore.find(entry);
            return itr != _fishingBaseForAreaStore.end() ? itr->second : 0;
        }

        void ReturnOrDeleteOldMails(bool serverUp);

        CreatureBaseStats const* GetCreatureBaseStats(uint8 level, uint8 unitClass);

        void SetHighestGuids();
        uint32 GenerateLowGuid(HighGuid guidhigh);
        uint32 GenerateAuctionID();
        uint64 GenerateEquipmentSetGuid();
        uint32 GenerateMailID();
        uint32 GeneratePetNumber();
        uint64 GenerateVoidStorageItemId();

        typedef std::multimap<int32, uint32> ExclusiveQuestGroups;
        typedef std::pair<ExclusiveQuestGroups::const_iterator, ExclusiveQuestGroups::const_iterator> ExclusiveQuestGroupsBounds;

        ExclusiveQuestGroups mExclusiveQuestGroups;

        MailLevelReward const* GetMailLevelReward(uint32 level, uint32 raceMask)
        {
            MailLevelRewardContainer::const_iterator map_itr = _mailLevelRewardStore.find(level);
            if (map_itr == _mailLevelRewardStore.end())
                return NULL;

            for (MailLevelRewardList::const_iterator set_itr = map_itr->second.begin(); set_itr != map_itr->second.end(); ++set_itr)
                if (set_itr->raceMask & raceMask)
                    return &*set_itr;

            return NULL;
        }

        CellObjectGuids const& GetCellObjectGuids(uint16 mapid, uint8 spawnMode, uint32 cell_id)
        {
            return _mapObjectGuidsStore[MAKE_PAIR32(mapid, spawnMode)][cell_id];
        }

        CellObjectGuidsMap const& GetMapObjectGuids(uint16 mapid, uint8 spawnMode)
        {
            return _mapObjectGuidsStore[MAKE_PAIR32(mapid, spawnMode)];
        }

        /**
         * Gets temp summon data for all creatures of specified group.
         *
         * @param summonerId   Summoner's entry.
         * @param summonerType Summoner's type, see SummonerType for available types.
         * @param group        Id of required group.
         *
         * @return null if group was not found, otherwise reference to the creature group data
         */
        std::vector<TempSummonData> const* GetSummonGroup(uint32 summonerId, SummonerType summonerType, uint8 group) const
        {
            TempSummonDataContainer::const_iterator itr = _tempSummonDataStore.find(TempSummonGroupKey(summonerId, summonerType, group));
            if (itr != _tempSummonDataStore.end())
                return &itr->second;

            return NULL;
        }

        CreatureData const* GetCreatureData(uint32 guid) const
        {
            CreatureDataContainer::const_iterator itr = _creatureDataStore.find(guid);
            if (itr == _creatureDataStore.end()) return NULL;
            return &itr->second;
        }
        CreatureData& NewOrExistCreatureData(uint32 guid) { return _creatureDataStore[guid]; }
        void DeleteCreatureData(uint32 guid);
        uint64 GetLinkedRespawnGuid(uint64 guid) const
        {
            LinkedRespawnContainer::const_iterator itr = _linkedRespawnStore.find(guid);
            if (itr == _linkedRespawnStore.end()) return 0;
            return itr->second;
        }
        CreatureLocale const* GetCreatureLocale(uint32 entry) const
        {
            CreatureLocaleContainer::const_iterator itr = _creatureLocaleStore.find(entry);
            if (itr == _creatureLocaleStore.end()) return NULL;
            return &itr->second;
        }
        GameObjectLocale const* GetGameObjectLocale(uint32 entry) const
        {
            GameObjectLocaleContainer::const_iterator itr = _gameObjectLocaleStore.find(entry);
            if (itr == _gameObjectLocaleStore.end()) return NULL;
            return &itr->second;
        }
        ItemLocale const* GetItemLocale(uint32 entry) const
        {
            ItemLocaleContainer::const_iterator itr = _itemLocaleStore.find(entry);
            if (itr == _itemLocaleStore.end()) return NULL;
            return &itr->second;
        }
        QuestLocale const* GetQuestLocale(uint32 entry) const
        {
            QuestLocaleContainer::const_iterator itr = _questLocaleStore.find(entry);
            if (itr == _questLocaleStore.end()) return NULL;
            return &itr->second;
        }
        NpcTextLocale const* GetNpcTextLocale(uint32 entry) const
        {
            NpcTextLocaleContainer::const_iterator itr = _npcTextLocaleStore.find(entry);
            if (itr == _npcTextLocaleStore.end()) return NULL;
            return &itr->second;
        }
        PageTextLocale const* GetPageTextLocale(uint32 entry) const
        {
            PageTextLocaleContainer::const_iterator itr = _pageTextLocaleStore.find(entry);
            if (itr == _pageTextLocaleStore.end()) return NULL;
            return &itr->second;
        }
        GossipMenuItemsLocale const* GetGossipMenuItemsLocale(uint32 entry) const
        {
            GossipMenuItemsLocaleContainer::const_iterator itr = _gossipMenuItemsLocaleStore.find(entry);
            if (itr == _gossipMenuItemsLocaleStore.end()) return NULL;
            return &itr->second;
        }
        PointOfInterestLocale const* GetPointOfInterestLocale(uint32 poi_id) const
        {
            PointOfInterestLocaleContainer::const_iterator itr = _pointOfInterestLocaleStore.find(poi_id);
            if (itr == _pointOfInterestLocaleStore.end()) return NULL;
            return &itr->second;
        }

        GameObjectData const* GetGOData(uint32 guid) const
        {
            GameObjectDataContainer::const_iterator itr = _gameObjectDataStore.find(guid);
            if (itr == _gameObjectDataStore.end()) return NULL;
            return &itr->second;
        }
        GameObjectData& NewGOData(uint32 guid) { return _gameObjectDataStore[guid]; }
        void DeleteGOData(uint32 guid);

        TrinityStringLocale const* GetTrinityStringLocale(int32 entry) const
        {
            TrinityStringLocaleContainer::const_iterator itr = _trinityStringLocaleStore.find(entry);
            if (itr == _trinityStringLocaleStore.end()) return NULL;
            return &itr->second;
        }
        const char *GetTrinityString(int32 entry, LocaleConstant locale_idx) const;
        const char *GetTrinityStringForDBCLocale(int32 entry) const { return GetTrinityString(entry, DBCLocaleIndex); }
        LocaleConstant GetDBCLocaleIndex() const { return DBCLocaleIndex; }
        void SetDBCLocaleIndex(LocaleConstant locale) { DBCLocaleIndex = locale; }

        void AddCorpseCellData(uint32 mapid, uint32 cellid, uint32 player_guid, uint32 instance);
        void DeleteCorpseCellData(uint32 mapid, uint32 cellid, uint32 player_guid);

        // grid objects
        void AddCreatureToGrid(uint32 guid, CreatureData const* data);
        void RemoveCreatureFromGrid(uint32 guid, CreatureData const* data);
        void AddGameobjectToGrid(uint32 guid, GameObjectData const* data);
        void RemoveGameobjectFromGrid(uint32 guid, GameObjectData const* data);
        uint32 AddGOData(uint32 entry, uint32 map, float x, float y, float z, float o, uint32 spawntimedelay = 0, float rotation0 = 0, float rotation1 = 0, float rotation2 = 0, float rotation3 = 0);
        uint32 AddCreData(uint32 entry, uint32 team, uint32 map, float x, float y, float z, float o, uint32 spawntimedelay = 0);
        bool MoveCreData(uint32 guid, uint32 map, const Position& pos);

        // reserved names
        void LoadReservedPlayersNames();
        bool IsReservedName(std::string const& name) const;

        // name with valid structure and symbols
        static uint8 CheckPlayerName(std::string const& name, bool create = false);
        static PetNameInvalidReason CheckPetName(std::string const& name);
        static bool IsValidCharterName(std::string const& name);

        static bool CheckDeclinedNames(const std::wstring& w_ownname, DeclinedName const& names);

        GameTele const* GetGameTele(uint32 id) const
        {
            GameTeleContainer::const_iterator itr = _gameTeleStore.find(id);
            if (itr == _gameTeleStore.end()) return NULL;
            return &itr->second;
        }
        GameTele const* GetGameTele(std::string const& name) const;
        GameTele const* GetGameTeleExactName(std::string const& name) const;
        GameTeleContainer const& GetGameTeleMap() const { return _gameTeleStore; }
        bool AddGameTele(GameTele& data);
        bool DeleteGameTele(std::string const& name);

        TrainerSpellData const* GetNpcTrainerSpells(uint32 entry) const
        {
            CacheTrainerSpellContainer::const_iterator  iter = _cacheTrainerSpellStore.find(entry);
            if (iter == _cacheTrainerSpellStore.end())
                return NULL;

            return &iter->second;
        }

        VendorItemData const* GetNpcVendorItemList(uint32 entry) const
        {
            CacheVendorItemContainer::const_iterator iter = _cacheVendorItemStore.find(entry);
            if (iter == _cacheVendorItemStore.end())
                return NULL;

            return &iter->second;
        }

        float const* GetGraveyardOrientation(uint32 id) const
        {
            GraveyardOrientationContainer::const_iterator iter = _graveyardOrientations.find(id);
            if (iter != _graveyardOrientations.end())
                return &iter->second;

            return NULL;
        }

        void AddVendorItem(uint32 entry, uint32 item, int32 maxcount, uint32 incrtime, uint32 extendedCost, uint8 type, bool persist = true); // for event
        bool RemoveVendorItem(uint32 entry, uint32 item, uint8 type, bool persist = true); // for event
        bool IsVendorItemValid(uint32 vendor_entry, uint32 id, int32 maxcount, uint32 ptime, uint32 ExtendedCost, uint8 type, Player* player = NULL, std::set<uint32>* skip_vendors = NULL, uint32 ORnpcflag = 0) const;

        void LoadScriptNames();
        ScriptNameContainer &GetScriptNames() { return _scriptNamesStore; }
        const char * GetScriptName(uint32 id) const { return id < _scriptNamesStore.size() ? _scriptNamesStore[id].c_str() : ""; }
        uint32 GetScriptId(const char *name);

        SpellClickInfoMapBounds GetSpellClickInfoMapBounds(uint32 creature_id) const
        {
            return _spellClickInfoStore.equal_range(creature_id);
        }

        GossipMenusMapBounds GetGossipMenusMapBounds(uint32 uiMenuId) const
        {
            return _gossipMenusStore.equal_range(uiMenuId);
        }

        GossipMenusMapBoundsNonConst GetGossipMenusMapBoundsNonConst(uint32 uiMenuId)
        {
            return _gossipMenusStore.equal_range(uiMenuId);
        }

        GossipMenuItemsMapBounds GetGossipMenuItemsMapBounds(uint32 uiMenuId) const
        {
            return _gossipMenuItemsStore.equal_range(uiMenuId);
        }
        GossipMenuItemsMapBoundsNonConst GetGossipMenuItemsMapBoundsNonConst(uint32 uiMenuId)
        {
            return _gossipMenuItemsStore.equal_range(uiMenuId);
        }

        // for wintergrasp only
        GraveYardContainer GraveYardStore;

        static void AddLocaleString(std::string const& s, LocaleConstant locale, StringVector& data);
        static inline void GetLocaleString(const StringVector& data, int loc_idx, std::string& value)
        {
            if (data.size() > size_t(loc_idx) && !data[loc_idx].empty())
                value = data[loc_idx];
        }

        CharacterConversionMap FactionChangeAchievements;
        CharacterConversionMap FactionChangeItems;
        CharacterConversionMap FactionChangeQuests;
        CharacterConversionMap FactionChangeReputation;
        CharacterConversionMap FactionChangeSpells;
        CharacterConversionMap FactionChangeTitles;

        void LoadFactionChangeAchievements();
        void LoadFactionChangeItems();
        void LoadFactionChangeQuests();
        void LoadFactionChangeReputations();
        void LoadFactionChangeSpells();
        void LoadFactionChangeTitles();

        void LoadHotfixData();
        HotfixData const& GetHotfixData() const { return _hotfixData; }
        time_t GetHotfixDate(uint32 entry, uint32 type) const
        {
            time_t ret = 0;
            for (HotfixData::const_iterator itr = _hotfixData.begin(); itr != _hotfixData.end(); ++itr)
                if (itr->Entry == entry && itr->Type == type)
                    if (itr->Timestamp > ret)
                        ret = itr->Timestamp;

            return ret ? ret : time(NULL);
        }

        void LoadMissingKeyChains();

    private:
        // first free id for selected id type
        uint32 _auctionId;
        uint64 _equipmentSetGuid;
        uint32 _itemTextId;
        uint32 _mailId;
        uint32 _hiPetNumber;
        uint64 _voidItemId;

        // first free low guid for selected guid type
        uint32 _hiCharGuid;
        uint32 _hiCreatureGuid;
        uint32 _hiPetGuid;
        uint32 _hiVehicleGuid;
        uint32 _hiItemGuid;
        uint32 _hiGoGuid;
        uint32 _hiDoGuid;
        uint32 _hiCorpseGuid;
        uint32 _hiAreaTriggerGuid;
        uint32 _hiMoTransGuid;

        QuestMap _questTemplates;

        typedef UNORDERED_MAP<uint32, GossipText> GossipTextContainer;
        typedef UNORDERED_MAP<uint32, uint32> QuestAreaTriggerContainer;
        typedef std::set<uint32> TavernAreaTriggerContainer;
        typedef std::set<uint32> GameObjectForQuestContainer;

        QuestAreaTriggerContainer _questAreaTriggerStore;
        TavernAreaTriggerContainer _tavernAreaTriggerStore;
        GameObjectForQuestContainer _gameObjectForQuestStore;
        GossipTextContainer _gossipTextStore;
        AreaTriggerContainer _areaTriggerStore;
        AreaTriggerScriptContainer _areaTriggerScriptStore;
        AccessRequirementContainer _accessRequirementStore;
        DungeonEncounterContainer _dungeonEncounterStore;

        RepRewardRateContainer _repRewardRateStore;
        RepOnKillContainer _repOnKillStore;
        RepSpilloverTemplateContainer _repSpilloverTemplateStore;

        GossipMenusContainer _gossipMenusStore;
        GossipMenuItemsContainer _gossipMenuItemsStore;
        PointOfInterestContainer _pointsOfInterestStore;

        QuestPOIContainer _questPOIStore;

        QuestRelations _goQuestRelations;
        QuestRelations _goQuestInvolvedRelations;
        QuestRelations _creatureQuestRelations;
        QuestRelations _creatureQuestInvolvedRelations;

        //character reserved names
        typedef std::set<std::wstring> ReservedNamesContainer;
        ReservedNamesContainer _reservedNamesStore;

        GameTeleContainer _gameTeleStore;

        ScriptNameContainer _scriptNamesStore;

        SpellClickInfoContainer _spellClickInfoStore;

        SpellScriptsContainer _spellScriptsStore;

        VehicleAccessoryContainer _vehicleTemplateAccessoryStore;
        VehicleAccessoryContainer _vehicleAccessoryStore;

        LocaleConstant DBCLocaleIndex;

        PageTextContainer _pageTextStore;
        InstanceTemplateContainer _instanceTemplateStore;

        PhaseDefinitionStore _PhaseDefinitionStore;
        SpellPhaseStore _SpellPhaseStore;

    private:
        void LoadScripts(ScriptsType type);
        void CheckScripts(ScriptsType type, std::set<int32>& ids);
        void LoadQuestRelationsHelper(QuestRelations& map, std::string const& table, bool starter, bool go);
        void PlayerCreateInfoAddItemHelper(uint32 race_, uint32 class_, uint32 itemId, int32 count);

        MailLevelRewardContainer _mailLevelRewardStore;

        CreatureBaseStatsContainer _creatureBaseStatsStore;

        typedef std::map<uint32, PetLevelInfo*> PetLevelInfoContainer;
        // PetLevelInfoContainer[creature_id][level]
        PetLevelInfoContainer _petInfoStore;                            // [creature_id][level]

        void BuildPlayerLevelInfo(uint8 race, uint8 class_, uint8 level, PlayerLevelInfo* plinfo) const;

        PlayerInfo* _playerInfo[MAX_RACES][MAX_CLASSES];

        typedef std::vector<uint32> PlayerXPperLevel;       // [level]
        PlayerXPperLevel _playerXPperLevel;

        typedef std::map<uint32, uint32> BaseXPContainer;          // [area level][base xp]
        BaseXPContainer _baseXPTable;

        typedef std::map<uint32, int32> FishingBaseSkillContainer; // [areaId][base skill level]
        FishingBaseSkillContainer _fishingBaseForAreaStore;

        typedef std::map<uint32, StringVector> HalfNameContainer;
        HalfNameContainer _petHalfName0;
        HalfNameContainer _petHalfName1;

        MapObjectGuids _mapObjectGuidsStore;
        CreatureDataContainer _creatureDataStore;
        CreatureTemplateContainer _creatureTemplateStore;
        CreatureModelContainer _creatureModelStore;
        CreatureAddonContainer _creatureAddonStore;
        CreatureAddonContainer _creatureTemplateAddonStore;
        EquipmentInfoContainer _equipmentInfoStore;
        LinkedRespawnContainer _linkedRespawnStore;
        CreatureLocaleContainer _creatureLocaleStore;
        GameObjectDataContainer _gameObjectDataStore;
        GameObjectLocaleContainer _gameObjectLocaleStore;
        GameObjectTemplateContainer _gameObjectTemplateStore;
        /// Stores temp summon data grouped by summoner's entry, summoner's type and group id
        TempSummonDataContainer _tempSummonDataStore;

        ItemTemplateContainer _itemTemplateStore;
        ItemLocaleContainer _itemLocaleStore;
        QuestLocaleContainer _questLocaleStore;
        NpcTextLocaleContainer _npcTextLocaleStore;
        PageTextLocaleContainer _pageTextLocaleStore;
        TrinityStringLocaleContainer _trinityStringLocaleStore;
        GossipMenuItemsLocaleContainer _gossipMenuItemsLocaleStore;
        PointOfInterestLocaleContainer _pointOfInterestLocaleStore;

        CacheVendorItemContainer _cacheVendorItemStore;
        CacheTrainerSpellContainer _cacheTrainerSpellStore;

        GraveyardOrientationContainer _graveyardOrientations;

        std::set<uint32> _difficultyEntries[MAX_DIFFICULTY - 1]; // already loaded difficulty 1 value in creatures, used in CheckCreatureTemplate
        std::set<uint32> _hasDifficultyEntries[MAX_DIFFICULTY - 1]; // already loaded creatures with difficulty 1 values, used in CheckCreatureTemplate

        enum CreatureLinkedRespawnType
        {
            CREATURE_TO_CREATURE,
            CREATURE_TO_GO,         // Creature is dependant on GO
            GO_TO_GO,
            GO_TO_CREATURE          // GO is dependant on creature
        };
<<<<<<< HEAD
        HotfixData _hotfixData;
=======

        std::set<uint32> _transportMaps; // Helper container storing map ids that are for transports only, loaded from gameobject_template
>>>>>>> a63780fd
};

#define sObjectMgr ACE_Singleton<ObjectMgr, ACE_Null_Mutex>::instance()

// scripting access functions
bool LoadTrinityStrings(char const* table, int32 start_value = MAX_CREATURE_AI_TEXT_STRING_ID, int32 end_value = std::numeric_limits<int32>::min());

#endif<|MERGE_RESOLUTION|>--- conflicted
+++ resolved
@@ -1408,12 +1408,9 @@
             GO_TO_GO,
             GO_TO_CREATURE          // GO is dependant on creature
         };
-<<<<<<< HEAD
+
         HotfixData _hotfixData;
-=======
-
         std::set<uint32> _transportMaps; // Helper container storing map ids that are for transports only, loaded from gameobject_template
->>>>>>> a63780fd
 };
 
 #define sObjectMgr ACE_Singleton<ObjectMgr, ACE_Null_Mutex>::instance()
