--- conflicted
+++ resolved
@@ -44,15 +44,10 @@
 #include "PhaseMgr.h"
 
 class Item;
-<<<<<<< HEAD
 class PhaseMgr;
-=======
 struct AccessRequirement;
-struct PlayerClassInfo;
-struct PlayerClassLevelInfo;
 struct PlayerInfo;
 struct PlayerLevelInfo;
->>>>>>> d42212b5
 
 // GCC have alternative #pragma pack(N) syntax and old gcc version not support pack(push, N), also any gcc version not support it at some platform
 #if defined(__GNUC__)
@@ -652,17 +647,7 @@
 
         PetLevelInfo const* GetPetLevelInfo(uint32 creature_id, uint8 level) const;
 
-<<<<<<< HEAD
         void GetPlayerClassLevelInfo(uint32 class_, uint8 level, uint32& baseHP, uint32& baseMana) const;
-=======
-        PlayerClassInfo const* GetPlayerClassInfo(uint32 class_) const
-        {
-            if (class_ >= MAX_CLASSES)
-                return NULL;
-            return _playerClassInfo[class_];
-        }
-        void GetPlayerClassLevelInfo(uint32 class_, uint8 level, PlayerClassLevelInfo* info) const;
->>>>>>> d42212b5
 
         PlayerInfo const* GetPlayerInfo(uint32 race, uint32 class_) const;
 
@@ -1254,11 +1239,6 @@
         // PetLevelInfoContainer[creature_id][level]
         PetLevelInfoContainer _petInfoStore;                            // [creature_id][level]
 
-<<<<<<< HEAD
-=======
-        PlayerClassInfo* _playerClassInfo[MAX_CLASSES];
-
->>>>>>> d42212b5
         void BuildPlayerLevelInfo(uint8 race, uint8 class_, uint8 level, PlayerLevelInfo* plinfo) const;
 
         PlayerInfo* _playerInfo[MAX_RACES][MAX_CLASSES];
