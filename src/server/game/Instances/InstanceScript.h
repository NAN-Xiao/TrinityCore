/*
 * Copyright (C) 2008-2012 TrinityCore <http://www.trinitycore.org/>
 * Copyright (C) 2005-2009 MaNGOS <http://getmangos.com/>
 *
 * This program is free software; you can redistribute it and/or modify it
 * under the terms of the GNU General Public License as published by the
 * Free Software Foundation; either version 2 of the License, or (at your
 * option) any later version.
 *
 * This program is distributed in the hope that it will be useful, but WITHOUT
 * ANY WARRANTY; without even the implied warranty of MERCHANTABILITY or
 * FITNESS FOR A PARTICULAR PURPOSE. See the GNU General Public License for
 * more details.
 *
 * You should have received a copy of the GNU General Public License along
 * with this program. If not, see <http://www.gnu.org/licenses/>.
 */

#ifndef TRINITY_INSTANCE_DATA_H
#define TRINITY_INSTANCE_DATA_H

#include "ZoneScript.h"
#include "World.h"
#include "ObjectMgr.h"
//#include "GameObject.h"
//#include "Map.h"

#define OUT_SAVE_INST_DATA             sLog->outDebug(LOG_FILTER_TSCR, "Saving Instance Data for Instance %s (Map %d, Instance Id %d)", instance->GetMapName(), instance->GetId(), instance->GetInstanceId())
#define OUT_SAVE_INST_DATA_COMPLETE    sLog->outDebug(LOG_FILTER_TSCR, "Saving Instance Data for Instance %s (Map %d, Instance Id %d) completed.", instance->GetMapName(), instance->GetId(), instance->GetInstanceId())
#define OUT_LOAD_INST_DATA(a)          sLog->outDebug(LOG_FILTER_TSCR, "Loading Instance Data for Instance %s (Map %d, Instance Id %d). Input is '%s'", instance->GetMapName(), instance->GetId(), instance->GetInstanceId(), a)
#define OUT_LOAD_INST_DATA_COMPLETE    sLog->outDebug(LOG_FILTER_TSCR, "Instance Data Load for Instance %s (Map %d, Instance Id: %d) is complete.", instance->GetMapName(), instance->GetId(), instance->GetInstanceId())
#define OUT_LOAD_INST_DATA_FAIL        sLog->outError(LOG_FILTER_TSCR, "Unable to load Instance Data for Instance %s (Map %d, Instance Id: %d).", instance->GetMapName(), instance->GetId(), instance->GetInstanceId())

class Map;
class Unit;
class Player;
class GameObject;
class Creature;

typedef std::set<GameObject*> DoorSet;
typedef std::set<Creature*> MinionSet;

enum EncounterFrameType
{
<<<<<<< HEAD
    ENCOUNTER_FRAME_SET_COMBAT_RES_LIMIT    = 0,
    ENCOUNTER_FRAME_RESET_COMBAT_RES_LIMIT  = 1,
    ENCOUNTER_FRAME_ENGAGE                  = 2,
    ENCOUNTER_FRAME_DISENGAGE               = 3,
    ENCOUNTER_FRAME_UPDATE_PRIORITY         = 4,
    ENCOUNTER_FRAME_ADD_TIMER               = 5,
    ENCOUNTER_FRAME_ENABLE_OBJECTIVE        = 6,
    ENCOUNTER_FRAME_UPDATE_OBJECTIVE        = 7,
    ENCOUNTER_FRAME_DISABLE_OBJECTIVE       = 8,
    ENCOUNTER_FRAME_UNK7                    = 9,    // Seems to have something to do with sorting the encounter units
    ENCOUNTER_FRAME_ADD_COMBAT_RES_LIMIT    = 10,
=======
    ENCOUNTER_FRAME_ENGAGE              = 0,
    ENCOUNTER_FRAME_DISENGAGE           = 1,
    ENCOUNTER_FRAME_UPDATE_PRIORITY     = 2,
    ENCOUNTER_FRAME_ADD_TIMER           = 3,
    ENCOUNTER_FRAME_ENABLE_OBJECTIVE    = 4,
    ENCOUNTER_FRAME_UPDATE_OBJECTIVE    = 5,
    ENCOUNTER_FRAME_DISABLE_OBJECTIVE   = 6,
    ENCOUNTER_FRAME_UNK7                = 7 // Seems to have something to do with sorting the encounter units
>>>>>>> 8d049545
};

enum EncounterState
{
    NOT_STARTED   = 0,
    IN_PROGRESS   = 1,
    FAIL          = 2,
    DONE          = 3,
    SPECIAL       = 4,
    TO_BE_DECIDED = 5
};

enum DoorType
{
    DOOR_TYPE_ROOM          = 0,    // Door can open if encounter is not in progress
    DOOR_TYPE_PASSAGE       = 1,    // Door can open if encounter is done
    DOOR_TYPE_SPAWN_HOLE    = 2,    // Door can open if encounter is in progress, typically used for spawning places
    MAX_DOOR_TYPES
};

enum BoundaryType
{
    BOUNDARY_NONE = 0,
    BOUNDARY_N,
    BOUNDARY_S,
    BOUNDARY_E,
    BOUNDARY_W,
    BOUNDARY_NE,
    BOUNDARY_NW,
    BOUNDARY_SE,
    BOUNDARY_SW,
    BOUNDARY_MAX_X = BOUNDARY_N,
    BOUNDARY_MIN_X = BOUNDARY_S,
    BOUNDARY_MAX_Y = BOUNDARY_W,
    BOUNDARY_MIN_Y = BOUNDARY_E
};

typedef std::map<BoundaryType, float> BossBoundaryMap;

struct DoorData
{
    uint32 entry, bossId;
    DoorType type;
    uint32 boundary;
};

struct MinionData
{
    uint32 entry, bossId;
};

struct BossInfo
{
    BossInfo() : state(TO_BE_DECIDED) {}
    EncounterState state;
    DoorSet door[MAX_DOOR_TYPES];
    MinionSet minion;
    BossBoundaryMap boundary;
};

struct DoorInfo
{
    explicit DoorInfo(BossInfo* _bossInfo, DoorType _type, BoundaryType _boundary)
        : bossInfo(_bossInfo), type(_type), boundary(_boundary) {}
    BossInfo* bossInfo;
    DoorType type;
    BoundaryType boundary;
};

struct MinionInfo
{
    explicit MinionInfo(BossInfo* _bossInfo) : bossInfo(_bossInfo) {}
    BossInfo* bossInfo;
};

typedef std::multimap<uint32 /*entry*/, DoorInfo> DoorInfoMap;
typedef std::map<uint32 /*entry*/, MinionInfo> MinionInfoMap;

class InstanceScript : public ZoneScript
{
    public:
        explicit InstanceScript(Map* map) : instance(map), completedEncounters(0) {}

        virtual ~InstanceScript() {}

        Map* instance;

        //On creation, NOT load.
        virtual void Initialize() {}

        //On load
        virtual void Load(char const* data) { LoadBossState(data); }

        //When save is needed, this function generates the data
        virtual std::string GetSaveData() { return GetBossSaveData(); }

        void SaveToDB();

        virtual void Update(uint32 /*diff*/) {}

        //Used by the map's CanEnter function.
        //This is to prevent players from entering during boss encounters.
        virtual bool IsEncounterInProgress() const;

        //Called when a player successfully enters the instance.
        virtual void OnPlayerEnter(Player* /*player*/) {}

        //Handle open / close objects
        //use HandleGameObject(0, boolen, GO); in OnObjectCreate in instance scripts
        //use HandleGameObject(GUID, boolen, NULL); in any other script
        void HandleGameObject(uint64 guid, bool open, GameObject* go = NULL);

        //change active state of doors or buttons
        void DoUseDoorOrButton(uint64 guid, uint32 withRestoreTime = 0, bool useAlternativeState = false);

        //Respawns a GO having negative spawntimesecs in gameobject-table
        void DoRespawnGameObject(uint64 guid, uint32 timeToDespawn = MINUTE);

        //sends world state update to all players in instance
        void DoUpdateWorldState(uint32 worldstateId, uint32 worldstateValue);

        // Send Notify to all players in instance
        void DoSendNotifyToInstance(char const* format, ...);

        // Update Achievement Criteria for all players in instance
        void DoUpdateAchievementCriteria(AchievementCriteriaTypes type, uint32 miscValue1 = 0, uint32 miscValue2 = 0, Unit* unit = NULL);

        // Start/Stop Timed Achievement Criteria for all players in instance
        void DoStartTimedAchievement(AchievementCriteriaTimedTypes type, uint32 entry);
        void DoStopTimedAchievement(AchievementCriteriaTimedTypes type, uint32 entry);

        // Remove Auras due to Spell on all players in instance
        void DoRemoveAurasDueToSpellOnPlayers(uint32 spell);

        // Cast spell on all players in instance
        void DoCastSpellOnPlayers(uint32 spell);

        // Return wether server allow two side groups or not
        bool ServerAllowsTwoSideGroups() { return sWorld->getBoolConfig(CONFIG_ALLOW_TWO_SIDE_INTERACTION_GROUP); }

        virtual bool SetBossState(uint32 id, EncounterState state);
        EncounterState GetBossState(uint32 id) const { return id < bosses.size() ? bosses[id].state : TO_BE_DECIDED; }
        BossBoundaryMap const* GetBossBoundary(uint32 id) const { return id < bosses.size() ? &bosses[id].boundary : NULL; }

        // Achievement criteria additional requirements check
        // NOTE: not use this if same can be checked existed requirement types from AchievementCriteriaRequirementType
        virtual bool CheckAchievementCriteriaMeet(uint32 /*criteria_id*/, Player const* /*source*/, Unit const* /*target*/ = NULL, uint32 /*miscvalue1*/ = 0);

        // Checks boss requirements (one boss required to kill other)
        virtual bool CheckRequiredBosses(uint32 /*bossId*/, Player const* /*player*/ = NULL) const { return true; }

        // Checks encounter state at kill/spellcast
        void UpdateEncounterState(EncounterCreditType type, uint32 creditEntry, Unit* source);

        // Used only during loading
        void SetCompletedEncountersMask(uint32 newMask) { completedEncounters = newMask; }

        // Returns completed encounters mask for packets
        uint32 GetCompletedEncounterMask() const { return completedEncounters; }

        void SendEncounterUnit(uint32 type, Unit* unit = NULL, uint8 param1 = 0, uint8 param2 = 0);

        virtual void FillInitialWorldStates(WorldPacket& /*data*/) {}

    protected:
        void SetBossNumber(uint32 number) { bosses.resize(number); }
        void LoadDoorData(DoorData const* data);
        void LoadMinionData(MinionData const* data);

        void AddDoor(GameObject* door, bool add);
        void AddMinion(Creature* minion, bool add);

        void UpdateDoorState(GameObject* door);
        void UpdateMinionState(Creature* minion, EncounterState state);

        std::string LoadBossState(char const* data);
        std::string GetBossSaveData();
    private:
        std::vector<BossInfo> bosses;
        DoorInfoMap doors;
        MinionInfoMap minions;
        uint32 completedEncounters; // completed encounter mask, bit indexes are DungeonEncounter.dbc boss numbers, used for packets
};
#endif<|MERGE_RESOLUTION|>--- conflicted
+++ resolved
@@ -42,7 +42,6 @@
 
 enum EncounterFrameType
 {
-<<<<<<< HEAD
     ENCOUNTER_FRAME_SET_COMBAT_RES_LIMIT    = 0,
     ENCOUNTER_FRAME_RESET_COMBAT_RES_LIMIT  = 1,
     ENCOUNTER_FRAME_ENGAGE                  = 2,
@@ -53,17 +52,7 @@
     ENCOUNTER_FRAME_UPDATE_OBJECTIVE        = 7,
     ENCOUNTER_FRAME_DISABLE_OBJECTIVE       = 8,
     ENCOUNTER_FRAME_UNK7                    = 9,    // Seems to have something to do with sorting the encounter units
-    ENCOUNTER_FRAME_ADD_COMBAT_RES_LIMIT    = 10,
-=======
-    ENCOUNTER_FRAME_ENGAGE              = 0,
-    ENCOUNTER_FRAME_DISENGAGE           = 1,
-    ENCOUNTER_FRAME_UPDATE_PRIORITY     = 2,
-    ENCOUNTER_FRAME_ADD_TIMER           = 3,
-    ENCOUNTER_FRAME_ENABLE_OBJECTIVE    = 4,
-    ENCOUNTER_FRAME_UPDATE_OBJECTIVE    = 5,
-    ENCOUNTER_FRAME_DISABLE_OBJECTIVE   = 6,
-    ENCOUNTER_FRAME_UNK7                = 7 // Seems to have something to do with sorting the encounter units
->>>>>>> 8d049545
+    ENCOUNTER_FRAME_ADD_COMBAT_RES_LIMIT    = 10
 };
 
 enum EncounterState
