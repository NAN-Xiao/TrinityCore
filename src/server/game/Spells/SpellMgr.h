--- conflicted
+++ resolved
@@ -725,11 +725,7 @@
         void LoadSpellInfoStore();
         void UnloadSpellInfoStore();
         void UnloadSpellInfoImplicitTargetConditionLists();
-<<<<<<< HEAD
-        void LoadSpellCustomAttr();
-=======
         void LoadSpellInfoCustomAttributes();
->>>>>>> c4a1ad28
         void LoadSpellInfoCorrections();
 
     private:
