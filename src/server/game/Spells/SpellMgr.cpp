--- conflicted
+++ resolved
@@ -3050,15 +3050,6 @@
             case 72293: // Mark of the Fallen Champion (Deathbringer Saurfang)
                 spellInfo->AttributesCu |= SPELL_ATTR0_CU_NEGATIVE_EFF0;
                 break;
-<<<<<<< HEAD
-            case 38729:  // Rod of Purification
-            case 51858:  // Siphon of Acherus
-            case 96946:  // Gaze of Occu'thar
-            case 101005: // Gaze of Occu'thar
-                spellInfo->AttributesCu |= SPELL_ATTR0_CU_TRIGGERED_BY_CASTER;
-                break;
-=======
->>>>>>> bc1a079b
             default:
                 break;
         }
