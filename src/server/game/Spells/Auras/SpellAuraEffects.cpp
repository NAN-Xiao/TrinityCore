--- conflicted
+++ resolved
@@ -121,11 +121,7 @@
     &AuraEffect::HandleAuraModPacifyAndSilence,                   // 60 SPELL_AURA_MOD_PACIFY_SILENCE
     &AuraEffect::HandleAuraModScale,                              // 61 SPELL_AURA_MOD_SCALE
     &AuraEffect::HandleNoImmediateEffect,                         // 62 SPELL_AURA_PERIODIC_HEALTH_FUNNEL implemented in AuraEffect::PeriodicTick
-<<<<<<< HEAD
     &AuraEffect::HandleUnused,                                    // 63 unused (4.3.4) old SPELL_AURA_PERIODIC_MANA_FUNNEL
-=======
-    &AuraEffect::HandleUnused,                                    // 63 unused (3.2.0) old SPELL_AURA_PERIODIC_MANA_FUNNEL
->>>>>>> e9544985
     &AuraEffect::HandleNoImmediateEffect,                         // 64 SPELL_AURA_PERIODIC_MANA_LEECH implemented in AuraEffect::PeriodicTick
     &AuraEffect::HandleModCastingSpeed,                           // 65 SPELL_AURA_MOD_CASTING_SPEED_NOT_STACK
     &AuraEffect::HandleFeignDeath,                                // 66 SPELL_AURA_FEIGN_DEATH
@@ -152,11 +148,7 @@
     &AuraEffect::HandleNoImmediateEffect,                         // 87 SPELL_AURA_MOD_DAMAGE_PERCENT_TAKEN implemented in Unit::MeleeDamageBonus and Unit::SpellDamageBonus
     &AuraEffect::HandleNoImmediateEffect,                         // 88 SPELL_AURA_MOD_HEALTH_REGEN_PERCENT implemented in Player::RegenerateHealth
     &AuraEffect::HandleNoImmediateEffect,                         // 89 SPELL_AURA_PERIODIC_DAMAGE_PERCENT
-<<<<<<< HEAD
     &AuraEffect::HandleUnused,                                    // 90 unused (4.3.4) old SPELL_AURA_MOD_RESIST_CHANCE
-=======
-    &AuraEffect::HandleUnused,                                    // 90 unused (3.0.8a) old SPELL_AURA_MOD_RESIST_CHANCE
->>>>>>> e9544985
     &AuraEffect::HandleNoImmediateEffect,                         // 91 SPELL_AURA_MOD_DETECT_RANGE implemented in Creature::GetAttackDistance
     &AuraEffect::HandlePreventFleeing,                            // 92 SPELL_AURA_PREVENTS_FLEEING
     &AuraEffect::HandleModUnattackable,                           // 93 SPELL_AURA_MOD_UNATTACKABLE
@@ -185,11 +177,7 @@
     &AuraEffect::HandleNoImmediateEffect,                         //116 SPELL_AURA_MOD_REGEN_DURING_COMBAT
     &AuraEffect::HandleNoImmediateEffect,                         //117 SPELL_AURA_MOD_MECHANIC_RESISTANCE     implemented in Unit::MagicSpellHitResult
     &AuraEffect::HandleNoImmediateEffect,                         //118 SPELL_AURA_MOD_HEALING_PCT             implemented in Unit::SpellHealingBonus
-<<<<<<< HEAD
     &AuraEffect::HandleUnused,                                    //119 unused (4.3.4) old SPELL_AURA_SHARE_PET_TRACKING
-=======
-    &AuraEffect::HandleUnused,                                    //119 unused (3.2.0) old SPELL_AURA_SHARE_PET_TRACKING
->>>>>>> e9544985
     &AuraEffect::HandleAuraUntrackable,                           //120 SPELL_AURA_UNTRACKABLE
     &AuraEffect::HandleAuraEmpathy,                               //121 SPELL_AURA_EMPATHY
     &AuraEffect::HandleModOffhandDamagePercent,                   //122 SPELL_AURA_MOD_OFFHAND_DAMAGE_PCT
@@ -243,11 +231,7 @@
     &AuraEffect::HandleNULL,                                      //170 SPELL_AURA_DETECT_AMORE       various spells that change visual of units for aura target (clientside?)
     &AuraEffect::HandleAuraModIncreaseSpeed,                      //171 SPELL_AURA_MOD_SPEED_NOT_STACK
     &AuraEffect::HandleAuraModIncreaseMountedSpeed,               //172 SPELL_AURA_MOD_MOUNTED_SPEED_NOT_STACK
-<<<<<<< HEAD
     &AuraEffect::HandleUnused,                                    //173 unused (4.3.4) no spells, old SPELL_AURA_ALLOW_CHAMPION_SPELLS  only for Proclaim Champion spell
-=======
-    &AuraEffect::HandleUnused,                                    //173 unused (3.2.0) no spells, old SPELL_AURA_ALLOW_CHAMPION_SPELLS  only for Proclaim Champion spell
->>>>>>> e9544985
     &AuraEffect::HandleModSpellDamagePercentFromStat,             //174 SPELL_AURA_MOD_SPELL_DAMAGE_OF_STAT_PERCENT  implemented in Unit::SpellBaseDamageBonus
     &AuraEffect::HandleModSpellHealingPercentFromStat,            //175 SPELL_AURA_MOD_SPELL_HEALING_OF_STAT_PERCENT implemented in Unit::SpellBaseHealingBonus
     &AuraEffect::HandleSpiritOfRedemption,                        //176 SPELL_AURA_SPIRIT_OF_REDEMPTION   only for Spirit of Redemption spell, die at aura end
@@ -255,11 +239,7 @@
     &AuraEffect::HandleUnused,                                    //178 old SPELL_AURA_MOD_DEBUFF_RESISTANCE unused 4.3.4
     &AuraEffect::HandleNoImmediateEffect,                         //179 SPELL_AURA_MOD_ATTACKER_SPELL_CRIT_CHANCE implemented in Unit::SpellCriticalBonus
     &AuraEffect::HandleNoImmediateEffect,                         //180 SPELL_AURA_MOD_FLAT_SPELL_DAMAGE_VERSUS   implemented in Unit::SpellDamageBonus
-<<<<<<< HEAD
     &AuraEffect::HandleUnused,                                    //181 unused (4.3.4) old SPELL_AURA_MOD_FLAT_SPELL_CRIT_DAMAGE_VERSUS
-=======
-    &AuraEffect::HandleUnused,                                    //181 unused (3.2.0) old SPELL_AURA_MOD_FLAT_SPELL_CRIT_DAMAGE_VERSUS
->>>>>>> e9544985
     &AuraEffect::HandleAuraModResistenceOfStatPercent,            //182 SPELL_AURA_MOD_RESISTANCE_OF_STAT_PERCENT
     &AuraEffect::HandleNULL,                                      //183 SPELL_AURA_MOD_CRITICAL_THREAT only used in 28746 - miscvalue - spell school
     &AuraEffect::HandleNoImmediateEffect,                         //184 SPELL_AURA_MOD_ATTACKER_MELEE_HIT_CHANCE  implemented in Unit::RollMeleeOutcomeAgainst
@@ -276,13 +256,8 @@
     &AuraEffect::HandleNoImmediateEffect,                         //195 SPELL_AURA_MOD_TARGET_ABILITY_ABSORB_SCHOOL implemented in Unit::CalcAbsorbResist
     &AuraEffect::HandleNULL,                                      //196 SPELL_AURA_MOD_COOLDOWN - flat mod of spell cooldowns
     &AuraEffect::HandleNoImmediateEffect,                         //197 SPELL_AURA_MOD_ATTACKER_SPELL_AND_WEAPON_CRIT_CHANCE implemented in Unit::SpellCriticalBonus Unit::GetUnitCriticalChance
-<<<<<<< HEAD
     &AuraEffect::HandleUnused,                                    //198 unused (4.3.4) old SPELL_AURA_MOD_ALL_WEAPON_SKILLS
     &AuraEffect::HandleUnused,                                    //199 unused (4.3.4) old SPELL_AURA_MOD_INCREASES_SPELL_PCT_TO_HIT
-=======
-    &AuraEffect::HandleUnused,                                    //198 unused (3.2.0) old SPELL_AURA_MOD_ALL_WEAPON_SKILLS
-    &AuraEffect::HandleNoImmediateEffect,                         //199 SPELL_AURA_MOD_INCREASES_SPELL_PCT_TO_HIT  implemented in Unit::MagicSpellHitResult
->>>>>>> e9544985
     &AuraEffect::HandleNoImmediateEffect,                         //200 SPELL_AURA_MOD_XP_PCT implemented in Player::RewardPlayerAndGroupAtKill
     &AuraEffect::HandleAuraAllowFlight,                           //201 SPELL_AURA_FLY                             this aura enable flight mode...
     &AuraEffect::HandleNoImmediateEffect,                         //202 SPELL_AURA_CANNOT_BE_DODGED                implemented in Unit::RollPhysicalOutcomeAgainst
@@ -378,7 +353,6 @@
     &AuraEffect::HandleAuraOpenStable,                            //292 SPELL_AURA_OPEN_STABLE
     &AuraEffect::HandleAuraOverrideSpells,                        //293 auras which probably add set of abilities to their target based on it's miscvalue
     &AuraEffect::HandleNoImmediateEffect,                         //294 SPELL_AURA_PREVENT_REGENERATE_POWER implemented in Player::Regenerate(Powers power)
-<<<<<<< HEAD
     &AuraEffect::HandleUnused,                                    //295 unused (4.3.4)
     &AuraEffect::HandleAuraSetVehicle,                            //296 SPELL_AURA_SET_VEHICLE_ID sets vehicle on target
     &AuraEffect::HandleNULL,                                      //297 Spirit Burst spells
@@ -398,27 +372,6 @@
     &AuraEffect::HandleNULL,                                      //311 0 spells in 3.3.5
     &AuraEffect::HandleNULL,                                      //312 0 spells in 3.3.5
     &AuraEffect::HandleUnused,                                    //313 unused (4.3.4)
-=======
-    &AuraEffect::HandleUnused,                                    //295 0 spells in 3.3.5
-    &AuraEffect::HandleAuraSetVehicle,                            //296 SPELL_AURA_SET_VEHICLE_ID sets vehicle on target
-    &AuraEffect::HandleNULL,                                      //297 Spirit Burst spells
-    &AuraEffect::HandleNULL,                                      //298 70569 - Strangulating, maybe prevents talk or cast
-    &AuraEffect::HandleUnused,                                    //299 unused
-    &AuraEffect::HandleNoImmediateEffect,                         //300 SPELL_AURA_SHARE_DAMAGE_PCT implemented in Unit::DealDamage
-    &AuraEffect::HandleNoImmediateEffect,                         //301 SPELL_AURA_SCHOOL_HEAL_ABSORB implemented in Unit::CalcHealAbsorb
-    &AuraEffect::HandleUnused,                                    //302 0 spells in 3.3.5
-    &AuraEffect::HandleNoImmediateEffect,                         //303 SPELL_AURA_MOD_DAMAGE_DONE_VERSUS_AURASTATE implemented in Unit::SpellDamageBonus, Unit::MeleeDamageBonus
-    &AuraEffect::HandleAuraModFakeInebriation,                    //304 SPELL_AURA_MOD_DRUNK
-    &AuraEffect::HandleAuraModIncreaseSpeed,                      //305 SPELL_AURA_MOD_MINIMUM_SPEED
-    &AuraEffect::HandleUnused,                                    //306 0 spells in 3.3.5
-    &AuraEffect::HandleUnused,                                    //307 0 spells in 3.3.5
-    &AuraEffect::HandleNULL,                                      //308 new aura for hunter traps
-    &AuraEffect::HandleUnused,                                    //309 0 spells in 3.3.5
-    &AuraEffect::HandleNoImmediateEffect,                         //310 SPELL_AURA_MOD_CREATURE_AOE_DAMAGE_AVOIDANCE implemented in Spell::CalculateDamageDone
-    &AuraEffect::HandleNULL,                                      //311 0 spells in 3.3.5
-    &AuraEffect::HandleNULL,                                      //312 0 spells in 3.3.5
-    &AuraEffect::HandleUnused,                                    //313 0 spells in 3.3.5
->>>>>>> e9544985
     &AuraEffect::HandlePreventResurrection,                       //314 SPELL_AURA_PREVENT_RESURRECTION todo
     &AuraEffect::HandleNoImmediateEffect,                         //315 SPELL_AURA_UNDERWATER_WALKING todo
     &AuraEffect::HandleNoImmediateEffect,                         //316 unused (4.3.4) old SPELL_AURA_PERIODIC_HASTE
@@ -520,11 +473,7 @@
 int32 AuraEffect::CalculateAmount(Unit* caster)
 {
     // default amount calculation
-<<<<<<< HEAD
     int32 amount = m_spellInfo->Effects[m_effIndex].CalcValue(caster, &m_baseAmount, GetBase()->GetOwner()->ToUnit());
-=======
-    int32 amount = m_spellInfo->Effects[m_effIndex].CalcValue(caster, &m_baseAmount, NULL);
->>>>>>> e9544985
 
     // check item enchant aura cast
     if (!amount && caster)
