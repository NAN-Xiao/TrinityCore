/*
 * Copyright (C) 2008-2013 TrinityCore <http://www.trinitycore.org/>
 * Copyright (C) 2005-2009 MaNGOS <http://getmangos.com/>
 *
 * This program is free software; you can redistribute it and/or modify it
 * under the terms of the GNU General Public License as published by the
 * Free Software Foundation; either version 2 of the License, or (at your
 * option) any later version.
 *
 * This program is distributed in the hope that it will be useful, but WITHOUT
 * ANY WARRANTY; without even the implied warranty of MERCHANTABILITY or
 * FITNESS FOR A PARTICULAR PURPOSE. See the GNU General Public License for
 * more details.
 *
 * You should have received a copy of the GNU General Public License along
 * with this program. If not, see <http://www.gnu.org/licenses/>.
 */

#include "Common.h"
#include "WorldPacket.h"
#include "Opcodes.h"
#include "Log.h"
#include "ObjectMgr.h"
#include "SpellMgr.h"
#include "Player.h"
#include "Unit.h"
#include "ObjectAccessor.h"
#include "Util.h"
#include "Spell.h"
#include "SpellAuraEffects.h"
#include "Battleground.h"
#include "OutdoorPvPMgr.h"
#include "Formulas.h"
#include "GridNotifiers.h"
#include "GridNotifiersImpl.h"
#include "CellImpl.h"
#include "ScriptMgr.h"
#include "Vehicle.h"
#include "Battlefield.h"
#include "BattlefieldMgr.h"
#include "WeatherMgr.h"
#include "Pet.h"
#include "ReputationMgr.h"

class Aura;
//
// EFFECT HANDLER NOTES
//
// in aura handler there should be check for modes:
// AURA_EFFECT_HANDLE_REAL set
// AURA_EFFECT_HANDLE_SEND_FOR_CLIENT_MASK set
// AURA_EFFECT_HANDLE_CHANGE_AMOUNT_MASK set - aura is recalculated or is just applied/removed - need to redo all things related to m_amount
// AURA_EFFECT_HANDLE_CHANGE_AMOUNT_SEND_FOR_CLIENT_MASK - logical or of above conditions
// AURA_EFFECT_HANDLE_STAT - set when stats are reapplied
// such checks will speedup trinity change amount/send for client operations
// because for change amount operation packets will not be send
// aura effect handlers shouldn't contain any AuraEffect or Aura object modifications

pAuraEffectHandler AuraEffectHandler[TOTAL_AURAS]=
{
    &AuraEffect::HandleNULL,                                      //  0 SPELL_AURA_NONE
    &AuraEffect::HandleBindSight,                                 //  1 SPELL_AURA_BIND_SIGHT
    &AuraEffect::HandleModPossess,                                //  2 SPELL_AURA_MOD_POSSESS
    &AuraEffect::HandleNoImmediateEffect,                         //  3 SPELL_AURA_PERIODIC_DAMAGE implemented in AuraEffect::PeriodicTick
    &AuraEffect::HandleAuraDummy,                                 //  4 SPELL_AURA_DUMMY
    &AuraEffect::HandleModConfuse,                                //  5 SPELL_AURA_MOD_CONFUSE
    &AuraEffect::HandleModCharm,                                  //  6 SPELL_AURA_MOD_CHARM
    &AuraEffect::HandleModFear,                                   //  7 SPELL_AURA_MOD_FEAR
    &AuraEffect::HandleNoImmediateEffect,                         //  8 SPELL_AURA_PERIODIC_HEAL implemented in AuraEffect::PeriodicTick
    &AuraEffect::HandleModAttackSpeed,                            //  9 SPELL_AURA_MOD_ATTACKSPEED
    &AuraEffect::HandleModThreat,                                 // 10 SPELL_AURA_MOD_THREAT
    &AuraEffect::HandleModTaunt,                                  // 11 SPELL_AURA_MOD_TAUNT
    &AuraEffect::HandleAuraModStun,                               // 12 SPELL_AURA_MOD_STUN
    &AuraEffect::HandleModDamageDone,                             // 13 SPELL_AURA_MOD_DAMAGE_DONE
    &AuraEffect::HandleNoImmediateEffect,                         // 14 SPELL_AURA_MOD_DAMAGE_TAKEN implemented in Unit::MeleeDamageBonus and Unit::SpellDamageBonus
    &AuraEffect::HandleNoImmediateEffect,                         // 15 SPELL_AURA_DAMAGE_SHIELD    implemented in Unit::DoAttackDamage
    &AuraEffect::HandleModStealth,                                // 16 SPELL_AURA_MOD_STEALTH
    &AuraEffect::HandleModStealthDetect,                          // 17 SPELL_AURA_MOD_DETECT
    &AuraEffect::HandleModInvisibility,                           // 18 SPELL_AURA_MOD_INVISIBILITY
    &AuraEffect::HandleModInvisibilityDetect,                     // 19 SPELL_AURA_MOD_INVISIBILITY_DETECTION
    &AuraEffect::HandleNoImmediateEffect,                         // 20 SPELL_AURA_OBS_MOD_HEALTH implemented in AuraEffect::PeriodicTick
    &AuraEffect::HandleNoImmediateEffect,                         // 21 SPELL_AURA_OBS_MOD_POWER implemented in AuraEffect::PeriodicTick
    &AuraEffect::HandleAuraModResistance,                         // 22 SPELL_AURA_MOD_RESISTANCE
    &AuraEffect::HandleNoImmediateEffect,                         // 23 SPELL_AURA_PERIODIC_TRIGGER_SPELL implemented in AuraEffect::PeriodicTick
    &AuraEffect::HandleNoImmediateEffect,                         // 24 SPELL_AURA_PERIODIC_ENERGIZE implemented in AuraEffect::PeriodicTick
    &AuraEffect::HandleAuraModPacify,                             // 25 SPELL_AURA_MOD_PACIFY
    &AuraEffect::HandleAuraModRoot,                               // 26 SPELL_AURA_MOD_ROOT
    &AuraEffect::HandleAuraModSilence,                            // 27 SPELL_AURA_MOD_SILENCE
    &AuraEffect::HandleNoImmediateEffect,                         // 28 SPELL_AURA_REFLECT_SPELLS        implement in Unit::SpellHitResult
    &AuraEffect::HandleAuraModStat,                               // 29 SPELL_AURA_MOD_STAT
    &AuraEffect::HandleAuraModSkill,                              // 30 SPELL_AURA_MOD_SKILL
    &AuraEffect::HandleAuraModIncreaseSpeed,                      // 31 SPELL_AURA_MOD_INCREASE_SPEED
    &AuraEffect::HandleAuraModIncreaseMountedSpeed,               // 32 SPELL_AURA_MOD_INCREASE_MOUNTED_SPEED
    &AuraEffect::HandleAuraModDecreaseSpeed,                      // 33 SPELL_AURA_MOD_DECREASE_SPEED
    &AuraEffect::HandleAuraModIncreaseHealth,                     // 34 SPELL_AURA_MOD_INCREASE_HEALTH
    &AuraEffect::HandleAuraModIncreaseEnergy,                     // 35 SPELL_AURA_MOD_INCREASE_ENERGY
    &AuraEffect::HandleAuraModShapeshift,                         // 36 SPELL_AURA_MOD_SHAPESHIFT
    &AuraEffect::HandleAuraModEffectImmunity,                     // 37 SPELL_AURA_EFFECT_IMMUNITY
    &AuraEffect::HandleAuraModStateImmunity,                      // 38 SPELL_AURA_STATE_IMMUNITY
    &AuraEffect::HandleAuraModSchoolImmunity,                     // 39 SPELL_AURA_SCHOOL_IMMUNITY
    &AuraEffect::HandleAuraModDmgImmunity,                        // 40 SPELL_AURA_DAMAGE_IMMUNITY
    &AuraEffect::HandleAuraModDispelImmunity,                     // 41 SPELL_AURA_DISPEL_IMMUNITY
    &AuraEffect::HandleNoImmediateEffect,                         // 42 SPELL_AURA_PROC_TRIGGER_SPELL  implemented in Unit::ProcDamageAndSpellFor and Unit::HandleProcTriggerSpell
    &AuraEffect::HandleNoImmediateEffect,                         // 43 SPELL_AURA_PROC_TRIGGER_DAMAGE implemented in Unit::ProcDamageAndSpellFor
    &AuraEffect::HandleAuraTrackCreatures,                        // 44 SPELL_AURA_TRACK_CREATURES
    &AuraEffect::HandleAuraTrackResources,                        // 45 SPELL_AURA_TRACK_RESOURCES
    &AuraEffect::HandleNULL,                                      // 46 SPELL_AURA_46 (used in test spells 54054 and 54058, and spell 48050) (3.0.8a)
    &AuraEffect::HandleAuraModParryPercent,                       // 47 SPELL_AURA_MOD_PARRY_PERCENT
    &AuraEffect::HandleNULL,                                      // 48 SPELL_AURA_48 spell Napalm (area damage spell with additional delayed damage effect)
    &AuraEffect::HandleAuraModDodgePercent,                       // 49 SPELL_AURA_MOD_DODGE_PERCENT
    &AuraEffect::HandleNoImmediateEffect,                         // 50 SPELL_AURA_MOD_CRITICAL_HEALING_AMOUNT implemented in Unit::SpellCriticalHealingBonus
    &AuraEffect::HandleAuraModBlockPercent,                       // 51 SPELL_AURA_MOD_BLOCK_PERCENT
    &AuraEffect::HandleAuraModWeaponCritPercent,                  // 52 SPELL_AURA_MOD_WEAPON_CRIT_PERCENT
    &AuraEffect::HandleNoImmediateEffect,                         // 53 SPELL_AURA_PERIODIC_LEECH implemented in AuraEffect::PeriodicTick
    &AuraEffect::HandleModHitChance,                              // 54 SPELL_AURA_MOD_HIT_CHANCE
    &AuraEffect::HandleModSpellHitChance,                         // 55 SPELL_AURA_MOD_SPELL_HIT_CHANCE
    &AuraEffect::HandleAuraTransform,                             // 56 SPELL_AURA_TRANSFORM
    &AuraEffect::HandleModSpellCritChance,                        // 57 SPELL_AURA_MOD_SPELL_CRIT_CHANCE
    &AuraEffect::HandleAuraModIncreaseSwimSpeed,                  // 58 SPELL_AURA_MOD_INCREASE_SWIM_SPEED
    &AuraEffect::HandleNoImmediateEffect,                         // 59 SPELL_AURA_MOD_DAMAGE_DONE_CREATURE implemented in Unit::MeleeDamageBonus and Unit::SpellDamageBonus
    &AuraEffect::HandleAuraModPacifyAndSilence,                   // 60 SPELL_AURA_MOD_PACIFY_SILENCE
    &AuraEffect::HandleAuraModScale,                              // 61 SPELL_AURA_MOD_SCALE
    &AuraEffect::HandleNoImmediateEffect,                         // 62 SPELL_AURA_PERIODIC_HEALTH_FUNNEL implemented in AuraEffect::PeriodicTick
    &AuraEffect::HandleUnused,                                    // 63 unused (4.3.4) old SPELL_AURA_PERIODIC_MANA_FUNNEL
    &AuraEffect::HandleNoImmediateEffect,                         // 64 SPELL_AURA_PERIODIC_MANA_LEECH implemented in AuraEffect::PeriodicTick
    &AuraEffect::HandleModCastingSpeed,                           // 65 SPELL_AURA_MOD_CASTING_SPEED_NOT_STACK
    &AuraEffect::HandleFeignDeath,                                // 66 SPELL_AURA_FEIGN_DEATH
    &AuraEffect::HandleAuraModDisarm,                             // 67 SPELL_AURA_MOD_DISARM
    &AuraEffect::HandleAuraModStalked,                            // 68 SPELL_AURA_MOD_STALKED
    &AuraEffect::HandleNoImmediateEffect,                         // 69 SPELL_AURA_SCHOOL_ABSORB implemented in Unit::CalcAbsorbResist
    &AuraEffect::HandleUnused,                                    // 70 SPELL_AURA_EXTRA_ATTACKS clientside
    &AuraEffect::HandleModSpellCritChanceShool,                   // 71 SPELL_AURA_MOD_SPELL_CRIT_CHANCE_SCHOOL
    &AuraEffect::HandleModPowerCostPCT,                           // 72 SPELL_AURA_MOD_POWER_COST_SCHOOL_PCT
    &AuraEffect::HandleModPowerCost,                              // 73 SPELL_AURA_MOD_POWER_COST_SCHOOL
    &AuraEffect::HandleNoImmediateEffect,                         // 74 SPELL_AURA_REFLECT_SPELLS_SCHOOL  implemented in Unit::SpellHitResult
    &AuraEffect::HandleNoImmediateEffect,                         // 75 SPELL_AURA_MOD_LANGUAGE
    &AuraEffect::HandleNoImmediateEffect,                         // 76 SPELL_AURA_FAR_SIGHT
    &AuraEffect::HandleModMechanicImmunity,                       // 77 SPELL_AURA_MECHANIC_IMMUNITY
    &AuraEffect::HandleAuraMounted,                               // 78 SPELL_AURA_MOUNTED
    &AuraEffect::HandleModDamagePercentDone,                      // 79 SPELL_AURA_MOD_DAMAGE_PERCENT_DONE
    &AuraEffect::HandleModPercentStat,                            // 80 SPELL_AURA_MOD_PERCENT_STAT
    &AuraEffect::HandleNoImmediateEffect,                         // 81 SPELL_AURA_SPLIT_DAMAGE_PCT implemented in Unit::CalcAbsorbResist
    &AuraEffect::HandleWaterBreathing,                            // 82 SPELL_AURA_WATER_BREATHING
    &AuraEffect::HandleModBaseResistance,                         // 83 SPELL_AURA_MOD_BASE_RESISTANCE
    &AuraEffect::HandleNoImmediateEffect,                         // 84 SPELL_AURA_MOD_REGEN implemented in Player::RegenerateHealth
    &AuraEffect::HandleModPowerRegen,                             // 85 SPELL_AURA_MOD_POWER_REGEN implemented in Player::Regenerate
    &AuraEffect::HandleChannelDeathItem,                          // 86 SPELL_AURA_CHANNEL_DEATH_ITEM
    &AuraEffect::HandleNoImmediateEffect,                         // 87 SPELL_AURA_MOD_DAMAGE_PERCENT_TAKEN implemented in Unit::MeleeDamageBonus and Unit::SpellDamageBonus
    &AuraEffect::HandleNoImmediateEffect,                         // 88 SPELL_AURA_MOD_HEALTH_REGEN_PERCENT implemented in Player::RegenerateHealth
    &AuraEffect::HandleNoImmediateEffect,                         // 89 SPELL_AURA_PERIODIC_DAMAGE_PERCENT
    &AuraEffect::HandleUnused,                                    // 90 unused (4.3.4) old SPELL_AURA_MOD_RESIST_CHANCE
    &AuraEffect::HandleNoImmediateEffect,                         // 91 SPELL_AURA_MOD_DETECT_RANGE implemented in Creature::GetAttackDistance
    &AuraEffect::HandlePreventFleeing,                            // 92 SPELL_AURA_PREVENTS_FLEEING
    &AuraEffect::HandleModUnattackable,                           // 93 SPELL_AURA_MOD_UNATTACKABLE
    &AuraEffect::HandleNoImmediateEffect,                         // 94 SPELL_AURA_INTERRUPT_REGEN implemented in Player::Regenerate
    &AuraEffect::HandleAuraGhost,                                 // 95 SPELL_AURA_GHOST
    &AuraEffect::HandleNoImmediateEffect,                         // 96 SPELL_AURA_SPELL_MAGNET implemented in Unit::SelectMagnetTarget
    &AuraEffect::HandleNoImmediateEffect,                         // 97 SPELL_AURA_MANA_SHIELD implemented in Unit::CalcAbsorbResist
    &AuraEffect::HandleAuraModSkill,                              // 98 SPELL_AURA_MOD_SKILL_TALENT
    &AuraEffect::HandleAuraModAttackPower,                        // 99 SPELL_AURA_MOD_ATTACK_POWER
    &AuraEffect::HandleUnused,                                    //100 SPELL_AURA_AURAS_VISIBLE obsolete? all player can see all auras now, but still have spells including GM-spell
    &AuraEffect::HandleModResistancePercent,                      //101 SPELL_AURA_MOD_RESISTANCE_PCT
    &AuraEffect::HandleNoImmediateEffect,                         //102 SPELL_AURA_MOD_MELEE_ATTACK_POWER_VERSUS implemented in Unit::MeleeDamageBonus
    &AuraEffect::HandleAuraModTotalThreat,                        //103 SPELL_AURA_MOD_TOTAL_THREAT
    &AuraEffect::HandleAuraWaterWalk,                             //104 SPELL_AURA_WATER_WALK
    &AuraEffect::HandleAuraFeatherFall,                           //105 SPELL_AURA_FEATHER_FALL
    &AuraEffect::HandleAuraHover,                                 //106 SPELL_AURA_HOVER
    &AuraEffect::HandleNoImmediateEffect,                         //107 SPELL_AURA_ADD_FLAT_MODIFIER implemented in AuraEffect::CalculateSpellMod()
    &AuraEffect::HandleNoImmediateEffect,                         //108 SPELL_AURA_ADD_PCT_MODIFIER implemented in AuraEffect::CalculateSpellMod()
    &AuraEffect::HandleNoImmediateEffect,                         //109 SPELL_AURA_ADD_TARGET_TRIGGER
    &AuraEffect::HandleModPowerRegenPCT,                          //110 SPELL_AURA_MOD_POWER_REGEN_PERCENT implemented in Player::Regenerate, Creature::Regenerate
    &AuraEffect::HandleNoImmediateEffect,                         //111 SPELL_AURA_ADD_CASTER_HIT_TRIGGER implemented in Unit::SelectMagnetTarget
    &AuraEffect::HandleNoImmediateEffect,                         //112 SPELL_AURA_OVERRIDE_CLASS_SCRIPTS
    &AuraEffect::HandleNoImmediateEffect,                         //113 SPELL_AURA_MOD_RANGED_DAMAGE_TAKEN implemented in Unit::MeleeDamageBonus
    &AuraEffect::HandleNoImmediateEffect,                         //114 SPELL_AURA_MOD_RANGED_DAMAGE_TAKEN_PCT implemented in Unit::MeleeDamageBonus
    &AuraEffect::HandleNoImmediateEffect,                         //115 SPELL_AURA_MOD_HEALING                 implemented in Unit::SpellBaseHealingBonusForVictim
    &AuraEffect::HandleNoImmediateEffect,                         //116 SPELL_AURA_MOD_REGEN_DURING_COMBAT
    &AuraEffect::HandleNoImmediateEffect,                         //117 SPELL_AURA_MOD_MECHANIC_RESISTANCE     implemented in Unit::MagicSpellHitResult
    &AuraEffect::HandleNoImmediateEffect,                         //118 SPELL_AURA_MOD_HEALING_PCT             implemented in Unit::SpellHealingBonus
    &AuraEffect::HandleUnused,                                    //119 unused (4.3.4) old SPELL_AURA_SHARE_PET_TRACKING
    &AuraEffect::HandleAuraUntrackable,                           //120 SPELL_AURA_UNTRACKABLE
    &AuraEffect::HandleAuraEmpathy,                               //121 SPELL_AURA_EMPATHY
    &AuraEffect::HandleModOffhandDamagePercent,                   //122 SPELL_AURA_MOD_OFFHAND_DAMAGE_PCT
    &AuraEffect::HandleModTargetResistance,                       //123 SPELL_AURA_MOD_TARGET_RESISTANCE
    &AuraEffect::HandleAuraModRangedAttackPower,                  //124 SPELL_AURA_MOD_RANGED_ATTACK_POWER
    &AuraEffect::HandleNoImmediateEffect,                         //125 SPELL_AURA_MOD_MELEE_DAMAGE_TAKEN implemented in Unit::MeleeDamageBonus
    &AuraEffect::HandleNoImmediateEffect,                         //126 SPELL_AURA_MOD_MELEE_DAMAGE_TAKEN_PCT implemented in Unit::MeleeDamageBonus
    &AuraEffect::HandleNoImmediateEffect,                         //127 SPELL_AURA_RANGED_ATTACK_POWER_ATTACKER_BONUS implemented in Unit::MeleeDamageBonus
    &AuraEffect::HandleModPossessPet,                             //128 SPELL_AURA_MOD_POSSESS_PET
    &AuraEffect::HandleAuraModIncreaseSpeed,                      //129 SPELL_AURA_MOD_SPEED_ALWAYS
    &AuraEffect::HandleAuraModIncreaseMountedSpeed,               //130 SPELL_AURA_MOD_MOUNTED_SPEED_ALWAYS
    &AuraEffect::HandleNoImmediateEffect,                         //131 SPELL_AURA_MOD_RANGED_ATTACK_POWER_VERSUS implemented in Unit::MeleeDamageBonus
    &AuraEffect::HandleAuraModIncreaseEnergyPercent,              //132 SPELL_AURA_MOD_INCREASE_ENERGY_PERCENT
    &AuraEffect::HandleAuraModIncreaseHealthPercent,              //133 SPELL_AURA_MOD_INCREASE_HEALTH_PERCENT
    &AuraEffect::HandleAuraModRegenInterrupt,                     //134 SPELL_AURA_MOD_MANA_REGEN_INTERRUPT
    &AuraEffect::HandleModHealingDone,                            //135 SPELL_AURA_MOD_HEALING_DONE
    &AuraEffect::HandleNoImmediateEffect,                         //136 SPELL_AURA_MOD_HEALING_DONE_PERCENT   implemented in Unit::SpellHealingBonus
    &AuraEffect::HandleModTotalPercentStat,                       //137 SPELL_AURA_MOD_TOTAL_STAT_PERCENTAGE
    &AuraEffect::HandleModMeleeSpeedPct,                          //138 SPELL_AURA_MOD_MELEE_HASTE
    &AuraEffect::HandleForceReaction,                             //139 SPELL_AURA_FORCE_REACTION
    &AuraEffect::HandleAuraModRangedHaste,                        //140 SPELL_AURA_MOD_RANGED_HASTE
    &AuraEffect::HandleUnused,                                    //141 SPELL_AURA_141
    &AuraEffect::HandleAuraModBaseResistancePCT,                  //142 SPELL_AURA_MOD_BASE_RESISTANCE_PCT
    &AuraEffect::HandleAuraModResistanceExclusive,                //143 SPELL_AURA_MOD_RESISTANCE_EXCLUSIVE
    &AuraEffect::HandleNoImmediateEffect,                         //144 SPELL_AURA_SAFE_FALL                         implemented in WorldSession::HandleMovementOpcodes
    &AuraEffect::HandleAuraModPetTalentsPoints,                   //145 SPELL_AURA_MOD_PET_TALENT_POINTS
    &AuraEffect::HandleNoImmediateEffect,                         //146 SPELL_AURA_ALLOW_TAME_PET_TYPE
    &AuraEffect::HandleModStateImmunityMask,                      //147 SPELL_AURA_MECHANIC_IMMUNITY_MASK
    &AuraEffect::HandleAuraRetainComboPoints,                     //148 SPELL_AURA_RETAIN_COMBO_POINTS
    &AuraEffect::HandleNoImmediateEffect,                         //149 SPELL_AURA_REDUCE_PUSHBACK
    &AuraEffect::HandleShieldBlockValue,                          //150 SPELL_AURA_MOD_SHIELD_BLOCKVALUE_PCT
    &AuraEffect::HandleAuraTrackStealthed,                        //151 SPELL_AURA_TRACK_STEALTHED
    &AuraEffect::HandleNoImmediateEffect,                         //152 SPELL_AURA_MOD_DETECTED_RANGE implemented in Creature::GetAttackDistance
    &AuraEffect::HandleUnused,                                    //153 Unused (4.3.4) old SPELL_AURA_SPLIT_DAMAGE_FLAT
    &AuraEffect::HandleModStealthLevel,                           //154 SPELL_AURA_MOD_STEALTH_LEVEL
    &AuraEffect::HandleNoImmediateEffect,                         //155 SPELL_AURA_MOD_WATER_BREATHING
    &AuraEffect::HandleNoImmediateEffect,                         //156 SPELL_AURA_MOD_REPUTATION_GAIN
    &AuraEffect::HandleNULL,                                      //157 SPELL_AURA_PET_DAMAGE_MULTI
    &AuraEffect::HandleShieldBlockValue,                          //158 SPELL_AURA_MOD_SHIELD_BLOCKVALUE
    &AuraEffect::HandleNoImmediateEffect,                         //159 SPELL_AURA_NO_PVP_CREDIT      only for Honorless Target spell
    &AuraEffect::HandleUnused,                                    //160 Unused (4.3.4) old SPELL_AURA_MOD_AOE_AVOIDANCE
    &AuraEffect::HandleNoImmediateEffect,                         //161 SPELL_AURA_MOD_HEALTH_REGEN_IN_COMBAT
    &AuraEffect::HandleNoImmediateEffect,                         //162 SPELL_AURA_POWER_BURN implemented in AuraEffect::PeriodicTick
    &AuraEffect::HandleNoImmediateEffect,                         //163 SPELL_AURA_MOD_CRIT_DAMAGE_BONUS
    &AuraEffect::HandleUnused,                                    //164 unused (3.2.0), only one test spell
    &AuraEffect::HandleNoImmediateEffect,                         //165 SPELL_AURA_MELEE_ATTACK_POWER_ATTACKER_BONUS implemented in Unit::MeleeDamageBonus
    &AuraEffect::HandleAuraModAttackPowerPercent,                 //166 SPELL_AURA_MOD_ATTACK_POWER_PCT
    &AuraEffect::HandleAuraModRangedAttackPowerPercent,           //167 SPELL_AURA_MOD_RANGED_ATTACK_POWER_PCT
    &AuraEffect::HandleNoImmediateEffect,                         //168 SPELL_AURA_MOD_DAMAGE_DONE_VERSUS            implemented in Unit::SpellDamageBonus, Unit::MeleeDamageBonus
    &AuraEffect::HandleUnused,                                    //169 Unused (4.3.4) old SPELL_AURA_MOD_CRIT_PERCENT_VERSUS
    &AuraEffect::HandleNULL,                                      //170 SPELL_AURA_DETECT_AMORE       various spells that change visual of units for aura target (clientside?)
    &AuraEffect::HandleAuraModIncreaseSpeed,                      //171 SPELL_AURA_MOD_SPEED_NOT_STACK
    &AuraEffect::HandleAuraModIncreaseMountedSpeed,               //172 SPELL_AURA_MOD_MOUNTED_SPEED_NOT_STACK
    &AuraEffect::HandleUnused,                                    //173 unused (4.3.4) no spells, old SPELL_AURA_ALLOW_CHAMPION_SPELLS  only for Proclaim Champion spell
    &AuraEffect::HandleModSpellDamagePercentFromStat,             //174 SPELL_AURA_MOD_SPELL_DAMAGE_OF_STAT_PERCENT  implemented in Unit::SpellBaseDamageBonus
    &AuraEffect::HandleModSpellHealingPercentFromStat,            //175 SPELL_AURA_MOD_SPELL_HEALING_OF_STAT_PERCENT implemented in Unit::SpellBaseHealingBonus
    &AuraEffect::HandleSpiritOfRedemption,                        //176 SPELL_AURA_SPIRIT_OF_REDEMPTION   only for Spirit of Redemption spell, die at aura end
    &AuraEffect::HandleCharmConvert,                              //177 SPELL_AURA_AOE_CHARM
    &AuraEffect::HandleUnused,                                    //178 old SPELL_AURA_MOD_DEBUFF_RESISTANCE unused 4.3.4
    &AuraEffect::HandleNoImmediateEffect,                         //179 SPELL_AURA_MOD_ATTACKER_SPELL_CRIT_CHANCE implemented in Unit::SpellCriticalBonus
    &AuraEffect::HandleNoImmediateEffect,                         //180 SPELL_AURA_MOD_FLAT_SPELL_DAMAGE_VERSUS   implemented in Unit::SpellDamageBonus
    &AuraEffect::HandleUnused,                                    //181 unused (4.3.4) old SPELL_AURA_MOD_FLAT_SPELL_CRIT_DAMAGE_VERSUS
    &AuraEffect::HandleAuraModResistenceOfStatPercent,            //182 SPELL_AURA_MOD_RESISTANCE_OF_STAT_PERCENT
    &AuraEffect::HandleNULL,                                      //183 SPELL_AURA_MOD_CRITICAL_THREAT only used in 28746 - miscvalue - spell school
    &AuraEffect::HandleNoImmediateEffect,                         //184 SPELL_AURA_MOD_ATTACKER_MELEE_HIT_CHANCE  implemented in Unit::RollMeleeOutcomeAgainst
    &AuraEffect::HandleNoImmediateEffect,                         //185 SPELL_AURA_MOD_ATTACKER_RANGED_HIT_CHANCE implemented in Unit::RollMeleeOutcomeAgainst
    &AuraEffect::HandleNoImmediateEffect,                         //186 SPELL_AURA_MOD_ATTACKER_SPELL_HIT_CHANCE  implemented in Unit::MagicSpellHitResult
    &AuraEffect::HandleNoImmediateEffect,                         //187 SPELL_AURA_MOD_ATTACKER_MELEE_CRIT_CHANCE  implemented in Unit::GetUnitCriticalChance
    &AuraEffect::HandleNoImmediateEffect,                         //188 SPELL_AURA_MOD_ATTACKER_RANGED_CRIT_CHANCE implemented in Unit::GetUnitCriticalChance
    &AuraEffect::HandleModRating,                                 //189 SPELL_AURA_MOD_RATING
    &AuraEffect::HandleNoImmediateEffect,                         //190 SPELL_AURA_MOD_FACTION_REPUTATION_GAIN     implemented in Player::CalculateReputationGain
    &AuraEffect::HandleAuraModUseNormalSpeed,                     //191 SPELL_AURA_USE_NORMAL_MOVEMENT_SPEED
    &AuraEffect::HandleModMeleeRangedSpeedPct,                    //192 SPELL_AURA_MOD_MELEE_RANGED_HASTE
    &AuraEffect::HandleModCombatSpeedPct,                         //193 SPELL_AURA_MELEE_SLOW (in fact combat (any type attack) speed pct)
    &AuraEffect::HandleNoImmediateEffect,                         //194 SPELL_AURA_MOD_TARGET_ABSORB_SCHOOL implemented in Unit::CalcAbsorbResist
    &AuraEffect::HandleNoImmediateEffect,                         //195 SPELL_AURA_MOD_TARGET_ABILITY_ABSORB_SCHOOL implemented in Unit::CalcAbsorbResist
    &AuraEffect::HandleNULL,                                      //196 SPELL_AURA_MOD_COOLDOWN - flat mod of spell cooldowns
    &AuraEffect::HandleNoImmediateEffect,                         //197 SPELL_AURA_MOD_ATTACKER_SPELL_AND_WEAPON_CRIT_CHANCE implemented in Unit::SpellCriticalBonus Unit::GetUnitCriticalChance
    &AuraEffect::HandleUnused,                                    //198 unused (4.3.4) old SPELL_AURA_MOD_ALL_WEAPON_SKILLS
    &AuraEffect::HandleUnused,                                    //199 unused (4.3.4) old SPELL_AURA_MOD_INCREASES_SPELL_PCT_TO_HIT
    &AuraEffect::HandleNoImmediateEffect,                         //200 SPELL_AURA_MOD_XP_PCT implemented in Player::RewardPlayerAndGroupAtKill
    &AuraEffect::HandleAuraAllowFlight,                           //201 SPELL_AURA_FLY                             this aura enable flight mode...
    &AuraEffect::HandleNoImmediateEffect,                         //202 SPELL_AURA_CANNOT_BE_DODGED                implemented in Unit::RollPhysicalOutcomeAgainst
    &AuraEffect::HandleNoImmediateEffect,                         //203 SPELL_AURA_MOD_ATTACKER_MELEE_CRIT_DAMAGE  implemented in Unit::CalculateMeleeDamage and Unit::CalculateSpellDamage
    &AuraEffect::HandleNoImmediateEffect,                         //204 SPELL_AURA_MOD_ATTACKER_RANGED_CRIT_DAMAGE implemented in Unit::CalculateMeleeDamage and Unit::CalculateSpellDamage
    &AuraEffect::HandleNULL,                                      //205 SPELL_AURA_MOD_SCHOOL_CRIT_DMG_TAKEN
    &AuraEffect::HandleAuraModIncreaseFlightSpeed,                //206 SPELL_AURA_MOD_INCREASE_VEHICLE_FLIGHT_SPEED
    &AuraEffect::HandleAuraModIncreaseFlightSpeed,                //207 SPELL_AURA_MOD_INCREASE_MOUNTED_FLIGHT_SPEED
    &AuraEffect::HandleAuraModIncreaseFlightSpeed,                //208 SPELL_AURA_MOD_INCREASE_FLIGHT_SPEED
    &AuraEffect::HandleAuraModIncreaseFlightSpeed,                //209 SPELL_AURA_MOD_MOUNTED_FLIGHT_SPEED_ALWAYS
    &AuraEffect::HandleAuraModIncreaseFlightSpeed,                //210 SPELL_AURA_MOD_VEHICLE_SPEED_ALWAYS
    &AuraEffect::HandleAuraModIncreaseFlightSpeed,                //211 SPELL_AURA_MOD_FLIGHT_SPEED_NOT_STACK
    &AuraEffect::HandleUnused,                                    //212 Unused (4.3.4) old SPELL_AURA_MOD_RANGED_ATTACK_POWER_OF_STAT_PERCENT
    &AuraEffect::HandleNoImmediateEffect,                         //213 SPELL_AURA_MOD_RAGE_FROM_DAMAGE_DEALT implemented in Player::RewardRage
    &AuraEffect::HandleNULL,                                      //214 Tamed Pet Passive
    &AuraEffect::HandleArenaPreparation,                          //215 SPELL_AURA_ARENA_PREPARATION
    &AuraEffect::HandleModCastingSpeed,                           //216 SPELL_AURA_HASTE_SPELLS
    &AuraEffect::HandleModMeleeSpeedPct,                          //217 SPELL_AURA_MOD_MELEE_HASTE_2
    &AuraEffect::HandleAuraModRangedHaste,                        //218 SPELL_AURA_HASTE_RANGED
    &AuraEffect::HandleModManaRegen,                              //219 SPELL_AURA_MOD_MANA_REGEN_FROM_STAT
    &AuraEffect::HandleModRatingFromStat,                         //220 SPELL_AURA_MOD_RATING_FROM_STAT
    &AuraEffect::HandleNULL,                                      //221 SPELL_AURA_MOD_DETAUNT
    &AuraEffect::HandleUnused,                                    //222 unused (3.2.0) only for spell 44586 that not used in real spell cast
    &AuraEffect::HandleNoImmediateEffect,                         //223 SPELL_AURA_RAID_PROC_FROM_CHARGE
    &AuraEffect::HandleUnused,                                    //224 unused (4.3.4)
    &AuraEffect::HandleNoImmediateEffect,                         //225 SPELL_AURA_RAID_PROC_FROM_CHARGE_WITH_VALUE
    &AuraEffect::HandleNoImmediateEffect,                         //226 SPELL_AURA_PERIODIC_DUMMY implemented in AuraEffect::PeriodicTick
    &AuraEffect::HandleNoImmediateEffect,                         //227 SPELL_AURA_PERIODIC_TRIGGER_SPELL_WITH_VALUE implemented in AuraEffect::PeriodicTick
    &AuraEffect::HandleNoImmediateEffect,                         //228 SPELL_AURA_DETECT_STEALTH stealth detection
    &AuraEffect::HandleNoImmediateEffect,                         //229 SPELL_AURA_MOD_AOE_DAMAGE_AVOIDANCE
    &AuraEffect::HandleAuraModIncreaseHealth,                     //230 SPELL_AURA_MOD_INCREASE_HEALTH_2
    &AuraEffect::HandleNoImmediateEffect,                         //231 SPELL_AURA_PROC_TRIGGER_SPELL_WITH_VALUE
    &AuraEffect::HandleNoImmediateEffect,                         //232 SPELL_AURA_MECHANIC_DURATION_MOD           implement in Unit::CalculateSpellDuration
    &AuraEffect::HandleUnused,                                    //233 set model id to the one of the creature with id GetMiscValue() - clientside
    &AuraEffect::HandleNoImmediateEffect,                         //234 SPELL_AURA_MECHANIC_DURATION_MOD_NOT_STACK implement in Unit::CalculateSpellDuration
    &AuraEffect::HandleNoImmediateEffect,                         //235 SPELL_AURA_MOD_DISPEL_RESIST               implement in Unit::MagicSpellHitResult
    &AuraEffect::HandleAuraControlVehicle,                        //236 SPELL_AURA_CONTROL_VEHICLE
    &AuraEffect::HandleModSpellDamagePercentFromAttackPower,      //237 SPELL_AURA_MOD_SPELL_DAMAGE_OF_ATTACK_POWER  implemented in Unit::SpellBaseDamageBonus
    &AuraEffect::HandleModSpellHealingPercentFromAttackPower,     //238 SPELL_AURA_MOD_SPELL_HEALING_OF_ATTACK_POWER implemented in Unit::SpellBaseHealingBonus
    &AuraEffect::HandleAuraModScale,                              //239 SPELL_AURA_MOD_SCALE_2 only in Noggenfogger Elixir (16595) before 2.3.0 aura 61
    &AuraEffect::HandleAuraModExpertise,                          //240 SPELL_AURA_MOD_EXPERTISE
    &AuraEffect::HandleForceMoveForward,                          //241 SPELL_AURA_FORCE_MOVE_FORWARD Forces the caster to move forward
    &AuraEffect::HandleNULL,                                      //242 SPELL_AURA_MOD_SPELL_DAMAGE_FROM_HEALING - 2 test spells: 44183 and 44182
    &AuraEffect::HandleAuraModFaction,                            //243 SPELL_AURA_MOD_FACTION
    &AuraEffect::HandleComprehendLanguage,                        //244 SPELL_AURA_COMPREHEND_LANGUAGE
    &AuraEffect::HandleNoImmediateEffect,                         //245 SPELL_AURA_MOD_AURA_DURATION_BY_DISPEL
    &AuraEffect::HandleNoImmediateEffect,                         //246 SPELL_AURA_MOD_AURA_DURATION_BY_DISPEL_NOT_STACK implemented in Spell::EffectApplyAura
    &AuraEffect::HandleAuraCloneCaster,                           //247 SPELL_AURA_CLONE_CASTER
    &AuraEffect::HandleNoImmediateEffect,                         //248 SPELL_AURA_MOD_COMBAT_RESULT_CHANCE         implemented in Unit::RollMeleeOutcomeAgainst
    &AuraEffect::HandleAuraConvertRune,                           //249 SPELL_AURA_CONVERT_RUNE
    &AuraEffect::HandleAuraModIncreaseHealth,                     //250 SPELL_AURA_MOD_INCREASE_HEALTH_2
    &AuraEffect::HandleNoImmediateEffect,                         //251 SPELL_AURA_MOD_ENEMY_DODGE
    &AuraEffect::HandleModCombatSpeedPct,                         //252 SPELL_AURA_252 Is there any difference between this and SPELL_AURA_MELEE_SLOW ? maybe not stacking mod?
    &AuraEffect::HandleNoImmediateEffect,                         //253 SPELL_AURA_MOD_BLOCK_CRIT_CHANCE  implemented in Unit::isBlockCritical
    &AuraEffect::HandleAuraModDisarm,                             //254 SPELL_AURA_MOD_DISARM_OFFHAND
    &AuraEffect::HandleNoImmediateEffect,                         //255 SPELL_AURA_MOD_MECHANIC_DAMAGE_TAKEN_PERCENT    implemented in Unit::SpellDamageBonus
    &AuraEffect::HandleNoReagentUseAura,                          //256 SPELL_AURA_NO_REAGENT_USE Use SpellClassMask for spell select
    &AuraEffect::HandleNULL,                                      //257 SPELL_AURA_MOD_TARGET_RESIST_BY_SPELL_CLASS Use SpellClassMask for spell select
    &AuraEffect::HandleNULL,                                      //258 SPELL_AURA_MOD_SPELL_VISUAL
    &AuraEffect::HandleUnused,                                    //259 unused (4.3.4) old SPELL_AURA_MOD_HOT_PCT
    &AuraEffect::HandleNoImmediateEffect,                         //260 SPELL_AURA_SCREEN_EFFECT (miscvalue = id in ScreenEffect.dbc) not required any code
    &AuraEffect::HandlePhase,                                     //261 SPELL_AURA_PHASE
    &AuraEffect::HandleNoImmediateEffect,                         //262 SPELL_AURA_ABILITY_IGNORE_AURASTATE implemented in spell::cancast
    &AuraEffect::HandleAuraAllowOnlyAbility,                      //263 SPELL_AURA_ALLOW_ONLY_ABILITY player can use only abilities set in SpellClassMask
    &AuraEffect::HandleUnused,                                    //264 unused (3.2.0)
    &AuraEffect::HandleUnused,                                    //265 unused (4.3.4)
    &AuraEffect::HandleUnused,                                    //266 unused (4.3.4)
    &AuraEffect::HandleNoImmediateEffect,                         //267 SPELL_AURA_MOD_IMMUNE_AURA_APPLY_SCHOOL         implemented in Unit::IsImmunedToSpellEffect
    &AuraEffect::HandleUnused,                                    //268 unused (4.3.4) old SPELL_AURA_MOD_ATTACK_POWER_OF_STAT_PERCENT.
    &AuraEffect::HandleNoImmediateEffect,                         //269 SPELL_AURA_MOD_IGNORE_TARGET_RESIST implemented in Unit::CalcAbsorbResist and CalcArmorReducedDamage
    &AuraEffect::HandleUnused,                                    //270 unused (4.3.4) old SPELL_AURA_MOD_ABILITY_IGNORE_TARGET_RESIST
    &AuraEffect::HandleNoImmediateEffect,                         //271 SPELL_AURA_MOD_DAMAGE_FROM_CASTER    implemented in Unit::SpellDamageBonus
    &AuraEffect::HandleNoImmediateEffect,                         //272 SPELL_AURA_IGNORE_MELEE_RESET
    &AuraEffect::HandleUnused,                                    //273 clientside
    &AuraEffect::HandleUnused,                                    //274 unused (4.3.4)
    &AuraEffect::HandleNoImmediateEffect,                         //275 SPELL_AURA_MOD_IGNORE_SHAPESHIFT Use SpellClassMask for spell select
    &AuraEffect::HandleNULL,                                      //276 mod damage % mechanic?
    &AuraEffect::HandleUnused,                                    //277 unused (4.3.4) old SPELL_AURA_MOD_MAX_AFFECTED_TARGETS
    &AuraEffect::HandleAuraModDisarm,                             //278 SPELL_AURA_MOD_DISARM_RANGED disarm ranged weapon
    &AuraEffect::HandleNoImmediateEffect,                         //279 SPELL_AURA_INITIALIZE_IMAGES
    &AuraEffect::HandleUnused,                                    //280 unused (4.3.4) old SPELL_AURA_MOD_ARMOR_PENETRATION_PCT
    &AuraEffect::HandleNoImmediateEffect,                         //281 SPELL_AURA_MOD_HONOR_GAIN_PCT implemented in Player::RewardHonor
    &AuraEffect::HandleAuraIncreaseBaseHealthPercent,             //282 SPELL_AURA_INCREASE_BASE_HEALTH_PERCENT
    &AuraEffect::HandleNoImmediateEffect,                         //283 SPELL_AURA_MOD_HEALING_RECEIVED       implemented in Unit::SpellHealingBonus
    &AuraEffect::HandleAuraLinked,                                //284 SPELL_AURA_LINKED
    &AuraEffect::HandleAuraModAttackPowerOfArmor,                 //285 SPELL_AURA_MOD_ATTACK_POWER_OF_ARMOR  implemented in Player::UpdateAttackPowerAndDamage
    &AuraEffect::HandleNoImmediateEffect,                         //286 SPELL_AURA_ABILITY_PERIODIC_CRIT implemented in AuraEffect::PeriodicTick
    &AuraEffect::HandleNoImmediateEffect,                         //287 SPELL_AURA_DEFLECT_SPELLS             implemented in Unit::MagicSpellHitResult and Unit::MeleeSpellHitResult
    &AuraEffect::HandleNoImmediateEffect,                         //288 SPELL_AURA_IGNORE_HIT_DIRECTION  implemented in Unit::MagicSpellHitResult and Unit::MeleeSpellHitResult Unit::RollMeleeOutcomeAgainst
    &AuraEffect::HandleNULL,                                      //289 unused (3.2.0)
    &AuraEffect::HandleAuraModCritPct,                            //290 SPELL_AURA_MOD_CRIT_PCT
    &AuraEffect::HandleNoImmediateEffect,                         //291 SPELL_AURA_MOD_XP_QUEST_PCT  implemented in Player::RewardQuest
    &AuraEffect::HandleAuraOpenStable,                            //292 SPELL_AURA_OPEN_STABLE
    &AuraEffect::HandleAuraOverrideSpells,                        //293 auras which probably add set of abilities to their target based on it's miscvalue
    &AuraEffect::HandleNoImmediateEffect,                         //294 SPELL_AURA_PREVENT_REGENERATE_POWER implemented in Player::Regenerate(Powers power)
    &AuraEffect::HandleUnused,                                    //295 unused (4.3.4)
    &AuraEffect::HandleAuraSetVehicle,                            //296 SPELL_AURA_SET_VEHICLE_ID sets vehicle on target
    &AuraEffect::HandleNULL,                                      //297 Spirit Burst spells
    &AuraEffect::HandleNULL,                                      //298 70569 - Strangulating, maybe prevents talk or cast
    &AuraEffect::HandleUnused,                                    //299 unused (4.3.4)
    &AuraEffect::HandleNoImmediateEffect,                         //300 SPELL_AURA_SHARE_DAMAGE_PCT implemented in Unit::DealDamage
    &AuraEffect::HandleNoImmediateEffect,                         //301 SPELL_AURA_SCHOOL_HEAL_ABSORB implemented in Unit::CalcHealAbsorb
    &AuraEffect::HandleUnused,                                    //302 unused (4.3.4)
    &AuraEffect::HandleNoImmediateEffect,                         //303 SPELL_AURA_MOD_DAMAGE_DONE_VERSUS_AURASTATE implemented in Unit::SpellDamageBonus, Unit::MeleeDamageBonus
    &AuraEffect::HandleAuraModFakeInebriation,                    //304 SPELL_AURA_MOD_DRUNK
    &AuraEffect::HandleAuraModIncreaseSpeed,                      //305 SPELL_AURA_MOD_MINIMUM_SPEED
    &AuraEffect::HandleUnused,                                    //306 unused (4.3.4)
    &AuraEffect::HandleUnused,                                    //307 unused (4.3.4)
    &AuraEffect::HandleNULL,                                      //308 new aura for hunter traps
    &AuraEffect::HandleUnused,                                    //309 unused (4.3.4)
    &AuraEffect::HandleNoImmediateEffect,                         //310 SPELL_AURA_MOD_CREATURE_AOE_DAMAGE_AVOIDANCE implemented in Spell::CalculateDamageDone
    &AuraEffect::HandleNULL,                                      //311 0 spells in 3.3.5
    &AuraEffect::HandleNULL,                                      //312 0 spells in 3.3.5
    &AuraEffect::HandleUnused,                                    //313 unused (4.3.4)
    &AuraEffect::HandlePreventResurrection,                       //314 SPELL_AURA_PREVENT_RESURRECTION todo
    &AuraEffect::HandleNoImmediateEffect,                         //315 SPELL_AURA_UNDERWATER_WALKING todo
    &AuraEffect::HandleNoImmediateEffect,                         //316 unused (4.3.4) old SPELL_AURA_PERIODIC_HASTE
    &AuraEffect::HandleNULL,                                      //317 SPELL_AURA_MOD_SPELL_POWER_PCT
    &AuraEffect::HandleMastery,                                   //318 SPELL_AURA_MASTERY
    &AuraEffect::HandleModMeleeSpeedPct,                          //319 SPELL_AURA_MOD_MELEE_HASTE_3
    &AuraEffect::HandleAuraModRangedHaste,                        //320 SPELL_AURA_MOD_RANGED_HASTE_2
    &AuraEffect::HandleNULL,                                      //321 SPELL_AURA_321
    &AuraEffect::HandleNULL,                                      //322 SPELL_AURA_INTERFERE_TARGETTING
    &AuraEffect::HandleUnused,                                    //323 unused (4.3.4)
    &AuraEffect::HandleNULL,                                      //324 SPELL_AURA_324
    &AuraEffect::HandleUnused,                                    //325 unused (4.3.4)
    &AuraEffect::HandleNULL,                                      //326 SPELL_AURA_326
    &AuraEffect::HandleUnused,                                    //327 unused (4.3.4)
    &AuraEffect::HandleNoImmediateEffect,                         //328 SPELL_AURA_PROC_ON_POWER_AMOUNT implemented in Unit::HandleAuraProcOnPowerAmount
    &AuraEffect::HandleNULL,                                      //329 SPELL_AURA_MOD_RUNE_REGEN_SPEED
    &AuraEffect::HandleNoImmediateEffect,                         //330 SPELL_AURA_CAST_WHILE_WALKING
    &AuraEffect::HandleAuraForceWeather,                          //331 SPELL_AURA_FORCE_WEATHER
    &AuraEffect::HandleNoImmediateEffect,                         //332 SPELL_AURA_OVERRIDE_ACTIONBAR_SPELLS implemented in WorldSession::HandleCastSpellOpcode
    &AuraEffect::HandleNoImmediateEffect,                         //333 SPELL_AURA_OVERRIDE_ACTIONBAR_SPELLS_2 implemented in WorldSession::HandleCastSpellOpcode
    &AuraEffect::HandleNULL,                                      //334 SPELL_AURA_MOD_BLIND
    &AuraEffect::HandleNULL,                                      //335 SPELL_AURA_335
    &AuraEffect::HandleNULL,                                      //336 SPELL_AURA_MOD_FLYING_RESTRICTIONS
    &AuraEffect::HandleNoImmediateEffect,                         //337 SPELL_AURA_MOD_VENDOR_ITEMS_PRICES
    &AuraEffect::HandleNoImmediateEffect,                         //338 SPELL_AURA_MOD_DURABILITY_LOSS
    &AuraEffect::HandleNULL,                                      //339 SPELL_AURA_INCREASE_SKILL_GAIN_CHANCE
    &AuraEffect::HandleNULL,                                      //340 SPELL_AURA_MOD_RESURRECTED_HEALTH_BY_GUILD_MEMBER
    &AuraEffect::HandleNULL,                                      //341 SPELL_AURA_MOD_SPELL_CATEGORY_COOLDOWN
    &AuraEffect::HandleModMeleeRangedSpeedPct,                    //342 SPELL_AURA_MOD_MELEE_RANGED_HASTE_2
    &AuraEffect::HandleNULL,                                      //343 SPELL_AURA_343
    &AuraEffect::HandleNULL,                                      //344 SPELL_AURA_MOD_AUTOATTACK_DAMAGE
    &AuraEffect::HandleNoImmediateEffect,                         //345 SPELL_AURA_BYPASS_ARMOR_FOR_CASTER
    &AuraEffect::HandleNULL,                                      //346 SPELL_AURA_ENABLE_ALT_POWER
    &AuraEffect::HandleNULL,                                      //347 SPELL_AURA_MOD_SPELL_COOLDOWN_BY_HASTE
    &AuraEffect::HandleNoImmediateEffect,                         //348 SPELL_AURA_DEPOSIT_BONUS_MONEY_IN_GUILD_BANK_ON_LOOT implemented in WorldSession::HandleLootMoneyOpcode
    &AuraEffect::HandleNoImmediateEffect,                         //349 SPELL_AURA_MOD_CURRENCY_GAIN implemented in Player::ModifyCurrency
    &AuraEffect::HandleNULL,                                      //350 SPELL_AURA_MOD_GATHERING_ITEMS_GAINED_PERCENT
    &AuraEffect::HandleNULL,                                      //351 SPELL_AURA_351
    &AuraEffect::HandleNULL,                                      //352 SPELL_AURA_352
    &AuraEffect::HandleNULL,                                      //353 SPELL_AURA_MOD_CAMOUFLAGE
    &AuraEffect::HandleNULL,                                      //354 SPELL_AURA_354
    &AuraEffect::HandleUnused,                                    //355 unused (4.3.4)
    &AuraEffect::HandleNULL,                                      //356 SPELL_AURA_356
    &AuraEffect::HandleNULL,                                      //357 SPELL_AURA_ENABLE_BOSS1_UNIT_FRAME
    &AuraEffect::HandleNULL,                                      //358 SPELL_AURA_358
    &AuraEffect::HandleNULL,                                      //359 SPELL_AURA_359
    &AuraEffect::HandleNULL,                                      //360 SPELL_AURA_PROC_TRIGGER_SPELL_COPY
    &AuraEffect::HandleNULL,                                      //361 SPELL_AURA_PROC_TRIGGER_SPELL_2 implemented in Unit::ProcDamageAndSpellFor
    &AuraEffect::HandleUnused,                                    //362 unused (4.3.4)
    &AuraEffect::HandleNULL,                                      //363 SPELL_AURA_MOD_NEXT_SPELL
    &AuraEffect::HandleUnused,                                    //364 unused (4.3.4)
    &AuraEffect::HandleNULL,                                      //365 SPELL_AURA_MAX_FAR_CLIP_PLANE
    &AuraEffect::HandleNULL,                                      //366 SPELL_AURA_OVERRIDE_SPELL_POWER_BY_AP_PCT
    &AuraEffect::HandleNULL,                                      //367 SPELL_AURA_367
    &AuraEffect::HandleUnused,                                    //368 unused (4.3.4)
    &AuraEffect::HandleNULL,                                      //369 SPELL_AURA_ENABLE_POWER_BAR_TIMER
    &AuraEffect::HandleNULL,                                      //370 SPELL_AURA_SET_FAIR_FAR_CLIP
};

AuraEffect::AuraEffect(Aura* base, uint8 effIndex, int32 *baseAmount, Unit* caster):
m_base(base), m_spellInfo(base->GetSpellInfo()),
m_baseAmount(baseAmount ? *baseAmount : m_spellInfo->Effects[effIndex].BasePoints),
m_spellmod(NULL), m_periodicTimer(0), m_tickNumber(0), m_effIndex(effIndex),
m_canBeRecalculated(true), m_isPeriodic(false)
{
    CalculatePeriodic(caster, true, false);

    m_amount = CalculateAmount(caster);

    CalculateSpellMod();
}

AuraEffect::~AuraEffect()
{
    delete m_spellmod;
}

void AuraEffect::GetTargetList(std::list<Unit*> & targetList) const
{
    Aura::ApplicationMap const & targetMap = GetBase()->GetApplicationMap();
    // remove all targets which were not added to new list - they no longer deserve area aura
    for (Aura::ApplicationMap::const_iterator appIter = targetMap.begin(); appIter != targetMap.end(); ++appIter)
    {
        if (appIter->second->HasEffect(GetEffIndex()))
            targetList.push_back(appIter->second->GetTarget());
    }
}

void AuraEffect::GetApplicationList(std::list<AuraApplication*> & applicationList) const
{
    Aura::ApplicationMap const & targetMap = GetBase()->GetApplicationMap();
    for (Aura::ApplicationMap::const_iterator appIter = targetMap.begin(); appIter != targetMap.end(); ++appIter)
    {
        if (appIter->second->HasEffect(GetEffIndex()))
            applicationList.push_back(appIter->second);
    }
}

int32 AuraEffect::CalculateAmount(Unit* caster)
{
    // default amount calculation
    int32 amount = 0;

    if (!(m_spellInfo->AttributesEx8 & SPELL_ATTR8_MASTERY_SPECIALIZATION) || G3D::fuzzyEq(m_spellInfo->Effects[m_effIndex].BonusMultiplier, 0.0f))
        amount = m_spellInfo->Effects[m_effIndex].CalcValue(caster, &m_baseAmount, GetBase()->GetOwner()->ToUnit());
    else if (caster && caster->GetTypeId() == TYPEID_PLAYER)
        amount = int32(caster->GetFloatValue(PLAYER_MASTERY) * m_spellInfo->Effects[m_effIndex].BonusMultiplier);

    // check item enchant aura cast
    if (!amount && caster)
        if (uint64 itemGUID = GetBase()->GetCastItemGUID())
            if (Player* playerCaster = caster->ToPlayer())
                if (Item* castItem = playerCaster->GetItemByGuid(itemGUID))
                    if (castItem->GetItemSuffixFactor())
                    {
                        ItemRandomSuffixEntry const* item_rand_suffix = sItemRandomSuffixStore.LookupEntry(abs(castItem->GetItemRandomPropertyId()));
                        if (item_rand_suffix)
                        {
                            for (int k = 0; k < MAX_ITEM_ENCHANTMENT_EFFECTS; k++)
                            {
                                SpellItemEnchantmentEntry const* pEnchant = sSpellItemEnchantmentStore.LookupEntry(item_rand_suffix->enchant_id[k]);
                                if (pEnchant)
                                {
                                    for (int t = 0; t < MAX_ITEM_ENCHANTMENT_EFFECTS; t++)
                                        if (pEnchant->spellid[t] == m_spellInfo->Id)
                                    {
                                        amount = uint32((item_rand_suffix->prefix[k]*castItem->GetItemSuffixFactor()) / 10000);
                                        break;
                                    }
                                }

                                if (amount)
                                    break;
                            }
                        }
                    }

    // custom amount calculations go here
    switch (GetAuraType())
    {
        // crowd control auras
        case SPELL_AURA_MOD_CONFUSE:
        case SPELL_AURA_MOD_FEAR:
        case SPELL_AURA_MOD_STUN:
        case SPELL_AURA_MOD_ROOT:
        case SPELL_AURA_TRANSFORM:
            m_canBeRecalculated = false;
            if (!m_spellInfo->ProcFlags)
                break;
            amount = int32(GetBase()->GetUnitOwner()->CountPctFromMaxHealth(10));
            if (caster)
            {
                // Glyphs increasing damage cap
                Unit::AuraEffectList const& overrideClassScripts = caster->GetAuraEffectsByType(SPELL_AURA_OVERRIDE_CLASS_SCRIPTS);
                for (Unit::AuraEffectList::const_iterator itr = overrideClassScripts.begin(); itr != overrideClassScripts.end(); ++itr)
                {
                    if ((*itr)->IsAffectingSpell(m_spellInfo))
                    {
                        // Glyph of Frost nova and similar auras
                        if ((*itr)->GetMiscValue() == 7801)
                        {
                            AddPct(amount, (*itr)->GetAmount());
                            break;
                        }
                    }
                }
            }
            break;
        case SPELL_AURA_SCHOOL_ABSORB:
        case SPELL_AURA_MANA_SHIELD:
            m_canBeRecalculated = false;
            break;
        case SPELL_AURA_MOUNTED:
            if (MountCapabilityEntry const* mountCapability = GetBase()->GetUnitOwner()->GetMountCapability(uint32(GetMiscValueB())))
            {
                amount = mountCapability->Id;
                m_canBeRecalculated = false;
            }
            break;
        case SPELL_AURA_MOD_RESISTANCE_EXCLUSIVE:
        {
            if (caster)
            {
                // if Level <= 70 resist = player level
                int32 resist = caster->getLevel();

                if (resist > 70 && resist < 81)
                    resist += (resist - 70) * 5;
                else if (resist > 80)
                    resist += ((resist-70) * 5 + (resist - 80) * 7);

                switch (GetId())
                {
                    case 20043: // Aspect of the Wild
                    case 8185:  // Elemental Resistance
                    case 19891: // Resistance Aura
                    case 79106: // Shadow Protection
                    case 79107: // Shadow Protection
                        amount = resist;
                        break;
                    case 79060: // Mark of the Wild
                    case 79061: // Mark of the Wild
                    case 79062: // Blessing of Kings
                    case 79063: // Blessing of Kings
                    case 90363: // Embrace of the Shale Spider
                        amount = resist / 2;
                        break;
                }
                break;
            }
        }
        default:
            break;
    }

    GetBase()->CallScriptEffectCalcAmountHandlers(this, amount, m_canBeRecalculated);
    amount *= GetBase()->GetStackAmount();
    return amount;
}

void AuraEffect::CalculatePeriodic(Unit* caster, bool resetPeriodicTimer /*= true*/, bool load /*= false*/)
{
    m_amplitude = m_spellInfo->Effects[m_effIndex].Amplitude;

    // prepare periodics
    switch (GetAuraType())
    {
        case SPELL_AURA_OBS_MOD_POWER:
            // 3 spells have no amplitude set
            if (!m_amplitude)
                m_amplitude = 1 * IN_MILLISECONDS;
        case SPELL_AURA_PERIODIC_DAMAGE:
        case SPELL_AURA_PERIODIC_HEAL:
        case SPELL_AURA_OBS_MOD_HEALTH:
        case SPELL_AURA_PERIODIC_TRIGGER_SPELL:
        case SPELL_AURA_PERIODIC_ENERGIZE:
        case SPELL_AURA_PERIODIC_LEECH:
        case SPELL_AURA_PERIODIC_HEALTH_FUNNEL:
        case SPELL_AURA_PERIODIC_MANA_LEECH:
        case SPELL_AURA_PERIODIC_DAMAGE_PERCENT:
        case SPELL_AURA_POWER_BURN:
        case SPELL_AURA_PERIODIC_DUMMY:
        case SPELL_AURA_PERIODIC_TRIGGER_SPELL_WITH_VALUE:
            m_isPeriodic = true;
            break;
        default:
            break;
    }

    GetBase()->CallScriptEffectCalcPeriodicHandlers(this, m_isPeriodic, m_amplitude);

    if (!m_isPeriodic)
        return;

    Player* modOwner = caster ? caster->GetSpellModOwner() : NULL;

    // Apply casting time mods
    if (m_amplitude)
    {
        // Apply periodic time mod
        if (modOwner)
            modOwner->ApplySpellMod(GetId(), SPELLMOD_ACTIVATION_TIME, m_amplitude);

        if (caster)
        {
            // Haste modifies periodic time of channeled spells
            if (m_spellInfo->IsChanneled())
            {
                if (m_spellInfo->AttributesEx5 & SPELL_ATTR5_HASTE_AFFECT_DURATION)
                    caster->ModSpellCastTime(m_spellInfo, m_amplitude);
            }
            else if (m_spellInfo->AttributesEx5 & SPELL_ATTR5_HASTE_AFFECT_DURATION)
                m_amplitude = int32(m_amplitude * caster->GetFloatValue(UNIT_MOD_CAST_SPEED));
        }
    }

    if (load) // aura loaded from db
    {
        m_tickNumber = m_amplitude ? GetBase()->GetDuration() / m_amplitude : 0;
        m_periodicTimer = m_amplitude ? GetBase()->GetDuration() % m_amplitude : 0;
        if (m_spellInfo->AttributesEx5 & SPELL_ATTR5_START_PERIODIC_AT_APPLY)
            ++m_tickNumber;
    }
    else // aura just created or reapplied
    {
        m_tickNumber = 0;
        // reset periodic timer on aura create or on reapply when aura isn't dot
        // possibly we should not reset periodic timers only when aura is triggered by proc
        // or maybe there's a spell attribute somewhere
        if (resetPeriodicTimer)
        {
            m_periodicTimer = 0;
            // Start periodic on next tick or at aura apply
            if (m_amplitude && !(m_spellInfo->AttributesEx5 & SPELL_ATTR5_START_PERIODIC_AT_APPLY))
                m_periodicTimer += m_amplitude;
        }
    }
}

void AuraEffect::CalculateSpellMod()
{
    switch (GetAuraType())
    {
        case SPELL_AURA_ADD_FLAT_MODIFIER:
        case SPELL_AURA_ADD_PCT_MODIFIER:
            if (!m_spellmod)
            {
                m_spellmod = new SpellModifier(GetBase());
                m_spellmod->op = SpellModOp(GetMiscValue());
                ASSERT(m_spellmod->op < MAX_SPELLMOD);

                m_spellmod->type = SpellModType(GetAuraType()); // SpellModType value == spell aura types
                m_spellmod->spellId = GetId();
                m_spellmod->mask = GetSpellInfo()->Effects[GetEffIndex()].SpellClassMask;
                m_spellmod->charges = GetBase()->GetCharges();
            }
            m_spellmod->value = GetAmount();
            break;
        default:
            break;
    }
    GetBase()->CallScriptEffectCalcSpellModHandlers(this, m_spellmod);
}

void AuraEffect::ChangeAmount(int32 newAmount, bool mark, bool onStackOrReapply)
{
    // Reapply if amount change
    uint8 handleMask = 0;
    if (newAmount != GetAmount())
        handleMask |= AURA_EFFECT_HANDLE_CHANGE_AMOUNT;
    if (onStackOrReapply)
        handleMask |= AURA_EFFECT_HANDLE_REAPPLY;

    if (!handleMask)
        return;

    std::list<AuraApplication*> effectApplications;
    GetApplicationList(effectApplications);

    for (std::list<AuraApplication*>::const_iterator apptItr = effectApplications.begin(); apptItr != effectApplications.end(); ++apptItr)
        if ((*apptItr)->HasEffect(GetEffIndex()))
            HandleEffect(*apptItr, handleMask, false);

    if (handleMask & AURA_EFFECT_HANDLE_CHANGE_AMOUNT)
    {
        if (!mark)
            m_amount = newAmount;
        else
            SetAmount(newAmount);
        CalculateSpellMod();
    }

    for (std::list<AuraApplication*>::const_iterator apptItr = effectApplications.begin(); apptItr != effectApplications.end(); ++apptItr)
        if ((*apptItr)->HasEffect(GetEffIndex()))
            HandleEffect(*apptItr, handleMask, true);
}

void AuraEffect::HandleEffect(AuraApplication * aurApp, uint8 mode, bool apply)
{
    // check if call is correct, we really don't want using bitmasks here (with 1 exception)
    ASSERT(mode == AURA_EFFECT_HANDLE_REAL
        || mode == AURA_EFFECT_HANDLE_SEND_FOR_CLIENT
        || mode == AURA_EFFECT_HANDLE_CHANGE_AMOUNT
        || mode == AURA_EFFECT_HANDLE_STAT
        || mode == AURA_EFFECT_HANDLE_SKILL
        || mode == AURA_EFFECT_HANDLE_REAPPLY
        || mode == (AURA_EFFECT_HANDLE_CHANGE_AMOUNT | AURA_EFFECT_HANDLE_REAPPLY));

    // register/unregister effect in lists in case of real AuraEffect apply/remove
    // registration/unregistration is done always before real effect handling (some effect handlers code is depending on this)
    if (mode & AURA_EFFECT_HANDLE_REAL)
        aurApp->GetTarget()->_RegisterAuraEffect(this, apply);

    // real aura apply/remove, handle modifier
    if (mode & AURA_EFFECT_HANDLE_CHANGE_AMOUNT_MASK)
        ApplySpellMod(aurApp->GetTarget(), apply);

    // call scripts helping/replacing effect handlers
    bool prevented = false;
    if (apply)
        prevented = GetBase()->CallScriptEffectApplyHandlers(this, aurApp, (AuraEffectHandleModes)mode);
    else
        prevented = GetBase()->CallScriptEffectRemoveHandlers(this, aurApp, (AuraEffectHandleModes)mode);

    // check if script events have removed the aura or if default effect prevention was requested
    if ((apply && aurApp->GetRemoveMode()) || prevented)
        return;

    (*this.*AuraEffectHandler[GetAuraType()])(aurApp, mode, apply);

    // check if script events have removed the aura or if default effect prevention was requested
    if (apply && aurApp->GetRemoveMode())
        return;

    // call scripts triggering additional events after apply/remove
    if (apply)
        GetBase()->CallScriptAfterEffectApplyHandlers(this, aurApp, (AuraEffectHandleModes)mode);
    else
        GetBase()->CallScriptAfterEffectRemoveHandlers(this, aurApp, (AuraEffectHandleModes)mode);
}

void AuraEffect::HandleEffect(Unit* target, uint8 mode, bool apply)
{
    AuraApplication* aurApp = GetBase()->GetApplicationOfTarget(target->GetGUID());
    ASSERT(aurApp);
    HandleEffect(aurApp, mode, apply);
}

void AuraEffect::ApplySpellMod(Unit* target, bool apply)
{
    if (!m_spellmod || target->GetTypeId() != TYPEID_PLAYER)
        return;

    target->ToPlayer()->AddSpellMod(m_spellmod, apply);

    // Auras with charges do not mod amount of passive auras
    if (GetBase()->IsUsingCharges())
        return;
    // reapply some passive spells after add/remove related spellmods
    // Warning: it is a dead loop if 2 auras each other amount-shouldn't happen
    switch (GetMiscValue())
    {
        case SPELLMOD_ALL_EFFECTS:
        case SPELLMOD_EFFECT1:
        case SPELLMOD_EFFECT2:
        case SPELLMOD_EFFECT3:
        {
            uint64 guid = target->GetGUID();
            Unit::AuraApplicationMap & auras = target->GetAppliedAuras();
            for (Unit::AuraApplicationMap::iterator iter = auras.begin(); iter != auras.end(); ++iter)
            {
                Aura* aura = iter->second->GetBase();
                // only passive and permament auras-active auras should have amount set on spellcast and not be affected
                // if aura is casted by others, it will not be affected
                if ((aura->IsPassive() || aura->IsPermanent()) && aura->GetCasterGUID() == guid && aura->GetSpellInfo()->IsAffectedBySpellMod(m_spellmod))
                {
                    if (GetMiscValue() == SPELLMOD_ALL_EFFECTS)
                    {
                        for (uint8 i = 0; i<MAX_SPELL_EFFECTS; ++i)
                        {
                            if (AuraEffect* aurEff = aura->GetEffect(i))
                                aurEff->RecalculateAmount();
                        }
                    }
                    else if (GetMiscValue() == SPELLMOD_EFFECT1)
                    {
                       if (AuraEffect* aurEff = aura->GetEffect(0))
                            aurEff->RecalculateAmount();
                    }
                    else if (GetMiscValue() == SPELLMOD_EFFECT2)
                    {
                       if (AuraEffect* aurEff = aura->GetEffect(1))
                            aurEff->RecalculateAmount();
                    }
                    else //if (modOp == SPELLMOD_EFFECT3)
                    {
                       if (AuraEffect* aurEff = aura->GetEffect(2))
                            aurEff->RecalculateAmount();
                    }
                }
            }
        }
        default:
            break;
    }
}

void AuraEffect::Update(uint32 diff, Unit* caster)
{
    if (m_isPeriodic && (GetBase()->GetDuration() >=0 || GetBase()->IsPassive() || GetBase()->IsPermanent()))
    {
        if (m_periodicTimer > int32(diff))
            m_periodicTimer -= diff;
        else // tick also at m_periodicTimer == 0 to prevent lost last tick in case max m_duration == (max m_periodicTimer)*N
        {
            ++m_tickNumber;

            // update before tick (aura can be removed in TriggerSpell or PeriodicTick calls)
            m_periodicTimer += m_amplitude - diff;
            UpdatePeriodic(caster);

            std::list<AuraApplication*> effectApplications;
            GetApplicationList(effectApplications);
            // tick on targets of effects
            for (std::list<AuraApplication*>::const_iterator apptItr = effectApplications.begin(); apptItr != effectApplications.end(); ++apptItr)
                if ((*apptItr)->HasEffect(GetEffIndex()))
                    PeriodicTick(*apptItr, caster);
        }
    }
}

void AuraEffect::UpdatePeriodic(Unit* caster)
{
    switch (GetAuraType())
    {
        case SPELL_AURA_PERIODIC_DUMMY:
            switch (GetSpellInfo()->SpellFamilyName)
            {
                case SPELLFAMILY_GENERIC:
                    switch (GetId())
                    {
                        // Drink
                        case 430:
                        case 431:
                        case 432:
                        case 1133:
                        case 1135:
                        case 1137:
                        case 10250:
                        case 22734:
                        case 27089:
                        case 34291:
                        case 43182:
                        case 43183:
                        case 46755:
                        case 49472: // Drink Coffee
                        case 57073:
                        case 61830:
                        case 69176:
                        case 72623:
                        case 80166:
                        case 80167:
                        case 87958:
                        case 87959:
                        case 92736:
                        case 92797:
                        case 92800:
                        case 92803:
                            if (!caster || caster->GetTypeId() != TYPEID_PLAYER)
                                return;
                            // Get SPELL_AURA_MOD_POWER_REGEN aura from spell
                            if (AuraEffect* aurEff = GetBase()->GetEffect(0))
                            {
                                if (aurEff->GetAuraType() != SPELL_AURA_MOD_POWER_REGEN)
                                {
                                    m_isPeriodic = false;
                                    sLog->outError(LOG_FILTER_SPELLS_AURAS, "Aura %d structure has been changed - first aura is no longer SPELL_AURA_MOD_POWER_REGEN", GetId());
                                }
                                else
                                {
                                    // default case - not in arena
                                    if (!caster->ToPlayer()->InArena())
                                    {
                                        aurEff->ChangeAmount(GetAmount());
                                        m_isPeriodic = false;
                                    }
                                    else
                                    {
                                        // **********************************************
                                        // This feature uses only in arenas
                                        // **********************************************
                                        // Here need increase mana regen per tick (6 second rule)
                                        // on 0 tick -   0  (handled in 2 second)
                                        // on 1 tick - 166% (handled in 4 second)
                                        // on 2 tick - 133% (handled in 6 second)

                                        // Apply bonus for 1 - 4 tick
                                        switch (m_tickNumber)
                                        {
                                            case 1:   // 0%
                                                aurEff->ChangeAmount(0);
                                                break;
                                            case 2:   // 166%
                                                aurEff->ChangeAmount(GetAmount() * 5 / 3);
                                                break;
                                            case 3:   // 133%
                                                aurEff->ChangeAmount(GetAmount() * 4 / 3);
                                                break;
                                            default:  // 100% - normal regen
                                                aurEff->ChangeAmount(GetAmount());
                                                // No need to update after 4th tick
                                                m_isPeriodic = false;
                                                break;
                                        }
                                    }
                                }
                            }
                            break;
                        case 58549: // Tenacity
                        case 59911: // Tenacity (vehicle)
                           GetBase()->RefreshDuration();
                           break;
                        case 66823: case 67618: case 67619: case 67620: // Paralytic Toxin
                            // Get 0 effect aura
                            if (AuraEffect* slow = GetBase()->GetEffect(0))
                            {
                                int32 newAmount = slow->GetAmount() - 10;
                                if (newAmount < -100)
                                    newAmount = -100;
                                slow->ChangeAmount(newAmount);
                            }
                            break;
                        default:
                            break;
                    }
                    break;
                case SPELLFAMILY_MAGE:
                    if (GetId() == 55342)// Mirror Image
                        m_isPeriodic = false;
                    break;
                case SPELLFAMILY_DEATHKNIGHT:
                    // Chains of Ice
                    if (GetSpellInfo()->SpellFamilyFlags[1] & 0x00004000)
                    {
                        // Get 0 effect aura
                        if (AuraEffect* slow = GetBase()->GetEffect(0))
                        {
                            int32 newAmount = slow->GetAmount() + GetAmount();
                            if (newAmount > 0)
                                newAmount = 0;
                            slow->ChangeAmount(newAmount);
                        }
                        return;
                    }
                    break;
                default:
                    break;
           }
       default:
           break;
    }
    GetBase()->CallScriptEffectUpdatePeriodicHandlers(this);
}

bool AuraEffect::IsPeriodicTickCrit(Unit* target, Unit const* caster) const
{
    ASSERT(caster);
    return caster->isSpellCrit(target, m_spellInfo, m_spellInfo->GetSchoolMask());
}

bool AuraEffect::IsAffectingSpell(SpellInfo const* spell) const
{
    if (!spell)
        return false;
    // Check family name
    if (spell->SpellFamilyName != m_spellInfo->SpellFamilyName)
        return false;

    // Check EffectClassMask
    if (m_spellInfo->Effects[m_effIndex].SpellClassMask & spell->SpellFamilyFlags)
        return true;
    return false;
}

void AuraEffect::SendTickImmune(Unit* target, Unit* caster) const
{
    if (caster)
        caster->SendSpellDamageImmune(target, m_spellInfo->Id);
}

void AuraEffect::PeriodicTick(AuraApplication * aurApp, Unit* caster) const
{
    bool prevented = GetBase()->CallScriptEffectPeriodicHandlers(this, aurApp);
    if (prevented)
        return;

    Unit* target = aurApp->GetTarget();

    switch (GetAuraType())
    {
        case SPELL_AURA_PERIODIC_DUMMY:
            HandlePeriodicDummyAuraTick(target, caster);
            break;
        case SPELL_AURA_PERIODIC_TRIGGER_SPELL:
            HandlePeriodicTriggerSpellAuraTick(target, caster);
            break;
        case SPELL_AURA_PERIODIC_TRIGGER_SPELL_WITH_VALUE:
            HandlePeriodicTriggerSpellWithValueAuraTick(target, caster);
            break;
        case SPELL_AURA_PERIODIC_DAMAGE:
        case SPELL_AURA_PERIODIC_DAMAGE_PERCENT:
            HandlePeriodicDamageAurasTick(target, caster);
            break;
        case SPELL_AURA_PERIODIC_LEECH:
            HandlePeriodicHealthLeechAuraTick(target, caster);
            break;
        case SPELL_AURA_PERIODIC_HEALTH_FUNNEL:
            HandlePeriodicHealthFunnelAuraTick(target, caster);
            break;
        case SPELL_AURA_PERIODIC_HEAL:
        case SPELL_AURA_OBS_MOD_HEALTH:
            HandlePeriodicHealAurasTick(target, caster);
            break;
        case SPELL_AURA_PERIODIC_MANA_LEECH:
            HandlePeriodicManaLeechAuraTick(target, caster);
            break;
        case SPELL_AURA_OBS_MOD_POWER:
            HandleObsModPowerAuraTick(target, caster);
            break;
        case SPELL_AURA_PERIODIC_ENERGIZE:
            HandlePeriodicEnergizeAuraTick(target, caster);
            break;
        case SPELL_AURA_POWER_BURN:
            HandlePeriodicPowerBurnAuraTick(target, caster);
            break;
        default:
            break;
    }
}

void AuraEffect::HandleProc(AuraApplication* aurApp, ProcEventInfo& eventInfo)
{
    bool prevented = GetBase()->CallScriptEffectProcHandlers(this, aurApp, eventInfo);
    if (prevented)
        return;

    switch (GetAuraType())
    {
        case SPELL_AURA_PROC_TRIGGER_SPELL:
            HandleProcTriggerSpellAuraProc(aurApp, eventInfo);
            break;
        case SPELL_AURA_PROC_TRIGGER_SPELL_WITH_VALUE:
            HandleProcTriggerSpellWithValueAuraProc(aurApp, eventInfo);
            break;
        case SPELL_AURA_PROC_TRIGGER_DAMAGE:
            HandleProcTriggerDamageAuraProc(aurApp, eventInfo);
            break;
        case SPELL_AURA_RAID_PROC_FROM_CHARGE:
            HandleRaidProcFromChargeAuraProc(aurApp, eventInfo);
            break;
        case SPELL_AURA_RAID_PROC_FROM_CHARGE_WITH_VALUE:
            HandleRaidProcFromChargeWithValueAuraProc(aurApp, eventInfo);
            break;
        default:
            break;
    }

    GetBase()->CallScriptAfterEffectProcHandlers(this, aurApp, eventInfo);
}

void AuraEffect::CleanupTriggeredSpells(Unit* target)
{
    uint32 tSpellId = m_spellInfo->Effects[GetEffIndex()].TriggerSpell;
    if (!tSpellId)
        return;

    SpellInfo const* tProto = sSpellMgr->GetSpellInfo(tSpellId);
    if (!tProto)
        return;

    if (tProto->GetDuration() != -1)
        return;

    // needed for spell 43680, maybe others
    /// @todo is there a spell flag, which can solve this in a more sophisticated way?
    if (m_spellInfo->Effects[GetEffIndex()].ApplyAuraName == SPELL_AURA_PERIODIC_TRIGGER_SPELL &&
            uint32(m_spellInfo->GetDuration()) == m_spellInfo->Effects[GetEffIndex()].Amplitude)
        return;

    target->RemoveAurasDueToSpell(tSpellId, GetCasterGUID());
}

void AuraEffect::HandleShapeshiftBoosts(Unit* target, bool apply) const
{
    uint32 spellId = 0;
    uint32 spellId2 = 0;
    //uint32 spellId3 = 0;
    uint32 HotWSpellId = 0;

    switch (GetMiscValue())
    {
        case FORM_CAT:
            spellId = 3025;
            HotWSpellId = 24900;
            break;
        case FORM_TREE:
            spellId = 34123;
            break;
        case FORM_TRAVEL:
            spellId = 5419;
            break;
        case FORM_AQUA:
            spellId = 5421;
            break;
        case FORM_BEAR:
            spellId = 1178;
            spellId2 = 21178;
            HotWSpellId = 24899;
            break;
        case FORM_BATTLESTANCE:
            spellId = 21156;
            break;
        case FORM_DEFENSIVESTANCE:
            spellId = 7376;
            break;
        case FORM_BERSERKERSTANCE:
            spellId = 7381;
            break;
        case FORM_MOONKIN:
            spellId = 24905;
            spellId2 = 69366;
            break;
        case FORM_FLIGHT:
            spellId = 33948;
            spellId2 = 34764;
            break;
        case FORM_FLIGHT_EPIC:
            spellId  = 40122;
            spellId2 = 40121;
            break;
        case FORM_METAMORPHOSIS:
            spellId  = 54817;
            spellId2 = 54879;
            break;
        case FORM_SPIRITOFREDEMPTION:
            spellId  = 27792;
            spellId2 = 27795;                               // must be second, this important at aura remove to prevent to early iterator invalidation.
            break;
        case FORM_SHADOW:
            spellId = 49868;
            spellId2 = 71167;
            break;
        case FORM_GHOSTWOLF:
            spellId = 67116;
            break;
        case FORM_GHOUL:
        case FORM_AMBIENT:
        case FORM_STEALTH:
        case FORM_CREATURECAT:
        case FORM_CREATUREBEAR:
            break;
        default:
            break;
    }

    if (apply)
    {
        // Remove cooldown of spells triggered on stance change - they may share cooldown with stance spell
        if (spellId)
        {
            if (target->GetTypeId() == TYPEID_PLAYER)
                target->ToPlayer()->RemoveSpellCooldown(spellId);
            target->CastSpell(target, spellId, true, NULL, this);
        }

        if (spellId2)
        {
            if (target->GetTypeId() == TYPEID_PLAYER)
                target->ToPlayer()->RemoveSpellCooldown(spellId2);
            target->CastSpell(target, spellId2, true, NULL, this);
        }

        if (target->GetTypeId() == TYPEID_PLAYER)
        {
            Player* plrTarget = target->ToPlayer();

            PlayerSpellMap const& sp_list = plrTarget->GetSpellMap();
            for (PlayerSpellMap::const_iterator itr = sp_list.begin(); itr != sp_list.end(); ++itr)
            {
                if (itr->second->state == PLAYERSPELL_REMOVED || itr->second->disabled)
                    continue;

                if (itr->first == spellId || itr->first == spellId2)
                    continue;

                SpellInfo const* spellInfo = sSpellMgr->GetSpellInfo(itr->first);
                if (!spellInfo || !(spellInfo->Attributes & (SPELL_ATTR0_PASSIVE | SPELL_ATTR0_HIDDEN_CLIENTSIDE)))
                    continue;

                if ((spellInfo->AttributesEx8 & SPELL_ATTR8_MASTERY_SPECIALIZATION) && !plrTarget->IsCurrentSpecMasterySpell(spellInfo))
                    continue;

                if (spellInfo->Stances & (1<<(GetMiscValue()-1)))
                    target->CastSpell(target, itr->first, true, NULL, this);
            }

            // Also do it for Glyphs
            for (uint32 i = 0; i < MAX_GLYPH_SLOT_INDEX; ++i)
            {
                if (uint32 glyphId = plrTarget->GetGlyph(plrTarget->GetActiveSpec(), i))
                {
                    if (GlyphPropertiesEntry const* glyph = sGlyphPropertiesStore.LookupEntry(glyphId))
                    {
                        SpellInfo const* spellInfo = sSpellMgr->GetSpellInfo(glyph->SpellId);
                        if (!spellInfo || !(spellInfo->Attributes & (SPELL_ATTR0_PASSIVE | SPELL_ATTR0_HIDDEN_CLIENTSIDE)))
                            continue;

                        if (spellInfo->Stances & (1<<(GetMiscValue()-1)))
                            target->CastSpell(target, glyph->SpellId, true, NULL, this);
                    }
                }
            }

            // Leader of the Pack
            if (plrTarget->HasSpell(17007))
            {
                SpellInfo const* spellInfo = sSpellMgr->GetSpellInfo(24932);
                if (spellInfo && spellInfo->Stances & (1<<(GetMiscValue()-1)))
                    target->CastSpell(target, 24932, true, NULL, this);
            }

            // Improved Barkskin - apply/remove armor bonus due to shapeshift
            if (plrTarget->HasSpell(63410) || target->ToPlayer()->HasSpell(63411))
            {
                target->RemoveAurasDueToSpell(66530);
                if (GetMiscValue() == FORM_TRAVEL || GetMiscValue() == FORM_NONE) // "while in Travel Form or while not shapeshifted"
                    target->CastSpell(target, 66530, true);
            }

            // Heart of the Wild
            if (HotWSpellId)
            {   // hacky, but the only way as spell family is not SPELLFAMILY_DRUID
                Unit::AuraEffectList const& mModTotalStatPct = target->GetAuraEffectsByType(SPELL_AURA_MOD_TOTAL_STAT_PERCENTAGE);
                for (Unit::AuraEffectList::const_iterator i = mModTotalStatPct.begin(); i != mModTotalStatPct.end(); ++i)
                {
                    // Heart of the Wild
                    if ((*i)->GetSpellInfo()->SpellIconID == 240 && (*i)->GetMiscValue() == 3)
                    {
                        int32 HotWMod = (*i)->GetAmount() / 2; // For each 2% Intelligence, you get 1% stamina and 1% attack power.

                        target->CastCustomSpell(target, HotWSpellId, &HotWMod, NULL, NULL, true, NULL, this);
                        break;
                    }
                }
            }
            switch (GetMiscValue())
            {
                case FORM_CAT:
                    // Savage Roar
                    if (target->GetAuraEffect(SPELL_AURA_DUMMY, SPELLFAMILY_DRUID, 0, 0x10000000, 0))
                        target->CastSpell(target, 62071, true);
                    // Nurturing Instinct
                    if (AuraEffect const* aurEff = target->GetAuraEffect(SPELL_AURA_MOD_SPELL_HEALING_OF_STAT_PERCENT, SPELLFAMILY_DRUID, 2254, 0))
                    {
                        uint32 spellId3 = 0;
                        switch (aurEff->GetId())
                        {
                            case 33872:
                                spellId3 = 47179;
                                break;
                            case 33873:
                                spellId3 = 47180;
                                break;
                        }
                        target->CastSpell(target, spellId3, true, NULL, this);
                    }
                    // Master Shapeshifter - Cat
                    if (AuraEffect const* aurEff = target->GetDummyAuraEffect(SPELLFAMILY_GENERIC, 2851, 0))
                    {
                        int32 bp = aurEff->GetAmount();
                        target->CastCustomSpell(target, 48420, &bp, NULL, NULL, true);
                    }
                break;
                case FORM_BEAR:
                    // Master Shapeshifter - Bear
                    if (AuraEffect const* aurEff = target->GetDummyAuraEffect(SPELLFAMILY_GENERIC, 2851, 0))
                    {
                        int32 bp = aurEff->GetAmount();
                        target->CastCustomSpell(target, 48418, &bp, NULL, NULL, true);
                    }
                    // Survival of the Fittest
                    if (AuraEffect const* aurEff = target->GetAuraEffect(SPELL_AURA_MOD_TOTAL_STAT_PERCENTAGE, SPELLFAMILY_DRUID, 961, 0))
                    {
                        int32 bp = aurEff->GetSpellInfo()->Effects[EFFECT_2].CalcValue(GetCaster());
                        target->CastCustomSpell(target, 62069, &bp, NULL, NULL, true, 0, this);
                    }
                break;
                case FORM_MOONKIN:
                    // Master Shapeshifter - Moonkin
                    if (AuraEffect const* aurEff = target->GetDummyAuraEffect(SPELLFAMILY_GENERIC, 2851, 0))
                    {
                        int32 bp = aurEff->GetAmount();
                        target->CastCustomSpell(target, 48421, &bp, NULL, NULL, true);
                    }
                break;
                    // Master Shapeshifter - Tree of Life
                case FORM_TREE:
                    if (AuraEffect const* aurEff = target->GetDummyAuraEffect(SPELLFAMILY_GENERIC, 2851, 0))
                    {
                        int32 bp = aurEff->GetAmount();
                        target->CastCustomSpell(target, 48422, &bp, NULL, NULL, true);
                    }
                break;
            }
        }
    }
    else
    {
        if (spellId)
            target->RemoveAurasDueToSpell(spellId);
        if (spellId2)
            target->RemoveAurasDueToSpell(spellId2);

        // Improved Barkskin - apply/remove armor bonus due to shapeshift
        if (Player* player=target->ToPlayer())
        {
            if (player->HasSpell(63410) || player->HasSpell(63411))
            {
                target->RemoveAurasDueToSpell(66530);
                target->CastSpell(target, 66530, true);
            }
        }

        const Unit::AuraEffectList& shapeshifts = target->GetAuraEffectsByType(SPELL_AURA_MOD_SHAPESHIFT);
        AuraEffect* newAura = NULL;
        // Iterate through all the shapeshift auras that the target has, if there is another aura with SPELL_AURA_MOD_SHAPESHIFT, then this aura is being removed due to that one being applied
        for (Unit::AuraEffectList::const_iterator itr = shapeshifts.begin(); itr != shapeshifts.end(); ++itr)
        {
            if ((*itr) != this)
            {
                newAura = *itr;
                break;
            }
        }
        Unit::AuraApplicationMap& tAuras = target->GetAppliedAuras();
        for (Unit::AuraApplicationMap::iterator itr = tAuras.begin(); itr != tAuras.end();)
        {
            // Use the new aura to see on what stance the target will be
            uint32 newStance = (1<<((newAura ? newAura->GetMiscValue() : 0)-1));

            // If the stances are not compatible with the spell, remove it
            if (itr->second->GetBase()->IsRemovedOnShapeLost(target) && !(itr->second->GetBase()->GetSpellInfo()->Stances & newStance))
                target->RemoveAura(itr);
            else
                ++itr;
        }
    }
}

/*********************************************************/
/***               AURA EFFECT HANDLERS                ***/
/*********************************************************/

/**************************************/
/***       VISIBILITY & PHASES      ***/
/**************************************/

void AuraEffect::HandleModInvisibilityDetect(AuraApplication const* aurApp, uint8 mode, bool apply) const
{
    if (!(mode & AURA_EFFECT_HANDLE_CHANGE_AMOUNT_MASK))
        return;

    Unit* target = aurApp->GetTarget();
    InvisibilityType type = InvisibilityType(GetMiscValue());

    if (apply)
    {
        target->m_invisibilityDetect.AddFlag(type);
        target->m_invisibilityDetect.AddValue(type, GetAmount());
    }
    else
    {
        if (!target->HasAuraType(SPELL_AURA_MOD_INVISIBILITY_DETECT))
            target->m_invisibilityDetect.DelFlag(type);

        target->m_invisibilityDetect.AddValue(type, -GetAmount());
    }

    // call functions which may have additional effects after chainging state of unit
    target->UpdateObjectVisibility();
}

void AuraEffect::HandleModInvisibility(AuraApplication const* aurApp, uint8 mode, bool apply) const
{
    if (!(mode & AURA_EFFECT_HANDLE_CHANGE_AMOUNT_SEND_FOR_CLIENT_MASK))
        return;

    Unit* target = aurApp->GetTarget();
    InvisibilityType type = InvisibilityType(GetMiscValue());

    if (apply)
    {
        // apply glow vision
        if (target->GetTypeId() == TYPEID_PLAYER)
            target->SetByteFlag(PLAYER_FIELD_BYTES2, 3, PLAYER_FIELD_BYTE2_INVISIBILITY_GLOW);

        target->m_invisibility.AddFlag(type);
        target->m_invisibility.AddValue(type, GetAmount());
    }
    else
    {
        if (!target->HasAuraType(SPELL_AURA_MOD_INVISIBILITY))
        {
            // if not have different invisibility auras.
            // remove glow vision
            if (target->GetTypeId() == TYPEID_PLAYER)
                target->RemoveByteFlag(PLAYER_FIELD_BYTES2, 3, PLAYER_FIELD_BYTE2_INVISIBILITY_GLOW);

            target->m_invisibility.DelFlag(type);
        }
        else
        {
            bool found = false;
            Unit::AuraEffectList const& invisAuras = target->GetAuraEffectsByType(SPELL_AURA_MOD_INVISIBILITY);
            for (Unit::AuraEffectList::const_iterator i = invisAuras.begin(); i != invisAuras.end(); ++i)
            {
                if (GetMiscValue() == (*i)->GetMiscValue())
                {
                    found = true;
                    break;
                }
            }
            if (!found)
                target->m_invisibility.DelFlag(type);
        }

        target->m_invisibility.AddValue(type, -GetAmount());
    }

    // call functions which may have additional effects after chainging state of unit
    if (apply && (mode & AURA_EFFECT_HANDLE_REAL))
    {
        // drop flag at invisibiliy in bg
        target->RemoveAurasWithInterruptFlags(AURA_INTERRUPT_FLAG_IMMUNE_OR_LOST_SELECTION);
    }
    target->UpdateObjectVisibility();
}

void AuraEffect::HandleModStealthDetect(AuraApplication const* aurApp, uint8 mode, bool apply) const
{
    if (!(mode & AURA_EFFECT_HANDLE_CHANGE_AMOUNT_MASK))
        return;

    Unit* target = aurApp->GetTarget();
    StealthType type = StealthType(GetMiscValue());

    if (apply)
    {
        target->m_stealthDetect.AddFlag(type);
        target->m_stealthDetect.AddValue(type, GetAmount());
    }
    else
    {
        if (!target->HasAuraType(SPELL_AURA_MOD_STEALTH_DETECT))
            target->m_stealthDetect.DelFlag(type);

        target->m_stealthDetect.AddValue(type, -GetAmount());
    }

    // call functions which may have additional effects after chainging state of unit
    target->UpdateObjectVisibility();
}

void AuraEffect::HandleModStealth(AuraApplication const* aurApp, uint8 mode, bool apply) const
{
    if (!(mode & AURA_EFFECT_HANDLE_CHANGE_AMOUNT_SEND_FOR_CLIENT_MASK))
        return;

    Unit* target = aurApp->GetTarget();
    StealthType type = StealthType(GetMiscValue());

    if (apply)
    {
        target->m_stealth.AddFlag(type);
        target->m_stealth.AddValue(type, GetAmount());

        target->SetStandFlags(UNIT_STAND_FLAGS_CREEP);
        if (target->GetTypeId() == TYPEID_PLAYER)
            target->SetByteFlag(PLAYER_FIELD_BYTES2, 3, PLAYER_FIELD_BYTE2_STEALTH);
    }
    else
    {
        target->m_stealth.AddValue(type, -GetAmount());

        if (!target->HasAuraType(SPELL_AURA_MOD_STEALTH)) // if last SPELL_AURA_MOD_STEALTH
        {
            target->m_stealth.DelFlag(type);

            target->RemoveStandFlags(UNIT_STAND_FLAGS_CREEP);
            if (target->GetTypeId() == TYPEID_PLAYER)
                target->RemoveByteFlag(PLAYER_FIELD_BYTES2, 3, PLAYER_FIELD_BYTE2_STEALTH);
        }
    }

    // call functions which may have additional effects after chainging state of unit
    if (apply && (mode & AURA_EFFECT_HANDLE_REAL))
    {
        // drop flag at stealth in bg
        target->RemoveAurasWithInterruptFlags(AURA_INTERRUPT_FLAG_IMMUNE_OR_LOST_SELECTION);
    }
    target->UpdateObjectVisibility();
}

void AuraEffect::HandleModStealthLevel(AuraApplication const* aurApp, uint8 mode, bool apply) const
{
    if (!(mode & AURA_EFFECT_HANDLE_CHANGE_AMOUNT_MASK))
        return;

    Unit* target = aurApp->GetTarget();
    StealthType type = StealthType(GetMiscValue());

    if (apply)
        target->m_stealth.AddValue(type, GetAmount());
    else
        target->m_stealth.AddValue(type, -GetAmount());

    // call functions which may have additional effects after chainging state of unit
    target->UpdateObjectVisibility();
}

void AuraEffect::HandleSpiritOfRedemption(AuraApplication const* aurApp, uint8 mode, bool apply) const
{
    if (!(mode & AURA_EFFECT_HANDLE_REAL))
        return;

    Unit* target = aurApp->GetTarget();

    if (target->GetTypeId() != TYPEID_PLAYER)
        return;

    // prepare spirit state
    if (apply)
    {
        if (target->GetTypeId() == TYPEID_PLAYER)
        {
            // disable breath/etc timers
            target->ToPlayer()->StopMirrorTimers();

            // set stand state (expected in this form)
            if (!target->IsStandState())
                target->SetStandState(UNIT_STAND_STATE_STAND);
        }

        target->SetHealth(1);
    }
    // die at aura end
    else if (target->isAlive())
        // call functions which may have additional effects after chainging state of unit
        target->setDeathState(JUST_DIED);
}

void AuraEffect::HandleAuraGhost(AuraApplication const* aurApp, uint8 mode, bool apply) const
{
    if (!(mode & AURA_EFFECT_HANDLE_SEND_FOR_CLIENT_MASK))
        return;

    Unit* target = aurApp->GetTarget();

    if (target->GetTypeId() != TYPEID_PLAYER)
        return;

    if (apply)
    {
        target->SetFlag(PLAYER_FLAGS, PLAYER_FLAGS_GHOST);
        target->m_serverSideVisibility.SetValue(SERVERSIDE_VISIBILITY_GHOST, GHOST_VISIBILITY_GHOST);
        target->m_serverSideVisibilityDetect.SetValue(SERVERSIDE_VISIBILITY_GHOST, GHOST_VISIBILITY_GHOST);
    }
    else
    {
        if (target->HasAuraType(SPELL_AURA_GHOST))
            return;

        target->RemoveFlag(PLAYER_FLAGS, PLAYER_FLAGS_GHOST);
        target->m_serverSideVisibility.SetValue(SERVERSIDE_VISIBILITY_GHOST, GHOST_VISIBILITY_ALIVE);
        target->m_serverSideVisibilityDetect.SetValue(SERVERSIDE_VISIBILITY_GHOST, GHOST_VISIBILITY_ALIVE);
    }
}

void AuraEffect::HandlePhase(AuraApplication const* aurApp, uint8 mode, bool apply) const
{
    if (!(mode & AURA_EFFECT_HANDLE_REAL))
        return;

    Unit* target = aurApp->GetTarget();

    if (Player* player = target->ToPlayer())
    {
        if (apply)
            player->GetPhaseMgr().RegisterPhasingAuraEffect(this);
        else
            player->GetPhaseMgr().UnRegisterPhasingAuraEffect(this);
    }
    else
    {
        uint32 newPhase = 0;
        Unit::AuraEffectList const& phases = target->GetAuraEffectsByType(SPELL_AURA_PHASE);
        if (!phases.empty())
            for (Unit::AuraEffectList::const_iterator itr = phases.begin(); itr != phases.end(); ++itr)
                newPhase |= (*itr)->GetMiscValue();

        if (!newPhase)
        {
            newPhase = PHASEMASK_NORMAL;
            if (Creature* creature = target->ToCreature())
                if (CreatureData const* data = sObjectMgr->GetCreatureData(creature->GetDBTableGUIDLow()))
                    newPhase = data->phaseMask;
        }

        target->SetPhaseMask(newPhase, false);
    }

    // call functions which may have additional effects after chainging state of unit
    // phase auras normally not expected at BG but anyway better check
    if (apply)
    {
        // drop flag at invisibiliy in bg
        target->RemoveAurasWithInterruptFlags(AURA_INTERRUPT_FLAG_IMMUNE_OR_LOST_SELECTION);
    }

    // need triggering visibility update base at phase update of not GM invisible (other GMs anyway see in any phases)
    if (target->IsVisible())
        target->UpdateObjectVisibility();
}

/**********************/
/***   UNIT MODEL   ***/
/**********************/

void AuraEffect::HandleAuraModShapeshift(AuraApplication const* aurApp, uint8 mode, bool apply) const
{
    if (!(mode & AURA_EFFECT_HANDLE_REAL))
        return;

    Unit* target = aurApp->GetTarget();

    uint32 modelid = 0;
    Powers PowerType = POWER_MANA;
    ShapeshiftForm form = ShapeshiftForm(GetMiscValue());

    switch (form)
    {
        case FORM_CAT:                                      // 0x01
        case FORM_GHOUL:                                    // 0x07
            PowerType = POWER_ENERGY;
            break;

        case FORM_BEAR:                                     // 0x05

        case FORM_BATTLESTANCE:                             // 0x11
        case FORM_DEFENSIVESTANCE:                          // 0x12
        case FORM_BERSERKERSTANCE:                          // 0x13
            PowerType = POWER_RAGE;
            break;

        case FORM_TREE:                                     // 0x02
        case FORM_TRAVEL:                                   // 0x03
        case FORM_AQUA:                                     // 0x04
        case FORM_AMBIENT:                                  // 0x06

        case FORM_STEVES_GHOUL:                             // 0x09
        case FORM_THARONJA_SKELETON:                        // 0x0A
        case FORM_TEST_OF_STRENGTH:                         // 0x0B
        case FORM_BLB_PLAYER:                               // 0x0C
        case FORM_SHADOW_DANCE:                             // 0x0D
        case FORM_CREATUREBEAR:                             // 0x0E
        case FORM_CREATURECAT:                              // 0x0F
        case FORM_GHOSTWOLF:                                // 0x10

        case FORM_TEST:                                     // 0x14
        case FORM_ZOMBIE:                                   // 0x15
        case FORM_METAMORPHOSIS:                            // 0x16
        case FORM_UNDEAD:                                   // 0x19
        case FORM_MASTER_ANGLER:                            // 0x1A
        case FORM_FLIGHT_EPIC:                              // 0x1B
        case FORM_SHADOW:                                   // 0x1C
        case FORM_FLIGHT:                                   // 0x1D
        case FORM_STEALTH:                                  // 0x1E
        case FORM_MOONKIN:                                  // 0x1F
        case FORM_SPIRITOFREDEMPTION:                       // 0x20
            break;
        default:
            sLog->outError(LOG_FILTER_SPELLS_AURAS, "Auras: Unknown Shapeshift Type: %u", GetMiscValue());
    }

    modelid = target->GetModelForForm(form);

    if (apply)
    {
        // remove polymorph before changing display id to keep new display id
        switch (form)
        {
            case FORM_CAT:
            case FORM_TREE:
            case FORM_TRAVEL:
            case FORM_AQUA:
            case FORM_BEAR:
            case FORM_FLIGHT_EPIC:
            case FORM_FLIGHT:
            case FORM_MOONKIN:
            {
                // remove movement affects
                target->RemoveMovementImpairingAuras();

                // and polymorphic affects
                if (target->IsPolymorphed())
                    target->RemoveAurasDueToSpell(target->getTransForm());
                break;
            }
            default:
               break;
        }

        // remove other shapeshift before applying a new one
        target->RemoveAurasByType(SPELL_AURA_MOD_SHAPESHIFT, 0, GetBase());

        // stop handling the effect if it was removed by linked event
        if (aurApp->GetRemoveMode())
            return;

        if (modelid > 0)
            target->SetDisplayId(modelid);

        if (PowerType != POWER_MANA)
        {
            int32 oldPower = target->GetPower(PowerType);
            // reset power to default values only at power change
            if (target->getPowerType() != PowerType)
                target->setPowerType(PowerType);

            switch (form)
            {
                case FORM_CAT:
                case FORM_BEAR:
                {
                    // get furor proc chance
                    int32 FurorChance = 0;
                    if (AuraEffect const* dummy = target->GetDummyAuraEffect(SPELLFAMILY_DRUID, 238, 0))
                        FurorChance = std::max(dummy->GetAmount(), 0);

                    switch (GetMiscValue())
                    {
                        case FORM_CAT:
                        {
                            int32 basePoints = std::min<int32>(oldPower, FurorChance);
                            target->SetPower(POWER_ENERGY, 0);
                            target->CastCustomSpell(target, 17099, &basePoints, NULL, NULL, true, NULL, this);
                        }
                        break;
                        case FORM_BEAR:
                        if (irand(0, 99) < FurorChance)
                            target->CastSpell(target, 17057, true);
                        default:
                        {
                            int32 newEnergy = std::min(target->GetPower(POWER_ENERGY), FurorChance);
                            target->SetPower(POWER_ENERGY, newEnergy);
                        }
                        break;
                    }
                    break;
                }
                default:
                    break;
            }
        }
        // stop handling the effect if it was removed by linked event
        if (aurApp->GetRemoveMode())
            return;

        target->SetShapeshiftForm(form);
    }
    else
    {
        // reset model id if no other auras present
        // may happen when aura is applied on linked event on aura removal
        if (!target->HasAuraType(SPELL_AURA_MOD_SHAPESHIFT))
        {
            target->SetShapeshiftForm(FORM_NONE);
            if (target->getClass() == CLASS_DRUID)
            {
                target->setPowerType(POWER_MANA);
                // Remove movement impairing effects also when shifting out
                target->RemoveMovementImpairingAuras();
            }
        }

        if (modelid > 0)
            target->RestoreDisplayId();

        switch (form)
        {
            // Nordrassil Harness - bonus
            case FORM_BEAR:
            case FORM_CAT:
                if (AuraEffect* dummy = target->GetAuraEffect(37315, 0))
                    target->CastSpell(target, 37316, true, NULL, dummy);
                break;
            // Nordrassil Regalia - bonus
            case FORM_MOONKIN:
                if (AuraEffect* dummy = target->GetAuraEffect(37324, 0))
                    target->CastSpell(target, 37325, true, NULL, dummy);
                break;
            case FORM_BATTLESTANCE:
            case FORM_DEFENSIVESTANCE:
            case FORM_BERSERKERSTANCE:
            {
                int32 Rage_val = 0;
                // Defensive Tactics
                if (form == FORM_DEFENSIVESTANCE)
                {
                    if (AuraEffect const* aurEff = target->IsScriptOverriden(m_spellInfo, 831))
                        Rage_val += aurEff->GetAmount() * 10;
                }
                // Stance mastery + Tactical mastery (both passive, and last have aura only in defense stance, but need apply at any stance switch)
                if (target->GetTypeId() == TYPEID_PLAYER)
                {
                    PlayerSpellMap const& sp_list = target->ToPlayer()->GetSpellMap();
                    for (PlayerSpellMap::const_iterator itr = sp_list.begin(); itr != sp_list.end(); ++itr)
                    {
                        if (itr->second->state == PLAYERSPELL_REMOVED || itr->second->disabled)
                            continue;

                        SpellInfo const* spellInfo = sSpellMgr->GetSpellInfo(itr->first);
                        if (spellInfo && spellInfo->SpellFamilyName == SPELLFAMILY_WARRIOR && spellInfo->SpellIconID == 139)
                            Rage_val += target->CalculateSpellDamage(target, spellInfo, 0) * 10;
                    }
                }
                if (target->GetPower(POWER_RAGE) > Rage_val)
                    target->SetPower(POWER_RAGE, Rage_val);
                break;
            }
            default:
                break;
        }
    }

    // adding/removing linked auras
    // add/remove the shapeshift aura's boosts
    HandleShapeshiftBoosts(target, apply);

    if (target->GetTypeId() == TYPEID_PLAYER)
        target->ToPlayer()->InitDataForForm();

    if (target->getClass() == CLASS_DRUID)
    {
        // Dash
        if (AuraEffect* aurEff = target->GetAuraEffect(SPELL_AURA_MOD_INCREASE_SPEED, SPELLFAMILY_DRUID, 0, 0, 0x8))
            aurEff->RecalculateAmount();

        // Disarm handling
        // If druid shifts while being disarmed we need to deal with that since forms aren't affected by disarm
        // and also HandleAuraModDisarm is not triggered
        if (!target->CanUseAttackType(BASE_ATTACK))
        {
            if (Item* pItem = target->ToPlayer()->GetItemByPos(INVENTORY_SLOT_BAG_0, EQUIPMENT_SLOT_MAINHAND))
            {
                target->ToPlayer()->_ApplyWeaponDamage(EQUIPMENT_SLOT_MAINHAND, pItem->GetTemplate(), NULL, apply);
            }
        }
    }

    // stop handling the effect if it was removed by linked event
    if (apply && aurApp->GetRemoveMode())
        return;

    if (target->GetTypeId() == TYPEID_PLAYER)
    {
        SpellShapeshiftFormEntry const* shapeInfo = sSpellShapeshiftFormStore.LookupEntry(form);
        // Learn spells for shapeshift form - no need to send action bars or add spells to spellbook
        for (uint8 i = 0; i<MAX_SHAPESHIFT_SPELLS; ++i)
        {
            if (!shapeInfo->stanceSpell[i])
                continue;
            if (apply)
                target->ToPlayer()->AddTemporarySpell(shapeInfo->stanceSpell[i]);
            else
                target->ToPlayer()->RemoveTemporarySpell(shapeInfo->stanceSpell[i]);
        }
    }
}

void AuraEffect::HandleAuraTransform(AuraApplication const* aurApp, uint8 mode, bool apply) const
{
    if (!(mode & AURA_EFFECT_HANDLE_SEND_FOR_CLIENT_MASK))
        return;

    Unit* target = aurApp->GetTarget();

    if (apply)
    {
        // update active transform spell only when transform or shapeshift not set or not overwriting negative by positive case
        if (!target->GetModelForForm(target->GetShapeshiftForm()) || !GetSpellInfo()->IsPositive())
        {
            // special case (spell specific functionality)
            if (GetMiscValue() == 0)
            {
                switch (GetId())
                {
                    // Orb of Deception
                    case 16739:
                    {
                        if (target->GetTypeId() != TYPEID_PLAYER)
                            return;

                        switch (target->getRace())
                        {
                            // Blood Elf
                            case RACE_BLOODELF:
                                target->SetDisplayId(target->getGender() == GENDER_MALE ? 17829 : 17830);
                                break;
                            // Orc
                            case RACE_ORC:
                                target->SetDisplayId(target->getGender() == GENDER_MALE ? 10139 : 10140);
                                break;
                            // Troll
                            case RACE_TROLL:
                                target->SetDisplayId(target->getGender() == GENDER_MALE ? 10135 : 10134);
                                break;
                            // Tauren
                            case RACE_TAUREN:
                                target->SetDisplayId(target->getGender() == GENDER_MALE ? 10136 : 10147);
                                break;
                            // Undead
                            case RACE_UNDEAD_PLAYER:
                                target->SetDisplayId(target->getGender() == GENDER_MALE ? 10146 : 10145);
                                break;
                            // Draenei
                            case RACE_DRAENEI:
                                target->SetDisplayId(target->getGender() == GENDER_MALE ? 17827 : 17828);
                                break;
                            // Dwarf
                            case RACE_DWARF:
                                target->SetDisplayId(target->getGender() == GENDER_MALE ? 10141 : 10142);
                                break;
                            // Gnome
                            case RACE_GNOME:
                                target->SetDisplayId(target->getGender() == GENDER_MALE ? 10148 : 10149);
                                break;
                            // Human
                            case RACE_HUMAN:
                                target->SetDisplayId(target->getGender() == GENDER_MALE ? 10137 : 10138);
                                break;
                            // Night Elf
                            case RACE_NIGHTELF:
                                target->SetDisplayId(target->getGender() == GENDER_MALE ? 10143 : 10144);
                                break;
                            default:
                                break;
                        }
                        break;
                    }
                    // Murloc costume
                    case 42365:
                        target->SetDisplayId(21723);
                        break;
                    // Dread Corsair
                    case 50517:
                    // Corsair Costume
                    case 51926:
                    {
                        if (target->GetTypeId() != TYPEID_PLAYER)
                            return;

                        switch (target->getRace())
                        {
                            // Blood Elf
                            case RACE_BLOODELF:
                                target->SetDisplayId(target->getGender() == GENDER_MALE ? 25032 : 25043);
                                break;
                            // Orc
                            case RACE_ORC:
                                target->SetDisplayId(target->getGender() == GENDER_MALE ? 25039 : 25050);
                                break;
                            // Troll
                            case RACE_TROLL:
                                target->SetDisplayId(target->getGender() == GENDER_MALE ? 25041 : 25052);
                                break;
                            // Tauren
                            case RACE_TAUREN:
                                target->SetDisplayId(target->getGender() == GENDER_MALE ? 25040 : 25051);
                                break;
                            // Undead
                            case RACE_UNDEAD_PLAYER:
                                target->SetDisplayId(target->getGender() == GENDER_MALE ? 25042 : 25053);
                                break;
                            // Draenei
                            case RACE_DRAENEI:
                                target->SetDisplayId(target->getGender() == GENDER_MALE ? 25033 : 25044);
                                break;
                            // Dwarf
                            case RACE_DWARF:
                                target->SetDisplayId(target->getGender() == GENDER_MALE ? 25034 : 25045);
                                break;
                            // Gnome
                            case RACE_GNOME:
                                target->SetDisplayId(target->getGender() == GENDER_MALE ? 25035 : 25046);
                                break;
                            // Human
                            case RACE_HUMAN:
                                target->SetDisplayId(target->getGender() == GENDER_MALE ? 25037 : 25048);
                                break;
                            // Night Elf
                            case RACE_NIGHTELF:
                                target->SetDisplayId(target->getGender() == GENDER_MALE ? 25038 : 25049);
                                break;
                            default:
                                break;
                        }
                        break;
                    }
                    // Pygmy Oil
                    case 53806:
                        target->SetDisplayId(22512);
                        break;
                    // Honor the Dead
                    case 65386:
                    case 65495:
                        target->SetDisplayId(target->getGender() == GENDER_MALE ? 29203 : 29204);
                        break;
                    // Darkspear Pride
                    case 75532:
                        target->SetDisplayId(target->getGender() == GENDER_MALE ? 31737 : 31738);
                        break;
                    // Gnomeregan Pride
                    case 75531:
                        target->SetDisplayId(target->getGender() == GENDER_MALE ? 31654 : 31655);
                        break;
                    default:
                        break;
                }
            }
            else
            {
                CreatureTemplate const* ci = sObjectMgr->GetCreatureTemplate(GetMiscValue());
                if (!ci)
                {
                    target->SetDisplayId(16358);              // pig pink ^_^
                    sLog->outError(LOG_FILTER_SPELLS_AURAS, "Auras: unknown creature id = %d (only need its modelid) From Spell Aura Transform in Spell ID = %d", GetMiscValue(), GetId());
                }
                else
                {
                    uint32 model_id = 0;

                    if (uint32 modelid = ci->GetRandomValidModelId())
                        model_id = modelid;                     // Will use the default model here

                    // Polymorph (sheep)
                    if (GetSpellInfo()->SpellFamilyName == SPELLFAMILY_MAGE && GetSpellInfo()->SpellIconID == 82 && GetSpellInfo()->SpellVisual[0] == 12978)
                        if (Unit* caster = GetCaster())
                            if (caster->HasAura(52648))         // Glyph of the Penguin
                                model_id = 26452;

                    target->SetDisplayId(model_id);

                    // Dragonmaw Illusion (set mount model also)
                    if (GetId() == 42016 && target->GetMountID() && !target->GetAuraEffectsByType(SPELL_AURA_MOD_INCREASE_MOUNTED_FLIGHT_SPEED).empty())
                        target->SetUInt32Value(UNIT_FIELD_MOUNTDISPLAYID, 16314);
                }
            }
        }

        // update active transform spell only when transform or shapeshift not set or not overwriting negative by positive case
        SpellInfo const* transformSpellInfo = sSpellMgr->GetSpellInfo(target->getTransForm());
        if (!transformSpellInfo || !GetSpellInfo()->IsPositive() || transformSpellInfo->IsPositive())
            target->setTransForm(GetId());

        // polymorph case
        if ((mode & AURA_EFFECT_HANDLE_REAL) && target->GetTypeId() == TYPEID_PLAYER && target->IsPolymorphed())
        {
            // for players, start regeneration after 1s (in polymorph fast regeneration case)
            // only if caster is Player (after patch 2.4.2)
            if (IS_PLAYER_GUID(GetCasterGUID()))
                target->ToPlayer()->setRegenTimerCount(1*IN_MILLISECONDS);

            //dismount polymorphed target (after patch 2.4.2)
            if (target->IsMounted())
                target->RemoveAurasByType(SPELL_AURA_MOUNTED);
        }
    }
    else
    {
        // HandleEffect(this, AURA_EFFECT_HANDLE_SEND_FOR_CLIENT, true) will reapply it if need
        if (target->getTransForm() == GetId())
            target->setTransForm(0);

        target->RestoreDisplayId();

        // Dragonmaw Illusion (restore mount model)
        if (GetId() == 42016 && target->GetMountID() == 16314)
        {
            if (!target->GetAuraEffectsByType(SPELL_AURA_MOUNTED).empty())
            {
                uint32 cr_id = target->GetAuraEffectsByType(SPELL_AURA_MOUNTED).front()->GetMiscValue();
                if (CreatureTemplate const* ci = sObjectMgr->GetCreatureTemplate(cr_id))
                {
                    uint32 displayID = ObjectMgr::ChooseDisplayId(ci);
                    sObjectMgr->GetCreatureModelRandomGender(&displayID);

                    target->SetUInt32Value(UNIT_FIELD_MOUNTDISPLAYID, displayID);
                }
            }
        }
    }
}

void AuraEffect::HandleAuraModScale(AuraApplication const* aurApp, uint8 mode, bool apply) const
{
    if (!(mode & AURA_EFFECT_HANDLE_CHANGE_AMOUNT_SEND_FOR_CLIENT_MASK))
        return;

    Unit* target = aurApp->GetTarget();

    target->ApplyPercentModFloatValue(OBJECT_FIELD_SCALE_X, (float)GetAmount(), apply);
}

void AuraEffect::HandleAuraCloneCaster(AuraApplication const* aurApp, uint8 mode, bool apply) const
{
    if (!(mode & AURA_EFFECT_HANDLE_SEND_FOR_CLIENT_MASK))
        return;

    Unit* target = aurApp->GetTarget();

    if (apply)
    {
        Unit* caster = GetCaster();
        if (!caster || caster == target)
            return;

        // What must be cloned? at least display and scale
        target->SetDisplayId(caster->GetDisplayId());
        //target->SetObjectScale(caster->GetFloatValue(OBJECT_FIELD_SCALE_X)); // we need retail info about how scaling is handled (aura maybe?)
        target->SetFlag(UNIT_FIELD_FLAGS_2, UNIT_FLAG2_MIRROR_IMAGE);
    }
    else
    {
        target->SetDisplayId(target->GetNativeDisplayId());
        target->RemoveFlag(UNIT_FIELD_FLAGS_2, UNIT_FLAG2_MIRROR_IMAGE);
    }
}

/************************/
/***      FIGHT       ***/
/************************/

void AuraEffect::HandleFeignDeath(AuraApplication const* aurApp, uint8 mode, bool apply) const
{
    if (!(mode & AURA_EFFECT_HANDLE_REAL))
        return;

    Unit* target = aurApp->GetTarget();

    if (target->GetTypeId() != TYPEID_PLAYER)
        return;

    if (apply)
    {
        /*
        WorldPacket data(SMSG_FEIGN_DEATH_RESISTED, 0);
        target->SendMessageToSet(&data, true);
        */

        UnitList targets;
        Trinity::AnyUnfriendlyUnitInObjectRangeCheck u_check(target, target, target->GetMap()->GetVisibilityRange());
        Trinity::UnitListSearcher<Trinity::AnyUnfriendlyUnitInObjectRangeCheck> searcher(target, targets, u_check);
        target->VisitNearbyObject(target->GetMap()->GetVisibilityRange(), searcher);
        for (UnitList::iterator iter = targets.begin(); iter != targets.end(); ++iter)
        {
            if (!(*iter)->HasUnitState(UNIT_STATE_CASTING))
                continue;

            for (uint32 i = CURRENT_FIRST_NON_MELEE_SPELL; i < CURRENT_MAX_SPELL; i++)
            {
                if ((*iter)->GetCurrentSpell(i)
                && (*iter)->GetCurrentSpell(i)->m_targets.GetUnitTargetGUID() == target->GetGUID())
                {
                    (*iter)->InterruptSpell(CurrentSpellTypes(i), false);
                }
            }
        }
        target->CombatStop();
        target->RemoveAurasWithInterruptFlags(AURA_INTERRUPT_FLAG_IMMUNE_OR_LOST_SELECTION);

        // prevent interrupt message
        if (GetCasterGUID() == target->GetGUID() && target->GetCurrentSpell(CURRENT_GENERIC_SPELL))
            target->FinishSpell(CURRENT_GENERIC_SPELL, false);
        target->InterruptNonMeleeSpells(true);
        target->getHostileRefManager().deleteReferences();

        // stop handling the effect if it was removed by linked event
        if (aurApp->GetRemoveMode())
            return;
                                                            // blizz like 2.0.x
        target->SetFlag(UNIT_FIELD_FLAGS, UNIT_FLAG_UNK_29);
                                                            // blizz like 2.0.x
        target->SetFlag(UNIT_FIELD_FLAGS_2, UNIT_FLAG2_FEIGN_DEATH);
                                                            // blizz like 2.0.x
        target->SetFlag(UNIT_DYNAMIC_FLAGS, UNIT_DYNFLAG_DEAD);

        target->AddUnitState(UNIT_STATE_DIED);
    }
    else
    {
        /*
        WorldPacket data(SMSG_FEIGN_DEATH_RESISTED, 0);
        target->SendMessageToSet(&data, true);
        */
                                                            // blizz like 2.0.x
        target->RemoveFlag(UNIT_FIELD_FLAGS, UNIT_FLAG_UNK_29);
                                                            // blizz like 2.0.x
        target->RemoveFlag(UNIT_FIELD_FLAGS_2, UNIT_FLAG2_FEIGN_DEATH);
                                                            // blizz like 2.0.x
        target->RemoveFlag(UNIT_DYNAMIC_FLAGS, UNIT_DYNFLAG_DEAD);

        target->ClearUnitState(UNIT_STATE_DIED);
    }
}

void AuraEffect::HandleModUnattackable(AuraApplication const* aurApp, uint8 mode, bool apply) const
{
    if (!(mode & AURA_EFFECT_HANDLE_SEND_FOR_CLIENT_MASK))
        return;

    Unit* target = aurApp->GetTarget();

    // do not remove unit flag if there are more than this auraEffect of that kind on unit on unit
    if (!apply && target->HasAuraType(SPELL_AURA_MOD_UNATTACKABLE))
        return;

    target->ApplyModFlag(UNIT_FIELD_FLAGS, UNIT_FLAG_NON_ATTACKABLE, apply);

    // call functions which may have additional effects after chainging state of unit
    if (apply && (mode & AURA_EFFECT_HANDLE_REAL))
    {
        target->CombatStop();
        target->RemoveAurasWithInterruptFlags(AURA_INTERRUPT_FLAG_IMMUNE_OR_LOST_SELECTION);
    }
}

void AuraEffect::HandleAuraModDisarm(AuraApplication const* aurApp, uint8 mode, bool apply) const
{
    if (!(mode & AURA_EFFECT_HANDLE_REAL))
        return;

    Unit* target = aurApp->GetTarget();

    AuraType type = GetAuraType();

    //Prevent handling aura twice
    if ((apply) ? target->GetAuraEffectsByType(type).size() > 1 : target->HasAuraType(type))
        return;

    uint32 field, flag, slot;
    WeaponAttackType attType;
    switch (type)
    {
    case SPELL_AURA_MOD_DISARM:
        field=UNIT_FIELD_FLAGS;
        flag=UNIT_FLAG_DISARMED;
        slot=EQUIPMENT_SLOT_MAINHAND;
        attType=BASE_ATTACK;
        break;
    case SPELL_AURA_MOD_DISARM_OFFHAND:
        field=UNIT_FIELD_FLAGS_2;
        flag=UNIT_FLAG2_DISARM_OFFHAND;
        slot=EQUIPMENT_SLOT_OFFHAND;
        attType=OFF_ATTACK;
        break;
    case SPELL_AURA_MOD_DISARM_RANGED:
        field=UNIT_FIELD_FLAGS_2;
        flag=UNIT_FLAG2_DISARM_RANGED;
        slot=EQUIPMENT_SLOT_RANGED;
        attType=RANGED_ATTACK;
        break;
    default:
        return;
    }

    // if disarm aura is to be removed, remove the flag first to reapply damage/aura mods
    if (!apply)
        target->RemoveFlag(field, flag);

    // Handle damage modification, shapeshifted druids are not affected
    if (target->GetTypeId() == TYPEID_PLAYER && !target->IsInFeralForm())
    {
        if (Item* pItem = target->ToPlayer()->GetItemByPos(INVENTORY_SLOT_BAG_0, slot))
        {
            uint8 attacktype = Player::GetAttackBySlot(slot);

            if (attacktype < MAX_ATTACK)
            {
                target->ToPlayer()->_ApplyWeaponDamage(slot, pItem->GetTemplate(), NULL, !apply);
                target->ToPlayer()->_ApplyWeaponDependentAuraMods(pItem, WeaponAttackType(attacktype), !apply);
            }
        }
    }

    // if disarm effects should be applied, wait to set flag until damage mods are unapplied
    if (apply)
        target->SetFlag(field, flag);

    if (target->GetTypeId() == TYPEID_UNIT && target->ToCreature()->GetCurrentEquipmentId())
        target->UpdateDamagePhysical(attType);
}

void AuraEffect::HandleAuraModSilence(AuraApplication const* aurApp, uint8 mode, bool apply) const
{
    if (!(mode & AURA_EFFECT_HANDLE_REAL))
        return;

    Unit* target = aurApp->GetTarget();

    if (apply)
    {
        target->SetFlag(UNIT_FIELD_FLAGS, UNIT_FLAG_SILENCED);

        // call functions which may have additional effects after chainging state of unit
        // Stop cast only spells vs PreventionType == SPELL_PREVENTION_TYPE_SILENCE
        for (uint32 i = CURRENT_MELEE_SPELL; i < CURRENT_MAX_SPELL; ++i)
            if (Spell* spell = target->GetCurrentSpell(CurrentSpellTypes(i)))
                if (spell->m_spellInfo->PreventionType == SPELL_PREVENTION_TYPE_SILENCE)
                    // Stop spells on prepare or casting state
                    target->InterruptSpell(CurrentSpellTypes(i), false);
    }
    else
    {
        // do not remove unit flag if there are more than this auraEffect of that kind on unit on unit
        if (target->HasAuraType(SPELL_AURA_MOD_SILENCE) || target->HasAuraType(SPELL_AURA_MOD_PACIFY_SILENCE))
            return;

        target->RemoveFlag(UNIT_FIELD_FLAGS, UNIT_FLAG_SILENCED);
    }
}

void AuraEffect::HandleAuraModPacify(AuraApplication const* aurApp, uint8 mode, bool apply) const
{
    if (!(mode & AURA_EFFECT_HANDLE_SEND_FOR_CLIENT_MASK))
        return;

    Unit* target = aurApp->GetTarget();

    if (apply)
        target->SetFlag(UNIT_FIELD_FLAGS, UNIT_FLAG_PACIFIED);
    else
    {
        // do not remove unit flag if there are more than this auraEffect of that kind on unit on unit
        if (target->HasAuraType(SPELL_AURA_MOD_PACIFY) || target->HasAuraType(SPELL_AURA_MOD_PACIFY_SILENCE))
            return;
        target->RemoveFlag(UNIT_FIELD_FLAGS, UNIT_FLAG_PACIFIED);
    }
}

void AuraEffect::HandleAuraModPacifyAndSilence(AuraApplication const* aurApp, uint8 mode, bool apply) const
{
    if (!(mode & AURA_EFFECT_HANDLE_SEND_FOR_CLIENT_MASK))
        return;

    Unit* target = aurApp->GetTarget();

    // Vengeance of the Blue Flight (@todo REMOVE THIS!)
    /// @workaround
    if (m_spellInfo->Id == 45839)
    {
        if (apply)
            target->SetFlag(UNIT_FIELD_FLAGS, UNIT_FLAG_NON_ATTACKABLE);
        else
            target->RemoveFlag(UNIT_FIELD_FLAGS, UNIT_FLAG_NON_ATTACKABLE);
    }
    if (!(apply))
    {
        // do not remove unit flag if there are more than this auraEffect of that kind on unit on unit
        if (target->HasAuraType(SPELL_AURA_MOD_PACIFY_SILENCE))
            return;
    }
    HandleAuraModPacify(aurApp, mode, apply);
    HandleAuraModSilence(aurApp, mode, apply);
}

void AuraEffect::HandleAuraAllowOnlyAbility(AuraApplication const* aurApp, uint8 mode, bool apply) const
{
    if (!(mode & AURA_EFFECT_HANDLE_SEND_FOR_CLIENT_MASK))
        return;

    Unit* target = aurApp->GetTarget();

    if (target->GetTypeId() == TYPEID_PLAYER)
    {
        if (apply)
            target->SetFlag(PLAYER_FLAGS, PLAYER_ALLOW_ONLY_ABILITY);
        else
        {
            // do not remove unit flag if there are more than this auraEffect of that kind on unit on unit
            if (target->HasAuraType(SPELL_AURA_ALLOW_ONLY_ABILITY))
                return;
            target->RemoveFlag(PLAYER_FLAGS, PLAYER_ALLOW_ONLY_ABILITY);
        }
    }
}

/****************************/
/***      TRACKING        ***/
/****************************/

void AuraEffect::HandleAuraTrackCreatures(AuraApplication const* aurApp, uint8 mode, bool apply) const
{
    if (!(mode & AURA_EFFECT_HANDLE_SEND_FOR_CLIENT_MASK))
        return;

    Unit* target = aurApp->GetTarget();

    if (target->GetTypeId() != TYPEID_PLAYER)
        return;

    if (apply)
        target->SetFlag(PLAYER_TRACK_CREATURES, uint32(1) << (GetMiscValue() - 1));
    else
        target->RemoveFlag(PLAYER_TRACK_CREATURES, uint32(1) << (GetMiscValue() - 1));
}

void AuraEffect::HandleAuraTrackResources(AuraApplication const* aurApp, uint8 mode, bool apply) const
{
    if (!(mode & AURA_EFFECT_HANDLE_SEND_FOR_CLIENT_MASK))
        return;

    Unit* target = aurApp->GetTarget();

    if (target->GetTypeId() != TYPEID_PLAYER)
        return;

    if (apply)
        target->SetFlag(PLAYER_TRACK_RESOURCES, uint32(1) << (GetMiscValue() - 1));
    else
        target->RemoveFlag(PLAYER_TRACK_RESOURCES, uint32(1) << (GetMiscValue() - 1));
}

void AuraEffect::HandleAuraTrackStealthed(AuraApplication const* aurApp, uint8 mode, bool apply) const
{
    if (!(mode & AURA_EFFECT_HANDLE_SEND_FOR_CLIENT_MASK))
        return;

    Unit* target = aurApp->GetTarget();

    if (target->GetTypeId() != TYPEID_PLAYER)
        return;

    if (!(apply))
    {
        // do not remove unit flag if there are more than this auraEffect of that kind on unit on unit
        if (target->HasAuraType(GetAuraType()))
            return;
    }
    target->ApplyModFlag(PLAYER_FIELD_BYTES, PLAYER_FIELD_BYTE_TRACK_STEALTHED, apply);
}

void AuraEffect::HandleAuraModStalked(AuraApplication const* aurApp, uint8 mode, bool apply) const
{
    if (!(mode & AURA_EFFECT_HANDLE_SEND_FOR_CLIENT_MASK))
        return;

    Unit* target = aurApp->GetTarget();

    // used by spells: Hunter's Mark, Mind Vision, Syndicate Tracker (MURP) DND
    if (apply)
        target->SetFlag(UNIT_DYNAMIC_FLAGS, UNIT_DYNFLAG_TRACK_UNIT);
    else
    {
        // do not remove unit flag if there are more than this auraEffect of that kind on unit on unit
        if (!target->HasAuraType(GetAuraType()))
            target->RemoveFlag(UNIT_DYNAMIC_FLAGS, UNIT_DYNFLAG_TRACK_UNIT);
    }

    // call functions which may have additional effects after chainging state of unit
    target->UpdateObjectVisibility();
}

void AuraEffect::HandleAuraUntrackable(AuraApplication const* aurApp, uint8 mode, bool apply) const
{
    if (!(mode & AURA_EFFECT_HANDLE_SEND_FOR_CLIENT_MASK))
        return;

    Unit* target = aurApp->GetTarget();

    if (apply)
        target->SetByteFlag(UNIT_FIELD_BYTES_1, 2, UNIT_STAND_FLAGS_UNTRACKABLE);
    else
    {
        // do not remove unit flag if there are more than this auraEffect of that kind on unit on unit
        if (target->HasAuraType(GetAuraType()))
            return;
        target->RemoveByteFlag(UNIT_FIELD_BYTES_1, 2, UNIT_STAND_FLAGS_UNTRACKABLE);
    }
}

/****************************/
/***  SKILLS & TALENTS    ***/
/****************************/

void AuraEffect::HandleAuraModPetTalentsPoints(AuraApplication const* aurApp, uint8 mode, bool /*apply*/) const
{
    if (!(mode & AURA_EFFECT_HANDLE_CHANGE_AMOUNT_MASK))
        return;

    Unit* target = aurApp->GetTarget();

    if (target->GetTypeId() != TYPEID_PLAYER)
        return;

    // Recalculate pet talent points
    if (Pet* pet = target->ToPlayer()->GetPet())
        pet->InitTalentForLevel();
}

void AuraEffect::HandleAuraModSkill(AuraApplication const* aurApp, uint8 mode, bool apply) const
{
    if (!(mode & (AURA_EFFECT_HANDLE_CHANGE_AMOUNT_MASK | AURA_EFFECT_HANDLE_SKILL)))
        return;

    Player* target = aurApp->GetTarget()->ToPlayer();
    if (!target)
        return;

    uint32 prot = GetMiscValue();
    int32 points = GetAmount();

    if (prot == SKILL_DEFENSE)
        return;

    target->ModifySkillBonus(prot, (apply ? points : -points), GetAuraType() == SPELL_AURA_MOD_SKILL_TALENT);
}

/****************************/
/***       MOVEMENT       ***/
/****************************/

void AuraEffect::HandleAuraMounted(AuraApplication const* aurApp, uint8 mode, bool apply) const
{
    if (!(mode & AURA_EFFECT_HANDLE_SEND_FOR_CLIENT_MASK))
        return;

    Unit* target = aurApp->GetTarget();

    if (apply)
    {
        uint32 creatureEntry = GetMiscValue();
        uint32 displayId = 0;
        uint32 vehicleId = 0;

        // Festive Holiday Mount
        if (target->HasAura(62061))
        {
            if (GetBase()->HasEffectType(SPELL_AURA_MOD_INCREASE_MOUNTED_FLIGHT_SPEED))
                creatureEntry = 24906;
            else
                creatureEntry = 15665;
        }

        if (CreatureTemplate const* creatureInfo = sObjectMgr->GetCreatureTemplate(creatureEntry))
        {
            displayId = ObjectMgr::ChooseDisplayId(creatureInfo);
            sObjectMgr->GetCreatureModelRandomGender(&displayId);

            vehicleId = creatureInfo->VehicleId;
<<<<<<< HEAD

            //some spell has one aura of mount and one of vehicle
            for (uint32 i = 0; i < MAX_SPELL_EFFECTS; ++i)
                if (GetSpellInfo()->Effects[i].Effect == SPELL_EFFECT_SUMMON
                    && GetSpellInfo()->Effects[i].MiscValue == GetMiscValue())
                    displayId = 0;
        }

        target->Mount(displayId, vehicleId, creatureEntry);

        // cast speed aura
        if (MountCapabilityEntry const* mountCapability = sMountCapabilityStore.LookupEntry(GetAmount()))
            target->CastSpell(target, mountCapability->SpeedModSpell, true);
=======

            //some spell has one aura of mount and one of vehicle
            for (uint32 i = 0; i < MAX_SPELL_EFFECTS; ++i)
                if (GetSpellInfo()->Effects[i].Effect == SPELL_EFFECT_SUMMON
                    && GetSpellInfo()->Effects[i].MiscValue == GetMiscValue())
                    displayId = 0;
        }

        target->Mount(displayId, vehicleId, creatureEntry);
>>>>>>> 243c325c
    }
    else
    {
        target->Dismount();
        //some mounts like Headless Horseman's Mount or broom stick are skill based spell
        // need to remove ALL arura related to mounts, this will stop client crash with broom stick
        // and never endless flying after using Headless Horseman's Mount
        if (mode & AURA_EFFECT_HANDLE_REAL)
        {
            target->RemoveAurasByType(SPELL_AURA_MOUNTED);

            // remove speed aura
            if (MountCapabilityEntry const* mountCapability = sMountCapabilityStore.LookupEntry(GetAmount()))
                target->RemoveAurasDueToSpell(mountCapability->SpeedModSpell, target->GetGUID());
        }
    }
}

void AuraEffect::HandleAuraAllowFlight(AuraApplication const* aurApp, uint8 mode, bool apply) const
{
    if (!(mode & AURA_EFFECT_HANDLE_SEND_FOR_CLIENT_MASK))
        return;

    Unit* target = aurApp->GetTarget();

    if (!apply)
    {
        // do not remove unit flag if there are more than this auraEffect of that kind on unit on unit
        if (target->HasAuraType(GetAuraType()) || target->HasAuraType(SPELL_AURA_MOD_INCREASE_MOUNTED_FLIGHT_SPEED))
            return;
    }

    //! Not entirely sure if this should be sent for creatures as well, but I don't think so.
    target->SetCanFly(apply);
    if (!apply)
    {
        target->RemoveUnitMovementFlag(MOVEMENTFLAG_MASK_MOVING_FLY);
        target->GetMotionMaster()->MoveFall();
        target->m_movementInfo.SetFallTime(0);
    }

    Player* player = target->ToPlayer();
    if (!player)
        player = target->m_movedPlayer;

    if (player)
        player->SendMovementCanFlyChange();

    //! We still need to initiate a server-side MoveFall here,
    //! which requires MSG_MOVE_FALL_LAND on landing.
}

void AuraEffect::HandleAuraWaterWalk(AuraApplication const* aurApp, uint8 mode, bool apply) const
{
    if (!(mode & AURA_EFFECT_HANDLE_SEND_FOR_CLIENT_MASK))
        return;

    Unit* target = aurApp->GetTarget();

    if (!apply)
    {
        // do not remove unit flag if there are more than this auraEffect of that kind on unit on unit
        if (target->HasAuraType(GetAuraType()))
            return;
    }

    if (apply)
        target->AddUnitMovementFlag(MOVEMENTFLAG_WATERWALKING);
    else
        target->RemoveUnitMovementFlag(MOVEMENTFLAG_WATERWALKING);

    target->SendMovementWaterWalking();
}

void AuraEffect::HandleAuraFeatherFall(AuraApplication const* aurApp, uint8 mode, bool apply) const
{
    if (!(mode & AURA_EFFECT_HANDLE_SEND_FOR_CLIENT_MASK))
        return;

    Unit* target = aurApp->GetTarget();

    if (!apply)
    {
        // do not remove unit flag if there are more than this auraEffect of that kind on unit on unit
        if (target->HasAuraType(GetAuraType()))
            return;
    }

    if (apply)
        target->AddUnitMovementFlag(MOVEMENTFLAG_FALLING_SLOW);
    else
        target->RemoveUnitMovementFlag(MOVEMENTFLAG_FALLING_SLOW);

    target->SendMovementFeatherFall();

    // start fall from current height
    if (!apply && target->GetTypeId() == TYPEID_PLAYER)
        target->ToPlayer()->SetFallInformation(0, target->GetPositionZ());
}

void AuraEffect::HandleAuraHover(AuraApplication const* aurApp, uint8 mode, bool apply) const
{
    if (!(mode & AURA_EFFECT_HANDLE_SEND_FOR_CLIENT_MASK))
        return;

    Unit* target = aurApp->GetTarget();

    if (!apply)
    {
        // do not remove unit flag if there are more than this auraEffect of that kind on unit on unit
        if (target->HasAuraType(GetAuraType()))
            return;
    }

    target->SetHover(apply);    //! Sets movementflags
    target->SendMovementHover();
}

void AuraEffect::HandleWaterBreathing(AuraApplication const* aurApp, uint8 mode, bool /*apply*/) const
{
    if (!(mode & AURA_EFFECT_HANDLE_SEND_FOR_CLIENT_MASK))
        return;

    Unit* target = aurApp->GetTarget();

    // update timers in client
    if (target->GetTypeId() == TYPEID_PLAYER)
        target->ToPlayer()->UpdateMirrorTimers();
}

void AuraEffect::HandleForceMoveForward(AuraApplication const* aurApp, uint8 mode, bool apply) const
{
    if (!(mode & AURA_EFFECT_HANDLE_SEND_FOR_CLIENT_MASK))
        return;

    Unit* target = aurApp->GetTarget();

    if (apply)
        target->SetFlag(UNIT_FIELD_FLAGS_2, UNIT_FLAG2_FORCE_MOVEMENT);
    else
    {
        // do not remove unit flag if there are more than this auraEffect of that kind on unit on unit
        if (target->HasAuraType(GetAuraType()))
            return;
        target->RemoveFlag(UNIT_FIELD_FLAGS_2, UNIT_FLAG2_FORCE_MOVEMENT);
    }
}

/****************************/
/***        THREAT        ***/
/****************************/

void AuraEffect::HandleModThreat(AuraApplication const* aurApp, uint8 mode, bool apply) const
{
    if (!(mode & AURA_EFFECT_HANDLE_CHANGE_AMOUNT_MASK))
        return;

    Unit* target = aurApp->GetTarget();
    for (int8 i = 0; i < MAX_SPELL_SCHOOL; ++i)
        if (GetMiscValue() & (1 << i))
            ApplyPercentModFloatVar(target->m_threatModifier[i], float(GetAmount()), apply);
}

void AuraEffect::HandleAuraModTotalThreat(AuraApplication const* aurApp, uint8 mode, bool apply) const
{
    if (!(mode & AURA_EFFECT_HANDLE_CHANGE_AMOUNT_MASK))
        return;

    Unit* target = aurApp->GetTarget();

    if (!target->isAlive() || target->GetTypeId() != TYPEID_PLAYER)
        return;

    Unit* caster = GetCaster();
    if (caster && caster->isAlive())
        target->getHostileRefManager().addTempThreat((float)GetAmount(), apply);
}

void AuraEffect::HandleModTaunt(AuraApplication const* aurApp, uint8 mode, bool apply) const
{
    if (!(mode & AURA_EFFECT_HANDLE_REAL))
        return;

    Unit* target = aurApp->GetTarget();

    if (!target->isAlive() || !target->CanHaveThreatList())
        return;

    Unit* caster = GetCaster();
    if (!caster || !caster->isAlive())
        return;

    if (apply)
        target->TauntApply(caster);
    else
    {
        // When taunt aura fades out, mob will switch to previous target if current has less than 1.1 * secondthreat
        target->TauntFadeOut(caster);
    }
}

/*****************************/
/***        CONTROL        ***/
/*****************************/

void AuraEffect::HandleModConfuse(AuraApplication const* aurApp, uint8 mode, bool apply) const
{
    if (!(mode & AURA_EFFECT_HANDLE_REAL))
        return;

    Unit* target = aurApp->GetTarget();

    target->SetControlled(apply, UNIT_STATE_CONFUSED);
}

void AuraEffect::HandleModFear(AuraApplication const* aurApp, uint8 mode, bool apply) const
{
    if (!(mode & AURA_EFFECT_HANDLE_REAL))
        return;

    Unit* target = aurApp->GetTarget();

    target->SetControlled(apply, UNIT_STATE_FLEEING);
}

void AuraEffect::HandleAuraModStun(AuraApplication const* aurApp, uint8 mode, bool apply) const
{
    if (!(mode & AURA_EFFECT_HANDLE_REAL))
        return;

    Unit* target = aurApp->GetTarget();

    target->SetControlled(apply, UNIT_STATE_STUNNED);
}

void AuraEffect::HandleAuraModRoot(AuraApplication const* aurApp, uint8 mode, bool apply) const
{
    if (!(mode & AURA_EFFECT_HANDLE_REAL))
        return;

    Unit* target = aurApp->GetTarget();

    target->SetControlled(apply, UNIT_STATE_ROOT);
}

void AuraEffect::HandlePreventFleeing(AuraApplication const* aurApp, uint8 mode, bool apply) const
{
    if (!(mode & AURA_EFFECT_HANDLE_REAL))
        return;

    Unit* target = aurApp->GetTarget();

    if (target->HasAuraType(SPELL_AURA_MOD_FEAR))
        target->SetControlled(!(apply), UNIT_STATE_FLEEING);
}

/***************************/
/***        CHARM        ***/
/***************************/

void AuraEffect::HandleModPossess(AuraApplication const* aurApp, uint8 mode, bool apply) const
{
    if (!(mode & AURA_EFFECT_HANDLE_REAL))
        return;

    Unit* target = aurApp->GetTarget();

    Unit* caster = GetCaster();

    // no support for posession AI yet
    if (caster && caster->GetTypeId() == TYPEID_UNIT)
    {
        HandleModCharm(aurApp, mode, apply);
        return;
    }

    if (apply)
        target->SetCharmedBy(caster, CHARM_TYPE_POSSESS, aurApp);
    else
        target->RemoveCharmedBy(caster);
}

void AuraEffect::HandleModPossessPet(AuraApplication const* aurApp, uint8 mode, bool apply) const
{
    // Used by spell "Eyes of the Beast"

    if (!(mode & AURA_EFFECT_HANDLE_REAL))
        return;

    Unit* caster = GetCaster();
    if (!caster || caster->GetTypeId() != TYPEID_PLAYER)
        return;

    //seems it may happen that when removing it is no longer owner's pet
    //if (caster->ToPlayer()->GetPet() != target)
    //    return;

    Unit* target = aurApp->GetTarget();
    if (target->GetTypeId() != TYPEID_UNIT || !target->ToCreature()->isPet())
        return;

    Pet* pet = target->ToPet();

    if (apply)
    {
        if (caster->ToPlayer()->GetPet() != pet)
            return;

        // Must clear current motion or pet leashes back to owner after a few yards
        //  when under spell 'Eyes of the Beast'
        pet->GetMotionMaster()->Clear();
        pet->SetCharmedBy(caster, CHARM_TYPE_POSSESS, aurApp);
    }
    else
    {
        pet->RemoveCharmedBy(caster);

        if (!pet->IsWithinDistInMap(caster, pet->GetMap()->GetVisibilityRange()))
            pet->Remove(PET_SAVE_NOT_IN_SLOT, true);
        else
        {
            // Reinitialize the pet bar or it will appear greyed out
            caster->ToPlayer()->PetSpellInitialize();

            // Follow owner only if not fighting or owner didn't click "stay" at new location
            // This may be confusing because pet bar shows "stay" when under the spell but it retains
            //  the "follow" flag. Player MUST click "stay" while under the spell.
            if (!pet->getVictim() && !pet->GetCharmInfo()->HasCommandState(COMMAND_STAY))
            {
                pet->GetMotionMaster()->MoveFollow(caster, PET_FOLLOW_DIST, pet->GetFollowAngle());
            }
        }
    }
}

void AuraEffect::HandleModCharm(AuraApplication const* aurApp, uint8 mode, bool apply) const
{
    if (!(mode & AURA_EFFECT_HANDLE_REAL))
        return;

    Unit* target = aurApp->GetTarget();

    Unit* caster = GetCaster();

    if (apply)
        target->SetCharmedBy(caster, CHARM_TYPE_CHARM, aurApp);
    else
        target->RemoveCharmedBy(caster);
}

void AuraEffect::HandleCharmConvert(AuraApplication const* aurApp, uint8 mode, bool apply) const
{
    if (!(mode & AURA_EFFECT_HANDLE_REAL))
        return;

    Unit* target = aurApp->GetTarget();

    Unit* caster = GetCaster();

    if (apply)
        target->SetCharmedBy(caster, CHARM_TYPE_CONVERT, aurApp);
    else
        target->RemoveCharmedBy(caster);
}

/**
 * Such auras are applied from a caster(=player) to a vehicle.
 * This has been verified using spell #49256
 */
void AuraEffect::HandleAuraControlVehicle(AuraApplication const* aurApp, uint8 mode, bool apply) const
{
    if (!(mode & AURA_EFFECT_HANDLE_CHANGE_AMOUNT_MASK))
        return;

    Unit* target = aurApp->GetTarget();
    if (!target->IsVehicle())
        return;

    Unit* caster = GetCaster();
    if (!caster || caster == target)
        return;

    if (apply)
    {
        // Currently spells that have base points  0 and DieSides 0 = "0/0" exception are pushed to -1,
        // however the idea of 0/0 is to ingore flag VEHICLE_SEAT_FLAG_CAN_ENTER_OR_EXIT and -1 checks for it,
        // so this break such spells or most of them.
        // Current formula about m_amount: effect base points + dieside - 1
        // TO DO: Reasearch more about 0/0 and fix it.
        caster->_EnterVehicle(target->GetVehicleKit(), m_amount - 1, aurApp);
    }
    else
    {
        // Remove pending passengers before exiting vehicle - might cause an Uninstall
        target->GetVehicleKit()->RemovePendingEventsForPassenger(caster);

        if (GetId() == 53111) // Devour Humanoid
        {
            target->Kill(caster);
            if (caster->GetTypeId() == TYPEID_UNIT)
                caster->ToCreature()->RemoveCorpse();
        }
        caster->_ExitVehicle();
        // some SPELL_AURA_CONTROL_VEHICLE auras have a dummy effect on the player - remove them
        caster->RemoveAurasDueToSpell(GetId());
    }
}

/*********************************************************/
/***                  MODIFY SPEED                     ***/
/*********************************************************/
void AuraEffect::HandleAuraModIncreaseSpeed(AuraApplication const* aurApp, uint8 mode, bool /*apply*/) const
{
    if (!(mode & AURA_EFFECT_HANDLE_CHANGE_AMOUNT_MASK))
        return;

    Unit* target = aurApp->GetTarget();

    target->UpdateSpeed(MOVE_RUN, true);
}

void AuraEffect::HandleAuraModIncreaseMountedSpeed(AuraApplication const* aurApp, uint8 mode, bool apply) const
{
    HandleAuraModIncreaseSpeed(aurApp, mode, apply);
}

void AuraEffect::HandleAuraModIncreaseFlightSpeed(AuraApplication const* aurApp, uint8 mode, bool apply) const
{
    if (!(mode & AURA_EFFECT_HANDLE_CHANGE_AMOUNT_SEND_FOR_CLIENT_MASK))
        return;

    Unit* target = aurApp->GetTarget();

    //! Update ability to fly
    if (GetAuraType() == SPELL_AURA_MOD_INCREASE_MOUNTED_FLIGHT_SPEED)
    {
        // do not remove unit flag if there are more than this auraEffect of that kind on unit on unit
        if (mode & AURA_EFFECT_HANDLE_SEND_FOR_CLIENT_MASK && (apply || (!target->HasAuraType(SPELL_AURA_MOD_INCREASE_MOUNTED_FLIGHT_SPEED) && !target->HasAuraType(SPELL_AURA_FLY))))
        {
            target->SetCanFly(apply);
            if (!apply)
            {
                target->m_movementInfo.SetFallTime(0);
                target->RemoveUnitMovementFlag(MOVEMENTFLAG_MASK_MOVING_FLY);
            }

            Player* player = target->ToPlayer();
            if (!player)
                player = target->m_movedPlayer;

            if (player)
                player->SendMovementCanFlyChange();

            //! We still need to initiate a server-side MoveFall here,
            //! which requires MSG_MOVE_FALL_LAND on landing.
        }

        //! Someone should clean up these hacks and remove it from this function. It doesn't even belong here.
        if (mode & AURA_EFFECT_HANDLE_REAL)
        {
            //Players on flying mounts must be immune to polymorph
            if (target->GetTypeId() == TYPEID_PLAYER)
                target->ApplySpellImmune(GetId(), IMMUNITY_MECHANIC, MECHANIC_POLYMORPH, apply);

            // Dragonmaw Illusion (overwrite mount model, mounted aura already applied)
            if (apply && target->HasAuraEffect(42016, 0) && target->GetMountID())
                target->SetUInt32Value(UNIT_FIELD_MOUNTDISPLAYID, 16314);
        }
    }

    if (mode & AURA_EFFECT_HANDLE_CHANGE_AMOUNT_MASK)
        target->UpdateSpeed(MOVE_FLIGHT, true);
}

void AuraEffect::HandleAuraModIncreaseSwimSpeed(AuraApplication const* aurApp, uint8 mode, bool /*apply*/) const
{
    if (!(mode & AURA_EFFECT_HANDLE_CHANGE_AMOUNT_MASK))
        return;

    Unit* target = aurApp->GetTarget();

    target->UpdateSpeed(MOVE_SWIM, true);
}

void AuraEffect::HandleAuraModDecreaseSpeed(AuraApplication const* aurApp, uint8 mode, bool /*apply*/) const
{
    if (!(mode & AURA_EFFECT_HANDLE_CHANGE_AMOUNT_MASK))
        return;

    Unit* target = aurApp->GetTarget();

    target->UpdateSpeed(MOVE_RUN, true);
    target->UpdateSpeed(MOVE_SWIM, true);
    target->UpdateSpeed(MOVE_FLIGHT, true);
    target->UpdateSpeed(MOVE_RUN_BACK, true);
    target->UpdateSpeed(MOVE_SWIM_BACK, true);
    target->UpdateSpeed(MOVE_FLIGHT_BACK, true);
}

void AuraEffect::HandleAuraModUseNormalSpeed(AuraApplication const* aurApp, uint8 mode, bool /*apply*/) const
{
    if (!(mode & AURA_EFFECT_HANDLE_REAL))
        return;

    Unit* target = aurApp->GetTarget();

    target->UpdateSpeed(MOVE_RUN,  true);
    target->UpdateSpeed(MOVE_SWIM, true);
    target->UpdateSpeed(MOVE_FLIGHT,  true);
}

/*********************************************************/
/***                     IMMUNITY                      ***/
/*********************************************************/

void AuraEffect::HandleModStateImmunityMask(AuraApplication const* aurApp, uint8 mode, bool apply) const
{
    if (!(mode & AURA_EFFECT_HANDLE_REAL))
        return;

    Unit* target = aurApp->GetTarget();
    std::list <AuraType> aura_immunity_list;
    uint32 mechanic_immunity_list = 0;
    int32 miscVal = GetMiscValue();

    switch (miscVal)
    {
        case 96:
        case 1615:
        {
            if (GetAmount())
            {
                mechanic_immunity_list = (1 << MECHANIC_SNARE) | (1 << MECHANIC_ROOT)
                    | (1 << MECHANIC_FEAR) | (1 << MECHANIC_STUN)
                    | (1 << MECHANIC_SLEEP) | (1 << MECHANIC_CHARM)
                    | (1 << MECHANIC_SAPPED) | (1 << MECHANIC_HORROR)
                    | (1 << MECHANIC_POLYMORPH) | (1 << MECHANIC_DISORIENTED)
                    | (1 << MECHANIC_FREEZE) | (1 << MECHANIC_TURN);

                target->ApplySpellImmune(GetId(), IMMUNITY_MECHANIC, MECHANIC_SNARE, apply);
                target->ApplySpellImmune(GetId(), IMMUNITY_MECHANIC, MECHANIC_ROOT, apply);
                target->ApplySpellImmune(GetId(), IMMUNITY_MECHANIC, MECHANIC_FEAR, apply);
                target->ApplySpellImmune(GetId(), IMMUNITY_MECHANIC, MECHANIC_STUN, apply);
                target->ApplySpellImmune(GetId(), IMMUNITY_MECHANIC, MECHANIC_SLEEP, apply);
                target->ApplySpellImmune(GetId(), IMMUNITY_MECHANIC, MECHANIC_CHARM, apply);
                target->ApplySpellImmune(GetId(), IMMUNITY_MECHANIC, MECHANIC_SAPPED, apply);
                target->ApplySpellImmune(GetId(), IMMUNITY_MECHANIC, MECHANIC_HORROR, apply);
                target->ApplySpellImmune(GetId(), IMMUNITY_MECHANIC, MECHANIC_POLYMORPH, apply);
                target->ApplySpellImmune(GetId(), IMMUNITY_MECHANIC, MECHANIC_DISORIENTED, apply);
                target->ApplySpellImmune(GetId(), IMMUNITY_MECHANIC, MECHANIC_FREEZE, apply);
                target->ApplySpellImmune(GetId(), IMMUNITY_MECHANIC, MECHANIC_TURN, apply);
                aura_immunity_list.push_back(SPELL_AURA_MOD_STUN);
                aura_immunity_list.push_back(SPELL_AURA_MOD_DECREASE_SPEED);
                aura_immunity_list.push_back(SPELL_AURA_MOD_ROOT);
                aura_immunity_list.push_back(SPELL_AURA_MOD_CONFUSE);
                aura_immunity_list.push_back(SPELL_AURA_MOD_FEAR);
            }
            break;
        }
        case 679:
        {
            if (GetId() == 57742)
            {
                mechanic_immunity_list = (1 << MECHANIC_SNARE) | (1 << MECHANIC_ROOT)
                    | (1 << MECHANIC_FEAR) | (1 << MECHANIC_STUN)
                    | (1 << MECHANIC_SLEEP) | (1 << MECHANIC_CHARM)
                    | (1 << MECHANIC_SAPPED) | (1 << MECHANIC_HORROR)
                    | (1 << MECHANIC_POLYMORPH) | (1 << MECHANIC_DISORIENTED)
                    | (1 << MECHANIC_FREEZE) | (1 << MECHANIC_TURN);

                target->ApplySpellImmune(GetId(), IMMUNITY_MECHANIC, MECHANIC_SNARE, apply);
                target->ApplySpellImmune(GetId(), IMMUNITY_MECHANIC, MECHANIC_ROOT, apply);
                target->ApplySpellImmune(GetId(), IMMUNITY_MECHANIC, MECHANIC_FEAR, apply);
                target->ApplySpellImmune(GetId(), IMMUNITY_MECHANIC, MECHANIC_STUN, apply);
                target->ApplySpellImmune(GetId(), IMMUNITY_MECHANIC, MECHANIC_SLEEP, apply);
                target->ApplySpellImmune(GetId(), IMMUNITY_MECHANIC, MECHANIC_CHARM, apply);
                target->ApplySpellImmune(GetId(), IMMUNITY_MECHANIC, MECHANIC_SAPPED, apply);
                target->ApplySpellImmune(GetId(), IMMUNITY_MECHANIC, MECHANIC_HORROR, apply);
                target->ApplySpellImmune(GetId(), IMMUNITY_MECHANIC, MECHANIC_POLYMORPH, apply);
                target->ApplySpellImmune(GetId(), IMMUNITY_MECHANIC, MECHANIC_DISORIENTED, apply);
                target->ApplySpellImmune(GetId(), IMMUNITY_MECHANIC, MECHANIC_FREEZE, apply);
                target->ApplySpellImmune(GetId(), IMMUNITY_MECHANIC, MECHANIC_TURN, apply);
                aura_immunity_list.push_back(SPELL_AURA_MOD_STUN);
                aura_immunity_list.push_back(SPELL_AURA_MOD_DECREASE_SPEED);
                aura_immunity_list.push_back(SPELL_AURA_MOD_ROOT);
                aura_immunity_list.push_back(SPELL_AURA_MOD_CONFUSE);
                aura_immunity_list.push_back(SPELL_AURA_MOD_FEAR);
            }
            break;
        }
        case 1557:
        {
            if (GetId() == 64187)
            {
                mechanic_immunity_list = (1 << MECHANIC_STUN);
                target->ApplySpellImmune(GetId(), IMMUNITY_MECHANIC, MECHANIC_STUN, apply);
                aura_immunity_list.push_back(SPELL_AURA_MOD_STUN);
            }
            else
            {
                mechanic_immunity_list = (1 << MECHANIC_SNARE) | (1 << MECHANIC_ROOT)
                    | (1 << MECHANIC_FEAR) | (1 << MECHANIC_STUN)
                    | (1 << MECHANIC_SLEEP) | (1 << MECHANIC_CHARM)
                    | (1 << MECHANIC_SAPPED) | (1 << MECHANIC_HORROR)
                    | (1 << MECHANIC_POLYMORPH) | (1 << MECHANIC_DISORIENTED)
                    | (1 << MECHANIC_FREEZE) | (1 << MECHANIC_TURN);

                target->ApplySpellImmune(GetId(), IMMUNITY_MECHANIC, MECHANIC_SNARE, apply);
                target->ApplySpellImmune(GetId(), IMMUNITY_MECHANIC, MECHANIC_ROOT, apply);
                target->ApplySpellImmune(GetId(), IMMUNITY_MECHANIC, MECHANIC_FEAR, apply);
                target->ApplySpellImmune(GetId(), IMMUNITY_MECHANIC, MECHANIC_STUN, apply);
                target->ApplySpellImmune(GetId(), IMMUNITY_MECHANIC, MECHANIC_SLEEP, apply);
                target->ApplySpellImmune(GetId(), IMMUNITY_MECHANIC, MECHANIC_CHARM, apply);
                target->ApplySpellImmune(GetId(), IMMUNITY_MECHANIC, MECHANIC_SAPPED, apply);
                target->ApplySpellImmune(GetId(), IMMUNITY_MECHANIC, MECHANIC_HORROR, apply);
                target->ApplySpellImmune(GetId(), IMMUNITY_MECHANIC, MECHANIC_POLYMORPH, apply);
                target->ApplySpellImmune(GetId(), IMMUNITY_MECHANIC, MECHANIC_DISORIENTED, apply);
                target->ApplySpellImmune(GetId(), IMMUNITY_MECHANIC, MECHANIC_FREEZE, apply);
                target->ApplySpellImmune(GetId(), IMMUNITY_MECHANIC, MECHANIC_TURN, apply);
                aura_immunity_list.push_back(SPELL_AURA_MOD_STUN);
                aura_immunity_list.push_back(SPELL_AURA_MOD_DECREASE_SPEED);
                aura_immunity_list.push_back(SPELL_AURA_MOD_ROOT);
                aura_immunity_list.push_back(SPELL_AURA_MOD_CONFUSE);
                aura_immunity_list.push_back(SPELL_AURA_MOD_FEAR);
            }
            break;
        }
        case 1614:
        case 1694:
        {
            target->ApplySpellImmune(GetId(), IMMUNITY_EFFECT, SPELL_EFFECT_ATTACK_ME, apply);
            aura_immunity_list.push_back(SPELL_AURA_MOD_TAUNT);
            break;
        }
        case 1630:
        {
            if (!GetAmount())
            {
                target->ApplySpellImmune(GetId(), IMMUNITY_EFFECT, SPELL_EFFECT_ATTACK_ME, apply);
                aura_immunity_list.push_back(SPELL_AURA_MOD_TAUNT);
            }
            else
            {
                mechanic_immunity_list = (1 << MECHANIC_SNARE) | (1 << MECHANIC_ROOT)
                    | (1 << MECHANIC_FEAR) | (1 << MECHANIC_STUN)
                    | (1 << MECHANIC_SLEEP) | (1 << MECHANIC_CHARM)
                    | (1 << MECHANIC_SAPPED) | (1 << MECHANIC_HORROR)
                    | (1 << MECHANIC_POLYMORPH) | (1 << MECHANIC_DISORIENTED)
                    | (1 << MECHANIC_FREEZE) | (1 << MECHANIC_TURN);

                target->ApplySpellImmune(GetId(), IMMUNITY_MECHANIC, MECHANIC_SNARE, apply);
                target->ApplySpellImmune(GetId(), IMMUNITY_MECHANIC, MECHANIC_ROOT, apply);
                target->ApplySpellImmune(GetId(), IMMUNITY_MECHANIC, MECHANIC_FEAR, apply);
                target->ApplySpellImmune(GetId(), IMMUNITY_MECHANIC, MECHANIC_STUN, apply);
                target->ApplySpellImmune(GetId(), IMMUNITY_MECHANIC, MECHANIC_SLEEP, apply);
                target->ApplySpellImmune(GetId(), IMMUNITY_MECHANIC, MECHANIC_CHARM, apply);
                target->ApplySpellImmune(GetId(), IMMUNITY_MECHANIC, MECHANIC_SAPPED, apply);
                target->ApplySpellImmune(GetId(), IMMUNITY_MECHANIC, MECHANIC_HORROR, apply);
                target->ApplySpellImmune(GetId(), IMMUNITY_MECHANIC, MECHANIC_POLYMORPH, apply);
                target->ApplySpellImmune(GetId(), IMMUNITY_MECHANIC, MECHANIC_DISORIENTED, apply);
                target->ApplySpellImmune(GetId(), IMMUNITY_MECHANIC, MECHANIC_FREEZE, apply);
                target->ApplySpellImmune(GetId(), IMMUNITY_MECHANIC, MECHANIC_TURN, apply);
                aura_immunity_list.push_back(SPELL_AURA_MOD_STUN);
                aura_immunity_list.push_back(SPELL_AURA_MOD_DECREASE_SPEED);
                aura_immunity_list.push_back(SPELL_AURA_MOD_ROOT);
                aura_immunity_list.push_back(SPELL_AURA_MOD_CONFUSE);
                aura_immunity_list.push_back(SPELL_AURA_MOD_FEAR);
            }
            break;
        }
        case 477:
        case 1733:
        {
            if (!GetAmount())
            {
                mechanic_immunity_list = (1 << MECHANIC_SNARE) | (1 << MECHANIC_ROOT)
                    | (1 << MECHANIC_FEAR) | (1 << MECHANIC_STUN)
                    | (1 << MECHANIC_SLEEP) | (1 << MECHANIC_CHARM)
                    | (1 << MECHANIC_SAPPED) | (1 << MECHANIC_HORROR)
                    | (1 << MECHANIC_POLYMORPH) | (1 << MECHANIC_DISORIENTED)
                    | (1 << MECHANIC_FREEZE) | (1 << MECHANIC_TURN);

                target->ApplySpellImmune(GetId(), IMMUNITY_MECHANIC, MECHANIC_SNARE, apply);
                target->ApplySpellImmune(GetId(), IMMUNITY_MECHANIC, MECHANIC_ROOT, apply);
                target->ApplySpellImmune(GetId(), IMMUNITY_MECHANIC, MECHANIC_FEAR, apply);
                target->ApplySpellImmune(GetId(), IMMUNITY_MECHANIC, MECHANIC_STUN, apply);
                target->ApplySpellImmune(GetId(), IMMUNITY_MECHANIC, MECHANIC_SLEEP, apply);
                target->ApplySpellImmune(GetId(), IMMUNITY_MECHANIC, MECHANIC_CHARM, apply);
                target->ApplySpellImmune(GetId(), IMMUNITY_MECHANIC, MECHANIC_SAPPED, apply);
                target->ApplySpellImmune(GetId(), IMMUNITY_MECHANIC, MECHANIC_HORROR, apply);
                target->ApplySpellImmune(GetId(), IMMUNITY_MECHANIC, MECHANIC_POLYMORPH, apply);
                target->ApplySpellImmune(GetId(), IMMUNITY_MECHANIC, MECHANIC_DISORIENTED, apply);
                target->ApplySpellImmune(GetId(), IMMUNITY_MECHANIC, MECHANIC_FREEZE, apply);
                target->ApplySpellImmune(GetId(), IMMUNITY_MECHANIC, MECHANIC_TURN, apply);
                target->ApplySpellImmune(GetId(), IMMUNITY_EFFECT, SPELL_EFFECT_KNOCK_BACK, apply);
                target->ApplySpellImmune(GetId(), IMMUNITY_EFFECT, SPELL_EFFECT_KNOCK_BACK_DEST, apply);
                aura_immunity_list.push_back(SPELL_AURA_MOD_STUN);
                aura_immunity_list.push_back(SPELL_AURA_MOD_DECREASE_SPEED);
                aura_immunity_list.push_back(SPELL_AURA_MOD_ROOT);
                aura_immunity_list.push_back(SPELL_AURA_MOD_CONFUSE);
                aura_immunity_list.push_back(SPELL_AURA_MOD_FEAR);
            }
            break;
        }
        case 878:
        {
            if (GetAmount() == 1)
            {
                mechanic_immunity_list = (1 << MECHANIC_SNARE) | (1 << MECHANIC_STUN)
                    | (1 << MECHANIC_DISORIENTED) | (1 << MECHANIC_FREEZE);

                target->ApplySpellImmune(GetId(), IMMUNITY_MECHANIC, MECHANIC_SNARE, apply);
                target->ApplySpellImmune(GetId(), IMMUNITY_MECHANIC, MECHANIC_STUN, apply);
                target->ApplySpellImmune(GetId(), IMMUNITY_MECHANIC, MECHANIC_DISORIENTED, apply);
                target->ApplySpellImmune(GetId(), IMMUNITY_MECHANIC, MECHANIC_FREEZE, apply);
                aura_immunity_list.push_back(SPELL_AURA_MOD_STUN);
                aura_immunity_list.push_back(SPELL_AURA_MOD_DECREASE_SPEED);
            }
            break;
        }
        default:
            break;
    }

    if (aura_immunity_list.empty())
    {
            if (miscVal & (1<<10))
                aura_immunity_list.push_back(SPELL_AURA_MOD_STUN);
            if (miscVal & (1<<1))
                aura_immunity_list.push_back(SPELL_AURA_TRANSFORM);

            // These flag can be recognized wrong:
            if (miscVal & (1<<6))
                aura_immunity_list.push_back(SPELL_AURA_MOD_DECREASE_SPEED);
            if (miscVal & (1<<0))
                aura_immunity_list.push_back(SPELL_AURA_MOD_ROOT);
            if (miscVal & (1<<2))
                aura_immunity_list.push_back(SPELL_AURA_MOD_CONFUSE);
            if (miscVal & (1<<9))
                aura_immunity_list.push_back(SPELL_AURA_MOD_FEAR);
            if (miscVal & (1<<7))
                aura_immunity_list.push_back(SPELL_AURA_MOD_DISARM);
    }

    // apply immunities
    for (std::list <AuraType>::iterator iter = aura_immunity_list.begin(); iter != aura_immunity_list.end(); ++iter)
        target->ApplySpellImmune(GetId(), IMMUNITY_STATE, *iter, apply);

    if (apply && GetSpellInfo()->AttributesEx & SPELL_ATTR1_DISPEL_AURAS_ON_IMMUNITY)
    {
        target->RemoveAurasWithMechanic(mechanic_immunity_list, AURA_REMOVE_BY_DEFAULT, GetId());
        for (std::list <AuraType>::iterator iter = aura_immunity_list.begin(); iter != aura_immunity_list.end(); ++iter)
            target->RemoveAurasByType(*iter);
    }
}

void AuraEffect::HandleModMechanicImmunity(AuraApplication const* aurApp, uint8 mode, bool apply) const
{
    if (!(mode & AURA_EFFECT_HANDLE_REAL))
        return;

    Unit* target = aurApp->GetTarget();
    uint32 mechanic;

    switch (GetId())
    {
        case 34471: // The Beast Within
        case 19574: // Bestial Wrath
            mechanic = IMMUNE_TO_MOVEMENT_IMPAIRMENT_AND_LOSS_CONTROL_MASK;
            target->ApplySpellImmune(GetId(), IMMUNITY_MECHANIC, MECHANIC_CHARM, apply);
            target->ApplySpellImmune(GetId(), IMMUNITY_MECHANIC, MECHANIC_DISORIENTED, apply);
            target->ApplySpellImmune(GetId(), IMMUNITY_MECHANIC, MECHANIC_FEAR, apply);
            target->ApplySpellImmune(GetId(), IMMUNITY_MECHANIC, MECHANIC_ROOT, apply);
            target->ApplySpellImmune(GetId(), IMMUNITY_MECHANIC, MECHANIC_SLEEP, apply);
            target->ApplySpellImmune(GetId(), IMMUNITY_MECHANIC, MECHANIC_SNARE, apply);
            target->ApplySpellImmune(GetId(), IMMUNITY_MECHANIC, MECHANIC_STUN, apply);
            target->ApplySpellImmune(GetId(), IMMUNITY_MECHANIC, MECHANIC_FREEZE, apply);
            target->ApplySpellImmune(GetId(), IMMUNITY_MECHANIC, MECHANIC_KNOCKOUT, apply);
            target->ApplySpellImmune(GetId(), IMMUNITY_MECHANIC, MECHANIC_POLYMORPH, apply);
            target->ApplySpellImmune(GetId(), IMMUNITY_MECHANIC, MECHANIC_BANISH, apply);
            target->ApplySpellImmune(GetId(), IMMUNITY_MECHANIC, MECHANIC_SHACKLE, apply);
            target->ApplySpellImmune(GetId(), IMMUNITY_MECHANIC, MECHANIC_TURN, apply);
            target->ApplySpellImmune(GetId(), IMMUNITY_MECHANIC, MECHANIC_HORROR, apply);
            target->ApplySpellImmune(GetId(), IMMUNITY_MECHANIC, MECHANIC_DAZE, apply);
            target->ApplySpellImmune(GetId(), IMMUNITY_MECHANIC, MECHANIC_SAPPED, apply);
            break;
        case 42292: // PvP trinket
        case 59752: // Every Man for Himself
            mechanic = IMMUNE_TO_MOVEMENT_IMPAIRMENT_AND_LOSS_CONTROL_MASK;
            // Actually we should apply immunities here, too, but the aura has only 100 ms duration, so there is practically no point
            break;
        case 54508: // Demonic Empowerment
            mechanic = (1 << MECHANIC_SNARE) | (1 << MECHANIC_ROOT);
            target->ApplySpellImmune(GetId(), IMMUNITY_MECHANIC, MECHANIC_SNARE, apply);
            target->ApplySpellImmune(GetId(), IMMUNITY_MECHANIC, MECHANIC_ROOT, apply);
            target->ApplySpellImmune(GetId(), IMMUNITY_MECHANIC, MECHANIC_STUN, apply);
            break;
        default:
            if (GetMiscValue() < 1)
                return;
            mechanic = 1 << GetMiscValue();
            target->ApplySpellImmune(GetId(), IMMUNITY_MECHANIC, GetMiscValue(), apply);
            break;
    }

    if (apply && GetSpellInfo()->AttributesEx & SPELL_ATTR1_DISPEL_AURAS_ON_IMMUNITY)
        target->RemoveAurasWithMechanic(mechanic, AURA_REMOVE_BY_DEFAULT, GetId());
}

void AuraEffect::HandleAuraModEffectImmunity(AuraApplication const* aurApp, uint8 mode, bool apply) const
{
    if (!(mode & AURA_EFFECT_HANDLE_REAL))
        return;

    Unit* target = aurApp->GetTarget();

    target->ApplySpellImmune(GetId(), IMMUNITY_EFFECT, GetMiscValue(), apply);

    // when removing flag aura, handle flag drop
    Player* player = target->ToPlayer();
    if (!apply && player && (GetSpellInfo()->AuraInterruptFlags & AURA_INTERRUPT_FLAG_IMMUNE_OR_LOST_SELECTION))
    {
        if (player->InBattleground())
        {
            if (Battleground* bg = player->GetBattleground())
                bg->EventPlayerDroppedFlag(player);
        }
        else
            sOutdoorPvPMgr->HandleDropFlag(player, GetSpellInfo()->Id);
    }
}

void AuraEffect::HandleAuraModStateImmunity(AuraApplication const* aurApp, uint8 mode, bool apply) const
{
    if (!(mode & AURA_EFFECT_HANDLE_REAL))
        return;

    Unit* target = aurApp->GetTarget();

    target->ApplySpellImmune(GetId(), IMMUNITY_STATE, GetMiscValue(), apply);

    if (apply && GetSpellInfo()->AttributesEx & SPELL_ATTR1_DISPEL_AURAS_ON_IMMUNITY)
        target->RemoveAurasByType(AuraType(GetMiscValue()), 0, GetBase());
}

void AuraEffect::HandleAuraModSchoolImmunity(AuraApplication const* aurApp, uint8 mode, bool apply) const
{
    if (!(mode & AURA_EFFECT_HANDLE_REAL))
        return;

    Unit* target = aurApp->GetTarget();

    target->ApplySpellImmune(GetId(), IMMUNITY_SCHOOL, GetMiscValue(), (apply));

    if (GetSpellInfo()->Mechanic == MECHANIC_BANISH)
    {
        if (apply)
            target->AddUnitState(UNIT_STATE_ISOLATED);
        else
        {
            bool banishFound = false;
            Unit::AuraEffectList const& banishAuras = target->GetAuraEffectsByType(GetAuraType());
            for (Unit::AuraEffectList::const_iterator i = banishAuras.begin(); i != banishAuras.end(); ++i)
                if ((*i)->GetSpellInfo()->Mechanic == MECHANIC_BANISH)
                {
                    banishFound = true;
                    break;
                }
            if (!banishFound)
                target->ClearUnitState(UNIT_STATE_ISOLATED);
        }
    }

    if (apply && GetMiscValue() == SPELL_SCHOOL_MASK_NORMAL)
        target->RemoveAurasWithInterruptFlags(AURA_INTERRUPT_FLAG_IMMUNE_OR_LOST_SELECTION);

    // remove all flag auras (they are positive, but they must be removed when you are immune)
    if (GetSpellInfo()->AttributesEx & SPELL_ATTR1_DISPEL_AURAS_ON_IMMUNITY
        && GetSpellInfo()->AttributesEx2 & SPELL_ATTR2_DAMAGE_REDUCED_SHIELD)
        target->RemoveAurasWithInterruptFlags(AURA_INTERRUPT_FLAG_IMMUNE_OR_LOST_SELECTION);

    /// @todo optimalize this cycle - use RemoveAurasWithInterruptFlags call or something else
    if ((apply)
        && GetSpellInfo()->AttributesEx & SPELL_ATTR1_DISPEL_AURAS_ON_IMMUNITY
        && GetSpellInfo()->IsPositive())                       //Only positive immunity removes auras
    {
        uint32 school_mask = GetMiscValue();
        Unit::AuraApplicationMap& Auras = target->GetAppliedAuras();
        for (Unit::AuraApplicationMap::iterator iter = Auras.begin(); iter != Auras.end();)
        {
            SpellInfo const* spell = iter->second->GetBase()->GetSpellInfo();
            if ((spell->GetSchoolMask() & school_mask)//Check for school mask
                && GetSpellInfo()->CanDispelAura(spell)
                && !iter->second->IsPositive()          //Don't remove positive spells
                && spell->Id != GetId())               //Don't remove self
            {
                target->RemoveAura(iter);
            }
            else
                ++iter;
        }
    }
}

void AuraEffect::HandleAuraModDmgImmunity(AuraApplication const* aurApp, uint8 mode, bool apply) const
{
    if (!(mode & AURA_EFFECT_HANDLE_REAL))
        return;

    Unit* target = aurApp->GetTarget();

    target->ApplySpellImmune(GetId(), IMMUNITY_DAMAGE, GetMiscValue(), apply);
}

void AuraEffect::HandleAuraModDispelImmunity(AuraApplication const* aurApp, uint8 mode, bool apply) const
{
    if (!(mode & AURA_EFFECT_HANDLE_REAL))
        return;

    Unit* target = aurApp->GetTarget();

    target->ApplySpellDispelImmunity(m_spellInfo, DispelType(GetMiscValue()), (apply));
}

/*********************************************************/
/***                  MODIFY STATS                     ***/
/*********************************************************/

/********************************/
/***        RESISTANCE        ***/
/********************************/

void AuraEffect::HandleAuraModResistanceExclusive(AuraApplication const* aurApp, uint8 mode, bool apply) const
{
    if (!(mode & (AURA_EFFECT_HANDLE_CHANGE_AMOUNT_MASK | AURA_EFFECT_HANDLE_STAT)))
        return;

    Unit* target = aurApp->GetTarget();

    for (int8 x = SPELL_SCHOOL_NORMAL; x < MAX_SPELL_SCHOOL; x++)
    {
        if (GetMiscValue() & int32(1<<x))
        {
            int32 amount = target->GetMaxPositiveAuraModifierByMiscMask(SPELL_AURA_MOD_RESISTANCE_EXCLUSIVE, 1<<x, this);
            if (amount < GetAmount())
            {
                float value = float(GetAmount() - amount);
                target->HandleStatModifier(UnitMods(UNIT_MOD_RESISTANCE_START + x), BASE_VALUE, value, apply);
                if (target->GetTypeId() == TYPEID_PLAYER)
                    target->ApplyResistanceBuffModsMod(SpellSchools(x), aurApp->IsPositive(), value, apply);
            }
        }
    }
}

void AuraEffect::HandleAuraModResistance(AuraApplication const* aurApp, uint8 mode, bool apply) const
{
    if (!(mode & (AURA_EFFECT_HANDLE_CHANGE_AMOUNT_MASK | AURA_EFFECT_HANDLE_STAT)))
        return;

    Unit* target = aurApp->GetTarget();

    for (int8 x = SPELL_SCHOOL_NORMAL; x < MAX_SPELL_SCHOOL; x++)
    {
        if (GetMiscValue() & int32(1<<x))
        {
            target->HandleStatModifier(UnitMods(UNIT_MOD_RESISTANCE_START + x), TOTAL_VALUE, float(GetAmount()), apply);
            if (target->GetTypeId() == TYPEID_PLAYER || target->ToCreature()->isPet())
                target->ApplyResistanceBuffModsMod(SpellSchools(x), GetAmount() > 0, (float)GetAmount(), apply);
        }
    }
}

void AuraEffect::HandleAuraModBaseResistancePCT(AuraApplication const* aurApp, uint8 mode, bool apply) const
{
    if (!(mode & (AURA_EFFECT_HANDLE_CHANGE_AMOUNT_MASK | AURA_EFFECT_HANDLE_STAT)))
        return;

    Unit* target = aurApp->GetTarget();

    // only players have base stats
    if (target->GetTypeId() != TYPEID_PLAYER)
    {
        //pets only have base armor
        if (target->ToCreature()->isPet() && (GetMiscValue() & SPELL_SCHOOL_MASK_NORMAL))
            target->HandleStatModifier(UNIT_MOD_ARMOR, BASE_PCT, float(GetAmount()), apply);
    }
    else
    {
        for (int8 x = SPELL_SCHOOL_NORMAL; x < MAX_SPELL_SCHOOL; x++)
        {
            if (GetMiscValue() & int32(1<<x))
                target->HandleStatModifier(UnitMods(UNIT_MOD_RESISTANCE_START + x), BASE_PCT, float(GetAmount()), apply);
        }
    }
}

void AuraEffect::HandleModResistancePercent(AuraApplication const* aurApp, uint8 mode, bool apply) const
{
    if (!(mode & (AURA_EFFECT_HANDLE_CHANGE_AMOUNT_MASK | AURA_EFFECT_HANDLE_STAT)))
        return;

    Unit* target = aurApp->GetTarget();

    for (int8 i = SPELL_SCHOOL_NORMAL; i < MAX_SPELL_SCHOOL; i++)
    {
        if (GetMiscValue() & int32(1<<i))
        {
            target->HandleStatModifier(UnitMods(UNIT_MOD_RESISTANCE_START + i), TOTAL_PCT, float(GetAmount()), apply);
            if (target->GetTypeId() == TYPEID_PLAYER || target->ToCreature()->isPet())
            {
                target->ApplyResistanceBuffModsPercentMod(SpellSchools(i), true, (float)GetAmount(), apply);
                target->ApplyResistanceBuffModsPercentMod(SpellSchools(i), false, (float)GetAmount(), apply);
            }
        }
    }
}

void AuraEffect::HandleModBaseResistance(AuraApplication const* aurApp, uint8 mode, bool apply) const
{
    if (!(mode & (AURA_EFFECT_HANDLE_CHANGE_AMOUNT_MASK | AURA_EFFECT_HANDLE_STAT)))
        return;

    Unit* target = aurApp->GetTarget();

    // only players have base stats
    if (target->GetTypeId() != TYPEID_PLAYER)
    {
        //only pets have base stats
        if (target->ToCreature()->isPet() && (GetMiscValue() & SPELL_SCHOOL_MASK_NORMAL))
            target->HandleStatModifier(UNIT_MOD_ARMOR, TOTAL_VALUE, float(GetAmount()), apply);
    }
    else
    {
        for (int i = SPELL_SCHOOL_NORMAL; i < MAX_SPELL_SCHOOL; i++)
            if (GetMiscValue() & (1<<i))
                target->HandleStatModifier(UnitMods(UNIT_MOD_RESISTANCE_START + i), TOTAL_VALUE, float(GetAmount()), apply);
    }
}

void AuraEffect::HandleModTargetResistance(AuraApplication const* aurApp, uint8 mode, bool apply) const
{
    if (!(mode & (AURA_EFFECT_HANDLE_CHANGE_AMOUNT_MASK | AURA_EFFECT_HANDLE_STAT)))
        return;

    Unit* target = aurApp->GetTarget();

    // applied to damage as HandleNoImmediateEffect in Unit::CalcAbsorbResist and Unit::CalcArmorReducedDamage

    // show armor penetration
    if (target->GetTypeId() == TYPEID_PLAYER && (GetMiscValue() & SPELL_SCHOOL_MASK_NORMAL))
        target->ApplyModInt32Value(PLAYER_FIELD_MOD_TARGET_PHYSICAL_RESISTANCE, GetAmount(), apply);

    // show as spell penetration only full spell penetration bonuses (all resistances except armor and holy
    if (target->GetTypeId() == TYPEID_PLAYER && (GetMiscValue() & SPELL_SCHOOL_MASK_SPELL) == SPELL_SCHOOL_MASK_SPELL)
        target->ApplyModInt32Value(PLAYER_FIELD_MOD_TARGET_RESISTANCE, GetAmount(), apply);
}

/********************************/
/***           STAT           ***/
/********************************/

void AuraEffect::HandleAuraModStat(AuraApplication const* aurApp, uint8 mode, bool apply) const
{
    if (!(mode & (AURA_EFFECT_HANDLE_CHANGE_AMOUNT_MASK | AURA_EFFECT_HANDLE_STAT)))
        return;

    Unit* target = aurApp->GetTarget();

    if (GetMiscValue() < -2 || GetMiscValue() > 4)
    {
        sLog->outError(LOG_FILTER_SPELLS_AURAS, "WARNING: Spell %u effect %u has an unsupported misc value (%i) for SPELL_AURA_MOD_STAT ", GetId(), GetEffIndex(), GetMiscValue());
        return;
    }

    for (int32 i = STAT_STRENGTH; i < MAX_STATS; i++)
    {
        // -1 or -2 is all stats (misc < -2 checked in function beginning)
        if (GetMiscValue() < 0 || GetMiscValue() == i)
        {
            //target->ApplyStatMod(Stats(i), m_amount, apply);
            target->HandleStatModifier(UnitMods(UNIT_MOD_STAT_START + i), TOTAL_VALUE, float(GetAmount()), apply);
            if (target->GetTypeId() == TYPEID_PLAYER || target->ToCreature()->isPet())
                target->ApplyStatBuffMod(Stats(i), (float)GetAmount(), apply);
        }
    }
}

void AuraEffect::HandleModPercentStat(AuraApplication const* aurApp, uint8 mode, bool apply) const
{
    if (!(mode & (AURA_EFFECT_HANDLE_CHANGE_AMOUNT_MASK | AURA_EFFECT_HANDLE_STAT)))
        return;

    Unit* target = aurApp->GetTarget();

    if (GetMiscValue() < -1 || GetMiscValue() > 4)
    {
        sLog->outError(LOG_FILTER_SPELLS_AURAS, "WARNING: Misc Value for SPELL_AURA_MOD_PERCENT_STAT not valid");
        return;
    }

    // only players have base stats
    if (target->GetTypeId() != TYPEID_PLAYER)
        return;

    for (int32 i = STAT_STRENGTH; i < MAX_STATS; ++i)
    {
        if (GetMiscValue() == i || GetMiscValue() == -1)
            target->HandleStatModifier(UnitMods(UNIT_MOD_STAT_START + i), BASE_PCT, float(m_amount), apply);
    }
}

void AuraEffect::HandleModSpellDamagePercentFromStat(AuraApplication const* aurApp, uint8 mode, bool /*apply*/) const
{
    if (!(mode & (AURA_EFFECT_HANDLE_CHANGE_AMOUNT_MASK | AURA_EFFECT_HANDLE_STAT)))
        return;

    Unit* target = aurApp->GetTarget();

    if (target->GetTypeId() != TYPEID_PLAYER)
        return;

    // Magic damage modifiers implemented in Unit::SpellDamageBonus
    // This information for client side use only
    // Recalculate bonus
    target->ToPlayer()->UpdateSpellDamageAndHealingBonus();
}

void AuraEffect::HandleModSpellHealingPercentFromStat(AuraApplication const* aurApp, uint8 mode, bool /*apply*/) const
{
    if (!(mode & (AURA_EFFECT_HANDLE_CHANGE_AMOUNT_MASK | AURA_EFFECT_HANDLE_STAT)))
        return;

    Unit* target = aurApp->GetTarget();

    if (target->GetTypeId() != TYPEID_PLAYER)
        return;

    // Recalculate bonus
    target->ToPlayer()->UpdateSpellDamageAndHealingBonus();
}

void AuraEffect::HandleModSpellDamagePercentFromAttackPower(AuraApplication const* aurApp, uint8 mode, bool /*apply*/) const
{
    if (!(mode & (AURA_EFFECT_HANDLE_CHANGE_AMOUNT_MASK | AURA_EFFECT_HANDLE_STAT)))
        return;

    Unit* target = aurApp->GetTarget();

    if (target->GetTypeId() != TYPEID_PLAYER)
        return;

    // Magic damage modifiers implemented in Unit::SpellDamageBonus
    // This information for client side use only
    // Recalculate bonus
    target->ToPlayer()->UpdateSpellDamageAndHealingBonus();
}

void AuraEffect::HandleModSpellHealingPercentFromAttackPower(AuraApplication const* aurApp, uint8 mode, bool /*apply*/) const
{
    if (!(mode & (AURA_EFFECT_HANDLE_CHANGE_AMOUNT_MASK | AURA_EFFECT_HANDLE_STAT)))
        return;

    Unit* target = aurApp->GetTarget();

    if (target->GetTypeId() != TYPEID_PLAYER)
        return;

    // Recalculate bonus
    target->ToPlayer()->UpdateSpellDamageAndHealingBonus();
}

void AuraEffect::HandleModHealingDone(AuraApplication const* aurApp, uint8 mode, bool /*apply*/) const
{
    if (!(mode & (AURA_EFFECT_HANDLE_CHANGE_AMOUNT_MASK | AURA_EFFECT_HANDLE_STAT)))
        return;

    Unit* target = aurApp->GetTarget();

    if (target->GetTypeId() != TYPEID_PLAYER)
        return;
    // implemented in Unit::SpellHealingBonus
    // this information is for client side only
    target->ToPlayer()->UpdateSpellDamageAndHealingBonus();
}

void AuraEffect::HandleModTotalPercentStat(AuraApplication const* aurApp, uint8 mode, bool apply) const
{
    if (!(mode & (AURA_EFFECT_HANDLE_CHANGE_AMOUNT_MASK | AURA_EFFECT_HANDLE_STAT)))
        return;

    Unit* target = aurApp->GetTarget();

    // save current health state
    float healthPct = target->GetHealthPct();
    bool alive = target->isAlive();

    for (int32 i = STAT_STRENGTH; i < MAX_STATS; i++)
    {
        if (GetMiscValueB() & 1 << i || !GetMiscValueB()) // 0 is also used for all stats
        {
            target->HandleStatModifier(UnitMods(UNIT_MOD_STAT_START + i), TOTAL_PCT, float(GetAmount()), apply);
            if (target->GetTypeId() == TYPEID_PLAYER || target->ToCreature()->isPet())
                target->ApplyStatPercentBuffMod(Stats(i), float(GetAmount()), apply);
        }
    }

    // recalculate current HP/MP after applying aura modifications (only for spells with SPELL_ATTR0_UNK4 0x00000010 flag)
    // this check is total bullshit i think
    if (GetMiscValueB() & 1 << STAT_STAMINA && (m_spellInfo->Attributes & SPELL_ATTR0_ABILITY))
        target->SetHealth(std::max<uint32>(uint32(healthPct * target->GetMaxHealth() * 0.01f), (alive ? 1 : 0)));
}

void AuraEffect::HandleAuraModResistenceOfStatPercent(AuraApplication const* aurApp, uint8 mode, bool /*apply*/) const
{
    if (!(mode & (AURA_EFFECT_HANDLE_CHANGE_AMOUNT_MASK | AURA_EFFECT_HANDLE_STAT)))
        return;

    Unit* target = aurApp->GetTarget();

    if (target->GetTypeId() != TYPEID_PLAYER)
        return;

    if (GetMiscValue() != SPELL_SCHOOL_MASK_NORMAL)
    {
        // support required adding replace UpdateArmor by loop by UpdateResistence at intellect update
        // and include in UpdateResistence same code as in UpdateArmor for aura mod apply.
        sLog->outError(LOG_FILTER_SPELLS_AURAS, "Aura SPELL_AURA_MOD_RESISTANCE_OF_STAT_PERCENT(182) does not work for non-armor type resistances!");
        return;
    }

    // Recalculate Armor
    target->UpdateArmor();
}

void AuraEffect::HandleAuraModExpertise(AuraApplication const* aurApp, uint8 mode, bool /*apply*/) const
{
    if (!(mode & (AURA_EFFECT_HANDLE_CHANGE_AMOUNT_MASK | AURA_EFFECT_HANDLE_STAT)))
        return;

    Unit* target = aurApp->GetTarget();

    if (target->GetTypeId() != TYPEID_PLAYER)
        return;

    target->ToPlayer()->UpdateExpertise(BASE_ATTACK);
    target->ToPlayer()->UpdateExpertise(OFF_ATTACK);
}

/********************************/
/***      HEAL & ENERGIZE     ***/
/********************************/
void AuraEffect::HandleModPowerRegen(AuraApplication const* aurApp, uint8 mode, bool /*apply*/) const
{
    if (!(mode & (AURA_EFFECT_HANDLE_CHANGE_AMOUNT_MASK | AURA_EFFECT_HANDLE_STAT)))
        return;

    Unit* target = aurApp->GetTarget();

    if (target->GetTypeId() != TYPEID_PLAYER)
        return;

    // Update manaregen value
    if (GetMiscValue() == POWER_MANA)
        target->ToPlayer()->UpdateManaRegen();
    else if (GetMiscValue() == POWER_RUNES)
        target->ToPlayer()->UpdateRuneRegen(RuneType(GetMiscValueB()));
    // other powers are not immediate effects - implemented in Player::Regenerate, Creature::Regenerate
}

void AuraEffect::HandleModPowerRegenPCT(AuraApplication const* aurApp, uint8 mode, bool apply) const
{
    HandleModPowerRegen(aurApp, mode, apply);
}

void AuraEffect::HandleModManaRegen(AuraApplication const* aurApp, uint8 mode, bool /*apply*/) const
{
    if (!(mode & (AURA_EFFECT_HANDLE_CHANGE_AMOUNT_MASK | AURA_EFFECT_HANDLE_STAT)))
        return;

    Unit* target = aurApp->GetTarget();

    if (target->GetTypeId() != TYPEID_PLAYER)
        return;

    //Note: an increase in regen does NOT cause threat.
    target->ToPlayer()->UpdateManaRegen();
}

void AuraEffect::HandleAuraModIncreaseHealth(AuraApplication const* aurApp, uint8 mode, bool apply) const
{
    if (!(mode & (AURA_EFFECT_HANDLE_CHANGE_AMOUNT_MASK | AURA_EFFECT_HANDLE_STAT)))
        return;

    Unit* target = aurApp->GetTarget();

    if (apply)
    {
        target->HandleStatModifier(UNIT_MOD_HEALTH, TOTAL_VALUE, float(GetAmount()), apply);
        target->ModifyHealth(GetAmount());
    }
    else
    {
        if (int32(target->GetHealth()) > GetAmount())
            target->ModifyHealth(-GetAmount());
        else
            target->SetHealth(1);
        target->HandleStatModifier(UNIT_MOD_HEALTH, TOTAL_VALUE, float(GetAmount()), apply);
    }
}

void AuraEffect::HandleAuraModIncreaseMaxHealth(AuraApplication const* aurApp, uint8 mode, bool apply) const
{
    if (!(mode & (AURA_EFFECT_HANDLE_CHANGE_AMOUNT_MASK | AURA_EFFECT_HANDLE_STAT)))
        return;

    Unit* target = aurApp->GetTarget();

    uint32 oldhealth = target->GetHealth();
    double healthPercentage = (double)oldhealth / (double)target->GetMaxHealth();

    target->HandleStatModifier(UNIT_MOD_HEALTH, TOTAL_VALUE, float(GetAmount()), apply);

    // refresh percentage
    if (oldhealth > 0)
    {
        uint32 newhealth = uint32(ceil((double)target->GetMaxHealth() * healthPercentage));
        if (newhealth == 0)
            newhealth = 1;

        target->SetHealth(newhealth);
    }
}

void AuraEffect::HandleAuraModIncreaseEnergy(AuraApplication const* aurApp, uint8 mode, bool apply) const
{
    if (!(mode & (AURA_EFFECT_HANDLE_CHANGE_AMOUNT_MASK | AURA_EFFECT_HANDLE_STAT)))
        return;

    Unit* target = aurApp->GetTarget();

    Powers powerType = Powers(GetMiscValue());
    // do not check power type, we can always modify the maximum
    // as the client will not see any difference
    // also, placing conditions that may change during the aura duration
    // inside effect handlers is not a good idea
    //if (int32(powerType) != GetMiscValue())
    //    return;

    UnitMods unitMod = UnitMods(UNIT_MOD_POWER_START + powerType);

    target->HandleStatModifier(unitMod, TOTAL_VALUE, float(GetAmount()), apply);
}

void AuraEffect::HandleAuraModIncreaseEnergyPercent(AuraApplication const* aurApp, uint8 mode, bool apply) const
{
    if (!(mode & (AURA_EFFECT_HANDLE_CHANGE_AMOUNT_MASK | AURA_EFFECT_HANDLE_STAT)))
        return;

    Unit* target = aurApp->GetTarget();

    Powers powerType = Powers(GetMiscValue());
    // do not check power type, we can always modify the maximum
    // as the client will not see any difference
    // also, placing conditions that may change during the aura duration
    // inside effect handlers is not a good idea
    //if (int32(powerType) != GetMiscValue())
    //    return;

    UnitMods unitMod = UnitMods(UNIT_MOD_POWER_START + powerType);
    float amount = float(GetAmount());

    if (apply)
    {
        target->HandleStatModifier(unitMod, TOTAL_PCT, amount, apply);
        target->ModifyPowerPct(powerType, amount, apply);
    }
    else
    {
        target->ModifyPowerPct(powerType, amount, apply);
        target->HandleStatModifier(unitMod, TOTAL_PCT, amount, apply);
    }
}

void AuraEffect::HandleAuraModIncreaseHealthPercent(AuraApplication const* aurApp, uint8 mode, bool apply) const
{
    if (!(mode & (AURA_EFFECT_HANDLE_CHANGE_AMOUNT_MASK | AURA_EFFECT_HANDLE_STAT)))
        return;

    Unit* target = aurApp->GetTarget();

    // Unit will keep hp% after MaxHealth being modified if unit is alive.
    float percent = target->GetHealthPct();
    target->HandleStatModifier(UNIT_MOD_HEALTH, TOTAL_PCT, float(GetAmount()), apply);
    if (target->isAlive())
        target->SetHealth(target->CountPctFromMaxHealth(int32(percent)));
}

void AuraEffect::HandleAuraIncreaseBaseHealthPercent(AuraApplication const* aurApp, uint8 mode, bool apply) const
{
    if (!(mode & (AURA_EFFECT_HANDLE_CHANGE_AMOUNT_MASK | AURA_EFFECT_HANDLE_STAT)))
        return;

    Unit* target = aurApp->GetTarget();

    target->HandleStatModifier(UNIT_MOD_HEALTH, BASE_PCT, float(GetAmount()), apply);
}

/********************************/
/***          FIGHT           ***/
/********************************/

void AuraEffect::HandleAuraModParryPercent(AuraApplication const* aurApp, uint8 mode, bool /*apply*/) const
{
    if (!(mode & (AURA_EFFECT_HANDLE_CHANGE_AMOUNT_MASK | AURA_EFFECT_HANDLE_STAT)))
        return;

    Unit* target = aurApp->GetTarget();

    if (target->GetTypeId() != TYPEID_PLAYER)
        return;

    target->ToPlayer()->UpdateParryPercentage();
}

void AuraEffect::HandleAuraModDodgePercent(AuraApplication const* aurApp, uint8 mode, bool /*apply*/) const
{
    if (!(mode & (AURA_EFFECT_HANDLE_CHANGE_AMOUNT_MASK | AURA_EFFECT_HANDLE_STAT)))
        return;

    Unit* target = aurApp->GetTarget();

    if (target->GetTypeId() != TYPEID_PLAYER)
        return;

    target->ToPlayer()->UpdateDodgePercentage();
}

void AuraEffect::HandleAuraModBlockPercent(AuraApplication const* aurApp, uint8 mode, bool /*apply*/) const
{
    if (!(mode & (AURA_EFFECT_HANDLE_CHANGE_AMOUNT_MASK | AURA_EFFECT_HANDLE_STAT)))
        return;

    Unit* target = aurApp->GetTarget();

    if (target->GetTypeId() != TYPEID_PLAYER)
        return;

    target->ToPlayer()->UpdateBlockPercentage();
}

void AuraEffect::HandleAuraModRegenInterrupt(AuraApplication const* aurApp, uint8 mode, bool apply) const
{
    HandleModManaRegen(aurApp, mode, apply);
}

void AuraEffect::HandleAuraModWeaponCritPercent(AuraApplication const* aurApp, uint8 mode, bool apply) const
{
    if (!(mode & (AURA_EFFECT_HANDLE_CHANGE_AMOUNT_MASK | AURA_EFFECT_HANDLE_STAT)))
        return;

    Unit* target = aurApp->GetTarget();

    if (target->GetTypeId() != TYPEID_PLAYER)
        return;

    for (int i = 0; i < MAX_ATTACK; ++i)
        if (Item* pItem = target->ToPlayer()->GetWeaponForAttack(WeaponAttackType(i), true))
            target->ToPlayer()->_ApplyWeaponDependentAuraCritMod(pItem, WeaponAttackType(i), this, apply);

    // mods must be applied base at equipped weapon class and subclass comparison
    // with spell->EquippedItemClass and  EquippedItemSubClassMask and EquippedItemInventoryTypeMask
    // GetMiscValue() comparison with item generated damage types

    if (GetSpellInfo()->EquippedItemClass == -1)
    {
        target->ToPlayer()->HandleBaseModValue(CRIT_PERCENTAGE,         FLAT_MOD, float (GetAmount()), apply);
        target->ToPlayer()->HandleBaseModValue(OFFHAND_CRIT_PERCENTAGE, FLAT_MOD, float (GetAmount()), apply);
        target->ToPlayer()->HandleBaseModValue(RANGED_CRIT_PERCENTAGE,  FLAT_MOD, float (GetAmount()), apply);
    }
    else
    {
        // done in Player::_ApplyWeaponDependentAuraMods
    }
}

void AuraEffect::HandleModHitChance(AuraApplication const* aurApp, uint8 mode, bool apply) const
{
    if (!(mode & (AURA_EFFECT_HANDLE_CHANGE_AMOUNT_MASK | AURA_EFFECT_HANDLE_STAT)))
        return;

    Unit* target = aurApp->GetTarget();

    if (target->GetTypeId() == TYPEID_PLAYER)
    {
        target->ToPlayer()->UpdateMeleeHitChances();
        target->ToPlayer()->UpdateRangedHitChances();
    }
    else
    {
        target->m_modMeleeHitChance += (apply) ? GetAmount() : (-GetAmount());
        target->m_modRangedHitChance += (apply) ? GetAmount() : (-GetAmount());
    }
}

void AuraEffect::HandleModSpellHitChance(AuraApplication const* aurApp, uint8 mode, bool apply) const
{
    if (!(mode & (AURA_EFFECT_HANDLE_CHANGE_AMOUNT_MASK | AURA_EFFECT_HANDLE_STAT)))
        return;

    Unit* target = aurApp->GetTarget();

    if (target->GetTypeId() == TYPEID_PLAYER)
        target->ToPlayer()->UpdateSpellHitChances();
    else
        target->m_modSpellHitChance += (apply) ? GetAmount(): (-GetAmount());
}

void AuraEffect::HandleModSpellCritChance(AuraApplication const* aurApp, uint8 mode, bool apply) const
{
    if (!(mode & (AURA_EFFECT_HANDLE_CHANGE_AMOUNT_MASK | AURA_EFFECT_HANDLE_STAT)))
        return;

    Unit* target = aurApp->GetTarget();

    if (target->GetTypeId() == TYPEID_PLAYER)
        target->ToPlayer()->UpdateAllSpellCritChances();
    else
        target->m_baseSpellCritChance += (apply) ? GetAmount():-GetAmount();
}

void AuraEffect::HandleModSpellCritChanceShool(AuraApplication const* aurApp, uint8 mode, bool /*apply*/) const
{
    if (!(mode & (AURA_EFFECT_HANDLE_CHANGE_AMOUNT_MASK | AURA_EFFECT_HANDLE_STAT)))
        return;

    Unit* target = aurApp->GetTarget();

    if (target->GetTypeId() != TYPEID_PLAYER)
        return;

    for (int school = SPELL_SCHOOL_NORMAL; school < MAX_SPELL_SCHOOL; ++school)
        if (GetMiscValue() & (1<<school))
            target->ToPlayer()->UpdateSpellCritChance(school);
}

void AuraEffect::HandleAuraModCritPct(AuraApplication const* aurApp, uint8 mode, bool apply) const
{
    if (!(mode & (AURA_EFFECT_HANDLE_CHANGE_AMOUNT_MASK | AURA_EFFECT_HANDLE_STAT)))
        return;

    Unit* target = aurApp->GetTarget();

    if (target->GetTypeId() != TYPEID_PLAYER)
    {
        target->m_baseSpellCritChance += (apply) ? GetAmount():-GetAmount();
        return;
    }

    target->ToPlayer()->HandleBaseModValue(CRIT_PERCENTAGE,         FLAT_MOD, float (GetAmount()), apply);
    target->ToPlayer()->HandleBaseModValue(OFFHAND_CRIT_PERCENTAGE, FLAT_MOD, float (GetAmount()), apply);
    target->ToPlayer()->HandleBaseModValue(RANGED_CRIT_PERCENTAGE,  FLAT_MOD, float (GetAmount()), apply);

    // included in Player::UpdateSpellCritChance calculation
    target->ToPlayer()->UpdateAllSpellCritChances();
}

/********************************/
/***         ATTACK SPEED     ***/
/********************************/

void AuraEffect::HandleModCastingSpeed(AuraApplication const* aurApp, uint8 mode, bool apply) const
{
    if (!(mode & (AURA_EFFECT_HANDLE_CHANGE_AMOUNT_MASK | AURA_EFFECT_HANDLE_STAT)))
        return;

    Unit* target = aurApp->GetTarget();

    target->ApplyCastTimePercentMod((float)GetAmount(), apply);
}

void AuraEffect::HandleModMeleeRangedSpeedPct(AuraApplication const* aurApp, uint8 mode, bool apply) const
{
    if (!(mode & (AURA_EFFECT_HANDLE_CHANGE_AMOUNT_MASK | AURA_EFFECT_HANDLE_STAT)))
        return;

    //! ToDo: Haste auras with the same handler _CAN'T_ stack together
    Unit* target = aurApp->GetTarget();

    target->ApplyAttackTimePercentMod(BASE_ATTACK, (float)GetAmount(), apply);
    target->ApplyAttackTimePercentMod(OFF_ATTACK, (float)GetAmount(), apply);
    target->ApplyAttackTimePercentMod(RANGED_ATTACK, (float)GetAmount(), apply);
}

void AuraEffect::HandleModCombatSpeedPct(AuraApplication const* aurApp, uint8 mode, bool apply) const
{
    if (!(mode & (AURA_EFFECT_HANDLE_CHANGE_AMOUNT_MASK | AURA_EFFECT_HANDLE_STAT)))
        return;

    Unit* target = aurApp->GetTarget();

    target->ApplyCastTimePercentMod(float(m_amount), apply);
    target->ApplyAttackTimePercentMod(BASE_ATTACK, float(GetAmount()), apply);
    target->ApplyAttackTimePercentMod(OFF_ATTACK, float(GetAmount()), apply);
    target->ApplyAttackTimePercentMod(RANGED_ATTACK, float(GetAmount()), apply);
}

void AuraEffect::HandleModAttackSpeed(AuraApplication const* aurApp, uint8 mode, bool apply) const
{
    if (!(mode & (AURA_EFFECT_HANDLE_CHANGE_AMOUNT_MASK | AURA_EFFECT_HANDLE_STAT)))
        return;

    Unit* target = aurApp->GetTarget();

    target->ApplyAttackTimePercentMod(BASE_ATTACK, (float)GetAmount(), apply);
    target->UpdateDamagePhysical(BASE_ATTACK);
}

void AuraEffect::HandleModMeleeSpeedPct(AuraApplication const* aurApp, uint8 mode, bool apply) const
{
    if (!(mode & (AURA_EFFECT_HANDLE_CHANGE_AMOUNT_MASK | AURA_EFFECT_HANDLE_STAT)))
        return;

    //! ToDo: Haste auras with the same handler _CAN'T_ stack together
    Unit* target = aurApp->GetTarget();

    target->ApplyAttackTimePercentMod(BASE_ATTACK,   (float)GetAmount(), apply);
    target->ApplyAttackTimePercentMod(OFF_ATTACK,    (float)GetAmount(), apply);
}

void AuraEffect::HandleAuraModRangedHaste(AuraApplication const* aurApp, uint8 mode, bool apply) const
{
    if (!(mode & (AURA_EFFECT_HANDLE_CHANGE_AMOUNT_MASK | AURA_EFFECT_HANDLE_STAT)))
        return;

    //! ToDo: Haste auras with the same handler _CAN'T_ stack together
    Unit* target = aurApp->GetTarget();

    target->ApplyAttackTimePercentMod(RANGED_ATTACK, (float)GetAmount(), apply);
}

/********************************/
/***       COMBAT RATING      ***/
/********************************/

void AuraEffect::HandleModRating(AuraApplication const* aurApp, uint8 mode, bool apply) const
{
    if (!(mode & (AURA_EFFECT_HANDLE_CHANGE_AMOUNT_MASK | AURA_EFFECT_HANDLE_STAT)))
        return;

    Unit* target = aurApp->GetTarget();

    if (target->GetTypeId() != TYPEID_PLAYER)
        return;

    for (uint32 rating = 0; rating < MAX_COMBAT_RATING; ++rating)
        if (GetMiscValue() & (1 << rating))
            target->ToPlayer()->ApplyRatingMod(CombatRating(rating), GetAmount(), apply);
}

void AuraEffect::HandleModRatingFromStat(AuraApplication const* aurApp, uint8 mode, bool apply) const
{
    if (!(mode & (AURA_EFFECT_HANDLE_CHANGE_AMOUNT_MASK | AURA_EFFECT_HANDLE_STAT)))
        return;

    Unit* target = aurApp->GetTarget();

    if (target->GetTypeId() != TYPEID_PLAYER)
        return;

    // Just recalculate ratings
    for (uint32 rating = 0; rating < MAX_COMBAT_RATING; ++rating)
        if (GetMiscValue() & (1 << rating))
            target->ToPlayer()->ApplyRatingMod(CombatRating(rating), 0, apply);
}

/********************************/
/***        ATTACK POWER      ***/
/********************************/

void AuraEffect::HandleAuraModAttackPower(AuraApplication const* aurApp, uint8 mode, bool apply) const
{
    if (!(mode & (AURA_EFFECT_HANDLE_CHANGE_AMOUNT_MASK | AURA_EFFECT_HANDLE_STAT)))
        return;

    Unit* target = aurApp->GetTarget();

    target->HandleStatModifier(UNIT_MOD_ATTACK_POWER, TOTAL_VALUE, float(GetAmount()), apply);
}

void AuraEffect::HandleAuraModRangedAttackPower(AuraApplication const* aurApp, uint8 mode, bool apply) const
{
    if (!(mode & (AURA_EFFECT_HANDLE_CHANGE_AMOUNT_MASK | AURA_EFFECT_HANDLE_STAT)))
        return;

    Unit* target = aurApp->GetTarget();

    if ((target->getClassMask() & CLASSMASK_WAND_USERS) != 0)
        return;

    target->HandleStatModifier(UNIT_MOD_ATTACK_POWER_RANGED, TOTAL_VALUE, float(GetAmount()), apply);
}

void AuraEffect::HandleAuraModAttackPowerPercent(AuraApplication const* aurApp, uint8 mode, bool apply) const
{
    if (!(mode & (AURA_EFFECT_HANDLE_CHANGE_AMOUNT_MASK | AURA_EFFECT_HANDLE_STAT)))
        return;

    Unit* target = aurApp->GetTarget();

    //UNIT_FIELD_ATTACK_POWER_MULTIPLIER = multiplier - 1
    target->HandleStatModifier(UNIT_MOD_ATTACK_POWER, TOTAL_PCT, float(GetAmount()), apply);
}

void AuraEffect::HandleAuraModRangedAttackPowerPercent(AuraApplication const* aurApp, uint8 mode, bool apply) const
{
    if (!(mode & (AURA_EFFECT_HANDLE_CHANGE_AMOUNT_MASK | AURA_EFFECT_HANDLE_STAT)))
        return;

    Unit* target = aurApp->GetTarget();

    if ((target->getClassMask() & CLASSMASK_WAND_USERS) != 0)
        return;

    //UNIT_FIELD_RANGED_ATTACK_POWER_MULTIPLIER = multiplier - 1
    target->HandleStatModifier(UNIT_MOD_ATTACK_POWER_RANGED, TOTAL_PCT, float(GetAmount()), apply);
}

void AuraEffect::HandleAuraModAttackPowerOfArmor(AuraApplication const* aurApp, uint8 mode, bool /*apply*/) const
{
    if (!(mode & (AURA_EFFECT_HANDLE_CHANGE_AMOUNT_MASK | AURA_EFFECT_HANDLE_STAT)))
        return;

    Unit* target = aurApp->GetTarget();

    // Recalculate bonus
    if (target->GetTypeId() == TYPEID_PLAYER)
        target->ToPlayer()->UpdateAttackPowerAndDamage(false);
}
/********************************/
/***        DAMAGE BONUS      ***/
/********************************/
void AuraEffect::HandleModDamageDone(AuraApplication const* aurApp, uint8 mode, bool apply) const
{
    if (!(mode & (AURA_EFFECT_HANDLE_CHANGE_AMOUNT_MASK | AURA_EFFECT_HANDLE_STAT)))
        return;

    Unit* target = aurApp->GetTarget();

    // apply item specific bonuses for already equipped weapon
    if (target->GetTypeId() == TYPEID_PLAYER)
    {
        for (int i = 0; i < MAX_ATTACK; ++i)
            if (Item* pItem = target->ToPlayer()->GetWeaponForAttack(WeaponAttackType(i), true))
                target->ToPlayer()->_ApplyWeaponDependentAuraDamageMod(pItem, WeaponAttackType(i), this, apply);
    }

    // GetMiscValue() is bitmask of spell schools
    // 1 (0-bit) - normal school damage (SPELL_SCHOOL_MASK_NORMAL)
    // 126 - full bitmask all magic damages (SPELL_SCHOOL_MASK_MAGIC) including wands
    // 127 - full bitmask any damages
    //
    // mods must be applied base at equipped weapon class and subclass comparison
    // with spell->EquippedItemClass and  EquippedItemSubClassMask and EquippedItemInventoryTypeMask
    // GetMiscValue() comparison with item generated damage types

    if ((GetMiscValue() & SPELL_SCHOOL_MASK_NORMAL) != 0)
    {
        // apply generic physical damage bonuses including wand case
        if (GetSpellInfo()->EquippedItemClass == -1 || target->GetTypeId() != TYPEID_PLAYER)
        {
            target->HandleStatModifier(UNIT_MOD_DAMAGE_MAINHAND, TOTAL_VALUE, float(GetAmount()), apply);
            target->HandleStatModifier(UNIT_MOD_DAMAGE_OFFHAND, TOTAL_VALUE, float(GetAmount()), apply);
            target->HandleStatModifier(UNIT_MOD_DAMAGE_RANGED, TOTAL_VALUE, float(GetAmount()), apply);

            if (target->GetTypeId() == TYPEID_PLAYER)
            {
                if (GetAmount() > 0)
                    target->ApplyModUInt32Value(PLAYER_FIELD_MOD_DAMAGE_DONE_POS, GetAmount(), apply);
                else
                    target->ApplyModUInt32Value(PLAYER_FIELD_MOD_DAMAGE_DONE_NEG, GetAmount(), apply);
            }
        }
        else
        {
            // done in Player::_ApplyWeaponDependentAuraMods
        }
    }

    // Skip non magic case for speedup
    if ((GetMiscValue() & SPELL_SCHOOL_MASK_MAGIC) == 0)
        return;

    if (GetSpellInfo()->EquippedItemClass != -1 || GetSpellInfo()->EquippedItemInventoryTypeMask != 0)
    {
        // wand magic case (skip generic to all item spell bonuses)
        // done in Player::_ApplyWeaponDependentAuraMods

        // Skip item specific requirements for not wand magic damage
        return;
    }

    // Magic damage modifiers implemented in Unit::SpellDamageBonus
    // This information for client side use only
    if (target->GetTypeId() == TYPEID_PLAYER)
    {
        if (GetAmount() > 0)
        {
            for (int i = SPELL_SCHOOL_HOLY; i < MAX_SPELL_SCHOOL; i++)
            {
                if ((GetMiscValue() & (1<<i)) != 0)
                    target->ApplyModUInt32Value(PLAYER_FIELD_MOD_DAMAGE_DONE_POS+i, GetAmount(), apply);
            }
        }
        else
        {
            for (int i = SPELL_SCHOOL_HOLY; i < MAX_SPELL_SCHOOL; i++)
            {
                if ((GetMiscValue() & (1<<i)) != 0)
                    target->ApplyModUInt32Value(PLAYER_FIELD_MOD_DAMAGE_DONE_NEG+i, GetAmount(), apply);
            }
        }
        if (Guardian* pet = target->ToPlayer()->GetGuardianPet())
            pet->UpdateAttackPowerAndDamage();
    }
}

void AuraEffect::HandleModDamagePercentDone(AuraApplication const* aurApp, uint8 mode, bool apply) const
{
    if (!(mode & (AURA_EFFECT_HANDLE_CHANGE_AMOUNT_MASK | AURA_EFFECT_HANDLE_STAT)))
        return;

    Unit* target = aurApp->GetTarget();
    if (!target)
        return;

    if (target->GetTypeId() == TYPEID_PLAYER)
    {
        for (int i = 0; i < MAX_ATTACK; ++i)
            if (Item* item = target->ToPlayer()->GetWeaponForAttack(WeaponAttackType(i), false))
                target->ToPlayer()->_ApplyWeaponDependentAuraDamageMod(item, WeaponAttackType(i), this, apply);
    }

    if ((GetMiscValue() & SPELL_SCHOOL_MASK_NORMAL) && (GetSpellInfo()->EquippedItemClass == -1 || target->GetTypeId() != TYPEID_PLAYER))
    {
        target->HandleStatModifier(UNIT_MOD_DAMAGE_MAINHAND,         TOTAL_PCT, float (GetAmount()), apply);
        target->HandleStatModifier(UNIT_MOD_DAMAGE_OFFHAND,          TOTAL_PCT, float (GetAmount()), apply);
        target->HandleStatModifier(UNIT_MOD_DAMAGE_RANGED,           TOTAL_PCT, float (GetAmount()), apply);

        if (target->GetTypeId() == TYPEID_PLAYER)
            target->ToPlayer()->ApplyPercentModFloatValue(PLAYER_FIELD_MOD_DAMAGE_DONE_PCT, float (GetAmount()), apply);
    }
    else
    {
        // done in Player::_ApplyWeaponDependentAuraMods for SPELL_SCHOOL_MASK_NORMAL && EquippedItemClass != -1 and also for wand case
    }
}

void AuraEffect::HandleModOffhandDamagePercent(AuraApplication const* aurApp, uint8 mode, bool apply) const
{
    if (!(mode & (AURA_EFFECT_HANDLE_CHANGE_AMOUNT_MASK | AURA_EFFECT_HANDLE_STAT)))
        return;

    Unit* target = aurApp->GetTarget();

    target->HandleStatModifier(UNIT_MOD_DAMAGE_OFFHAND, TOTAL_PCT, float(GetAmount()), apply);
}

void AuraEffect::HandleShieldBlockValue(AuraApplication const* aurApp, uint8 mode, bool apply) const
{
    if (!(mode & (AURA_EFFECT_HANDLE_CHANGE_AMOUNT_MASK | AURA_EFFECT_HANDLE_STAT)))
        return;

    Unit* target = aurApp->GetTarget();

    BaseModType modType = FLAT_MOD;
    if (GetAuraType() == SPELL_AURA_MOD_SHIELD_BLOCKVALUE_PCT)
        modType = PCT_MOD;

    if (target->GetTypeId() == TYPEID_PLAYER)
        target->ToPlayer()->HandleBaseModValue(SHIELD_BLOCK_VALUE, modType, float(GetAmount()), apply);
}

/********************************/
/***        POWER COST        ***/
/********************************/

void AuraEffect::HandleModPowerCostPCT(AuraApplication const* aurApp, uint8 mode, bool apply) const
{
    if (!(mode & AURA_EFFECT_HANDLE_CHANGE_AMOUNT_MASK))
        return;

    Unit* target = aurApp->GetTarget();

    float amount = CalculatePct(1.0f, GetAmount());
    for (int i = 0; i < MAX_SPELL_SCHOOL; ++i)
        if (GetMiscValue() & (1 << i))
            target->ApplyModSignedFloatValue(UNIT_FIELD_POWER_COST_MULTIPLIER + i, amount, apply);
}

void AuraEffect::HandleModPowerCost(AuraApplication const* aurApp, uint8 mode, bool apply) const
{
    if (!(mode & AURA_EFFECT_HANDLE_CHANGE_AMOUNT_MASK))
        return;

    Unit* target = aurApp->GetTarget();

    for (int i = 0; i < MAX_SPELL_SCHOOL; ++i)
        if (GetMiscValue() & (1<<i))
            target->ApplyModInt32Value(UNIT_FIELD_POWER_COST_MODIFIER+i, GetAmount(), apply);
}

void AuraEffect::HandleArenaPreparation(AuraApplication const* aurApp, uint8 mode, bool apply) const
{
    if (!(mode & AURA_EFFECT_HANDLE_REAL))
        return;

    Unit* target = aurApp->GetTarget();

    if (apply)
        target->SetFlag(UNIT_FIELD_FLAGS, UNIT_FLAG_PREPARATION);
    else
    {
        // do not remove unit flag if there are more than this auraEffect of that kind on unit on unit
        if (target->HasAuraType(GetAuraType()))
            return;
        target->RemoveFlag(UNIT_FIELD_FLAGS, UNIT_FLAG_PREPARATION);
    }
}

void AuraEffect::HandleNoReagentUseAura(AuraApplication const* aurApp, uint8 mode, bool /*apply*/) const
{
    if (!(mode & AURA_EFFECT_HANDLE_REAL))
        return;

    Unit* target = aurApp->GetTarget();

    if (target->GetTypeId() != TYPEID_PLAYER)
        return;

    flag96 mask;
    Unit::AuraEffectList const& noReagent = target->GetAuraEffectsByType(SPELL_AURA_NO_REAGENT_USE);
        for (Unit::AuraEffectList::const_iterator i = noReagent.begin(); i != noReagent.end(); ++i)
            mask |= (*i)->m_spellInfo->Effects[(*i)->m_effIndex].SpellClassMask;

    target->SetUInt32Value(PLAYER_NO_REAGENT_COST_1  , mask[0]);
    target->SetUInt32Value(PLAYER_NO_REAGENT_COST_1+1, mask[1]);
    target->SetUInt32Value(PLAYER_NO_REAGENT_COST_1+2, mask[2]);
}

void AuraEffect::HandleAuraRetainComboPoints(AuraApplication const* aurApp, uint8 mode, bool apply) const
{
    if (!(mode & AURA_EFFECT_HANDLE_REAL))
        return;

    Unit* target = aurApp->GetTarget();

    if (target->GetTypeId() != TYPEID_PLAYER)
        return;

    // combo points was added in SPELL_EFFECT_ADD_COMBO_POINTS handler
    // remove only if aura expire by time (in case combo points amount change aura removed without combo points lost)
    if (!(apply) && GetBase()->GetDuration() == 0 && target->ToPlayer()->GetComboTarget())
        if (Unit* unit = ObjectAccessor::GetUnit(*target, target->ToPlayer()->GetComboTarget()))
            target->ToPlayer()->AddComboPoints(unit, -GetAmount());
}

/*********************************************************/
/***                    OTHERS                         ***/
/*********************************************************/

void AuraEffect::HandleAuraDummy(AuraApplication const* aurApp, uint8 mode, bool apply) const
{
    if (!(mode & (AURA_EFFECT_HANDLE_CHANGE_AMOUNT_MASK | AURA_EFFECT_HANDLE_REAPPLY)))
        return;

    Unit* target = aurApp->GetTarget();

    Unit* caster = GetCaster();

    if (mode & AURA_EFFECT_HANDLE_REAL)
    {
        // pet auras
        if (PetAura const* petSpell = sSpellMgr->GetPetAura(GetId(), m_effIndex))
        {
            if (apply)
                target->AddPetAura(petSpell);
            else
                target->RemovePetAura(petSpell);
        }
    }

    if (mode & (AURA_EFFECT_HANDLE_REAL | AURA_EFFECT_HANDLE_REAPPLY))
    {
        // AT APPLY
        if (apply)
        {
            // Overpower
            if (caster && m_spellInfo->SpellFamilyName == SPELLFAMILY_WARRIOR &&
                m_spellInfo->SpellFamilyFlags[0] & 0x4)
            {
                // In addition, if you strike a player..
                if (target->GetTypeId() != TYPEID_PLAYER)
                    return;
                //  ..while they are casting
                if (target->IsNonMeleeSpellCasted(false, false, true, false, true))
                    if (AuraEffect* aurEff = caster->GetAuraEffect(SPELL_AURA_ADD_FLAT_MODIFIER, SPELLFAMILY_WARRIOR, 2775, 0))
                        switch (aurEff->GetId())
                        {
                            // Unrelenting Assault, rank 1
                            case 46859:
                                target->CastSpell(target, 64849, true, NULL, aurEff);
                                break;
                            // Unrelenting Assault, rank 2
                            case 46860:
                                target->CastSpell(target, 64850, true, NULL, aurEff);
                                break;
                        }
            }
            switch (GetId())
            {
                case 1515:                                      // Tame beast
                    // FIX_ME: this is 2.0.12 threat effect replaced in 2.1.x by dummy aura, must be checked for correctness
                    if (caster && target->CanHaveThreatList())
                        target->AddThreat(caster, 10.0f);
                    break;
                case 13139:                                     // net-o-matic
                    // root to self part of (root_target->charge->root_self sequence
                    if (caster)
                        caster->CastSpell(caster, 13138, true, NULL, this);
                    break;
                case 34026:   // kill command
                {
                    Unit* pet = target->GetGuardianPet();
                    if (!pet)
                        break;

                    target->CastSpell(target, 34027, true, NULL, this);

                    // set 3 stacks and 3 charges (to make all auras not disappear at once)
                    Aura* owner_aura = target->GetAura(34027, GetCasterGUID());
                    Aura* pet_aura  = pet->GetAura(58914, GetCasterGUID());
                    if (owner_aura)
                    {
                        owner_aura->SetStackAmount(owner_aura->GetSpellInfo()->StackAmount);
                        if (pet_aura)
                        {
                            pet_aura->SetCharges(0);
                            pet_aura->SetStackAmount(owner_aura->GetSpellInfo()->StackAmount);
                        }
                    }
                    break;
                }
                case 37096:                                     // Blood Elf Illusion
                {
                    if (caster)
                    {
                        switch (caster->getGender())
                        {
                            case GENDER_FEMALE:
                                caster->CastSpell(target, 37095, true, NULL, this); // Blood Elf Disguise
                                break;
                            case GENDER_MALE:
                                caster->CastSpell(target, 37093, true, NULL, this);
                                break;
                            default:
                                break;
                        }
                    }
                    break;
                }
                case 39850:                                     // Rocket Blast
                    if (roll_chance_i(20))                       // backfire stun
                        target->CastSpell(target, 51581, true, NULL, this);
                    break;
                case 43873:                                     // Headless Horseman Laugh
                    target->PlayDistanceSound(11965);
                    break;
                case 46354:                                     // Blood Elf Illusion
                    if (caster)
                    {
                        switch (caster->getGender())
                        {
                            case GENDER_FEMALE:
                                caster->CastSpell(target, 46356, true, NULL, this);
                                break;
                            case GENDER_MALE:
                                caster->CastSpell(target, 46355, true, NULL, this);
                                break;
                        }
                    }
                    break;
                case 46361:                                     // Reinforced Net
                    if (caster)
                        target->GetMotionMaster()->MoveFall();
                    break;
                case 52916: // Honor Among Thieves
                    if (target->GetTypeId() == TYPEID_PLAYER)
                        if (Unit* spellTarget = ObjectAccessor::GetUnit(*target, target->ToPlayer()->GetComboTarget()))
                            target->CastSpell(spellTarget, 51699, true);
                   break;
                case 71563:
                    if (Aura* newAura = target->AddAura(71564, target))
                        newAura->SetStackAmount(newAura->GetSpellInfo()->StackAmount);
                        break;
            }
        }
        // AT REMOVE
        else
        {
            if ((GetSpellInfo()->IsQuestTame()) && caster && caster->isAlive() && target->isAlive())
            {
                uint32 finalSpelId = 0;
                switch (GetId())
                {
                    case 19548: finalSpelId = 19597; break;
                    case 19674: finalSpelId = 19677; break;
                    case 19687: finalSpelId = 19676; break;
                    case 19688: finalSpelId = 19678; break;
                    case 19689: finalSpelId = 19679; break;
                    case 19692: finalSpelId = 19680; break;
                    case 19693: finalSpelId = 19684; break;
                    case 19694: finalSpelId = 19681; break;
                    case 19696: finalSpelId = 19682; break;
                    case 19697: finalSpelId = 19683; break;
                    case 19699: finalSpelId = 19685; break;
                    case 19700: finalSpelId = 19686; break;
                    case 30646: finalSpelId = 30647; break;
                    case 30653: finalSpelId = 30648; break;
                    case 30654: finalSpelId = 30652; break;
                    case 30099: finalSpelId = 30100; break;
                    case 30102: finalSpelId = 30103; break;
                    case 30105: finalSpelId = 30104; break;
                }

                if (finalSpelId)
                    caster->CastSpell(target, finalSpelId, true, NULL, this);
            }

            switch (m_spellInfo->SpellFamilyName)
            {
                case SPELLFAMILY_GENERIC:
                    switch (GetId())
                    {
                        case 2584: // Waiting to Resurrect
                            // Waiting to resurrect spell cancel, we must remove player from resurrect queue
                            if (target->GetTypeId() == TYPEID_PLAYER)
                            {
                                if (Battleground* bg = target->ToPlayer()->GetBattleground())
                                    bg->RemovePlayerFromResurrectQueue(target->GetGUID());
                                if (Battlefield* bf = sBattlefieldMgr->GetBattlefieldToZoneId(target->GetZoneId()))
                                    bf->RemovePlayerFromResurrectQueue(target->GetGUID());
                            }
                            break;
                        case 36730:                                     // Flame Strike
                        {
                            target->CastSpell(target, 36731, true, NULL, this);
                            break;
                        }
                        case 44191:                                     // Flame Strike
                        {
                            if (target->GetMap()->IsDungeon())
                            {
                                uint32 spellId = target->GetMap()->IsHeroic() ? 46163 : 44190;

                                target->CastSpell(target, spellId, true, NULL, this);
                            }
                            break;
                        }
                        case 43681: // Inactive
                        {
                            if (target->GetTypeId() != TYPEID_PLAYER || aurApp->GetRemoveMode() != AURA_REMOVE_BY_EXPIRE)
                                return;

                            if (target->GetMap()->IsBattleground())
                                target->ToPlayer()->LeaveBattleground();
                            break;
                        }
                        case 42783: // Wrath of the Astromancer
                            target->CastSpell(target, GetAmount(), true, NULL, this);
                            break;
                        case 46308: // Burning Winds casted only at creatures at spawn
                            target->CastSpell(target, 47287, true, NULL, this);
                            break;
                        case 52172:  // Coyote Spirit Despawn Aura
                        case 60244:  // Blood Parrot Despawn Aura
                            target->CastSpell((Unit*)NULL, GetAmount(), true, NULL, this);
                            break;
                        case 91604: // Restricted Flight Area
                            if (aurApp->GetRemoveMode() == AURA_REMOVE_BY_EXPIRE)
                                target->CastSpell(target, 58601, true);
                            break;
                    }
                    break;
                case SPELLFAMILY_DEATHKNIGHT:
                    // Summon Gargoyle (Dismiss Gargoyle at remove)
                    if (GetId() == 61777)
                        target->CastSpell(target, GetAmount(), true);
                    break;
                default:
                    break;
            }
        }
    }

    // AT APPLY & REMOVE

    switch (m_spellInfo->SpellFamilyName)
    {
        case SPELLFAMILY_GENERIC:
        {
            if (!(mode & AURA_EFFECT_HANDLE_REAL))
                break;
            switch (GetId())
            {
                // Recently Bandaged
                case 11196:
                    target->ApplySpellImmune(GetId(), IMMUNITY_MECHANIC, GetMiscValue(), apply);
                    break;
                // Unstable Power
                case 24658:
                {
                    uint32 spellId = 24659;
                    if (apply && caster)
                    {
                        SpellInfo const* spell = sSpellMgr->GetSpellInfo(spellId);

                        for (uint32 i = 0; i < spell->StackAmount; ++i)
                            caster->CastSpell(target, spell->Id, true, NULL, NULL, GetCasterGUID());
                        break;
                    }
                    target->RemoveAurasDueToSpell(spellId);
                    break;
                }
                // Restless Strength
                case 24661:
                {
                    uint32 spellId = 24662;
                    if (apply && caster)
                    {
                        SpellInfo const* spell = sSpellMgr->GetSpellInfo(spellId);
                        for (uint32 i = 0; i < spell->StackAmount; ++i)
                            caster->CastSpell(target, spell->Id, true, NULL, NULL, GetCasterGUID());
                        break;
                    }
                    target->RemoveAurasDueToSpell(spellId);
                    break;
                }
                // Tag Murloc
                case 30877:
                {
                    // Tag/untag Blacksilt Scout
                    target->SetEntry(apply ? 17654 : 17326);
                    break;
                }
                case 57819: // Argent Champion
                case 57820: // Ebon Champion
                case 57821: // Champion of the Kirin Tor
                case 57822: // Wyrmrest Champion
                {
                    if (!caster || caster->GetTypeId() != TYPEID_PLAYER)
                        break;

                    uint32 FactionID = 0;

                    if (apply)
                    {
                        switch (m_spellInfo->Id)
                        {
                            case 57819: FactionID = 1106; break; // Argent Crusade
                            case 57820: FactionID = 1098; break; // Knights of the Ebon Blade
                            case 57821: FactionID = 1090; break; // Kirin Tor
                            case 57822: FactionID = 1091; break; // The Wyrmrest Accord
                        }
                    }
                    caster->ToPlayer()->SetChampioningFaction(FactionID);
                    break;
                }
                // LK Intro VO (1)
                case 58204:
                    if (target->GetTypeId() == TYPEID_PLAYER)
                    {
                        // Play part 1
                        if (apply)
                            target->PlayDirectSound(14970, target->ToPlayer());
                        // continue in 58205
                        else
                            target->CastSpell(target, 58205, true);
                    }
                    break;
                // LK Intro VO (2)
                case 58205:
                    if (target->GetTypeId() == TYPEID_PLAYER)
                    {
                        // Play part 2
                        if (apply)
                            target->PlayDirectSound(14971, target->ToPlayer());
                        // Play part 3
                        else
                            target->PlayDirectSound(14972, target->ToPlayer());
                    }
                    break;
                case 62061: // Festive Holiday Mount
                    if (target->HasAuraType(SPELL_AURA_MOUNTED))
                    {
                        uint32 creatureEntry = 0;
                        if (apply)
                        {
                            if (target->HasAuraType(SPELL_AURA_MOD_INCREASE_MOUNTED_FLIGHT_SPEED))
                                creatureEntry = 24906;
                            else
                                creatureEntry = 15665;
                        }
                        else
                            creatureEntry = target->GetAuraEffectsByType(SPELL_AURA_MOUNTED).front()->GetMiscValue();

                        if (CreatureTemplate const* creatureInfo = sObjectMgr->GetCreatureTemplate(creatureEntry))
                        {
                            uint32 displayID = ObjectMgr::ChooseDisplayId(creatureInfo);
                            sObjectMgr->GetCreatureModelRandomGender(&displayID);

                            target->SetUInt32Value(UNIT_FIELD_MOUNTDISPLAYID, displayID);
                        }
                    }
                    break;
            }

            break;
        }
        case SPELLFAMILY_MAGE:
        {
            //if (!(mode & AURA_EFFECT_HANDLE_REAL))
                //break;
            break;
        }
        case SPELLFAMILY_PRIEST:
        {
            //if (!(mode & AURA_EFFECT_HANDLE_REAL))
                //break;
            break;
        }
        case SPELLFAMILY_DRUID:
        {
            //if (!(mode & AURA_EFFECT_HANDLE_REAL))
                //break;
            break;
        }
        case SPELLFAMILY_SHAMAN:
        {
            //if (!(mode & AURA_EFFECT_HANDLE_REAL))
                //break;
            break;
        }
        case SPELLFAMILY_PALADIN:
            // if (!(mode & AURA_EFFECT_HANDLE_REAL))
            //    break;
            break;
        case SPELLFAMILY_DEATHKNIGHT:
        {
            //if (!(mode & AURA_EFFECT_HANDLE_REAL))
            //    break;
            break;
        }
    }
}

void AuraEffect::HandleChannelDeathItem(AuraApplication const* aurApp, uint8 mode, bool apply) const
{
    if (!(mode & AURA_EFFECT_HANDLE_REAL))
        return;

    if (apply || aurApp->GetRemoveMode() != AURA_REMOVE_BY_DEATH)
        return;

    Unit* caster = GetCaster();

    if (!caster || caster->GetTypeId() != TYPEID_PLAYER)
        return;

    Player* plCaster = caster->ToPlayer();
    Unit* target = aurApp->GetTarget();

    // Item amount
    if (GetAmount() <= 0)
        return;

    if (GetSpellInfo()->Effects[m_effIndex].ItemType == 0)
        return;

    // Soul Shard
    if (GetSpellInfo()->Effects[m_effIndex].ItemType == 6265)
    {
        // Soul Shard only from units that grant XP or honor
        if (!plCaster->isHonorOrXPTarget(target) ||
            (target->GetTypeId() == TYPEID_UNIT && !target->ToCreature()->isTappedBy(plCaster)))
            return;
    }

    //Adding items
    uint32 noSpaceForCount = 0;
    uint32 count = m_amount;

    ItemPosCountVec dest;
    InventoryResult msg = plCaster->CanStoreNewItem(NULL_BAG, NULL_SLOT, dest, GetSpellInfo()->Effects[m_effIndex].ItemType, count, &noSpaceForCount);
    if (msg != EQUIP_ERR_OK)
    {
        count-=noSpaceForCount;
        plCaster->SendEquipError(msg, NULL, NULL, GetSpellInfo()->Effects[m_effIndex].ItemType);
        if (count == 0)
            return;
    }

    Item* newitem = plCaster->StoreNewItem(dest, GetSpellInfo()->Effects[m_effIndex].ItemType, true);
    if (!newitem)
    {
        plCaster->SendEquipError(EQUIP_ERR_ITEM_NOT_FOUND, NULL, NULL);
        return;
    }
    plCaster->SendNewItem(newitem, count, true, true);
}

void AuraEffect::HandleBindSight(AuraApplication const* aurApp, uint8 mode, bool apply) const
{
    if (!(mode & AURA_EFFECT_HANDLE_REAL))
        return;

    Unit* target = aurApp->GetTarget();

    Unit* caster = GetCaster();

    if (!caster || caster->GetTypeId() != TYPEID_PLAYER)
        return;

    caster->ToPlayer()->SetViewpoint(target, apply);
}

void AuraEffect::HandleForceReaction(AuraApplication const* aurApp, uint8 mode, bool apply) const
{
    if (!(mode & AURA_EFFECT_HANDLE_CHANGE_AMOUNT_MASK))
        return;

    Unit* target = aurApp->GetTarget();

    if (target->GetTypeId() != TYPEID_PLAYER)
        return;

    Player* player = (Player*)target;

    uint32 faction_id = GetMiscValue();
    ReputationRank faction_rank = ReputationRank(m_amount);

    player->GetReputationMgr().ApplyForceReaction(faction_id, faction_rank, apply);
    player->GetReputationMgr().SendForceReactions();

    // stop fighting if at apply forced rank friendly or at remove real rank friendly
    if ((apply && faction_rank >= REP_FRIENDLY) || (!apply && player->GetReputationRank(faction_id) >= REP_FRIENDLY))
        player->StopAttackFaction(faction_id);
}

void AuraEffect::HandleAuraEmpathy(AuraApplication const* aurApp, uint8 mode, bool apply) const
{
    if (!(mode & AURA_EFFECT_HANDLE_REAL))
        return;

    Unit* target = aurApp->GetTarget();
    if (!apply)
    {
        // do not remove unit flag if there are more than this auraEffect of that kind on unit on unit
        if (target->HasAuraType(GetAuraType()))
            return;
    }

    if (target->GetCreatureType() == CREATURE_TYPE_BEAST)
        target->ApplyModUInt32Value(UNIT_DYNAMIC_FLAGS, UNIT_DYNFLAG_SPECIALINFO, apply);
}

void AuraEffect::HandleAuraModFaction(AuraApplication const* aurApp, uint8 mode, bool apply) const
{
    if (!(mode & AURA_EFFECT_HANDLE_REAL))
        return;

    Unit* target = aurApp->GetTarget();

    if (apply)
    {
        target->setFaction(GetMiscValue());
        if (target->GetTypeId() == TYPEID_PLAYER)
            target->RemoveFlag(UNIT_FIELD_FLAGS, UNIT_FLAG_PVP_ATTACKABLE);
    }
    else
    {
        target->RestoreFaction();
        if (target->GetTypeId() == TYPEID_PLAYER)
            target->SetFlag(UNIT_FIELD_FLAGS, UNIT_FLAG_PVP_ATTACKABLE);
    }
}

void AuraEffect::HandleComprehendLanguage(AuraApplication const* aurApp, uint8 mode, bool apply) const
{
    if (!(mode & AURA_EFFECT_HANDLE_SEND_FOR_CLIENT_MASK))
        return;

    Unit* target = aurApp->GetTarget();

    if (apply)
        target->SetFlag(UNIT_FIELD_FLAGS_2, UNIT_FLAG2_COMPREHEND_LANG);
    else
    {
        if (target->HasAuraType(GetAuraType()))
            return;

        target->RemoveFlag(UNIT_FIELD_FLAGS_2, UNIT_FLAG2_COMPREHEND_LANG);
    }
}

void AuraEffect::HandleAuraConvertRune(AuraApplication const* aurApp, uint8 mode, bool apply) const
{
    if (!(mode & AURA_EFFECT_HANDLE_REAL))
        return;

    Unit* target = aurApp->GetTarget();

    if (target->GetTypeId() != TYPEID_PLAYER)
        return;

    Player* player = (Player*)target;

    if (player->getClass() != CLASS_DEATH_KNIGHT)
        return;

    uint32 runes = m_amount;
    // convert number of runes specified in aura amount of rune type in miscvalue to runetype in miscvalueb
    if (apply)
    {
        for (uint32 i = 0; i < MAX_RUNES && runes; ++i)
        {
            if (GetMiscValue() != player->GetCurrentRune(i))
                continue;
            if (!player->GetRuneCooldown(i))
            {
                player->AddRuneByAuraEffect(i, RuneType(GetMiscValueB()), this);
                --runes;
            }
        }
    }
    else
        player->RemoveRunesByAuraEffect(this);
}

void AuraEffect::HandleAuraLinked(AuraApplication const* aurApp, uint8 mode, bool apply) const
{
    Unit* target = aurApp->GetTarget();

    uint32 triggeredSpellId = sSpellMgr->GetSpellIdForDifficulty(m_spellInfo->Effects[m_effIndex].TriggerSpell, target);
    SpellInfo const* triggeredSpellInfo = sSpellMgr->GetSpellInfo(triggeredSpellId);
    if (!triggeredSpellInfo)
        return;

    if (mode & AURA_EFFECT_HANDLE_REAL)
    {
        if (apply)
        {
            Unit* caster = triggeredSpellInfo->NeedsToBeTriggeredByCaster() ? GetCaster() : target;

            if (!caster)
                return;
            // If amount avalible cast with basepoints (Crypt Fever for example)
            if (GetAmount())
                caster->CastCustomSpell(target, triggeredSpellId, &m_amount, NULL, NULL, true, NULL, this);
            else
                caster->CastSpell(target, triggeredSpellId, true, NULL, this);
        }
        else
        {
            uint64 casterGUID = triggeredSpellInfo->NeedsToBeTriggeredByCaster() ? GetCasterGUID() : target->GetGUID();
            target->RemoveAura(triggeredSpellId, casterGUID, 0, aurApp->GetRemoveMode());
        }
    }
    else if (mode & AURA_EFFECT_HANDLE_REAPPLY && apply)
    {
        uint64 casterGUID = triggeredSpellInfo->NeedsToBeTriggeredByCaster() ? GetCasterGUID() : target->GetGUID();
        // change the stack amount to be equal to stack amount of our aura
        if (Aura* triggeredAura = target->GetAura(triggeredSpellId, casterGUID))
            triggeredAura->ModStackAmount(GetBase()->GetStackAmount() - triggeredAura->GetStackAmount());
    }
}

void AuraEffect::HandleAuraOpenStable(AuraApplication const* aurApp, uint8 mode, bool apply) const
{
    if (!(mode & AURA_EFFECT_HANDLE_REAL))
        return;

    Unit* target = aurApp->GetTarget();

    if (target->GetTypeId() != TYPEID_PLAYER || !target->IsInWorld())
        return;

    if (apply)
        target->ToPlayer()->GetSession()->SendStablePet(target->GetGUID());

     // client auto close stable dialog at !apply aura
}

void AuraEffect::HandleAuraModFakeInebriation(AuraApplication const* aurApp, uint8 mode, bool apply) const
{
    if (!(mode & AURA_EFFECT_HANDLE_CHANGE_AMOUNT_MASK))
        return;

    Unit* target = aurApp->GetTarget();

    if (apply)
    {
        target->m_invisibilityDetect.AddFlag(INVISIBILITY_DRUNK);
        target->m_invisibilityDetect.AddValue(INVISIBILITY_DRUNK, GetAmount());

        if (target->GetTypeId() == TYPEID_PLAYER)
        {
            int32 oldval = target->ToPlayer()->GetInt32Value(PLAYER_FAKE_INEBRIATION);
            target->ToPlayer()->SetInt32Value(PLAYER_FAKE_INEBRIATION, oldval + GetAmount());
        }
    }
    else
    {
        bool removeDetect = !target->HasAuraType(SPELL_AURA_MOD_FAKE_INEBRIATE);

        target->m_invisibilityDetect.AddValue(INVISIBILITY_DRUNK, -GetAmount());

        if (target->GetTypeId() == TYPEID_PLAYER)
        {
            int32 oldval = target->ToPlayer()->GetInt32Value(PLAYER_FAKE_INEBRIATION);
            target->ToPlayer()->SetInt32Value(PLAYER_FAKE_INEBRIATION, oldval - GetAmount());

            if (removeDetect)
                removeDetect = !target->ToPlayer()->GetDrunkValue();
        }

        if (removeDetect)
            target->m_invisibilityDetect.DelFlag(INVISIBILITY_DRUNK);
    }

    // call functions which may have additional effects after chainging state of unit
    target->UpdateObjectVisibility();
}

void AuraEffect::HandleAuraOverrideSpells(AuraApplication const* aurApp, uint8 mode, bool apply) const
{
    if (!(mode & AURA_EFFECT_HANDLE_REAL))
        return;

    Player* target = aurApp->GetTarget()->ToPlayer();

    if (!target || !target->IsInWorld())
        return;

    uint32 overrideId = uint32(GetMiscValue());

    if (apply)
    {
        target->SetUInt16Value(PLAYER_FIELD_BYTES2, 0, overrideId);
        if (OverrideSpellDataEntry const* overrideSpells = sOverrideSpellDataStore.LookupEntry(overrideId))
            for (uint8 i = 0; i < MAX_OVERRIDE_SPELL; ++i)
                if (uint32 spellId = overrideSpells->spellId[i])
                    target->AddTemporarySpell(spellId);
    }
    else
    {
        target->SetUInt16Value(PLAYER_FIELD_BYTES2, 0, 0);
        if (OverrideSpellDataEntry const* overrideSpells = sOverrideSpellDataStore.LookupEntry(overrideId))
            for (uint8 i = 0; i < MAX_OVERRIDE_SPELL; ++i)
                if (uint32 spellId = overrideSpells->spellId[i])
                    target->RemoveTemporarySpell(spellId);
    }
}

void AuraEffect::HandleAuraSetVehicle(AuraApplication const* aurApp, uint8 mode, bool apply) const
{
    if (!(mode & AURA_EFFECT_HANDLE_REAL))
        return;

    Unit* target = aurApp->GetTarget();

    if (!target->IsInWorld())
        return;

    uint32 vehicleId = GetMiscValue();

    if (apply)
    {
        if (!target->CreateVehicleKit(vehicleId, 0))
            return;
    }
    else if (target->GetVehicleKit())
        target->RemoveVehicleKit();

    if (target->GetTypeId() != TYPEID_PLAYER)
        return;

    WorldPacket data(SMSG_PLAYER_VEHICLE_DATA, target->GetPackGUID().size()+4);
    data.appendPackGUID(target->GetGUID());
    data << uint32(apply ? vehicleId : 0);
    target->SendMessageToSet(&data, true);

    if (apply)
        target->ToPlayer()->SendOnCancelExpectedVehicleRideAura();
}

void AuraEffect::HandlePreventResurrection(AuraApplication const* aurApp, uint8 mode, bool apply) const
{
    if (!(mode & AURA_EFFECT_HANDLE_REAL))
        return;

    if (aurApp->GetTarget()->GetTypeId() != TYPEID_PLAYER)
        return;

    if (apply)
        aurApp->GetTarget()->RemoveByteFlag(PLAYER_FIELD_BYTES, 0, PLAYER_FIELD_BYTE_RELEASE_TIMER);
    else if (!aurApp->GetTarget()->GetBaseMap()->Instanceable())
        aurApp->GetTarget()->SetByteFlag(PLAYER_FIELD_BYTES, 0, PLAYER_FIELD_BYTE_RELEASE_TIMER);
}

void AuraEffect::HandleMastery(AuraApplication const* aurApp, uint8 mode, bool /*apply*/) const
{
    if (!(mode & AURA_EFFECT_HANDLE_REAL))
        return;

    Player* target = aurApp->GetTarget()->ToPlayer();
    if (!target)
        return;

    target->UpdateMastery();
}

void AuraEffect::HandlePeriodicDummyAuraTick(Unit* target, Unit* caster) const
{
    switch (GetSpellInfo()->SpellFamilyName)
    {
        case SPELLFAMILY_GENERIC:
            switch (GetId())
            {
                case 66149: // Bullet Controller Periodic - 10 Man
                case 68396: // Bullet Controller Periodic - 25 Man
                {
                    if (!caster)
                        break;

                    caster->CastCustomSpell(66152, SPELLVALUE_MAX_TARGETS, urand(1, 6), target, true);
                    caster->CastCustomSpell(66153, SPELLVALUE_MAX_TARGETS, urand(1, 6), target, true);
                    break;
                }
                case 62292: // Blaze (Pool of Tar)
                    // should we use custom damage?
                    target->CastSpell((Unit*)NULL, m_spellInfo->Effects[m_effIndex].TriggerSpell, true);
                    break;
                case 62399: // Overload Circuit
                    if (target->GetMap()->IsDungeon() && int(target->GetAppliedAuras().count(62399)) >= (target->GetMap()->IsHeroic() ? 4 : 2))
                    {
                         target->CastSpell(target, 62475, true); // System Shutdown
                         if (Unit* veh = target->GetVehicleBase())
                             veh->CastSpell(target, 62475, true);
                    }
                    break;
                case 64821: // Fuse Armor (Razorscale)
                    if (GetBase()->GetStackAmount() == GetSpellInfo()->StackAmount)
                    {
                        target->CastSpell(target, 64774, true, NULL, NULL, GetCasterGUID());
                        target->RemoveAura(64821);
                    }
                    break;
            }
            break;
        case SPELLFAMILY_MAGE:
        {
            // Mirror Image
            if (GetId() == 55342)
                // Set name of summons to name of caster
                target->CastSpell((Unit*)NULL, m_spellInfo->Effects[m_effIndex].TriggerSpell, true);
            break;
        }
        case SPELLFAMILY_DRUID:
        {
            switch (GetSpellInfo()->Id)
            {
                // Frenzied Regeneration
                case 22842:
                {
                    // Converts up to 10 rage per second into health for $d.  Each point of rage is converted into ${$m2/10}.1% of max health.
                    // Should be manauser
                    if (target->getPowerType() != POWER_RAGE)
                        break;
                    uint32 rage = target->GetPower(POWER_RAGE);
                    // Nothing todo
                    if (rage == 0)
                        break;
                    int32 mod = (rage < 100) ? rage : 100;
                    int32 points = target->CalculateSpellDamage(target, GetSpellInfo(), 1);
                    int32 regen = target->GetMaxHealth() * (mod * points / 10) / 1000;
                    target->CastCustomSpell(target, 22845, &regen, 0, 0, true, 0, this);
                    target->SetPower(POWER_RAGE, rage-mod);
                    break;
                }
            }
            break;
        }
        case SPELLFAMILY_ROGUE:
        {
            switch (GetSpellInfo()->Id)
            {
                // Master of Subtlety
                case 31666:
                    if (!target->HasAuraType(SPELL_AURA_MOD_STEALTH))
                        target->RemoveAurasDueToSpell(31665);
                    break;
                // Killing Spree
                case 51690:
                {
                    /// @todo this should use effect[1] of 51690
                    UnitList targets;
                    {
                        // eff_radius == 0
                        float radius = GetSpellInfo()->GetMaxRange(false);

                        CellCoord p(Trinity::ComputeCellCoord(target->GetPositionX(), target->GetPositionY()));
                        Cell cell(p);

                        Trinity::AnyUnfriendlyAttackableVisibleUnitInObjectRangeCheck u_check(target, radius);
                        Trinity::UnitListSearcher<Trinity::AnyUnfriendlyAttackableVisibleUnitInObjectRangeCheck> checker(target, targets, u_check);

                        TypeContainerVisitor<Trinity::UnitListSearcher<Trinity::AnyUnfriendlyAttackableVisibleUnitInObjectRangeCheck>, GridTypeMapContainer > grid_object_checker(checker);
                        TypeContainerVisitor<Trinity::UnitListSearcher<Trinity::AnyUnfriendlyAttackableVisibleUnitInObjectRangeCheck>, WorldTypeMapContainer > world_object_checker(checker);

                        cell.Visit(p, grid_object_checker,  *GetBase()->GetOwner()->GetMap(), *target, radius);
                        cell.Visit(p, world_object_checker, *GetBase()->GetOwner()->GetMap(), *target, radius);
                    }

                    if (targets.empty())
                        return;

                    Unit* spellTarget = Trinity::Containers::SelectRandomContainerElement(targets);

                    target->CastSpell(spellTarget, 57840, true);
                    target->CastSpell(spellTarget, 57841, true);
                    break;
                }
                // Overkill
                case 58428:
                    if (!target->HasAuraType(SPELL_AURA_MOD_STEALTH))
                        target->RemoveAurasDueToSpell(58427);
                    break;
            }
            break;
        }
        case SPELLFAMILY_HUNTER:
        {
            // Explosive Shot
            if (GetSpellInfo()->SpellFamilyFlags[1] & 0x80000000)
            {
                if (caster)
                    caster->CastCustomSpell(53352, SPELLVALUE_BASE_POINT0, m_amount, target, true, NULL, this);
                break;
            }
            switch (GetSpellInfo()->Id)
            {
                // Feeding Frenzy Rank 1
                case 53511:
                    if (target->getVictim() && target->getVictim()->HealthBelowPct(35))
                        target->CastSpell(target, 60096, true, 0, this);
                    return;
                // Feeding Frenzy Rank 2
                case 53512:
                    if (target->getVictim() && target->getVictim()->HealthBelowPct(35))
                        target->CastSpell(target, 60097, true, 0, this);
                    return;
                default:
                    break;
            }
            break;
        }
        case SPELLFAMILY_SHAMAN:
            if (GetId() == 52179) // Astral Shift
            {
                // Periodic need for remove visual on stun/fear/silence lost
                if (!(target->GetUInt32Value(UNIT_FIELD_FLAGS)&(UNIT_FLAG_STUNNED|UNIT_FLAG_FLEEING|UNIT_FLAG_SILENCED)))
                    target->RemoveAurasDueToSpell(52179);
                break;
            }
            break;
        case SPELLFAMILY_DEATHKNIGHT:
            switch (GetId())
            {
                case 49016: // Hysteria
                    uint32 damage = uint32(target->CountPctFromMaxHealth(1));
                    target->DealDamage(target, damage, NULL, NODAMAGE, SPELL_SCHOOL_MASK_NORMAL, NULL, false);
                    break;
            }
            // Death and Decay
            if (GetSpellInfo()->SpellFamilyFlags[0] & 0x20)
            {
                if (caster)
                    caster->CastCustomSpell(target, 52212, &m_amount, NULL, NULL, true, 0, this);
                break;
            }
            // Blood of the North
            // Reaping
            // Death Rune Mastery
            if (GetSpellInfo()->SpellIconID == 3041 || GetSpellInfo()->SpellIconID == 22 || GetSpellInfo()->SpellIconID == 2622)
            {
                if (target->GetTypeId() != TYPEID_PLAYER)
                    return;
                if (target->ToPlayer()->getClass() != CLASS_DEATH_KNIGHT)
                    return;

                 // timer expired - remove death runes
                target->ToPlayer()->RemoveRunesByAuraEffect(this);
            }
            break;
        default:
            break;
    }
}

void AuraEffect::HandlePeriodicTriggerSpellAuraTick(Unit* target, Unit* caster) const
{
    // generic casting code with custom spells and target/caster customs
    uint32 triggerSpellId = GetSpellInfo()->Effects[GetEffIndex()].TriggerSpell;

    SpellInfo const* triggeredSpellInfo = sSpellMgr->GetSpellInfo(triggerSpellId);
    SpellInfo const* auraSpellInfo = GetSpellInfo();
    uint32 auraId = auraSpellInfo->Id;

    // specific code for cases with no trigger spell provided in field
    if (triggeredSpellInfo == NULL)
    {
        switch (auraSpellInfo->SpellFamilyName)
        {
            case SPELLFAMILY_GENERIC:
            {
                switch (auraId)
                {
                    // Thaumaturgy Channel
                    case 9712:
                        triggerSpellId = 21029;
                        break;
                    // Brood Affliction: Bronze
                    case 23170:
                        triggerSpellId = 23171;
                        break;
                    // Restoration
                    case 24379:
                    case 23493:
                    {
                        if (caster)
                        {
                            int32 heal = caster->CountPctFromMaxHealth(10);
                            caster->HealBySpell(target, auraSpellInfo, heal);

                            if (int32 mana = caster->GetMaxPower(POWER_MANA))
                            {
                                mana /= 10;
                                caster->EnergizeBySpell(caster, 23493, mana, POWER_MANA);
                            }
                        }
                        return;
                    }
                    // Nitrous Boost
                    case 27746:
                        if (caster && target->GetPower(POWER_MANA) >= 10)
                        {
                            target->ModifyPower(POWER_MANA, -10);
                            target->SendEnergizeSpellLog(caster, 27746, 10, POWER_MANA);
                        }
                        else
                            target->RemoveAurasDueToSpell(27746);
                        return;
                    // Frost Blast
                    case 27808:
                        if (caster)
                            caster->CastCustomSpell(29879, SPELLVALUE_BASE_POINT0, int32(target->CountPctFromMaxHealth(21)), target, true, NULL, this);
                        return;
                    // Inoculate Nestlewood Owlkin
                    case 29528:
                        if (target->GetTypeId() != TYPEID_UNIT) // prevent error reports in case ignored player target
                            return;
                        break;
                    // Feed Captured Animal
                    case 29917:
                        triggerSpellId = 29916;
                        break;
                    // Extract Gas
                    case 30427:
                    {
                        // move loot to player inventory and despawn target
                        if (caster && caster->GetTypeId() == TYPEID_PLAYER &&
                                target->GetTypeId() == TYPEID_UNIT &&
                                target->ToCreature()->GetCreatureTemplate()->type == CREATURE_TYPE_GAS_CLOUD)
                        {
                            Player* player = caster->ToPlayer();
                            Creature* creature = target->ToCreature();
                            // missing lootid has been reported on startup - just return
                            if (!creature->GetCreatureTemplate()->SkinLootId)
                                return;

                            player->AutoStoreLoot(creature->GetCreatureTemplate()->SkinLootId, LootTemplates_Skinning, true);

                            creature->DespawnOrUnsummon();
                        }
                        return;
                    }
                    // Quake
                    case 30576:
                        triggerSpellId = 30571;
                        break;
                    // Doom
                    /// @todo effect trigger spell may be independant on spell targets, and executed in spell finish phase
                    // so instakill will be naturally done before trigger spell
                    case 31347:
                    {
                        target->CastSpell(target, 31350, true, NULL, this);
                        target->Kill(target);
                        return;
                    }
                    // Spellcloth
                    case 31373:
                    {
                        // Summon Elemental after create item
                        target->SummonCreature(17870, 0, 0, 0, target->GetOrientation(), TEMPSUMMON_DEAD_DESPAWN, 0);
                        return;
                    }
                    // Flame Quills
                    case 34229:
                    {
                        // cast 24 spells 34269-34289, 34314-34316
                        for (uint32 spell_id = 34269; spell_id != 34290; ++spell_id)
                            target->CastSpell(target, spell_id, true, NULL, this);
                        for (uint32 spell_id = 34314; spell_id != 34317; ++spell_id)
                            target->CastSpell(target, spell_id, true, NULL, this);
                        return;
                    }
                    // Remote Toy
                    case 37027:
                        triggerSpellId = 37029;
                        break;
                    // Eye of Grillok
                    case 38495:
                        triggerSpellId = 38530;
                        break;
                    // Absorb Eye of Grillok (Zezzak's Shard)
                    case 38554:
                    {
                        if (!caster || target->GetTypeId() != TYPEID_UNIT)
                            return;

                        caster->CastSpell(caster, 38495, true, NULL, this);

                        Creature* creatureTarget = target->ToCreature();

                        creatureTarget->DespawnOrUnsummon();
                        return;
                    }
                    // Tear of Azzinoth Summon Channel - it's not really supposed to do anything, and this only prevents the console spam
                    case 39857:
                        triggerSpellId = 39856;
                        break;
                    // Personalized Weather
                    case 46736:
                        triggerSpellId = 46737;
                        break;
                }
                break;
            }
            case SPELLFAMILY_SHAMAN:
            {
                switch (auraId)
                {
                    // Lightning Shield (The Earthshatterer set trigger after cast Lighting Shield)
                    case 28820:
                    {
                        // Need remove self if Lightning Shield not active
                        if (!target->GetAuraEffect(SPELL_AURA_PROC_TRIGGER_SPELL, SPELLFAMILY_SHAMAN, 0x400))
                            target->RemoveAurasDueToSpell(28820);
                        return;
                    }
                    // Totemic Mastery (Skyshatter Regalia (Shaman Tier 6) - bonus)
                    case 38443:
                    {
                        bool all = true;
                        for (int i = SUMMON_SLOT_TOTEM; i < MAX_TOTEM_SLOT; ++i)
                        {
                            if (!target->m_SummonSlot[i])
                            {
                                all = false;
                                break;
                            }
                        }

                        if (all)
                            target->CastSpell(target, 38437, true, NULL, this);
                        else
                            target->RemoveAurasDueToSpell(38437);
                        return;
                    }
                }
                break;
            }
            default:
                break;
        }
    }
    else
    {
        // Spell exist but require custom code
        switch (auraId)
        {
            // Pursuing Spikes (Anub'arak)
            case 65920:
            case 65922:
            case 65923:
            {
                Unit* permafrostCaster = NULL;
                Aura* permafrostAura = target->GetAura(66193);
                if (!permafrostAura)
                    permafrostAura = target->GetAura(67855);
                if (!permafrostAura)
                    permafrostAura = target->GetAura(67856);
                if (!permafrostAura)
                    permafrostAura = target->GetAura(67857);

                if (permafrostAura)
                    permafrostCaster = permafrostAura->GetCaster();

                if (permafrostCaster)
                {
                    if (Creature* permafrostCasterCreature = permafrostCaster->ToCreature())
                        permafrostCasterCreature->DespawnOrUnsummon(3000);

                    target->CastSpell(target, 66181, false);
                    target->RemoveAllAuras();
                    if (Creature* targetCreature = target->ToCreature())
                        targetCreature->DisappearAndDie();
                }
                break;
            }
            // Mana Tide
            case 16191:
                target->CastCustomSpell(target, triggerSpellId, &m_amount, NULL, NULL, true, NULL, this);
                return;
            // Negative Energy Periodic
            case 46284:
                target->CastCustomSpell(triggerSpellId, SPELLVALUE_MAX_TARGETS, m_tickNumber / 10 + 1, NULL, true, NULL, this);
                return;
            // Poison (Grobbulus)
            case 28158:
            case 54362:
            // Slime Pool (Dreadscale & Acidmaw)
            case 66882:
                target->CastCustomSpell(triggerSpellId, SPELLVALUE_RADIUS_MOD, (int32)((((float)m_tickNumber / 60) * 0.9f + 0.1f) * 10000 * 2 / 3), NULL, true, NULL, this);
                return;
            // Beacon of Light
            case 53563:
            {
                // area aura owner casts the spell
                GetBase()->GetUnitOwner()->CastSpell(target, triggeredSpellInfo, true, 0, this, GetBase()->GetUnitOwner()->GetGUID());
                return;
            }
            // Slime Spray - temporary here until preventing default effect works again
            // added on 9.10.2010
            case 69508:
            {
                if (caster)
                    caster->CastSpell(target, triggerSpellId, true, NULL, NULL, caster->GetGUID());
                return;
            }
            case 24745: // Summon Templar, Trigger
            case 24747: // Summon Templar Fire, Trigger
            case 24757: // Summon Templar Air, Trigger
            case 24759: // Summon Templar Earth, Trigger
            case 24761: // Summon Templar Water, Trigger
            case 24762: // Summon Duke, Trigger
            case 24766: // Summon Duke Fire, Trigger
            case 24769: // Summon Duke Air, Trigger
            case 24771: // Summon Duke Earth, Trigger
            case 24773: // Summon Duke Water, Trigger
            case 24785: // Summon Royal, Trigger
            case 24787: // Summon Royal Fire, Trigger
            case 24791: // Summon Royal Air, Trigger
            case 24792: // Summon Royal Earth, Trigger
            case 24793: // Summon Royal Water, Trigger
            {
                // All this spells trigger a spell that requires reagents; if the
                // triggered spell is cast as "triggered", reagents are not consumed
                if (caster)
                    caster->CastSpell(target, triggerSpellId, false);
                return;
            }
        }
    }

    // Reget trigger spell proto
    triggeredSpellInfo = sSpellMgr->GetSpellInfo(triggerSpellId);

    if (triggeredSpellInfo)
    {
        if (Unit* triggerCaster = triggeredSpellInfo->NeedsToBeTriggeredByCaster() ? caster : target)
        {
            triggerCaster->CastSpell(target, triggeredSpellInfo, true, NULL, this);
            sLog->outDebug(LOG_FILTER_SPELLS_AURAS, "AuraEffect::HandlePeriodicTriggerSpellAuraTick: Spell %u Trigger %u", GetId(), triggeredSpellInfo->Id);
        }
    }
    else
    {
        Creature* c = target->ToCreature();
        if (!c || !caster || !sScriptMgr->OnDummyEffect(caster, GetId(), SpellEffIndex(GetEffIndex()), target->ToCreature()) ||
            !c->AI()->sOnDummyEffect(caster, GetId(), SpellEffIndex(GetEffIndex())))
            sLog->outDebug(LOG_FILTER_SPELLS_AURAS, "AuraEffect::HandlePeriodicTriggerSpellAuraTick: Spell %u has non-existent spell %u in EffectTriggered[%d] and is therefor not triggered.", GetId(), triggerSpellId, GetEffIndex());
    }
}

void AuraEffect::HandlePeriodicTriggerSpellWithValueAuraTick(Unit* target, Unit* caster) const
{
    uint32 triggerSpellId = GetSpellInfo()->Effects[m_effIndex].TriggerSpell;
    if (SpellInfo const* triggeredSpellInfo = sSpellMgr->GetSpellInfo(triggerSpellId))
    {
        if (Unit* triggerCaster = triggeredSpellInfo->NeedsToBeTriggeredByCaster() ? caster : target)
        {
            int32 basepoints = GetAmount();
            triggerCaster->CastCustomSpell(target, triggerSpellId, &basepoints, &basepoints, &basepoints, true, 0, this);
            sLog->outDebug(LOG_FILTER_SPELLS_AURAS, "AuraEffect::HandlePeriodicTriggerSpellWithValueAuraTick: Spell %u Trigger %u", GetId(), triggeredSpellInfo->Id);
        }
    }
    else
        sLog->outDebug(LOG_FILTER_SPELLS_AURAS,"AuraEffect::HandlePeriodicTriggerSpellWithValueAuraTick: Spell %u has non-existent spell %u in EffectTriggered[%d] and is therefor not triggered.", GetId(), triggerSpellId, GetEffIndex());
}

void AuraEffect::HandlePeriodicDamageAurasTick(Unit* target, Unit* caster) const
{
    if (!caster || !target->isAlive())
        return;

    if (target->HasUnitState(UNIT_STATE_ISOLATED) || target->IsImmunedToDamage(GetSpellInfo()))
    {
        SendTickImmune(target, caster);
        return;
    }

    // Consecrate ticks can miss and will not show up in the combat log
    if (GetSpellInfo()->Effects[GetEffIndex()].Effect == SPELL_EFFECT_PERSISTENT_AREA_AURA &&
        caster->SpellHitResult(target, GetSpellInfo(), false) != SPELL_MISS_NONE)
        return;

    // some auras remove at specific health level or more
    if (GetAuraType() == SPELL_AURA_PERIODIC_DAMAGE)
    {
        switch (GetSpellInfo()->Id)
        {
            case 43093: case 31956: case 38801:  // Grievous Wound
            case 35321: case 38363: case 39215:  // Gushing Wound
                if (target->IsFullHealth())
                {
                    target->RemoveAurasDueToSpell(GetSpellInfo()->Id);
                    return;
                }
                break;
            case 38772: // Grievous Wound
            {
                uint32 percent = GetSpellInfo()->Effects[EFFECT_1].CalcValue(caster);
                if (!target->HealthBelowPct(percent))
                {
                    target->RemoveAurasDueToSpell(GetSpellInfo()->Id);
                    return;
                }
                break;
            }
        }
    }

    uint32 absorb = 0;
    uint32 resist = 0;
    CleanDamage cleanDamage = CleanDamage(0, 0, BASE_ATTACK, MELEE_HIT_NORMAL);

    // ignore non positive values (can be result apply spellmods to aura damage
    uint32 damage = std::max(GetAmount(), 0);

    // Script Hook For HandlePeriodicDamageAurasTick -- Allow scripts to change the Damage pre class mitigation calculations
    sScriptMgr->ModifyPeriodicDamageAurasTick(target, caster, damage);

    if (GetAuraType() == SPELL_AURA_PERIODIC_DAMAGE)
    {
        damage = caster->SpellDamageBonusDone(target, GetSpellInfo(), damage, DOT, GetBase()->GetStackAmount());
        damage = target->SpellDamageBonusTaken(caster, GetSpellInfo(), damage, DOT, GetBase()->GetStackAmount());

        // Calculate armor mitigation
        if (Unit::IsDamageReducedByArmor(GetSpellInfo()->GetSchoolMask(), GetSpellInfo(), GetEffIndex()))
        {
            uint32 damageReductedArmor = caster->CalcArmorReducedDamage(target, damage, GetSpellInfo());
            cleanDamage.mitigated_damage += damage - damageReductedArmor;
            damage = damageReductedArmor;
        }

        // Curse of Agony damage-per-tick calculation
        if (GetSpellInfo()->SpellFamilyName == SPELLFAMILY_WARLOCK && (GetSpellInfo()->SpellFamilyFlags[0] & 0x400) && GetSpellInfo()->SpellIconID == 544)
        {
            uint32 totalTick = GetTotalTicks();
            // 1..4 ticks, 1/2 from normal tick damage
            if (m_tickNumber <= totalTick / 3)
                damage = damage/2;
            // 9..12 ticks, 3/2 from normal tick damage
            else if (m_tickNumber > totalTick * 2 / 3)
                damage += (damage+1)/2;           // +1 prevent 0.5 damage possible lost at 1..4 ticks
            // 5..8 ticks have normal tick damage
        }
        // There is a Chance to make a Soul Shard when Drain soul does damage
        if (GetSpellInfo()->SpellFamilyName == SPELLFAMILY_WARLOCK && (GetSpellInfo()->SpellFamilyFlags[0] & 0x00004000))
        {
            if (caster->GetTypeId() == TYPEID_PLAYER && caster->ToPlayer()->isHonorOrXPTarget(target))
                caster->CastSpell(caster, 95810, true, 0, this);
        }
        if (GetSpellInfo()->SpellFamilyName == SPELLFAMILY_GENERIC)
        {
            switch (GetId())
            {
                case 70911: // Unbound Plague
                case 72854: // Unbound Plague
                case 72855: // Unbound Plague
                case 72856: // Unbound Plague
                    damage *= uint32(pow(1.25f, int32(m_tickNumber)));
                    break;
                default:
                    break;
            }
        }
    }
    else
        damage = uint32(target->CountPctFromMaxHealth(damage));

    bool crit = IsPeriodicTickCrit(target, caster);
    if (crit)
        damage = caster->SpellCriticalDamageBonus(m_spellInfo, damage, target);

    int32 dmg = damage;
    caster->ApplyResilience(target, &dmg, crit);
    damage = dmg;

    caster->CalcAbsorbResist(target, GetSpellInfo()->GetSchoolMask(), DOT, damage, &absorb, &resist, GetSpellInfo());

    sLog->outInfo(LOG_FILTER_SPELLS_AURAS, "PeriodicTick: %u (TypeId: %u) attacked %u (TypeId: %u) for %u dmg inflicted by %u abs is %u",
        GUID_LOPART(GetCasterGUID()), GuidHigh2TypeId(GUID_HIPART(GetCasterGUID())), target->GetGUIDLow(), target->GetTypeId(), damage, GetId(), absorb);

    caster->DealDamageMods(target, damage, &absorb);

    // Set trigger flag
    uint32 procAttacker = PROC_FLAG_DONE_PERIODIC;
    uint32 procVictim   = PROC_FLAG_TAKEN_PERIODIC;
    uint32 procEx = (crit ? PROC_EX_CRITICAL_HIT : PROC_EX_NORMAL_HIT) | PROC_EX_INTERNAL_DOT;
    damage = (damage <= absorb+resist) ? 0 : (damage-absorb-resist);
    if (damage)
        procVictim |= PROC_FLAG_TAKEN_DAMAGE;

    int32 overkill = damage - target->GetHealth();
    if (overkill < 0)
        overkill = 0;

    SpellPeriodicAuraLogInfo pInfo(this, damage, overkill, absorb, resist, 0.0f, crit);
    target->SendPeriodicAuraLog(&pInfo);

    caster->ProcDamageAndSpell(target, procAttacker, procVictim, procEx, damage, BASE_ATTACK, GetSpellInfo());

    caster->DealDamage(target, damage, &cleanDamage, DOT, GetSpellInfo()->GetSchoolMask(), GetSpellInfo(), true);
}

void AuraEffect::HandlePeriodicHealthLeechAuraTick(Unit* target, Unit* caster) const
{
    if (!caster || !target->isAlive())
        return;

    if (target->HasUnitState(UNIT_STATE_ISOLATED) || target->IsImmunedToDamage(GetSpellInfo()))
    {
        SendTickImmune(target, caster);
        return;
    }

    if (GetSpellInfo()->Effects[GetEffIndex()].Effect == SPELL_EFFECT_PERSISTENT_AREA_AURA &&
        caster->SpellHitResult(target, GetSpellInfo(), false) != SPELL_MISS_NONE)
        return;

    uint32 absorb = 0;
    uint32 resist = 0;
    CleanDamage cleanDamage = CleanDamage(0, 0, BASE_ATTACK, MELEE_HIT_NORMAL);

    uint32 damage = std::max(GetAmount(), 0);

    damage = caster->SpellDamageBonusDone(target, GetSpellInfo(), damage, DOT, GetBase()->GetStackAmount());
    damage = target->SpellDamageBonusTaken(caster, GetSpellInfo(), damage, DOT, GetBase()->GetStackAmount());

    bool crit = IsPeriodicTickCrit(target, caster);
    if (crit)
        damage = caster->SpellCriticalDamageBonus(m_spellInfo, damage, target);

    // Calculate armor mitigation
    if (Unit::IsDamageReducedByArmor(GetSpellInfo()->GetSchoolMask(), GetSpellInfo(), m_effIndex))
    {
        uint32 damageReductedArmor = caster->CalcArmorReducedDamage(target, damage, GetSpellInfo());
        cleanDamage.mitigated_damage += damage - damageReductedArmor;
        damage = damageReductedArmor;
    }

    int32 dmg = damage;
    caster->ApplyResilience(target, &dmg, crit);
    damage = dmg;

    caster->CalcAbsorbResist(target, GetSpellInfo()->GetSchoolMask(), DOT, damage, &absorb, &resist, m_spellInfo);

    if (target->GetHealth() < damage)
        damage = uint32(target->GetHealth());

    sLog->outInfo(LOG_FILTER_SPELLS_AURAS, "PeriodicTick: %u (TypeId: %u) health leech of %u (TypeId: %u) for %u dmg inflicted by %u abs is %u",
        GUID_LOPART(GetCasterGUID()), GuidHigh2TypeId(GUID_HIPART(GetCasterGUID())), target->GetGUIDLow(), target->GetTypeId(), damage, GetId(), absorb);

    caster->SendSpellNonMeleeDamageLog(target, GetId(), damage, GetSpellInfo()->GetSchoolMask(), absorb, resist, false, 0, crit);

    // Set trigger flag
    uint32 procAttacker = PROC_FLAG_DONE_PERIODIC;
    uint32 procVictim   = PROC_FLAG_TAKEN_PERIODIC;
    uint32 procEx = (crit ? PROC_EX_CRITICAL_HIT : PROC_EX_NORMAL_HIT) | PROC_EX_INTERNAL_DOT;
    damage = (damage <= absorb+resist) ? 0 : (damage-absorb-resist);
    if (damage)
        procVictim |= PROC_FLAG_TAKEN_DAMAGE;
    if (caster->isAlive())
        caster->ProcDamageAndSpell(target, procAttacker, procVictim, procEx, damage, BASE_ATTACK, GetSpellInfo());
    int32 new_damage = caster->DealDamage(target, damage, &cleanDamage, DOT, GetSpellInfo()->GetSchoolMask(), GetSpellInfo(), false);
    if (caster->isAlive())
    {
        float gainMultiplier = GetSpellInfo()->Effects[GetEffIndex()].CalcValueMultiplier(caster);

        uint32 heal = uint32(caster->SpellHealingBonusDone(caster, GetSpellInfo(), uint32(new_damage * gainMultiplier), DOT, GetBase()->GetStackAmount()));
        heal = uint32(caster->SpellHealingBonusTaken(caster, GetSpellInfo(), heal, DOT, GetBase()->GetStackAmount()));

        int32 gain = caster->HealBySpell(caster, GetSpellInfo(), heal);
        caster->getHostileRefManager().threatAssist(caster, gain * 0.5f, GetSpellInfo());
    }
}

void AuraEffect::HandlePeriodicHealthFunnelAuraTick(Unit* target, Unit* caster) const
{
    if (!caster || !caster->isAlive() || !target->isAlive())
        return;

    if (target->HasUnitState(UNIT_STATE_ISOLATED))
    {
        SendTickImmune(target, caster);
        return;
    }

    uint32 damage = std::max(GetAmount(), 0);
    // do not kill health donator
    if (caster->GetHealth() < damage)
        damage = caster->GetHealth() - 1;
    if (!damage)
        return;

    caster->ModifyHealth(-(int32)damage);
    sLog->outDebug(LOG_FILTER_SPELLS_AURAS, "PeriodicTick: donator %u target %u damage %u.", caster->GetEntry(), target->GetEntry(), damage);

    float gainMultiplier = GetSpellInfo()->Effects[GetEffIndex()].CalcValueMultiplier(caster);

    damage = int32(damage * gainMultiplier);

    caster->HealBySpell(target, GetSpellInfo(), damage);
}

void AuraEffect::HandlePeriodicHealAurasTick(Unit* target, Unit* caster) const
{
    if (!caster || !target->isAlive())
        return;

    if (target->HasUnitState(UNIT_STATE_ISOLATED))
    {
        SendTickImmune(target, caster);
        return;
    }

    // heal for caster damage (must be alive)
    if (target != caster && GetSpellInfo()->AttributesEx2 & SPELL_ATTR2_HEALTH_FUNNEL && !caster->isAlive())
        return;

    // don't regen when permanent aura target has full power
    if (GetBase()->IsPermanent() && target->IsFullHealth())
        return;

    // ignore negative values (can be result apply spellmods to aura damage
    int32 damage = std::max(m_amount, 0);

    if (GetAuraType() == SPELL_AURA_OBS_MOD_HEALTH)
    {
        // Taken mods
        float TakenTotalMod = 1.0f;

        // Tenacity increase healing % taken
        if (AuraEffect const* Tenacity = target->GetAuraEffect(58549, 0))
            AddPct(TakenTotalMod, Tenacity->GetAmount());

        // Healing taken percent
        float minval = (float)target->GetMaxNegativeAuraModifier(SPELL_AURA_MOD_HEALING_PCT);
        if (minval)
            AddPct(TakenTotalMod, minval);

        float maxval = (float)target->GetMaxPositiveAuraModifier(SPELL_AURA_MOD_HEALING_PCT);
        if (maxval)
            AddPct(TakenTotalMod, maxval);

        TakenTotalMod = std::max(TakenTotalMod, 0.0f);

        damage = uint32(target->CountPctFromMaxHealth(damage));
        damage = uint32(damage * TakenTotalMod);
    }
    else
    {
        // Wild Growth = amount + (6 - 2*doneTicks) * ticks* amount / 100
        if (m_spellInfo->SpellFamilyName == SPELLFAMILY_DRUID && m_spellInfo->SpellIconID == 2864)
        {
            int32 addition = int32(float(damage * GetTotalTicks()) * ((6-float(2*(GetTickNumber()-1)))/100));

            // Item - Druid T10 Restoration 2P Bonus
            if (AuraEffect* aurEff = caster->GetAuraEffect(70658, 0))
                // divided by 50 instead of 100 because calculated as for every 2 tick
                addition += abs(int32((addition * aurEff->GetAmount()) / 50));

            damage += addition;
        }

        damage = caster->SpellHealingBonusDone(target, GetSpellInfo(), damage, DOT, GetBase()->GetStackAmount());
        damage = target->SpellHealingBonusTaken(caster, GetSpellInfo(), damage, DOT, GetBase()->GetStackAmount());
    }

    bool crit = IsPeriodicTickCrit(target, caster);
    if (crit)
        damage = caster->SpellCriticalHealingBonus(m_spellInfo, damage, target);

    sLog->outInfo(LOG_FILTER_SPELLS_AURAS, "PeriodicTick: %u (TypeId: %u) heal of %u (TypeId: %u) for %u health inflicted by %u",
        GUID_LOPART(GetCasterGUID()), GuidHigh2TypeId(GUID_HIPART(GetCasterGUID())), target->GetGUIDLow(), target->GetTypeId(), damage, GetId());

    uint32 absorb = 0;
    uint32 heal = uint32(damage);
    caster->CalcHealAbsorb(target, GetSpellInfo(), heal, absorb);
    int32 gain = caster->DealHeal(target, heal);

    SpellPeriodicAuraLogInfo pInfo(this, heal, heal - gain, absorb, 0, 0.0f, crit);
    target->SendPeriodicAuraLog(&pInfo);

    target->getHostileRefManager().threatAssist(caster, float(gain) * 0.5f, GetSpellInfo());

    bool haveCastItem = GetBase()->GetCastItemGUID() != 0;

    // Health Funnel
    // damage caster for heal amount
    if (target != caster && GetSpellInfo()->AttributesEx2 & SPELL_ATTR2_HEALTH_FUNNEL)
    {
        uint32 funnelDamage = GetSpellInfo()->ManaPerSecond; // damage is not affected by spell power
        if ((int32)funnelDamage > gain)
            funnelDamage = gain;
        uint32 funnelAbsorb = 0;
        caster->DealDamageMods(caster, funnelDamage, &funnelAbsorb);
        caster->SendSpellNonMeleeDamageLog(caster, GetId(), funnelDamage, GetSpellInfo()->GetSchoolMask(), funnelAbsorb, 0, false, 0, false);

        CleanDamage cleanDamage = CleanDamage(0, 0, BASE_ATTACK, MELEE_HIT_NORMAL);
        caster->DealDamage(caster, funnelDamage, &cleanDamage, NODAMAGE, GetSpellInfo()->GetSchoolMask(), GetSpellInfo(), true);
    }

    uint32 procAttacker = PROC_FLAG_DONE_PERIODIC;
    uint32 procVictim   = PROC_FLAG_TAKEN_PERIODIC;
    uint32 procEx = (crit ? PROC_EX_CRITICAL_HIT : PROC_EX_NORMAL_HIT) | PROC_EX_INTERNAL_HOT;
    // ignore item heals
    if (!haveCastItem)
        caster->ProcDamageAndSpell(target, procAttacker, procVictim, procEx, damage, BASE_ATTACK, GetSpellInfo());
}

void AuraEffect::HandlePeriodicManaLeechAuraTick(Unit* target, Unit* caster) const
{
    Powers powerType = Powers(GetMiscValue());

    if (!caster || !caster->isAlive() || !target->isAlive() || target->getPowerType() != powerType)
        return;

    if (target->HasUnitState(UNIT_STATE_ISOLATED) || target->IsImmunedToDamage(GetSpellInfo()))
    {
        SendTickImmune(target, caster);
        return;
    }

    if (GetSpellInfo()->Effects[GetEffIndex()].Effect == SPELL_EFFECT_PERSISTENT_AREA_AURA &&
        caster->SpellHitResult(target, GetSpellInfo(), false) != SPELL_MISS_NONE)
        return;

    // ignore negative values (can be result apply spellmods to aura damage
    int32 drainAmount = std::max(m_amount, 0);

    // Special case: draining x% of mana (up to a maximum of 2*x% of the caster's maximum mana)
    // It's mana percent cost spells, m_amount is percent drain from target
    if (m_spellInfo->ManaCostPercentage)
    {
        // max value
        int32 maxmana = CalculatePct(caster->GetMaxPower(powerType), drainAmount * 2.0f);
        ApplyPct(drainAmount, target->GetMaxPower(powerType));
        if (drainAmount > maxmana)
            drainAmount = maxmana;
    }

    sLog->outInfo(LOG_FILTER_SPELLS_AURAS, "PeriodicTick: %u (TypeId: %u) power leech of %u (TypeId: %u) for %u dmg inflicted by %u",
        GUID_LOPART(GetCasterGUID()), GuidHigh2TypeId(GUID_HIPART(GetCasterGUID())), target->GetGUIDLow(), target->GetTypeId(), drainAmount, GetId());

    int32 drainedAmount = -target->ModifyPower(powerType, -drainAmount);

    float gainMultiplier = GetSpellInfo()->Effects[GetEffIndex()].CalcValueMultiplier(caster);

    SpellPeriodicAuraLogInfo pInfo(this, drainedAmount, 0, 0, 0, gainMultiplier, false);
    target->SendPeriodicAuraLog(&pInfo);

    int32 gainAmount = int32(drainedAmount * gainMultiplier);
    int32 gainedAmount = 0;
    if (gainAmount)
    {
        gainedAmount = caster->ModifyPower(powerType, gainAmount);
        target->AddThreat(caster, float(gainedAmount) * 0.5f, GetSpellInfo()->GetSchoolMask(), GetSpellInfo());
    }

    // Drain Mana
    if (m_spellInfo->SpellFamilyName == SPELLFAMILY_WARLOCK
        && m_spellInfo->SpellFamilyFlags[0] & 0x00000010)
    {
        int32 manaFeedVal = 0;
        if (AuraEffect const* aurEff = GetBase()->GetEffect(1))
            manaFeedVal = aurEff->GetAmount();
        // Mana Feed - Drain Mana
        if (manaFeedVal > 0)
        {
            int32 feedAmount = CalculatePct(gainedAmount, manaFeedVal);
            caster->CastCustomSpell(caster, 32554, &feedAmount, NULL, NULL, true, NULL, this);
        }
    }
}

void AuraEffect::HandleObsModPowerAuraTick(Unit* target, Unit* caster) const
{
    Powers powerType;
    if (GetMiscValue() == POWER_ALL)
        powerType = target->getPowerType();
    else
        powerType = Powers(GetMiscValue());

    if (!target->isAlive() || !target->GetMaxPower(powerType))
        return;

    if (target->HasUnitState(UNIT_STATE_ISOLATED))
    {
        SendTickImmune(target, caster);
        return;
    }

    // don't regen when permanent aura target has full power
    if (GetBase()->IsPermanent() && target->GetPower(powerType) == target->GetMaxPower(powerType))
        return;

    // ignore negative values (can be result apply spellmods to aura damage
    uint32 amount = std::max(m_amount, 0) * target->GetMaxPower(powerType) /100;
    sLog->outInfo(LOG_FILTER_SPELLS_AURAS, "PeriodicTick: %u (TypeId: %u) energize %u (TypeId: %u) for %u dmg inflicted by %u",
        GUID_LOPART(GetCasterGUID()), GuidHigh2TypeId(GUID_HIPART(GetCasterGUID())), target->GetGUIDLow(), target->GetTypeId(), amount, GetId());

    SpellPeriodicAuraLogInfo pInfo(this, amount, 0, 0, 0, 0.0f, false);
    target->SendPeriodicAuraLog(&pInfo);

    int32 gain = target->ModifyPower(powerType, amount);

    if (caster)
        target->getHostileRefManager().threatAssist(caster, float(gain) * 0.5f, GetSpellInfo());
}

void AuraEffect::HandlePeriodicEnergizeAuraTick(Unit* target, Unit* caster) const
{
    Powers powerType = Powers(GetMiscValue());

    if (!target->isAlive() || !target->GetMaxPower(powerType))
        return;

    if (target->HasUnitState(UNIT_STATE_ISOLATED))
    {
        SendTickImmune(target, caster);
        return;
    }

    // don't regen when permanent aura target has full power
    if (GetBase()->IsPermanent() && target->GetPower(powerType) == target->GetMaxPower(powerType))
        return;

    // ignore negative values (can be result apply spellmods to aura damage
    int32 amount = std::max(m_amount, 0);

    SpellPeriodicAuraLogInfo pInfo(this, amount, 0, 0, 0, 0.0f, false);
    target->SendPeriodicAuraLog(&pInfo);

    sLog->outInfo(LOG_FILTER_SPELLS_AURAS, "PeriodicTick: %u (TypeId: %u) energize %u (TypeId: %u) for %u dmg inflicted by %u",
        GUID_LOPART(GetCasterGUID()), GuidHigh2TypeId(GUID_HIPART(GetCasterGUID())), target->GetGUIDLow(), target->GetTypeId(), amount, GetId());

    int32 gain = target->ModifyPower(powerType, amount);

    if (caster)
        target->getHostileRefManager().threatAssist(caster, float(gain) * 0.5f, GetSpellInfo());
}

void AuraEffect::HandlePeriodicPowerBurnAuraTick(Unit* target, Unit* caster) const
{
    Powers powerType = Powers(GetMiscValue());

    if (!caster || !target->isAlive() || target->getPowerType() != powerType)
        return;

    if (target->HasUnitState(UNIT_STATE_ISOLATED) || target->IsImmunedToDamage(GetSpellInfo()))
    {
        SendTickImmune(target, caster);
        return;
    }

    // ignore negative values (can be result apply spellmods to aura damage
    int32 damage = std::max(m_amount, 0);

    uint32 gain = uint32(-target->ModifyPower(powerType, -damage));

    float dmgMultiplier = GetSpellInfo()->Effects[GetEffIndex()].CalcValueMultiplier(caster);

    SpellInfo const* spellProto = GetSpellInfo();
    // maybe has to be sent different to client, but not by SMSG_PERIODICAURALOG
    SpellNonMeleeDamage damageInfo(caster, target, spellProto->Id, spellProto->SchoolMask);
    // no SpellDamageBonus for burn mana
    caster->CalculateSpellDamageTaken(&damageInfo, int32(gain * dmgMultiplier), spellProto);

    caster->DealDamageMods(damageInfo.target, damageInfo.damage, &damageInfo.absorb);

    caster->SendSpellNonMeleeDamageLog(&damageInfo);

    // Set trigger flag
    uint32 procAttacker = PROC_FLAG_DONE_PERIODIC;
    uint32 procVictim   = PROC_FLAG_TAKEN_PERIODIC;
    uint32 procEx       = createProcExtendMask(&damageInfo, SPELL_MISS_NONE) | PROC_EX_INTERNAL_DOT;
    if (damageInfo.damage)
        procVictim |= PROC_FLAG_TAKEN_DAMAGE;

    caster->ProcDamageAndSpell(damageInfo.target, procAttacker, procVictim, procEx, damageInfo.damage, BASE_ATTACK, spellProto);

    caster->DealSpellDamage(&damageInfo, true);
}

void AuraEffect::HandleProcTriggerSpellAuraProc(AuraApplication* aurApp, ProcEventInfo& eventInfo)
{
    Unit* triggerCaster = aurApp->GetTarget();
    Unit* triggerTarget = eventInfo.GetProcTarget();

    uint32 triggerSpellId = GetSpellInfo()->Effects[GetEffIndex()].TriggerSpell;
    if (SpellInfo const* triggeredSpellInfo = sSpellMgr->GetSpellInfo(triggerSpellId))
    {
        sLog->outDebug(LOG_FILTER_SPELLS_AURAS, "AuraEffect::HandleProcTriggerSpellAuraProc: Triggering spell %u from aura %u proc", triggeredSpellInfo->Id, GetId());
        triggerCaster->CastSpell(triggerTarget, triggeredSpellInfo, true, NULL, this);
    }
    else
        sLog->outDebug(LOG_FILTER_SPELLS_AURAS,"AuraEffect::HandleProcTriggerSpellAuraProc: Could not trigger spell %u from aura %u proc, because the spell does not have an entry in Spell.dbc.", triggerSpellId, GetId());
}

void AuraEffect::HandleProcTriggerSpellWithValueAuraProc(AuraApplication* aurApp, ProcEventInfo& eventInfo)
{
    Unit* triggerCaster = aurApp->GetTarget();
    Unit* triggerTarget = eventInfo.GetProcTarget();

    uint32 triggerSpellId = GetSpellInfo()->Effects[m_effIndex].TriggerSpell;
    if (SpellInfo const* triggeredSpellInfo = sSpellMgr->GetSpellInfo(triggerSpellId))
    {
        int32 basepoints0 = GetAmount();
        sLog->outDebug(LOG_FILTER_SPELLS_AURAS, "AuraEffect::HandleProcTriggerSpellWithValueAuraProc: Triggering spell %u with value %d from aura %u proc", triggeredSpellInfo->Id, basepoints0, GetId());
        triggerCaster->CastCustomSpell(triggerTarget, triggerSpellId, &basepoints0, NULL, NULL, true, NULL, this);
    }
    else
        sLog->outDebug(LOG_FILTER_SPELLS_AURAS,"AuraEffect::HandleProcTriggerSpellWithValueAuraProc: Could not trigger spell %u from aura %u proc, because the spell does not have an entry in Spell.dbc.", triggerSpellId, GetId());
}

void AuraEffect::HandleProcTriggerDamageAuraProc(AuraApplication* aurApp, ProcEventInfo& eventInfo)
{
    Unit* target = aurApp->GetTarget();
    Unit* triggerTarget = eventInfo.GetProcTarget();
    SpellNonMeleeDamage damageInfo(target, triggerTarget, GetId(), GetSpellInfo()->SchoolMask);
    uint32 damage = target->SpellDamageBonusDone(triggerTarget, GetSpellInfo(), GetAmount(), SPELL_DIRECT_DAMAGE);
    damage = triggerTarget->SpellDamageBonusTaken(target, GetSpellInfo(), damage, SPELL_DIRECT_DAMAGE);
    target->CalculateSpellDamageTaken(&damageInfo, damage, GetSpellInfo());
    target->DealDamageMods(damageInfo.target, damageInfo.damage, &damageInfo.absorb);
    target->SendSpellNonMeleeDamageLog(&damageInfo);
    sLog->outDebug(LOG_FILTER_SPELLS_AURAS, "AuraEffect::HandleProcTriggerDamageAuraProc: Triggering %u spell damage from aura %u proc", damage, GetId());
    target->DealSpellDamage(&damageInfo, true);
}

void AuraEffect::HandleRaidProcFromChargeAuraProc(AuraApplication* aurApp, ProcEventInfo& /*eventInfo*/)
{
    Unit* target = aurApp->GetTarget();

    uint32 triggerSpellId;
    switch (GetId())
    {
        case 57949:            // Shiver
            triggerSpellId = 57952;
            //animationSpellId = 57951; dummy effects for jump spell have unknown use (see also 41637)
            break;
        case 59978:            // Shiver
            triggerSpellId = 59979;
            break;
        case 43593:            // Cold Stare
            triggerSpellId = 43594;
            break;
        default:
            sLog->outDebug(LOG_FILTER_SPELLS_AURAS, "AuraEffect::HandleRaidProcFromChargeAuraProc: received not handled spell: %u", GetId());
            return;
    }

    int32 jumps = GetBase()->GetCharges();

    // current aura expire on proc finish
    GetBase()->SetCharges(0);
    GetBase()->SetUsingCharges(true);

    // next target selection
    if (jumps > 0)
    {
        if (Unit* caster = GetCaster())
        {
            float radius = GetSpellInfo()->Effects[GetEffIndex()].CalcRadius(caster);

            if (Unit* triggerTarget = target->GetNextRandomRaidMemberOrPet(radius))
            {
                target->CastSpell(triggerTarget, GetSpellInfo(), true, NULL, this, GetCasterGUID());
                if (Aura* aura = triggerTarget->GetAura(GetId(), GetCasterGUID()))
                    aura->SetCharges(jumps);
            }
        }
    }

    sLog->outDebug(LOG_FILTER_SPELLS_AURAS, "AuraEffect::HandleRaidProcFromChargeAuraProc: Triggering spell %u from aura %u proc", triggerSpellId, GetId());
    target->CastSpell(target, triggerSpellId, true, NULL, this, GetCasterGUID());
}


void AuraEffect::HandleRaidProcFromChargeWithValueAuraProc(AuraApplication* aurApp, ProcEventInfo& /*eventInfo*/)
{
    Unit* target = aurApp->GetTarget();

    // Currently only Prayer of Mending
    if (!(GetSpellInfo()->SpellFamilyName == SPELLFAMILY_PRIEST && GetSpellInfo()->SpellFamilyFlags[1] & 0x20))
    {
        sLog->outDebug(LOG_FILTER_SPELLS_AURAS, "AuraEffect::HandleRaidProcFromChargeWithValueAuraProc: received not handled spell: %u", GetId());
        return;
    }
    uint32 triggerSpellId = 33110;

    int32 value = GetAmount();

    int32 jumps = GetBase()->GetCharges();

    // current aura expire on proc finish
    GetBase()->SetCharges(0);
    GetBase()->SetUsingCharges(true);

    // next target selection
    if (jumps > 0)
    {
        if (Unit* caster = GetCaster())
        {
            float radius = GetSpellInfo()->Effects[GetEffIndex()].CalcRadius(caster);

            if (Unit* triggerTarget = target->GetNextRandomRaidMemberOrPet(radius))
            {
                target->CastCustomSpell(triggerTarget, GetId(), &value, NULL, NULL, true, NULL, this, GetCasterGUID());
                if (Aura* aura = triggerTarget->GetAura(GetId(), GetCasterGUID()))
                    aura->SetCharges(jumps);
            }
        }
    }

    sLog->outDebug(LOG_FILTER_SPELLS_AURAS, "AuraEffect::HandleRaidProcFromChargeWithValueAuraProc: Triggering spell %u from aura %u proc", triggerSpellId, GetId());
    target->CastCustomSpell(target, triggerSpellId, &value, NULL, NULL, true, NULL, this, GetCasterGUID());
}

void AuraEffect::HandleAuraForceWeather(AuraApplication const* aurApp, uint8 mode, bool apply) const
{
    if (!(mode & AURA_EFFECT_HANDLE_REAL))
        return;

    Player* target = aurApp->GetTarget()->ToPlayer();

    if (!target)
        return;

    if (apply)
    {
        WorldPacket data(SMSG_WEATHER, (4 + 4 + 1));

        data << uint32(GetMiscValue()) << 1.0f << uint8(0);
        target->GetSession()->SendPacket(&data);
    }
    else
    {
        // send weather for current zone
        if (Weather* weather = WeatherMgr::FindWeather(target->GetZoneId()))
            weather->SendWeatherUpdateToPlayer(target);
        else
        {
            if (!WeatherMgr::AddWeather(target->GetZoneId()))
            {
                // send fine weather packet to remove old weather
                WeatherMgr::SendFineWeatherUpdateToPlayer(target);
            }
        }
    }
}<|MERGE_RESOLUTION|>--- conflicted
+++ resolved
@@ -2602,7 +2602,6 @@
             sObjectMgr->GetCreatureModelRandomGender(&displayId);
 
             vehicleId = creatureInfo->VehicleId;
-<<<<<<< HEAD
 
             //some spell has one aura of mount and one of vehicle
             for (uint32 i = 0; i < MAX_SPELL_EFFECTS; ++i)
@@ -2616,17 +2615,6 @@
         // cast speed aura
         if (MountCapabilityEntry const* mountCapability = sMountCapabilityStore.LookupEntry(GetAmount()))
             target->CastSpell(target, mountCapability->SpeedModSpell, true);
-=======
-
-            //some spell has one aura of mount and one of vehicle
-            for (uint32 i = 0; i < MAX_SPELL_EFFECTS; ++i)
-                if (GetSpellInfo()->Effects[i].Effect == SPELL_EFFECT_SUMMON
-                    && GetSpellInfo()->Effects[i].MiscValue == GetMiscValue())
-                    displayId = 0;
-        }
-
-        target->Mount(displayId, vehicleId, creatureEntry);
->>>>>>> 243c325c
     }
     else
     {
