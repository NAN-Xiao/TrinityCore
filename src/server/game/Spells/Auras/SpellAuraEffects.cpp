/*
 * Copyright (C) 2008-2014 TrinityCore <http://www.trinitycore.org/>
 * Copyright (C) 2005-2009 MaNGOS <http://getmangos.com/>
 *
 * This program is free software; you can redistribute it and/or modify it
 * under the terms of the GNU General Public License as published by the
 * Free Software Foundation; either version 2 of the License, or (at your
 * option) any later version.
 *
 * This program is distributed in the hope that it will be useful, but WITHOUT
 * ANY WARRANTY; without even the implied warranty of MERCHANTABILITY or
 * FITNESS FOR A PARTICULAR PURPOSE. See the GNU General Public License for
 * more details.
 *
 * You should have received a copy of the GNU General Public License along
 * with this program. If not, see <http://www.gnu.org/licenses/>.
 */

#include "Common.h"
#include "WorldPacket.h"
#include "Opcodes.h"
#include "Log.h"
#include "ObjectMgr.h"
#include "SpellMgr.h"
#include "Player.h"
#include "Unit.h"
#include "ObjectAccessor.h"
#include "Util.h"
#include "Spell.h"
#include "SpellAuraEffects.h"
#include "Battleground.h"
#include "OutdoorPvPMgr.h"
#include "Formulas.h"
#include "GridNotifiers.h"
#include "GridNotifiersImpl.h"
#include "CellImpl.h"
#include "ScriptMgr.h"
#include "Vehicle.h"
#include "Battlefield.h"
#include "BattlefieldMgr.h"
#include "WeatherMgr.h"
#include "Pet.h"
#include "ReputationMgr.h"

class Aura;
//
// EFFECT HANDLER NOTES
//
// in aura handler there should be check for modes:
// AURA_EFFECT_HANDLE_REAL set
// AURA_EFFECT_HANDLE_SEND_FOR_CLIENT_MASK set
// AURA_EFFECT_HANDLE_CHANGE_AMOUNT_MASK set - aura is recalculated or is just applied/removed - need to redo all things related to m_amount
// AURA_EFFECT_HANDLE_CHANGE_AMOUNT_SEND_FOR_CLIENT_MASK - logical or of above conditions
// AURA_EFFECT_HANDLE_STAT - set when stats are reapplied
// such checks will speedup trinity change amount/send for client operations
// because for change amount operation packets will not be send
// aura effect handlers shouldn't contain any AuraEffect or Aura object modifications

pAuraEffectHandler AuraEffectHandler[TOTAL_AURAS]=
{
    &AuraEffect::HandleNULL,                                      //  0 SPELL_AURA_NONE
    &AuraEffect::HandleBindSight,                                 //  1 SPELL_AURA_BIND_SIGHT
    &AuraEffect::HandleModPossess,                                //  2 SPELL_AURA_MOD_POSSESS
    &AuraEffect::HandleNoImmediateEffect,                         //  3 SPELL_AURA_PERIODIC_DAMAGE implemented in AuraEffect::PeriodicTick
    &AuraEffect::HandleAuraDummy,                                 //  4 SPELL_AURA_DUMMY
    &AuraEffect::HandleModConfuse,                                //  5 SPELL_AURA_MOD_CONFUSE
    &AuraEffect::HandleModCharm,                                  //  6 SPELL_AURA_MOD_CHARM
    &AuraEffect::HandleModFear,                                   //  7 SPELL_AURA_MOD_FEAR
    &AuraEffect::HandleNoImmediateEffect,                         //  8 SPELL_AURA_PERIODIC_HEAL implemented in AuraEffect::PeriodicTick
    &AuraEffect::HandleModAttackSpeed,                            //  9 SPELL_AURA_MOD_ATTACKSPEED
    &AuraEffect::HandleModThreat,                                 // 10 SPELL_AURA_MOD_THREAT
    &AuraEffect::HandleModTaunt,                                  // 11 SPELL_AURA_MOD_TAUNT
    &AuraEffect::HandleAuraModStun,                               // 12 SPELL_AURA_MOD_STUN
    &AuraEffect::HandleModDamageDone,                             // 13 SPELL_AURA_MOD_DAMAGE_DONE
    &AuraEffect::HandleNoImmediateEffect,                         // 14 SPELL_AURA_MOD_DAMAGE_TAKEN implemented in Unit::MeleeDamageBonus and Unit::SpellDamageBonus
    &AuraEffect::HandleNoImmediateEffect,                         // 15 SPELL_AURA_DAMAGE_SHIELD    implemented in Unit::DoAttackDamage
    &AuraEffect::HandleModStealth,                                // 16 SPELL_AURA_MOD_STEALTH
    &AuraEffect::HandleModStealthDetect,                          // 17 SPELL_AURA_MOD_DETECT
    &AuraEffect::HandleModInvisibility,                           // 18 SPELL_AURA_MOD_INVISIBILITY
    &AuraEffect::HandleModInvisibilityDetect,                     // 19 SPELL_AURA_MOD_INVISIBILITY_DETECTION
    &AuraEffect::HandleNoImmediateEffect,                         // 20 SPELL_AURA_OBS_MOD_HEALTH implemented in AuraEffect::PeriodicTick
    &AuraEffect::HandleNoImmediateEffect,                         // 21 SPELL_AURA_OBS_MOD_POWER implemented in AuraEffect::PeriodicTick
    &AuraEffect::HandleAuraModResistance,                         // 22 SPELL_AURA_MOD_RESISTANCE
    &AuraEffect::HandleNoImmediateEffect,                         // 23 SPELL_AURA_PERIODIC_TRIGGER_SPELL implemented in AuraEffect::PeriodicTick
    &AuraEffect::HandleNoImmediateEffect,                         // 24 SPELL_AURA_PERIODIC_ENERGIZE implemented in AuraEffect::PeriodicTick
    &AuraEffect::HandleAuraModPacify,                             // 25 SPELL_AURA_MOD_PACIFY
    &AuraEffect::HandleAuraModRoot,                               // 26 SPELL_AURA_MOD_ROOT
    &AuraEffect::HandleAuraModSilence,                            // 27 SPELL_AURA_MOD_SILENCE
    &AuraEffect::HandleNoImmediateEffect,                         // 28 SPELL_AURA_REFLECT_SPELLS        implement in Unit::SpellHitResult
    &AuraEffect::HandleAuraModStat,                               // 29 SPELL_AURA_MOD_STAT
    &AuraEffect::HandleAuraModSkill,                              // 30 SPELL_AURA_MOD_SKILL
    &AuraEffect::HandleAuraModIncreaseSpeed,                      // 31 SPELL_AURA_MOD_INCREASE_SPEED
    &AuraEffect::HandleAuraModIncreaseMountedSpeed,               // 32 SPELL_AURA_MOD_INCREASE_MOUNTED_SPEED
    &AuraEffect::HandleAuraModDecreaseSpeed,                      // 33 SPELL_AURA_MOD_DECREASE_SPEED
    &AuraEffect::HandleAuraModIncreaseHealth,                     // 34 SPELL_AURA_MOD_INCREASE_HEALTH
    &AuraEffect::HandleAuraModIncreaseEnergy,                     // 35 SPELL_AURA_MOD_INCREASE_ENERGY
    &AuraEffect::HandleAuraModShapeshift,                         // 36 SPELL_AURA_MOD_SHAPESHIFT
    &AuraEffect::HandleAuraModEffectImmunity,                     // 37 SPELL_AURA_EFFECT_IMMUNITY
    &AuraEffect::HandleAuraModStateImmunity,                      // 38 SPELL_AURA_STATE_IMMUNITY
    &AuraEffect::HandleAuraModSchoolImmunity,                     // 39 SPELL_AURA_SCHOOL_IMMUNITY
    &AuraEffect::HandleAuraModDmgImmunity,                        // 40 SPELL_AURA_DAMAGE_IMMUNITY
    &AuraEffect::HandleAuraModDispelImmunity,                     // 41 SPELL_AURA_DISPEL_IMMUNITY
    &AuraEffect::HandleNoImmediateEffect,                         // 42 SPELL_AURA_PROC_TRIGGER_SPELL  implemented in Unit::ProcDamageAndSpellFor and Unit::HandleProcTriggerSpell
    &AuraEffect::HandleNoImmediateEffect,                         // 43 SPELL_AURA_PROC_TRIGGER_DAMAGE implemented in Unit::ProcDamageAndSpellFor
    &AuraEffect::HandleAuraTrackCreatures,                        // 44 SPELL_AURA_TRACK_CREATURES
    &AuraEffect::HandleAuraTrackResources,                        // 45 SPELL_AURA_TRACK_RESOURCES
    &AuraEffect::HandleNULL,                                      // 46 SPELL_AURA_46 (used in test spells 54054 and 54058, and spell 48050) (3.0.8a)
    &AuraEffect::HandleAuraModParryPercent,                       // 47 SPELL_AURA_MOD_PARRY_PERCENT
    &AuraEffect::HandleNULL,                                      // 48 SPELL_AURA_48 spell Napalm (area damage spell with additional delayed damage effect)
    &AuraEffect::HandleAuraModDodgePercent,                       // 49 SPELL_AURA_MOD_DODGE_PERCENT
    &AuraEffect::HandleNoImmediateEffect,                         // 50 SPELL_AURA_MOD_CRITICAL_HEALING_AMOUNT implemented in Unit::SpellCriticalHealingBonus
    &AuraEffect::HandleAuraModBlockPercent,                       // 51 SPELL_AURA_MOD_BLOCK_PERCENT
    &AuraEffect::HandleAuraModWeaponCritPercent,                  // 52 SPELL_AURA_MOD_WEAPON_CRIT_PERCENT
    &AuraEffect::HandleNoImmediateEffect,                         // 53 SPELL_AURA_PERIODIC_LEECH implemented in AuraEffect::PeriodicTick
    &AuraEffect::HandleModHitChance,                              // 54 SPELL_AURA_MOD_HIT_CHANCE
    &AuraEffect::HandleModSpellHitChance,                         // 55 SPELL_AURA_MOD_SPELL_HIT_CHANCE
    &AuraEffect::HandleAuraTransform,                             // 56 SPELL_AURA_TRANSFORM
    &AuraEffect::HandleModSpellCritChance,                        // 57 SPELL_AURA_MOD_SPELL_CRIT_CHANCE
    &AuraEffect::HandleAuraModIncreaseSwimSpeed,                  // 58 SPELL_AURA_MOD_INCREASE_SWIM_SPEED
    &AuraEffect::HandleNoImmediateEffect,                         // 59 SPELL_AURA_MOD_DAMAGE_DONE_CREATURE implemented in Unit::MeleeDamageBonus and Unit::SpellDamageBonus
    &AuraEffect::HandleAuraModPacifyAndSilence,                   // 60 SPELL_AURA_MOD_PACIFY_SILENCE
    &AuraEffect::HandleAuraModScale,                              // 61 SPELL_AURA_MOD_SCALE
    &AuraEffect::HandleNoImmediateEffect,                         // 62 SPELL_AURA_PERIODIC_HEALTH_FUNNEL implemented in AuraEffect::PeriodicTick
    &AuraEffect::HandleUnused,                                    // 63 unused (4.3.4) old SPELL_AURA_PERIODIC_MANA_FUNNEL
    &AuraEffect::HandleNoImmediateEffect,                         // 64 SPELL_AURA_PERIODIC_MANA_LEECH implemented in AuraEffect::PeriodicTick
    &AuraEffect::HandleModCastingSpeed,                           // 65 SPELL_AURA_MOD_CASTING_SPEED_NOT_STACK
    &AuraEffect::HandleFeignDeath,                                // 66 SPELL_AURA_FEIGN_DEATH
    &AuraEffect::HandleAuraModDisarm,                             // 67 SPELL_AURA_MOD_DISARM
    &AuraEffect::HandleAuraModStalked,                            // 68 SPELL_AURA_MOD_STALKED
    &AuraEffect::HandleNoImmediateEffect,                         // 69 SPELL_AURA_SCHOOL_ABSORB implemented in Unit::CalcAbsorbResist
    &AuraEffect::HandleUnused,                                    // 70 SPELL_AURA_EXTRA_ATTACKS clientside
    &AuraEffect::HandleModSpellCritChanceShool,                   // 71 SPELL_AURA_MOD_SPELL_CRIT_CHANCE_SCHOOL
    &AuraEffect::HandleModPowerCostPCT,                           // 72 SPELL_AURA_MOD_POWER_COST_SCHOOL_PCT
    &AuraEffect::HandleModPowerCost,                              // 73 SPELL_AURA_MOD_POWER_COST_SCHOOL
    &AuraEffect::HandleNoImmediateEffect,                         // 74 SPELL_AURA_REFLECT_SPELLS_SCHOOL  implemented in Unit::SpellHitResult
    &AuraEffect::HandleNoImmediateEffect,                         // 75 SPELL_AURA_MOD_LANGUAGE
    &AuraEffect::HandleNoImmediateEffect,                         // 76 SPELL_AURA_FAR_SIGHT
    &AuraEffect::HandleModMechanicImmunity,                       // 77 SPELL_AURA_MECHANIC_IMMUNITY
    &AuraEffect::HandleAuraMounted,                               // 78 SPELL_AURA_MOUNTED
    &AuraEffect::HandleModDamagePercentDone,                      // 79 SPELL_AURA_MOD_DAMAGE_PERCENT_DONE
    &AuraEffect::HandleModPercentStat,                            // 80 SPELL_AURA_MOD_PERCENT_STAT
    &AuraEffect::HandleNoImmediateEffect,                         // 81 SPELL_AURA_SPLIT_DAMAGE_PCT implemented in Unit::CalcAbsorbResist
    &AuraEffect::HandleWaterBreathing,                            // 82 SPELL_AURA_WATER_BREATHING
    &AuraEffect::HandleModBaseResistance,                         // 83 SPELL_AURA_MOD_BASE_RESISTANCE
    &AuraEffect::HandleNoImmediateEffect,                         // 84 SPELL_AURA_MOD_REGEN implemented in Player::RegenerateHealth
    &AuraEffect::HandleModPowerRegen,                             // 85 SPELL_AURA_MOD_POWER_REGEN implemented in Player::Regenerate
    &AuraEffect::HandleChannelDeathItem,                          // 86 SPELL_AURA_CHANNEL_DEATH_ITEM
    &AuraEffect::HandleNoImmediateEffect,                         // 87 SPELL_AURA_MOD_DAMAGE_PERCENT_TAKEN implemented in Unit::MeleeDamageBonus and Unit::SpellDamageBonus
    &AuraEffect::HandleNoImmediateEffect,                         // 88 SPELL_AURA_MOD_HEALTH_REGEN_PERCENT implemented in Player::RegenerateHealth
    &AuraEffect::HandleNoImmediateEffect,                         // 89 SPELL_AURA_PERIODIC_DAMAGE_PERCENT
    &AuraEffect::HandleUnused,                                    // 90 unused (4.3.4) old SPELL_AURA_MOD_RESIST_CHANCE
    &AuraEffect::HandleNoImmediateEffect,                         // 91 SPELL_AURA_MOD_DETECT_RANGE implemented in Creature::GetAttackDistance
    &AuraEffect::HandlePreventFleeing,                            // 92 SPELL_AURA_PREVENTS_FLEEING
    &AuraEffect::HandleModUnattackable,                           // 93 SPELL_AURA_MOD_UNATTACKABLE
    &AuraEffect::HandleNoImmediateEffect,                         // 94 SPELL_AURA_INTERRUPT_REGEN implemented in Player::Regenerate
    &AuraEffect::HandleAuraGhost,                                 // 95 SPELL_AURA_GHOST
    &AuraEffect::HandleNoImmediateEffect,                         // 96 SPELL_AURA_SPELL_MAGNET implemented in Unit::SelectMagnetTarget
    &AuraEffect::HandleNoImmediateEffect,                         // 97 SPELL_AURA_MANA_SHIELD implemented in Unit::CalcAbsorbResist
    &AuraEffect::HandleAuraModSkill,                              // 98 SPELL_AURA_MOD_SKILL_TALENT
    &AuraEffect::HandleAuraModAttackPower,                        // 99 SPELL_AURA_MOD_ATTACK_POWER
    &AuraEffect::HandleUnused,                                    //100 SPELL_AURA_AURAS_VISIBLE obsolete? all player can see all auras now, but still have spells including GM-spell
    &AuraEffect::HandleModResistancePercent,                      //101 SPELL_AURA_MOD_RESISTANCE_PCT
    &AuraEffect::HandleNoImmediateEffect,                         //102 SPELL_AURA_MOD_MELEE_ATTACK_POWER_VERSUS implemented in Unit::MeleeDamageBonus
    &AuraEffect::HandleAuraModTotalThreat,                        //103 SPELL_AURA_MOD_TOTAL_THREAT
    &AuraEffect::HandleAuraWaterWalk,                             //104 SPELL_AURA_WATER_WALK
    &AuraEffect::HandleAuraFeatherFall,                           //105 SPELL_AURA_FEATHER_FALL
    &AuraEffect::HandleAuraHover,                                 //106 SPELL_AURA_HOVER
    &AuraEffect::HandleNoImmediateEffect,                         //107 SPELL_AURA_ADD_FLAT_MODIFIER implemented in AuraEffect::CalculateSpellMod()
    &AuraEffect::HandleNoImmediateEffect,                         //108 SPELL_AURA_ADD_PCT_MODIFIER implemented in AuraEffect::CalculateSpellMod()
    &AuraEffect::HandleNoImmediateEffect,                         //109 SPELL_AURA_ADD_TARGET_TRIGGER
    &AuraEffect::HandleModPowerRegenPCT,                          //110 SPELL_AURA_MOD_POWER_REGEN_PERCENT implemented in Player::Regenerate, Creature::Regenerate
    &AuraEffect::HandleNoImmediateEffect,                         //111 SPELL_AURA_ADD_CASTER_HIT_TRIGGER implemented in Unit::SelectMagnetTarget
    &AuraEffect::HandleNoImmediateEffect,                         //112 SPELL_AURA_OVERRIDE_CLASS_SCRIPTS
    &AuraEffect::HandleNoImmediateEffect,                         //113 SPELL_AURA_MOD_RANGED_DAMAGE_TAKEN implemented in Unit::MeleeDamageBonus
    &AuraEffect::HandleNoImmediateEffect,                         //114 SPELL_AURA_MOD_RANGED_DAMAGE_TAKEN_PCT implemented in Unit::MeleeDamageBonus
    &AuraEffect::HandleNoImmediateEffect,                         //115 SPELL_AURA_MOD_HEALING                 implemented in Unit::SpellBaseHealingBonusForVictim
    &AuraEffect::HandleNoImmediateEffect,                         //116 SPELL_AURA_MOD_REGEN_DURING_COMBAT
    &AuraEffect::HandleNoImmediateEffect,                         //117 SPELL_AURA_MOD_MECHANIC_RESISTANCE     implemented in Unit::MagicSpellHitResult
    &AuraEffect::HandleNoImmediateEffect,                         //118 SPELL_AURA_MOD_HEALING_PCT             implemented in Unit::SpellHealingBonus
    &AuraEffect::HandleUnused,                                    //119 unused (4.3.4) old SPELL_AURA_SHARE_PET_TRACKING
    &AuraEffect::HandleAuraUntrackable,                           //120 SPELL_AURA_UNTRACKABLE
    &AuraEffect::HandleAuraEmpathy,                               //121 SPELL_AURA_EMPATHY
    &AuraEffect::HandleModOffhandDamagePercent,                   //122 SPELL_AURA_MOD_OFFHAND_DAMAGE_PCT
    &AuraEffect::HandleModTargetResistance,                       //123 SPELL_AURA_MOD_TARGET_RESISTANCE
    &AuraEffect::HandleAuraModRangedAttackPower,                  //124 SPELL_AURA_MOD_RANGED_ATTACK_POWER
    &AuraEffect::HandleNoImmediateEffect,                         //125 SPELL_AURA_MOD_MELEE_DAMAGE_TAKEN implemented in Unit::MeleeDamageBonus
    &AuraEffect::HandleNoImmediateEffect,                         //126 SPELL_AURA_MOD_MELEE_DAMAGE_TAKEN_PCT implemented in Unit::MeleeDamageBonus
    &AuraEffect::HandleNoImmediateEffect,                         //127 SPELL_AURA_RANGED_ATTACK_POWER_ATTACKER_BONUS implemented in Unit::MeleeDamageBonus
    &AuraEffect::HandleModPossessPet,                             //128 SPELL_AURA_MOD_POSSESS_PET
    &AuraEffect::HandleAuraModIncreaseSpeed,                      //129 SPELL_AURA_MOD_SPEED_ALWAYS
    &AuraEffect::HandleAuraModIncreaseMountedSpeed,               //130 SPELL_AURA_MOD_MOUNTED_SPEED_ALWAYS
    &AuraEffect::HandleNoImmediateEffect,                         //131 SPELL_AURA_MOD_RANGED_ATTACK_POWER_VERSUS implemented in Unit::MeleeDamageBonus
    &AuraEffect::HandleAuraModIncreaseEnergyPercent,              //132 SPELL_AURA_MOD_INCREASE_ENERGY_PERCENT
    &AuraEffect::HandleAuraModIncreaseHealthPercent,              //133 SPELL_AURA_MOD_INCREASE_HEALTH_PERCENT
    &AuraEffect::HandleAuraModRegenInterrupt,                     //134 SPELL_AURA_MOD_MANA_REGEN_INTERRUPT
    &AuraEffect::HandleModHealingDone,                            //135 SPELL_AURA_MOD_HEALING_DONE
    &AuraEffect::HandleNoImmediateEffect,                         //136 SPELL_AURA_MOD_HEALING_DONE_PERCENT   implemented in Unit::SpellHealingBonus
    &AuraEffect::HandleModTotalPercentStat,                       //137 SPELL_AURA_MOD_TOTAL_STAT_PERCENTAGE
    &AuraEffect::HandleModMeleeSpeedPct,                          //138 SPELL_AURA_MOD_MELEE_HASTE
    &AuraEffect::HandleForceReaction,                             //139 SPELL_AURA_FORCE_REACTION
    &AuraEffect::HandleAuraModRangedHaste,                        //140 SPELL_AURA_MOD_RANGED_HASTE
    &AuraEffect::HandleUnused,                                    //141 SPELL_AURA_141
    &AuraEffect::HandleAuraModBaseResistancePCT,                  //142 SPELL_AURA_MOD_BASE_RESISTANCE_PCT
    &AuraEffect::HandleAuraModResistanceExclusive,                //143 SPELL_AURA_MOD_RESISTANCE_EXCLUSIVE
    &AuraEffect::HandleNoImmediateEffect,                         //144 SPELL_AURA_SAFE_FALL                         implemented in WorldSession::HandleMovementOpcodes
    &AuraEffect::HandleAuraModPetTalentsPoints,                   //145 SPELL_AURA_MOD_PET_TALENT_POINTS
    &AuraEffect::HandleNoImmediateEffect,                         //146 SPELL_AURA_ALLOW_TAME_PET_TYPE
    &AuraEffect::HandleModStateImmunityMask,                      //147 SPELL_AURA_MECHANIC_IMMUNITY_MASK
    &AuraEffect::HandleAuraRetainComboPoints,                     //148 SPELL_AURA_RETAIN_COMBO_POINTS
    &AuraEffect::HandleNoImmediateEffect,                         //149 SPELL_AURA_REDUCE_PUSHBACK
    &AuraEffect::HandleShieldBlockValue,                          //150 SPELL_AURA_MOD_SHIELD_BLOCKVALUE_PCT
    &AuraEffect::HandleAuraTrackStealthed,                        //151 SPELL_AURA_TRACK_STEALTHED
    &AuraEffect::HandleNoImmediateEffect,                         //152 SPELL_AURA_MOD_DETECTED_RANGE implemented in Creature::GetAttackDistance
    &AuraEffect::HandleUnused,                                    //153 Unused (4.3.4) old SPELL_AURA_SPLIT_DAMAGE_FLAT
    &AuraEffect::HandleModStealthLevel,                           //154 SPELL_AURA_MOD_STEALTH_LEVEL
    &AuraEffect::HandleNoImmediateEffect,                         //155 SPELL_AURA_MOD_WATER_BREATHING
    &AuraEffect::HandleNoImmediateEffect,                         //156 SPELL_AURA_MOD_REPUTATION_GAIN
    &AuraEffect::HandleNULL,                                      //157 SPELL_AURA_PET_DAMAGE_MULTI
    &AuraEffect::HandleShieldBlockValue,                          //158 SPELL_AURA_MOD_SHIELD_BLOCKVALUE
    &AuraEffect::HandleNoImmediateEffect,                         //159 SPELL_AURA_NO_PVP_CREDIT      only for Honorless Target spell
    &AuraEffect::HandleUnused,                                    //160 Unused (4.3.4) old SPELL_AURA_MOD_AOE_AVOIDANCE
    &AuraEffect::HandleNoImmediateEffect,                         //161 SPELL_AURA_MOD_HEALTH_REGEN_IN_COMBAT
    &AuraEffect::HandleNoImmediateEffect,                         //162 SPELL_AURA_POWER_BURN implemented in AuraEffect::PeriodicTick
    &AuraEffect::HandleNoImmediateEffect,                         //163 SPELL_AURA_MOD_CRIT_DAMAGE_BONUS
    &AuraEffect::HandleUnused,                                    //164 unused (3.2.0), only one test spell
    &AuraEffect::HandleNoImmediateEffect,                         //165 SPELL_AURA_MELEE_ATTACK_POWER_ATTACKER_BONUS implemented in Unit::MeleeDamageBonus
    &AuraEffect::HandleAuraModAttackPowerPercent,                 //166 SPELL_AURA_MOD_ATTACK_POWER_PCT
    &AuraEffect::HandleAuraModRangedAttackPowerPercent,           //167 SPELL_AURA_MOD_RANGED_ATTACK_POWER_PCT
    &AuraEffect::HandleNoImmediateEffect,                         //168 SPELL_AURA_MOD_DAMAGE_DONE_VERSUS            implemented in Unit::SpellDamageBonus, Unit::MeleeDamageBonus
    &AuraEffect::HandleUnused,                                    //169 Unused (4.3.4) old SPELL_AURA_MOD_CRIT_PERCENT_VERSUS
    &AuraEffect::HandleNULL,                                      //170 SPELL_AURA_DETECT_AMORE       various spells that change visual of units for aura target (clientside?)
    &AuraEffect::HandleAuraModIncreaseSpeed,                      //171 SPELL_AURA_MOD_SPEED_NOT_STACK
    &AuraEffect::HandleAuraModIncreaseMountedSpeed,               //172 SPELL_AURA_MOD_MOUNTED_SPEED_NOT_STACK
    &AuraEffect::HandleUnused,                                    //173 unused (4.3.4) no spells, old SPELL_AURA_ALLOW_CHAMPION_SPELLS  only for Proclaim Champion spell
    &AuraEffect::HandleModSpellDamagePercentFromStat,             //174 SPELL_AURA_MOD_SPELL_DAMAGE_OF_STAT_PERCENT  implemented in Unit::SpellBaseDamageBonus
    &AuraEffect::HandleModSpellHealingPercentFromStat,            //175 SPELL_AURA_MOD_SPELL_HEALING_OF_STAT_PERCENT implemented in Unit::SpellBaseHealingBonus
    &AuraEffect::HandleSpiritOfRedemption,                        //176 SPELL_AURA_SPIRIT_OF_REDEMPTION   only for Spirit of Redemption spell, die at aura end
    &AuraEffect::HandleCharmConvert,                              //177 SPELL_AURA_AOE_CHARM
    &AuraEffect::HandleUnused,                                    //178 old SPELL_AURA_MOD_DEBUFF_RESISTANCE unused 4.3.4
    &AuraEffect::HandleNoImmediateEffect,                         //179 SPELL_AURA_MOD_ATTACKER_SPELL_CRIT_CHANCE implemented in Unit::SpellCriticalBonus
    &AuraEffect::HandleNoImmediateEffect,                         //180 SPELL_AURA_MOD_FLAT_SPELL_DAMAGE_VERSUS   implemented in Unit::SpellDamageBonus
    &AuraEffect::HandleUnused,                                    //181 unused (4.3.4) old SPELL_AURA_MOD_FLAT_SPELL_CRIT_DAMAGE_VERSUS
    &AuraEffect::HandleAuraModResistenceOfStatPercent,            //182 SPELL_AURA_MOD_RESISTANCE_OF_STAT_PERCENT
    &AuraEffect::HandleNULL,                                      //183 SPELL_AURA_MOD_CRITICAL_THREAT only used in 28746 - miscvalue - spell school
    &AuraEffect::HandleNoImmediateEffect,                         //184 SPELL_AURA_MOD_ATTACKER_MELEE_HIT_CHANCE  implemented in Unit::RollMeleeOutcomeAgainst
    &AuraEffect::HandleNoImmediateEffect,                         //185 SPELL_AURA_MOD_ATTACKER_RANGED_HIT_CHANCE implemented in Unit::RollMeleeOutcomeAgainst
    &AuraEffect::HandleNoImmediateEffect,                         //186 SPELL_AURA_MOD_ATTACKER_SPELL_HIT_CHANCE  implemented in Unit::MagicSpellHitResult
    &AuraEffect::HandleNoImmediateEffect,                         //187 SPELL_AURA_MOD_ATTACKER_MELEE_CRIT_CHANCE  implemented in Unit::GetUnitCriticalChance
    &AuraEffect::HandleNoImmediateEffect,                         //188 SPELL_AURA_MOD_ATTACKER_RANGED_CRIT_CHANCE implemented in Unit::GetUnitCriticalChance
    &AuraEffect::HandleModRating,                                 //189 SPELL_AURA_MOD_RATING
    &AuraEffect::HandleNoImmediateEffect,                         //190 SPELL_AURA_MOD_FACTION_REPUTATION_GAIN     implemented in Player::CalculateReputationGain
    &AuraEffect::HandleAuraModUseNormalSpeed,                     //191 SPELL_AURA_USE_NORMAL_MOVEMENT_SPEED
    &AuraEffect::HandleModMeleeRangedSpeedPct,                    //192 SPELL_AURA_MOD_MELEE_RANGED_HASTE
    &AuraEffect::HandleModCombatSpeedPct,                         //193 SPELL_AURA_MELEE_SLOW (in fact combat (any type attack) speed pct)
    &AuraEffect::HandleNoImmediateEffect,                         //194 SPELL_AURA_MOD_TARGET_ABSORB_SCHOOL implemented in Unit::CalcAbsorbResist
    &AuraEffect::HandleNoImmediateEffect,                         //195 SPELL_AURA_MOD_TARGET_ABILITY_ABSORB_SCHOOL implemented in Unit::CalcAbsorbResist
    &AuraEffect::HandleNULL,                                      //196 SPELL_AURA_MOD_COOLDOWN - flat mod of spell cooldowns
    &AuraEffect::HandleNoImmediateEffect,                         //197 SPELL_AURA_MOD_ATTACKER_SPELL_AND_WEAPON_CRIT_CHANCE implemented in Unit::SpellCriticalBonus Unit::GetUnitCriticalChance
    &AuraEffect::HandleUnused,                                    //198 unused (4.3.4) old SPELL_AURA_MOD_ALL_WEAPON_SKILLS
    &AuraEffect::HandleUnused,                                    //199 unused (4.3.4) old SPELL_AURA_MOD_INCREASES_SPELL_PCT_TO_HIT
    &AuraEffect::HandleNoImmediateEffect,                         //200 SPELL_AURA_MOD_XP_PCT implemented in Player::RewardPlayerAndGroupAtKill
    &AuraEffect::HandleAuraAllowFlight,                           //201 SPELL_AURA_FLY                             this aura enable flight mode...
    &AuraEffect::HandleNoImmediateEffect,                         //202 SPELL_AURA_CANNOT_BE_DODGED                implemented in Unit::RollPhysicalOutcomeAgainst
    &AuraEffect::HandleNoImmediateEffect,                         //203 SPELL_AURA_MOD_ATTACKER_MELEE_CRIT_DAMAGE  implemented in Unit::CalculateMeleeDamage and Unit::CalculateSpellDamage
    &AuraEffect::HandleNoImmediateEffect,                         //204 SPELL_AURA_MOD_ATTACKER_RANGED_CRIT_DAMAGE implemented in Unit::CalculateMeleeDamage and Unit::CalculateSpellDamage
    &AuraEffect::HandleNULL,                                      //205 SPELL_AURA_MOD_SCHOOL_CRIT_DMG_TAKEN
    &AuraEffect::HandleAuraModIncreaseFlightSpeed,                //206 SPELL_AURA_MOD_INCREASE_VEHICLE_FLIGHT_SPEED
    &AuraEffect::HandleAuraModIncreaseFlightSpeed,                //207 SPELL_AURA_MOD_INCREASE_MOUNTED_FLIGHT_SPEED
    &AuraEffect::HandleAuraModIncreaseFlightSpeed,                //208 SPELL_AURA_MOD_INCREASE_FLIGHT_SPEED
    &AuraEffect::HandleAuraModIncreaseFlightSpeed,                //209 SPELL_AURA_MOD_MOUNTED_FLIGHT_SPEED_ALWAYS
    &AuraEffect::HandleAuraModIncreaseFlightSpeed,                //210 SPELL_AURA_MOD_VEHICLE_SPEED_ALWAYS
    &AuraEffect::HandleAuraModIncreaseFlightSpeed,                //211 SPELL_AURA_MOD_FLIGHT_SPEED_NOT_STACK
    &AuraEffect::HandleUnused,                                    //212 Unused (4.3.4) old SPELL_AURA_MOD_RANGED_ATTACK_POWER_OF_STAT_PERCENT
    &AuraEffect::HandleNoImmediateEffect,                         //213 SPELL_AURA_MOD_RAGE_FROM_DAMAGE_DEALT implemented in Player::RewardRage
    &AuraEffect::HandleNULL,                                      //214 Tamed Pet Passive
    &AuraEffect::HandleArenaPreparation,                          //215 SPELL_AURA_ARENA_PREPARATION
    &AuraEffect::HandleModCastingSpeed,                           //216 SPELL_AURA_HASTE_SPELLS
    &AuraEffect::HandleModMeleeSpeedPct,                          //217 SPELL_AURA_MOD_MELEE_HASTE_2
    &AuraEffect::HandleAuraModRangedHaste,                        //218 SPELL_AURA_HASTE_RANGED
    &AuraEffect::HandleModManaRegen,                              //219 SPELL_AURA_MOD_MANA_REGEN_FROM_STAT
    &AuraEffect::HandleModRatingFromStat,                         //220 SPELL_AURA_MOD_RATING_FROM_STAT
    &AuraEffect::HandleNULL,                                      //221 SPELL_AURA_MOD_DETAUNT
    &AuraEffect::HandleUnused,                                    //222 unused (3.2.0) only for spell 44586 that not used in real spell cast
    &AuraEffect::HandleNoImmediateEffect,                         //223 SPELL_AURA_RAID_PROC_FROM_CHARGE
    &AuraEffect::HandleUnused,                                    //224 unused (4.3.4)
    &AuraEffect::HandleNoImmediateEffect,                         //225 SPELL_AURA_RAID_PROC_FROM_CHARGE_WITH_VALUE
    &AuraEffect::HandleNoImmediateEffect,                         //226 SPELL_AURA_PERIODIC_DUMMY implemented in AuraEffect::PeriodicTick
    &AuraEffect::HandleNoImmediateEffect,                         //227 SPELL_AURA_PERIODIC_TRIGGER_SPELL_WITH_VALUE implemented in AuraEffect::PeriodicTick
    &AuraEffect::HandleNoImmediateEffect,                         //228 SPELL_AURA_DETECT_STEALTH stealth detection
    &AuraEffect::HandleNoImmediateEffect,                         //229 SPELL_AURA_MOD_AOE_DAMAGE_AVOIDANCE
    &AuraEffect::HandleAuraModIncreaseHealth,                     //230 SPELL_AURA_MOD_INCREASE_HEALTH_2
    &AuraEffect::HandleNoImmediateEffect,                         //231 SPELL_AURA_PROC_TRIGGER_SPELL_WITH_VALUE
    &AuraEffect::HandleNoImmediateEffect,                         //232 SPELL_AURA_MECHANIC_DURATION_MOD           implement in Unit::CalculateSpellDuration
    &AuraEffect::HandleUnused,                                    //233 set model id to the one of the creature with id GetMiscValue() - clientside
    &AuraEffect::HandleNoImmediateEffect,                         //234 SPELL_AURA_MECHANIC_DURATION_MOD_NOT_STACK implement in Unit::CalculateSpellDuration
    &AuraEffect::HandleNoImmediateEffect,                         //235 SPELL_AURA_MOD_DISPEL_RESIST               implement in Unit::MagicSpellHitResult
    &AuraEffect::HandleAuraControlVehicle,                        //236 SPELL_AURA_CONTROL_VEHICLE
    &AuraEffect::HandleModSpellDamagePercentFromAttackPower,      //237 SPELL_AURA_MOD_SPELL_DAMAGE_OF_ATTACK_POWER  implemented in Unit::SpellBaseDamageBonus
    &AuraEffect::HandleModSpellHealingPercentFromAttackPower,     //238 SPELL_AURA_MOD_SPELL_HEALING_OF_ATTACK_POWER implemented in Unit::SpellBaseHealingBonus
    &AuraEffect::HandleAuraModScale,                              //239 SPELL_AURA_MOD_SCALE_2 only in Noggenfogger Elixir (16595) before 2.3.0 aura 61
    &AuraEffect::HandleAuraModExpertise,                          //240 SPELL_AURA_MOD_EXPERTISE
    &AuraEffect::HandleForceMoveForward,                          //241 SPELL_AURA_FORCE_MOVE_FORWARD Forces the caster to move forward
    &AuraEffect::HandleNULL,                                      //242 SPELL_AURA_MOD_SPELL_DAMAGE_FROM_HEALING - 2 test spells: 44183 and 44182
    &AuraEffect::HandleAuraModFaction,                            //243 SPELL_AURA_MOD_FACTION
    &AuraEffect::HandleComprehendLanguage,                        //244 SPELL_AURA_COMPREHEND_LANGUAGE
    &AuraEffect::HandleNoImmediateEffect,                         //245 SPELL_AURA_MOD_AURA_DURATION_BY_DISPEL
    &AuraEffect::HandleNoImmediateEffect,                         //246 SPELL_AURA_MOD_AURA_DURATION_BY_DISPEL_NOT_STACK implemented in Spell::EffectApplyAura
    &AuraEffect::HandleAuraCloneCaster,                           //247 SPELL_AURA_CLONE_CASTER
    &AuraEffect::HandleNoImmediateEffect,                         //248 SPELL_AURA_MOD_COMBAT_RESULT_CHANCE         implemented in Unit::RollMeleeOutcomeAgainst
    &AuraEffect::HandleAuraConvertRune,                           //249 SPELL_AURA_CONVERT_RUNE
    &AuraEffect::HandleAuraModIncreaseHealth,                     //250 SPELL_AURA_MOD_INCREASE_HEALTH_2
    &AuraEffect::HandleNoImmediateEffect,                         //251 SPELL_AURA_MOD_ENEMY_DODGE
    &AuraEffect::HandleModCombatSpeedPct,                         //252 SPELL_AURA_252 Is there any difference between this and SPELL_AURA_MELEE_SLOW ? maybe not stacking mod?
    &AuraEffect::HandleNoImmediateEffect,                         //253 SPELL_AURA_MOD_BLOCK_CRIT_CHANCE  implemented in Unit::isBlockCritical
    &AuraEffect::HandleAuraModDisarm,                             //254 SPELL_AURA_MOD_DISARM_OFFHAND
    &AuraEffect::HandleNoImmediateEffect,                         //255 SPELL_AURA_MOD_MECHANIC_DAMAGE_TAKEN_PERCENT    implemented in Unit::SpellDamageBonus
    &AuraEffect::HandleNoReagentUseAura,                          //256 SPELL_AURA_NO_REAGENT_USE Use SpellClassMask for spell select
    &AuraEffect::HandleNULL,                                      //257 SPELL_AURA_MOD_TARGET_RESIST_BY_SPELL_CLASS Use SpellClassMask for spell select
    &AuraEffect::HandleNULL,                                      //258 SPELL_AURA_MOD_SPELL_VISUAL
    &AuraEffect::HandleUnused,                                    //259 unused (4.3.4) old SPELL_AURA_MOD_HOT_PCT
    &AuraEffect::HandleNoImmediateEffect,                         //260 SPELL_AURA_SCREEN_EFFECT (miscvalue = id in ScreenEffect.dbc) not required any code
    &AuraEffect::HandlePhase,                                     //261 SPELL_AURA_PHASE
    &AuraEffect::HandleNoImmediateEffect,                         //262 SPELL_AURA_ABILITY_IGNORE_AURASTATE implemented in spell::cancast
    &AuraEffect::HandleAuraAllowOnlyAbility,                      //263 SPELL_AURA_ALLOW_ONLY_ABILITY player can use only abilities set in SpellClassMask
    &AuraEffect::HandleUnused,                                    //264 unused (3.2.0)
    &AuraEffect::HandleUnused,                                    //265 unused (4.3.4)
    &AuraEffect::HandleUnused,                                    //266 unused (4.3.4)
    &AuraEffect::HandleNoImmediateEffect,                         //267 SPELL_AURA_MOD_IMMUNE_AURA_APPLY_SCHOOL         implemented in Unit::IsImmunedToSpellEffect
    &AuraEffect::HandleUnused,                                    //268 unused (4.3.4) old SPELL_AURA_MOD_ATTACK_POWER_OF_STAT_PERCENT.
    &AuraEffect::HandleNoImmediateEffect,                         //269 SPELL_AURA_MOD_IGNORE_TARGET_RESIST implemented in Unit::CalcAbsorbResist and CalcArmorReducedDamage
    &AuraEffect::HandleUnused,                                    //270 unused (4.3.4) old SPELL_AURA_MOD_ABILITY_IGNORE_TARGET_RESIST
    &AuraEffect::HandleNoImmediateEffect,                         //271 SPELL_AURA_MOD_DAMAGE_FROM_CASTER    implemented in Unit::SpellDamageBonus
    &AuraEffect::HandleNoImmediateEffect,                         //272 SPELL_AURA_IGNORE_MELEE_RESET
    &AuraEffect::HandleUnused,                                    //273 clientside
    &AuraEffect::HandleUnused,                                    //274 unused (4.3.4)
    &AuraEffect::HandleNoImmediateEffect,                         //275 SPELL_AURA_MOD_IGNORE_SHAPESHIFT Use SpellClassMask for spell select
    &AuraEffect::HandleNULL,                                      //276 mod damage % mechanic?
    &AuraEffect::HandleUnused,                                    //277 unused (4.3.4) old SPELL_AURA_MOD_MAX_AFFECTED_TARGETS
    &AuraEffect::HandleAuraModDisarm,                             //278 SPELL_AURA_MOD_DISARM_RANGED disarm ranged weapon
    &AuraEffect::HandleNoImmediateEffect,                         //279 SPELL_AURA_INITIALIZE_IMAGES
    &AuraEffect::HandleUnused,                                    //280 unused (4.3.4) old SPELL_AURA_MOD_ARMOR_PENETRATION_PCT
    &AuraEffect::HandleNoImmediateEffect,                         //281 SPELL_AURA_MOD_HONOR_GAIN_PCT implemented in Player::RewardHonor
    &AuraEffect::HandleAuraIncreaseBaseHealthPercent,             //282 SPELL_AURA_INCREASE_BASE_HEALTH_PERCENT
    &AuraEffect::HandleNoImmediateEffect,                         //283 SPELL_AURA_MOD_HEALING_RECEIVED       implemented in Unit::SpellHealingBonus
    &AuraEffect::HandleAuraLinked,                                //284 SPELL_AURA_LINKED
    &AuraEffect::HandleAuraModAttackPowerOfArmor,                 //285 SPELL_AURA_MOD_ATTACK_POWER_OF_ARMOR  implemented in Player::UpdateAttackPowerAndDamage
    &AuraEffect::HandleNoImmediateEffect,                         //286 SPELL_AURA_ABILITY_PERIODIC_CRIT implemented in AuraEffect::PeriodicTick
    &AuraEffect::HandleNoImmediateEffect,                         //287 SPELL_AURA_DEFLECT_SPELLS             implemented in Unit::MagicSpellHitResult and Unit::MeleeSpellHitResult
    &AuraEffect::HandleNoImmediateEffect,                         //288 SPELL_AURA_IGNORE_HIT_DIRECTION  implemented in Unit::MagicSpellHitResult and Unit::MeleeSpellHitResult Unit::RollMeleeOutcomeAgainst
    &AuraEffect::HandleNULL,                                      //289 unused (3.2.0)
    &AuraEffect::HandleAuraModCritPct,                            //290 SPELL_AURA_MOD_CRIT_PCT
    &AuraEffect::HandleNoImmediateEffect,                         //291 SPELL_AURA_MOD_XP_QUEST_PCT  implemented in Player::RewardQuest
    &AuraEffect::HandleAuraOpenStable,                            //292 SPELL_AURA_OPEN_STABLE
    &AuraEffect::HandleAuraOverrideSpells,                        //293 SPELL_AURA_OVERRIDE_SPELLS auras which probably add set of abilities to their target based on it's miscvalue
    &AuraEffect::HandleNoImmediateEffect,                         //294 SPELL_AURA_PREVENT_REGENERATE_POWER implemented in Player::Regenerate(Powers power)
    &AuraEffect::HandleUnused,                                    //295 unused (4.3.4)
    &AuraEffect::HandleAuraSetVehicle,                            //296 SPELL_AURA_SET_VEHICLE_ID sets vehicle on target
    &AuraEffect::HandleNULL,                                      //297 Spirit Burst spells
    &AuraEffect::HandleNULL,                                      //298 70569 - Strangulating, maybe prevents talk or cast
    &AuraEffect::HandleUnused,                                    //299 unused (4.3.4)
    &AuraEffect::HandleNoImmediateEffect,                         //300 SPELL_AURA_SHARE_DAMAGE_PCT implemented in Unit::DealDamage
    &AuraEffect::HandleNoImmediateEffect,                         //301 SPELL_AURA_SCHOOL_HEAL_ABSORB implemented in Unit::CalcHealAbsorb
    &AuraEffect::HandleUnused,                                    //302 unused (4.3.4)
    &AuraEffect::HandleNoImmediateEffect,                         //303 SPELL_AURA_MOD_DAMAGE_DONE_VERSUS_AURASTATE implemented in Unit::SpellDamageBonus, Unit::MeleeDamageBonus
    &AuraEffect::HandleAuraModFakeInebriation,                    //304 SPELL_AURA_MOD_DRUNK
    &AuraEffect::HandleAuraModIncreaseSpeed,                      //305 SPELL_AURA_MOD_MINIMUM_SPEED
    &AuraEffect::HandleUnused,                                    //306 unused (4.3.4)
    &AuraEffect::HandleUnused,                                    //307 unused (4.3.4)
    &AuraEffect::HandleNULL,                                      //308 new aura for hunter traps
    &AuraEffect::HandleUnused,                                    //309 unused (4.3.4)
    &AuraEffect::HandleNoImmediateEffect,                         //310 SPELL_AURA_MOD_CREATURE_AOE_DAMAGE_AVOIDANCE implemented in Spell::CalculateDamageDone
    &AuraEffect::HandleNULL,                                      //311 0 spells in 3.3.5
    &AuraEffect::HandleNULL,                                      //312 0 spells in 3.3.5
    &AuraEffect::HandleUnused,                                    //313 unused (4.3.4)
    &AuraEffect::HandlePreventResurrection,                       //314 SPELL_AURA_PREVENT_RESURRECTION todo
    &AuraEffect::HandleNoImmediateEffect,                         //315 SPELL_AURA_UNDERWATER_WALKING todo
    &AuraEffect::HandleNoImmediateEffect,                         //316 unused (4.3.4) old SPELL_AURA_PERIODIC_HASTE
    &AuraEffect::HandleNULL,                                      //317 SPELL_AURA_MOD_SPELL_POWER_PCT
    &AuraEffect::HandleMastery,                                   //318 SPELL_AURA_MASTERY
    &AuraEffect::HandleModMeleeSpeedPct,                          //319 SPELL_AURA_MOD_MELEE_HASTE_3
    &AuraEffect::HandleAuraModRangedHaste,                        //320 SPELL_AURA_MOD_RANGED_HASTE_2
    &AuraEffect::HandleNULL,                                      //321 SPELL_AURA_321
    &AuraEffect::HandleNULL,                                      //322 SPELL_AURA_INTERFERE_TARGETTING
    &AuraEffect::HandleUnused,                                    //323 unused (4.3.4)
    &AuraEffect::HandleNULL,                                      //324 SPELL_AURA_324
    &AuraEffect::HandleUnused,                                    //325 unused (4.3.4)
    &AuraEffect::HandlePhaseGroup,                                //326 SPELL_AURA_PHASE_GROUP
    &AuraEffect::HandleUnused,                                    //327 unused (4.3.4)
    &AuraEffect::HandleNoImmediateEffect,                         //328 SPELL_AURA_PROC_ON_POWER_AMOUNT implemented in Unit::HandleAuraProcOnPowerAmount
    &AuraEffect::HandleNULL,                                      //329 SPELL_AURA_MOD_RUNE_REGEN_SPEED
    &AuraEffect::HandleNoImmediateEffect,                         //330 SPELL_AURA_CAST_WHILE_WALKING
    &AuraEffect::HandleAuraForceWeather,                          //331 SPELL_AURA_FORCE_WEATHER
    &AuraEffect::HandleNoImmediateEffect,                         //332 SPELL_AURA_OVERRIDE_ACTIONBAR_SPELLS implemented in WorldSession::HandleCastSpellOpcode
    &AuraEffect::HandleNoImmediateEffect,                         //333 SPELL_AURA_OVERRIDE_ACTIONBAR_SPELLS_2 implemented in WorldSession::HandleCastSpellOpcode
    &AuraEffect::HandleNULL,                                      //334 SPELL_AURA_MOD_BLIND
    &AuraEffect::HandleNULL,                                      //335 SPELL_AURA_335
    &AuraEffect::HandleNULL,                                      //336 SPELL_AURA_MOD_FLYING_RESTRICTIONS
    &AuraEffect::HandleNoImmediateEffect,                         //337 SPELL_AURA_MOD_VENDOR_ITEMS_PRICES
    &AuraEffect::HandleNoImmediateEffect,                         //338 SPELL_AURA_MOD_DURABILITY_LOSS
    &AuraEffect::HandleNULL,                                      //339 SPELL_AURA_INCREASE_SKILL_GAIN_CHANCE
    &AuraEffect::HandleNULL,                                      //340 SPELL_AURA_MOD_RESURRECTED_HEALTH_BY_GUILD_MEMBER
    &AuraEffect::HandleNULL,                                      //341 SPELL_AURA_MOD_SPELL_CATEGORY_COOLDOWN
    &AuraEffect::HandleModMeleeRangedSpeedPct,                    //342 SPELL_AURA_MOD_MELEE_RANGED_HASTE_2
    &AuraEffect::HandleNULL,                                      //343 SPELL_AURA_343
    &AuraEffect::HandleNULL,                                      //344 SPELL_AURA_MOD_AUTOATTACK_DAMAGE
    &AuraEffect::HandleNoImmediateEffect,                         //345 SPELL_AURA_BYPASS_ARMOR_FOR_CASTER
    &AuraEffect::HandleEnableAltPower,                            //346 SPELL_AURA_ENABLE_ALT_POWER
    &AuraEffect::HandleNULL,                                      //347 SPELL_AURA_MOD_SPELL_COOLDOWN_BY_HASTE
    &AuraEffect::HandleNoImmediateEffect,                         //348 SPELL_AURA_DEPOSIT_BONUS_MONEY_IN_GUILD_BANK_ON_LOOT implemented in WorldSession::HandleLootMoneyOpcode
    &AuraEffect::HandleNoImmediateEffect,                         //349 SPELL_AURA_MOD_CURRENCY_GAIN implemented in Player::ModifyCurrency
    &AuraEffect::HandleNULL,                                      //350 SPELL_AURA_MOD_GATHERING_ITEMS_GAINED_PERCENT
    &AuraEffect::HandleNULL,                                      //351 SPELL_AURA_351
    &AuraEffect::HandleNULL,                                      //352 SPELL_AURA_352
    &AuraEffect::HandleNULL,                                      //353 SPELL_AURA_MOD_CAMOUFLAGE
    &AuraEffect::HandleNULL,                                      //354 SPELL_AURA_354
    &AuraEffect::HandleUnused,                                    //355 unused (4.3.4)
    &AuraEffect::HandleNULL,                                      //356 SPELL_AURA_356
    &AuraEffect::HandleNULL,                                      //357 SPELL_AURA_ENABLE_BOSS1_UNIT_FRAME
    &AuraEffect::HandleNULL,                                      //358 SPELL_AURA_358
    &AuraEffect::HandleNULL,                                      //359 SPELL_AURA_359
    &AuraEffect::HandleNULL,                                      //360 SPELL_AURA_PROC_TRIGGER_SPELL_COPY
    &AuraEffect::HandleNULL,                                      //361 SPELL_AURA_PROC_TRIGGER_SPELL_2 implemented in Unit::ProcDamageAndSpellFor
    &AuraEffect::HandleUnused,                                    //362 unused (4.3.4)
    &AuraEffect::HandleNULL,                                      //363 SPELL_AURA_MOD_NEXT_SPELL
    &AuraEffect::HandleUnused,                                    //364 unused (4.3.4)
    &AuraEffect::HandleNULL,                                      //365 SPELL_AURA_MAX_FAR_CLIP_PLANE
    &AuraEffect::HandleNULL,                                      //366 SPELL_AURA_OVERRIDE_SPELL_POWER_BY_AP_PCT
    &AuraEffect::HandleNULL,                                      //367 SPELL_AURA_367
    &AuraEffect::HandleUnused,                                    //368 unused (4.3.4)
    &AuraEffect::HandleNULL,                                      //369 SPELL_AURA_ENABLE_POWER_BAR_TIMER
    &AuraEffect::HandleNULL,                                      //370 SPELL_AURA_SET_FAIR_FAR_CLIP
};

AuraEffect::AuraEffect(Aura* base, uint8 effIndex, int32 *baseAmount, Unit* caster):
m_base(base), m_spellInfo(base->GetSpellInfo()),
m_baseAmount(baseAmount ? *baseAmount : m_spellInfo->Effects[effIndex].BasePoints),
m_spellmod(NULL), m_periodicTimer(0), m_tickNumber(0), m_effIndex(effIndex),
m_canBeRecalculated(true), m_damage(0), m_critChance(0.0f), m_donePct(1.0f), m_isPeriodic(false)
{
    CalculatePeriodic(caster, true, false);

    m_amount = CalculateAmount(caster);

    CalculateSpellMod();
}

AuraEffect::~AuraEffect()
{
    delete m_spellmod;
}

void AuraEffect::GetTargetList(std::list<Unit*> & targetList) const
{
    Aura::ApplicationMap const & targetMap = GetBase()->GetApplicationMap();
    // remove all targets which were not added to new list - they no longer deserve area aura
    for (Aura::ApplicationMap::const_iterator appIter = targetMap.begin(); appIter != targetMap.end(); ++appIter)
    {
        if (appIter->second->HasEffect(GetEffIndex()))
            targetList.push_back(appIter->second->GetTarget());
    }
}

void AuraEffect::GetApplicationList(std::list<AuraApplication*> & applicationList) const
{
    Aura::ApplicationMap const & targetMap = GetBase()->GetApplicationMap();
    for (Aura::ApplicationMap::const_iterator appIter = targetMap.begin(); appIter != targetMap.end(); ++appIter)
    {
        if (appIter->second->HasEffect(GetEffIndex()))
            applicationList.push_back(appIter->second);
    }
}

int32 AuraEffect::CalculateAmount(Unit* caster)
{
    // default amount calculation
    int32 amount = 0;

    if (!(m_spellInfo->AttributesEx8 & SPELL_ATTR8_MASTERY_SPECIALIZATION) || G3D::fuzzyEq(m_spellInfo->Effects[m_effIndex].BonusMultiplier, 0.0f))
        amount = m_spellInfo->Effects[m_effIndex].CalcValue(caster, &m_baseAmount, GetBase()->GetOwner()->ToUnit());
    else if (caster && caster->GetTypeId() == TYPEID_PLAYER)
        amount = int32(caster->GetFloatValue(PLAYER_MASTERY) * m_spellInfo->Effects[m_effIndex].BonusMultiplier);

    // check item enchant aura cast
    if (!amount && caster)
        if (uint64 itemGUID = GetBase()->GetCastItemGUID())
            if (Player* playerCaster = caster->ToPlayer())
                if (Item* castItem = playerCaster->GetItemByGuid(itemGUID))
                    if (castItem->GetItemSuffixFactor())
                    {
                        ItemRandomSuffixEntry const* item_rand_suffix = sItemRandomSuffixStore.LookupEntry(abs(castItem->GetItemRandomPropertyId()));
                        if (item_rand_suffix)
                        {
                            for (int k = 0; k < MAX_ITEM_ENCHANTMENT_EFFECTS; k++)
                            {
                                SpellItemEnchantmentEntry const* pEnchant = sSpellItemEnchantmentStore.LookupEntry(item_rand_suffix->enchant_id[k]);
                                if (pEnchant)
                                {
                                    for (int t = 0; t < MAX_ITEM_ENCHANTMENT_EFFECTS; t++)
                                        if (pEnchant->spellid[t] == m_spellInfo->Id)
                                    {
                                        amount = uint32((item_rand_suffix->prefix[k]*castItem->GetItemSuffixFactor()) / 10000);
                                        break;
                                    }
                                }

                                if (amount)
                                    break;
                            }
                        }
                    }

    // custom amount calculations go here
    switch (GetAuraType())
    {
        // crowd control auras
        case SPELL_AURA_MOD_CONFUSE:
        case SPELL_AURA_MOD_FEAR:
        case SPELL_AURA_MOD_STUN:
        case SPELL_AURA_MOD_ROOT:
        case SPELL_AURA_TRANSFORM:
            m_canBeRecalculated = false;
            if (!m_spellInfo->ProcFlags)
                break;
            amount = int32(GetBase()->GetUnitOwner()->CountPctFromMaxHealth(10));
            if (caster)
            {
                // Glyphs increasing damage cap
                Unit::AuraEffectList const& overrideClassScripts = caster->GetAuraEffectsByType(SPELL_AURA_OVERRIDE_CLASS_SCRIPTS);
                for (Unit::AuraEffectList::const_iterator itr = overrideClassScripts.begin(); itr != overrideClassScripts.end(); ++itr)
                {
                    if ((*itr)->IsAffectingSpell(m_spellInfo))
                    {
                        // Glyph of Frost nova and similar auras
                        if ((*itr)->GetMiscValue() == 7801)
                        {
                            AddPct(amount, (*itr)->GetAmount());
                            break;
                        }
                    }
                }
            }
            break;
        case SPELL_AURA_SCHOOL_ABSORB:
        case SPELL_AURA_MANA_SHIELD:
            m_canBeRecalculated = false;
            break;
        case SPELL_AURA_MOUNTED:
            if (MountCapabilityEntry const* mountCapability = GetBase()->GetUnitOwner()->GetMountCapability(uint32(GetMiscValueB())))
            {
                amount = mountCapability->Id;
                m_canBeRecalculated = false;
            }
            break;
        case SPELL_AURA_MOD_RESISTANCE_EXCLUSIVE:
        {
            if (caster)
            {
                // if Level <= 70 resist = player level
                int32 resist = caster->getLevel();

                if (resist > 70 && resist < 81)
                    resist += (resist - 70) * 5;
                else if (resist > 80)
                    resist += ((resist-70) * 5 + (resist - 80) * 7);

                switch (GetId())
                {
                    case 20043: // Aspect of the Wild
                    case 8185:  // Elemental Resistance
                    case 19891: // Resistance Aura
                    case 79106: // Shadow Protection
                    case 79107: // Shadow Protection
                        amount = resist;
                        break;
                    case 79060: // Mark of the Wild
                    case 79061: // Mark of the Wild
                    case 79062: // Blessing of Kings
                    case 79063: // Blessing of Kings
                    case 90363: // Embrace of the Shale Spider
                        amount = resist / 2;
                        break;
                }
                break;
            }
        }
        default:
            break;
    }

    GetBase()->CallScriptEffectCalcAmountHandlers(this, amount, m_canBeRecalculated);
    amount *= GetBase()->GetStackAmount();
    return amount;
}

void AuraEffect::CalculatePeriodic(Unit* caster, bool resetPeriodicTimer /*= true*/, bool load /*= false*/)
{
    m_amplitude = m_spellInfo->Effects[m_effIndex].Amplitude;

    // prepare periodics
    switch (GetAuraType())
    {
        case SPELL_AURA_OBS_MOD_POWER:
            // 3 spells have no amplitude set
            if (!m_amplitude)
                m_amplitude = 1 * IN_MILLISECONDS;
        case SPELL_AURA_PERIODIC_DAMAGE:
        case SPELL_AURA_PERIODIC_HEAL:
        case SPELL_AURA_OBS_MOD_HEALTH:
        case SPELL_AURA_PERIODIC_TRIGGER_SPELL:
        case SPELL_AURA_PERIODIC_ENERGIZE:
        case SPELL_AURA_PERIODIC_LEECH:
        case SPELL_AURA_PERIODIC_HEALTH_FUNNEL:
        case SPELL_AURA_PERIODIC_MANA_LEECH:
        case SPELL_AURA_PERIODIC_DAMAGE_PERCENT:
        case SPELL_AURA_POWER_BURN:
        case SPELL_AURA_PERIODIC_DUMMY:
        case SPELL_AURA_PERIODIC_TRIGGER_SPELL_WITH_VALUE:
            m_isPeriodic = true;
            break;
        default:
            break;
    }

    GetBase()->CallScriptEffectCalcPeriodicHandlers(this, m_isPeriodic, m_amplitude);

    if (!m_isPeriodic)
        return;

    Player* modOwner = caster ? caster->GetSpellModOwner() : NULL;

    // Apply casting time mods
    if (m_amplitude)
    {
        // Apply periodic time mod
        if (modOwner)
            modOwner->ApplySpellMod(GetId(), SPELLMOD_ACTIVATION_TIME, m_amplitude);

        if (caster)
        {
            // Haste modifies periodic time of channeled spells
            if (m_spellInfo->IsChanneled())
            {
                if (m_spellInfo->AttributesEx5 & SPELL_ATTR5_HASTE_AFFECT_DURATION)
                    caster->ModSpellCastTime(m_spellInfo, m_amplitude);
            }
            else if (m_spellInfo->AttributesEx5 & SPELL_ATTR5_HASTE_AFFECT_DURATION)
                m_amplitude = int32(m_amplitude * caster->GetFloatValue(UNIT_MOD_CAST_SPEED));
        }
    }

    if (load) // aura loaded from db
    {
        m_tickNumber = m_amplitude ? GetBase()->GetDuration() / m_amplitude : 0;
        m_periodicTimer = m_amplitude ? GetBase()->GetDuration() % m_amplitude : 0;
        if (m_spellInfo->AttributesEx5 & SPELL_ATTR5_START_PERIODIC_AT_APPLY)
            ++m_tickNumber;
    }
    else // aura just created or reapplied
    {
        m_tickNumber = 0;
        // reset periodic timer on aura create or on reapply when aura isn't dot
        // possibly we should not reset periodic timers only when aura is triggered by proc
        // or maybe there's a spell attribute somewhere
        if (resetPeriodicTimer)
        {
            m_periodicTimer = 0;
            // Start periodic on next tick or at aura apply
            if (m_amplitude && !(m_spellInfo->AttributesEx5 & SPELL_ATTR5_START_PERIODIC_AT_APPLY))
                m_periodicTimer += m_amplitude;
        }
    }
}

void AuraEffect::CalculateSpellMod()
{
    switch (GetAuraType())
    {
        case SPELL_AURA_ADD_FLAT_MODIFIER:
        case SPELL_AURA_ADD_PCT_MODIFIER:
            if (!m_spellmod)
            {
                m_spellmod = new SpellModifier(GetBase());
                m_spellmod->op = SpellModOp(GetMiscValue());

                m_spellmod->type = SpellModType(uint32(GetAuraType())); // SpellModType value == spell aura types
                m_spellmod->spellId = GetId();
                m_spellmod->mask = GetSpellInfo()->Effects[GetEffIndex()].SpellClassMask;
                m_spellmod->charges = GetBase()->GetCharges();
            }
            m_spellmod->value = GetAmount();
            break;
        default:
            break;
    }
    GetBase()->CallScriptEffectCalcSpellModHandlers(this, m_spellmod);
}

void AuraEffect::ChangeAmount(int32 newAmount, bool mark, bool onStackOrReapply)
{
    // Reapply if amount change
    uint8 handleMask = 0;
    if (newAmount != GetAmount())
        handleMask |= AURA_EFFECT_HANDLE_CHANGE_AMOUNT;
    if (onStackOrReapply)
        handleMask |= AURA_EFFECT_HANDLE_REAPPLY;

    if (!handleMask)
        return;

    std::list<AuraApplication*> effectApplications;
    GetApplicationList(effectApplications);

    for (std::list<AuraApplication*>::const_iterator apptItr = effectApplications.begin(); apptItr != effectApplications.end(); ++apptItr)
        if ((*apptItr)->HasEffect(GetEffIndex()))
            HandleEffect(*apptItr, handleMask, false);

    if (handleMask & AURA_EFFECT_HANDLE_CHANGE_AMOUNT)
    {
        if (!mark)
            m_amount = newAmount;
        else
            SetAmount(newAmount);
        CalculateSpellMod();
    }

    for (std::list<AuraApplication*>::const_iterator apptItr = effectApplications.begin(); apptItr != effectApplications.end(); ++apptItr)
        if ((*apptItr)->HasEffect(GetEffIndex()))
            HandleEffect(*apptItr, handleMask, true);
}

void AuraEffect::HandleEffect(AuraApplication * aurApp, uint8 mode, bool apply)
{
    // check if call is correct, we really don't want using bitmasks here (with 1 exception)
    ASSERT(mode == AURA_EFFECT_HANDLE_REAL
        || mode == AURA_EFFECT_HANDLE_SEND_FOR_CLIENT
        || mode == AURA_EFFECT_HANDLE_CHANGE_AMOUNT
        || mode == AURA_EFFECT_HANDLE_STAT
        || mode == AURA_EFFECT_HANDLE_SKILL
        || mode == AURA_EFFECT_HANDLE_REAPPLY
        || mode == (AURA_EFFECT_HANDLE_CHANGE_AMOUNT | AURA_EFFECT_HANDLE_REAPPLY));

    // register/unregister effect in lists in case of real AuraEffect apply/remove
    // registration/unregistration is done always before real effect handling (some effect handlers code is depending on this)
    if (mode & AURA_EFFECT_HANDLE_REAL)
        aurApp->GetTarget()->_RegisterAuraEffect(this, apply);

    // real aura apply/remove, handle modifier
    if (mode & AURA_EFFECT_HANDLE_CHANGE_AMOUNT_MASK)
        ApplySpellMod(aurApp->GetTarget(), apply);

    // call scripts helping/replacing effect handlers
    bool prevented = false;
    if (apply)
        prevented = GetBase()->CallScriptEffectApplyHandlers(this, aurApp, (AuraEffectHandleModes)mode);
    else
        prevented = GetBase()->CallScriptEffectRemoveHandlers(this, aurApp, (AuraEffectHandleModes)mode);

    // check if script events have removed the aura or if default effect prevention was requested
    if ((apply && aurApp->GetRemoveMode()) || prevented)
        return;

    (*this.*AuraEffectHandler[GetAuraType()])(aurApp, mode, apply);

    // check if script events have removed the aura or if default effect prevention was requested
    if (apply && aurApp->GetRemoveMode())
        return;

    // call scripts triggering additional events after apply/remove
    if (apply)
        GetBase()->CallScriptAfterEffectApplyHandlers(this, aurApp, (AuraEffectHandleModes)mode);
    else
        GetBase()->CallScriptAfterEffectRemoveHandlers(this, aurApp, (AuraEffectHandleModes)mode);
}

void AuraEffect::HandleEffect(Unit* target, uint8 mode, bool apply)
{
    AuraApplication* aurApp = GetBase()->GetApplicationOfTarget(target->GetGUID());
    ASSERT(aurApp);
    HandleEffect(aurApp, mode, apply);
}

void AuraEffect::ApplySpellMod(Unit* target, bool apply)
{
    if (!m_spellmod || target->GetTypeId() != TYPEID_PLAYER)
        return;

    target->ToPlayer()->AddSpellMod(m_spellmod, apply);

    // Auras with charges do not mod amount of passive auras
    if (GetBase()->IsUsingCharges())
        return;
    // reapply some passive spells after add/remove related spellmods
    // Warning: it is a dead loop if 2 auras each other amount-shouldn't happen
    switch (GetMiscValue())
    {
        case SPELLMOD_ALL_EFFECTS:
        case SPELLMOD_EFFECT1:
        case SPELLMOD_EFFECT2:
        case SPELLMOD_EFFECT3:
        {
            uint64 guid = target->GetGUID();
            Unit::AuraApplicationMap & auras = target->GetAppliedAuras();
            for (Unit::AuraApplicationMap::iterator iter = auras.begin(); iter != auras.end(); ++iter)
            {
                Aura* aura = iter->second->GetBase();
                // only passive and permament auras-active auras should have amount set on spellcast and not be affected
                // if aura is cast by others, it will not be affected
                if ((aura->IsPassive() || aura->IsPermanent()) && aura->GetCasterGUID() == guid && aura->GetSpellInfo()->IsAffectedBySpellMod(m_spellmod))
                {
                    if (GetMiscValue() == SPELLMOD_ALL_EFFECTS)
                    {
                        for (uint8 i = 0; i<MAX_SPELL_EFFECTS; ++i)
                        {
                            if (AuraEffect* aurEff = aura->GetEffect(i))
                                aurEff->RecalculateAmount();
                        }
                    }
                    else if (GetMiscValue() == SPELLMOD_EFFECT1)
                    {
                       if (AuraEffect* aurEff = aura->GetEffect(0))
                            aurEff->RecalculateAmount();
                    }
                    else if (GetMiscValue() == SPELLMOD_EFFECT2)
                    {
                       if (AuraEffect* aurEff = aura->GetEffect(1))
                            aurEff->RecalculateAmount();
                    }
                    else //if (modOp == SPELLMOD_EFFECT3)
                    {
                       if (AuraEffect* aurEff = aura->GetEffect(2))
                            aurEff->RecalculateAmount();
                    }
                }
            }
        }
        default:
            break;
    }
}

void AuraEffect::Update(uint32 diff, Unit* caster)
{
    if (m_isPeriodic && (GetBase()->GetDuration() >=0 || GetBase()->IsPassive() || GetBase()->IsPermanent()))
    {
        if (m_periodicTimer > int32(diff))
            m_periodicTimer -= diff;
        else // tick also at m_periodicTimer == 0 to prevent lost last tick in case max m_duration == (max m_periodicTimer)*N
        {
            ++m_tickNumber;

            // update before tick (aura can be removed in TriggerSpell or PeriodicTick calls)
            m_periodicTimer += m_amplitude - diff;
            UpdatePeriodic(caster);

            std::list<AuraApplication*> effectApplications;
            GetApplicationList(effectApplications);
            // tick on targets of effects
            for (std::list<AuraApplication*>::const_iterator apptItr = effectApplications.begin(); apptItr != effectApplications.end(); ++apptItr)
                if ((*apptItr)->HasEffect(GetEffIndex()))
                    PeriodicTick(*apptItr, caster);
        }
    }
}

void AuraEffect::UpdatePeriodic(Unit* caster)
{
    switch (GetAuraType())
    {
        case SPELL_AURA_PERIODIC_DUMMY:
            switch (GetSpellInfo()->SpellFamilyName)
            {
                case SPELLFAMILY_GENERIC:
                    switch (GetId())
                    {
                        // Drink
                        case 430:
                        case 431:
                        case 432:
                        case 1133:
                        case 1135:
                        case 1137:
                        case 10250:
                        case 22734:
                        case 27089:
                        case 34291:
                        case 43182:
                        case 43183:
                        case 46755:
                        case 49472: // Drink Coffee
                        case 57073:
                        case 61830:
                        case 69176:
                        case 72623:
                        case 80166:
                        case 80167:
                        case 87958:
                        case 87959:
                        case 92736:
                        case 92797:
                        case 92800:
                        case 92803:
                            if (!caster || caster->GetTypeId() != TYPEID_PLAYER)
                                return;
                            // Get SPELL_AURA_MOD_POWER_REGEN aura from spell
                            if (AuraEffect* aurEff = GetBase()->GetEffect(0))
                            {
                                if (aurEff->GetAuraType() != SPELL_AURA_MOD_POWER_REGEN)
                                {
                                    m_isPeriodic = false;
                                    TC_LOG_ERROR("spells", "Aura %d structure has been changed - first aura is no longer SPELL_AURA_MOD_POWER_REGEN", GetId());
                                }
                                else
                                {
                                    // default case - not in arena
                                    if (!caster->ToPlayer()->InArena())
                                    {
                                        aurEff->ChangeAmount(GetAmount());
                                        m_isPeriodic = false;
                                    }
                                    else
                                    {
                                        // **********************************************
                                        // This feature uses only in arenas
                                        // **********************************************
                                        // Here need increase mana regen per tick (6 second rule)
                                        // on 0 tick -   0  (handled in 2 second)
                                        // on 1 tick - 166% (handled in 4 second)
                                        // on 2 tick - 133% (handled in 6 second)

                                        // Apply bonus for 1 - 4 tick
                                        switch (m_tickNumber)
                                        {
                                            case 1:   // 0%
                                                aurEff->ChangeAmount(0);
                                                break;
                                            case 2:   // 166%
                                                aurEff->ChangeAmount(GetAmount() * 5 / 3);
                                                break;
                                            case 3:   // 133%
                                                aurEff->ChangeAmount(GetAmount() * 4 / 3);
                                                break;
                                            default:  // 100% - normal regen
                                                aurEff->ChangeAmount(GetAmount());
                                                // No need to update after 4th tick
                                                m_isPeriodic = false;
                                                break;
                                        }
                                    }
                                }
                            }
                            break;
                        case 58549: // Tenacity
                        case 59911: // Tenacity (vehicle)
                           GetBase()->RefreshDuration();
                           break;
                        case 66823: case 67618: case 67619: case 67620: // Paralytic Toxin
                            // Get 0 effect aura
                            if (AuraEffect* slow = GetBase()->GetEffect(0))
                            {
                                int32 newAmount = slow->GetAmount() - 10;
                                if (newAmount < -100)
                                    newAmount = -100;
                                slow->ChangeAmount(newAmount);
                            }
                            break;
                        default:
                            break;
                    }
                    break;
                case SPELLFAMILY_MAGE:
                    if (GetId() == 55342)// Mirror Image
                        m_isPeriodic = false;
                    break;
                case SPELLFAMILY_DEATHKNIGHT:
                    // Chains of Ice
                    if (GetSpellInfo()->SpellFamilyFlags[1] & 0x00004000)
                    {
                        // Get 0 effect aura
                        if (AuraEffect* slow = GetBase()->GetEffect(0))
                        {
                            int32 newAmount = slow->GetAmount() + GetAmount();
                            if (newAmount > 0)
                                newAmount = 0;
                            slow->ChangeAmount(newAmount);
                        }
                        return;
                    }
                    break;
                default:
                    break;
           }
       default:
           break;
    }
    GetBase()->CallScriptEffectUpdatePeriodicHandlers(this);
}

bool AuraEffect::CanPeriodicTickCrit(Unit const* caster) const
{
    ASSERT(caster);
<<<<<<< HEAD
    return caster->isSpellCrit(target, m_spellInfo, m_spellInfo->GetSchoolMask());
=======
    if (caster->HasAuraTypeWithAffectMask(SPELL_AURA_ABILITY_PERIODIC_CRIT, m_spellInfo))
        return true;

    // Rupture - since 3.3.3 can crit
    if (m_spellInfo->SpellIconID == 500 && m_spellInfo->SpellFamilyName == SPELLFAMILY_ROGUE)
        return true;

    return false;
>>>>>>> 0b3e391a
}

bool AuraEffect::IsAffectingSpell(SpellInfo const* spell) const
{
    if (!spell)
        return false;
    // Check family name
    if (spell->SpellFamilyName != m_spellInfo->SpellFamilyName)
        return false;

    // Check EffectClassMask
    if (m_spellInfo->Effects[m_effIndex].SpellClassMask & spell->SpellFamilyFlags)
        return true;
    return false;
}

void AuraEffect::SendTickImmune(Unit* target, Unit* caster) const
{
    if (caster)
        caster->SendSpellDamageImmune(target, m_spellInfo->Id);
}

void AuraEffect::PeriodicTick(AuraApplication * aurApp, Unit* caster) const
{
    bool prevented = GetBase()->CallScriptEffectPeriodicHandlers(this, aurApp);
    if (prevented)
        return;

    Unit* target = aurApp->GetTarget();

    switch (GetAuraType())
    {
        case SPELL_AURA_PERIODIC_DUMMY:
            HandlePeriodicDummyAuraTick(target, caster);
            break;
        case SPELL_AURA_PERIODIC_TRIGGER_SPELL:
            HandlePeriodicTriggerSpellAuraTick(target, caster);
            break;
        case SPELL_AURA_PERIODIC_TRIGGER_SPELL_WITH_VALUE:
            HandlePeriodicTriggerSpellWithValueAuraTick(target, caster);
            break;
        case SPELL_AURA_PERIODIC_DAMAGE:
        case SPELL_AURA_PERIODIC_DAMAGE_PERCENT:
            HandlePeriodicDamageAurasTick(target, caster);
            break;
        case SPELL_AURA_PERIODIC_LEECH:
            HandlePeriodicHealthLeechAuraTick(target, caster);
            break;
        case SPELL_AURA_PERIODIC_HEALTH_FUNNEL:
            HandlePeriodicHealthFunnelAuraTick(target, caster);
            break;
        case SPELL_AURA_PERIODIC_HEAL:
        case SPELL_AURA_OBS_MOD_HEALTH:
            HandlePeriodicHealAurasTick(target, caster);
            break;
        case SPELL_AURA_PERIODIC_MANA_LEECH:
            HandlePeriodicManaLeechAuraTick(target, caster);
            break;
        case SPELL_AURA_OBS_MOD_POWER:
            HandleObsModPowerAuraTick(target, caster);
            break;
        case SPELL_AURA_PERIODIC_ENERGIZE:
            HandlePeriodicEnergizeAuraTick(target, caster);
            break;
        case SPELL_AURA_POWER_BURN:
            HandlePeriodicPowerBurnAuraTick(target, caster);
            break;
        default:
            break;
    }
}

void AuraEffect::HandleProc(AuraApplication* aurApp, ProcEventInfo& eventInfo)
{
    bool prevented = GetBase()->CallScriptEffectProcHandlers(this, aurApp, eventInfo);
    if (prevented)
        return;

    switch (GetAuraType())
    {
        case SPELL_AURA_PROC_TRIGGER_SPELL:
            HandleProcTriggerSpellAuraProc(aurApp, eventInfo);
            break;
        case SPELL_AURA_PROC_TRIGGER_SPELL_WITH_VALUE:
            HandleProcTriggerSpellWithValueAuraProc(aurApp, eventInfo);
            break;
        case SPELL_AURA_PROC_TRIGGER_DAMAGE:
            HandleProcTriggerDamageAuraProc(aurApp, eventInfo);
            break;
        case SPELL_AURA_RAID_PROC_FROM_CHARGE:
            HandleRaidProcFromChargeAuraProc(aurApp, eventInfo);
            break;
        case SPELL_AURA_RAID_PROC_FROM_CHARGE_WITH_VALUE:
            HandleRaidProcFromChargeWithValueAuraProc(aurApp, eventInfo);
            break;
        default:
            break;
    }

    GetBase()->CallScriptAfterEffectProcHandlers(this, aurApp, eventInfo);
}

void AuraEffect::CleanupTriggeredSpells(Unit* target)
{
    uint32 tSpellId = m_spellInfo->Effects[GetEffIndex()].TriggerSpell;
    if (!tSpellId)
        return;

    SpellInfo const* tProto = sSpellMgr->GetSpellInfo(tSpellId);
    if (!tProto)
        return;

    if (tProto->GetDuration() != -1)
        return;

    // needed for spell 43680, maybe others
    /// @todo is there a spell flag, which can solve this in a more sophisticated way?
    if (m_spellInfo->Effects[GetEffIndex()].ApplyAuraName == SPELL_AURA_PERIODIC_TRIGGER_SPELL &&
            uint32(m_spellInfo->GetDuration()) == m_spellInfo->Effects[GetEffIndex()].Amplitude)
        return;

    target->RemoveAurasDueToSpell(tSpellId, GetCasterGUID());
}

void AuraEffect::HandleShapeshiftBoosts(Unit* target, bool apply) const
{
    uint32 spellId = 0;
    uint32 spellId2 = 0;

    switch (GetMiscValue())
    {
        case FORM_CAT:
            spellId = 3025;
            break;
        case FORM_TREE:
            spellId = 34123;
            break;
        case FORM_TRAVEL:
            spellId = 5419;
            break;
        case FORM_AQUA:
            spellId = 5421;
            break;
        case FORM_BEAR:
            spellId = 1178;
            spellId2 = 21178;
            break;
        case FORM_BATTLESTANCE:
            spellId = 21156;
            break;
        case FORM_DEFENSIVESTANCE:
            spellId = 7376;
            break;
        case FORM_BERSERKERSTANCE:
            spellId = 7381;
            break;
        case FORM_MOONKIN:
            spellId = 24905;
            spellId2 = 24907;
            break;
        case FORM_FLIGHT:
            spellId = 33948;
            spellId2 = 34764;
            break;
        case FORM_FLIGHT_EPIC:
            spellId  = 40122;
            spellId2 = 40121;
            break;
        case FORM_METAMORPHOSIS:
            spellId  = 54817;
            spellId2 = 54879;
            break;
        case FORM_SPIRITOFREDEMPTION:
            spellId  = 27792;
            spellId2 = 27795;                               // must be second, this important at aura remove to prevent to early iterator invalidation.
            break;
        case FORM_SHADOW:
            spellId = 49868;
            break;
        case FORM_GHOSTWOLF:
            spellId = 67116;
            break;
        case FORM_GHOUL:
        case FORM_AMBIENT:
        case FORM_STEALTH:
        case FORM_CREATURECAT:
        case FORM_CREATUREBEAR:
            break;
        default:
            break;
    }

    if (apply)
    {
        // Remove cooldown of spells triggered on stance change - they may share cooldown with stance spell
        if (spellId)
        {
            if (target->GetTypeId() == TYPEID_PLAYER)
                target->ToPlayer()->RemoveSpellCooldown(spellId);
            target->CastSpell(target, spellId, true, NULL, this);
        }

        if (spellId2)
        {
            if (target->GetTypeId() == TYPEID_PLAYER)
                target->ToPlayer()->RemoveSpellCooldown(spellId2);
            target->CastSpell(target, spellId2, true, NULL, this);
        }

        if (target->GetTypeId() == TYPEID_PLAYER)
        {
            Player* plrTarget = target->ToPlayer();

            PlayerSpellMap const& sp_list = plrTarget->GetSpellMap();
            for (PlayerSpellMap::const_iterator itr = sp_list.begin(); itr != sp_list.end(); ++itr)
            {
                if (itr->second->state == PLAYERSPELL_REMOVED || itr->second->disabled)
                    continue;

                if (itr->first == spellId || itr->first == spellId2)
                    continue;

                SpellInfo const* spellInfo = sSpellMgr->GetSpellInfo(itr->first);
                if (!spellInfo || !(spellInfo->Attributes & (SPELL_ATTR0_PASSIVE | SPELL_ATTR0_HIDDEN_CLIENTSIDE)))
                    continue;

                if ((spellInfo->AttributesEx8 & SPELL_ATTR8_MASTERY_SPECIALIZATION) && !plrTarget->IsCurrentSpecMasterySpell(spellInfo))
                    continue;

                if (spellInfo->Stances & (1<<(GetMiscValue()-1)))
                    target->CastSpell(target, itr->first, true, NULL, this);
            }

            // Also do it for Glyphs
            for (uint32 i = 0; i < MAX_GLYPH_SLOT_INDEX; ++i)
            {
                if (uint32 glyphId = plrTarget->GetGlyph(plrTarget->GetActiveSpec(), i))
                {
                    if (GlyphPropertiesEntry const* glyph = sGlyphPropertiesStore.LookupEntry(glyphId))
                    {
                        SpellInfo const* spellInfo = sSpellMgr->GetSpellInfo(glyph->SpellId);
                        if (!spellInfo || !(spellInfo->Attributes & (SPELL_ATTR0_PASSIVE | SPELL_ATTR0_HIDDEN_CLIENTSIDE)))
                            continue;

                        if (spellInfo->Stances & (1 << (GetMiscValue() - 1)))
                            target->CastSpell(target, glyph->SpellId, true, NULL, this);
                    }
                }
            }

            // Leader of the Pack
            if (plrTarget->HasSpell(17007))
            {
                SpellInfo const* spellInfo = sSpellMgr->GetSpellInfo(24932);
                if (spellInfo && spellInfo->Stances & (1 << (GetMiscValue() -1)))
                    target->CastSpell(target, 24932, true, NULL, this);
            }

            // Heart of the Wild
            if (AuraEffect const* heartOfTheWild = target->GetAuraEffectOfRankedSpell(17003, EFFECT_0))
            {
                uint32 heartOfTheWildSpellId = 0;
                int32 heartOfTheWildAmount = 0;

                switch (GetMiscValue())
                {
                    case FORM_CAT:
                        heartOfTheWildSpellId = 24900;
                        heartOfTheWildAmount = heartOfTheWild->GetSpellInfo()->Effects[EFFECT_1].CalcValue();
                        break;
                    case FORM_BEAR:
                        heartOfTheWildSpellId = 24899;
                        heartOfTheWildAmount = heartOfTheWild->GetSpellInfo()->Effects[EFFECT_2].CalcValue();
                        break;
                    default:
                        break;
                }

                if (heartOfTheWildSpellId)
                    target->CastCustomSpell(target, heartOfTheWildSpellId, &heartOfTheWildAmount, NULL, NULL, true, NULL, this);
            }

            switch (GetMiscValue())
            {
                case FORM_CAT:
                    // Savage Roar
                    if (target->GetAuraEffect(SPELL_AURA_DUMMY, SPELLFAMILY_DRUID, 0, 0x10000000, 0))
                        target->CastSpell(target, 62071, true);
                    // Nurturing Instinct
                    if (AuraEffect const* aurEff = target->GetAuraEffect(SPELL_AURA_MOD_SPELL_HEALING_OF_STAT_PERCENT, SPELLFAMILY_DRUID, 2254, EFFECT_0))
                    {
                        uint32 spellId3 = 0;
                        switch (aurEff->GetId())
                        {
                            case 33872:
                                spellId3 = 47179;
                                break;
                            case 33873:
                                spellId3 = 47180;
                                break;
                        }
                        target->CastSpell(target, spellId3, true, NULL, this);
                    }
                    // Master Shapeshifter - Cat
                    if (AuraEffect const* aurEff = target->GetAuraEffect(SPELL_AURA_MOD_HEALING_DONE_PERCENT, SPELLFAMILY_GENERIC, 2851, EFFECT_0))
                    {
                        int32 bp = aurEff->GetAmount();
                        target->CastCustomSpell(target, 48420, &bp, NULL, NULL, true);
                    }
                    break;
                case FORM_BEAR:
                    // Master Shapeshifter - Bear
                    if (AuraEffect const* aurEff = target->GetAuraEffect(SPELL_AURA_MOD_HEALING_DONE_PERCENT, SPELLFAMILY_GENERIC, 2851, EFFECT_0))
                    {
                        int32 bp = aurEff->GetAmount();
                        target->CastCustomSpell(target, 48418, &bp, NULL, NULL, true);
                    }
                    // Survival of the Fittest
                    if (AuraEffect const* aurEff = target->GetAuraEffect(SPELL_AURA_MOD_TOTAL_STAT_PERCENTAGE, SPELLFAMILY_DRUID, 961, EFFECT_0))
                    {
                        int32 bp = aurEff->GetSpellInfo()->Effects[EFFECT_2].CalcValue(GetCaster());
                        target->CastCustomSpell(target, 62069, &bp, NULL, NULL, true, 0, this);
                    }
                    break;
                case FORM_MOONKIN:
                    // Master Shapeshifter - Moonkin
                    if (AuraEffect const* aurEff = target->GetAuraEffect(SPELL_AURA_MOD_HEALING_DONE_PERCENT, SPELLFAMILY_GENERIC, 2851, EFFECT_0))
                    {
                        int32 bp = aurEff->GetAmount();
                        target->CastCustomSpell(target, 48421, &bp, NULL, NULL, true);
                    }
                    break;
                default:
                    break;
            }
        }
    }
    else
    {
        if (spellId)
            target->RemoveOwnedAura(spellId, target->GetGUID());
        if (spellId2)
            target->RemoveOwnedAura(spellId2, target->GetGUID());

        Unit::AuraEffectList const& shapeshifts = target->GetAuraEffectsByType(SPELL_AURA_MOD_SHAPESHIFT);
        AuraEffect* newAura = NULL;
        // Iterate through all the shapeshift auras that the target has, if there is another aura with SPELL_AURA_MOD_SHAPESHIFT, then this aura is being removed due to that one being applied
        for (Unit::AuraEffectList::const_iterator itr = shapeshifts.begin(); itr != shapeshifts.end(); ++itr)
        {
            if ((*itr) != this)
            {
                newAura = *itr;
                break;
            }
        }

        Unit::AuraApplicationMap& tAuras = target->GetAppliedAuras();
        for (Unit::AuraApplicationMap::iterator itr = tAuras.begin(); itr != tAuras.end();)
        {
            // Use the new aura to see on what stance the target will be
            uint32 newStance = (1 << ((newAura ? newAura->GetMiscValue() : 0) -1));

            // If the stances are not compatible with the spell, remove it
            if (itr->second->GetBase()->IsRemovedOnShapeLost(target) && !(itr->second->GetBase()->GetSpellInfo()->Stances & newStance))
                target->RemoveAura(itr);
            else
                ++itr;
        }
    }
}

/*********************************************************/
/***               AURA EFFECT HANDLERS                ***/
/*********************************************************/

/**************************************/
/***       VISIBILITY & PHASES      ***/
/**************************************/

void AuraEffect::HandleModInvisibilityDetect(AuraApplication const* aurApp, uint8 mode, bool apply) const
{
    if (!(mode & AURA_EFFECT_HANDLE_CHANGE_AMOUNT_MASK))
        return;

    Unit* target = aurApp->GetTarget();
    InvisibilityType type = InvisibilityType(GetMiscValue());

    if (apply)
    {
        target->m_invisibilityDetect.AddFlag(type);
        target->m_invisibilityDetect.AddValue(type, GetAmount());
    }
    else
    {
        if (!target->HasAuraType(SPELL_AURA_MOD_INVISIBILITY_DETECT))
            target->m_invisibilityDetect.DelFlag(type);

        target->m_invisibilityDetect.AddValue(type, -GetAmount());
    }

    // call functions which may have additional effects after chainging state of unit
    target->UpdateObjectVisibility();
}

void AuraEffect::HandleModInvisibility(AuraApplication const* aurApp, uint8 mode, bool apply) const
{
    if (!(mode & AURA_EFFECT_HANDLE_CHANGE_AMOUNT_SEND_FOR_CLIENT_MASK))
        return;

    Unit* target = aurApp->GetTarget();
    InvisibilityType type = InvisibilityType(GetMiscValue());

    if (apply)
    {
        // apply glow vision
        if (target->GetTypeId() == TYPEID_PLAYER)
            target->SetByteFlag(PLAYER_FIELD_BYTES2, 3, PLAYER_FIELD_BYTE2_INVISIBILITY_GLOW);

        target->m_invisibility.AddFlag(type);
        target->m_invisibility.AddValue(type, GetAmount());
    }
    else
    {
        if (!target->HasAuraType(SPELL_AURA_MOD_INVISIBILITY))
        {
            // if not have different invisibility auras.
            // remove glow vision
            if (target->GetTypeId() == TYPEID_PLAYER)
                target->RemoveByteFlag(PLAYER_FIELD_BYTES2, 3, PLAYER_FIELD_BYTE2_INVISIBILITY_GLOW);

            target->m_invisibility.DelFlag(type);
        }
        else
        {
            bool found = false;
            Unit::AuraEffectList const& invisAuras = target->GetAuraEffectsByType(SPELL_AURA_MOD_INVISIBILITY);
            for (Unit::AuraEffectList::const_iterator i = invisAuras.begin(); i != invisAuras.end(); ++i)
            {
                if (GetMiscValue() == (*i)->GetMiscValue())
                {
                    found = true;
                    break;
                }
            }
            if (!found)
                target->m_invisibility.DelFlag(type);
        }

        target->m_invisibility.AddValue(type, -GetAmount());
    }

    // call functions which may have additional effects after chainging state of unit
    if (apply && (mode & AURA_EFFECT_HANDLE_REAL))
    {
        // drop flag at invisibiliy in bg
        target->RemoveAurasWithInterruptFlags(AURA_INTERRUPT_FLAG_IMMUNE_OR_LOST_SELECTION);
    }
    target->UpdateObjectVisibility();
}

void AuraEffect::HandleModStealthDetect(AuraApplication const* aurApp, uint8 mode, bool apply) const
{
    if (!(mode & AURA_EFFECT_HANDLE_CHANGE_AMOUNT_MASK))
        return;

    Unit* target = aurApp->GetTarget();
    StealthType type = StealthType(GetMiscValue());

    if (apply)
    {
        target->m_stealthDetect.AddFlag(type);
        target->m_stealthDetect.AddValue(type, GetAmount());
    }
    else
    {
        if (!target->HasAuraType(SPELL_AURA_MOD_STEALTH_DETECT))
            target->m_stealthDetect.DelFlag(type);

        target->m_stealthDetect.AddValue(type, -GetAmount());
    }

    // call functions which may have additional effects after chainging state of unit
    target->UpdateObjectVisibility();
}

void AuraEffect::HandleModStealth(AuraApplication const* aurApp, uint8 mode, bool apply) const
{
    if (!(mode & AURA_EFFECT_HANDLE_CHANGE_AMOUNT_SEND_FOR_CLIENT_MASK))
        return;

    Unit* target = aurApp->GetTarget();
    StealthType type = StealthType(GetMiscValue());

    if (apply)
    {
        target->m_stealth.AddFlag(type);
        target->m_stealth.AddValue(type, GetAmount());

        target->SetStandFlags(UNIT_STAND_FLAGS_CREEP);
        if (target->GetTypeId() == TYPEID_PLAYER)
            target->SetByteFlag(PLAYER_FIELD_BYTES2, 3, PLAYER_FIELD_BYTE2_STEALTH);
    }
    else
    {
        target->m_stealth.AddValue(type, -GetAmount());

        if (!target->HasAuraType(SPELL_AURA_MOD_STEALTH)) // if last SPELL_AURA_MOD_STEALTH
        {
            target->m_stealth.DelFlag(type);

            target->RemoveStandFlags(UNIT_STAND_FLAGS_CREEP);
            if (target->GetTypeId() == TYPEID_PLAYER)
                target->RemoveByteFlag(PLAYER_FIELD_BYTES2, 3, PLAYER_FIELD_BYTE2_STEALTH);
        }
    }

    // call functions which may have additional effects after chainging state of unit
    if (apply && (mode & AURA_EFFECT_HANDLE_REAL))
    {
        // drop flag at stealth in bg
        target->RemoveAurasWithInterruptFlags(AURA_INTERRUPT_FLAG_IMMUNE_OR_LOST_SELECTION);
    }
    target->UpdateObjectVisibility();
}

void AuraEffect::HandleModStealthLevel(AuraApplication const* aurApp, uint8 mode, bool apply) const
{
    if (!(mode & AURA_EFFECT_HANDLE_CHANGE_AMOUNT_MASK))
        return;

    Unit* target = aurApp->GetTarget();
    StealthType type = StealthType(GetMiscValue());

    if (apply)
        target->m_stealth.AddValue(type, GetAmount());
    else
        target->m_stealth.AddValue(type, -GetAmount());

    // call functions which may have additional effects after chainging state of unit
    target->UpdateObjectVisibility();
}

void AuraEffect::HandleSpiritOfRedemption(AuraApplication const* aurApp, uint8 mode, bool apply) const
{
    if (!(mode & AURA_EFFECT_HANDLE_REAL))
        return;

    Unit* target = aurApp->GetTarget();

    if (target->GetTypeId() != TYPEID_PLAYER)
        return;

    // prepare spirit state
    if (apply)
    {
        if (target->GetTypeId() == TYPEID_PLAYER)
        {
            // disable breath/etc timers
            target->ToPlayer()->StopMirrorTimers();

            // set stand state (expected in this form)
            if (!target->IsStandState())
                target->SetStandState(UNIT_STAND_STATE_STAND);
        }

        target->SetHealth(1);
    }
    // die at aura end
    else if (target->IsAlive())
        // call functions which may have additional effects after chainging state of unit
        target->setDeathState(JUST_DIED);
}

void AuraEffect::HandleAuraGhost(AuraApplication const* aurApp, uint8 mode, bool apply) const
{
    if (!(mode & AURA_EFFECT_HANDLE_SEND_FOR_CLIENT_MASK))
        return;

    Unit* target = aurApp->GetTarget();

    if (target->GetTypeId() != TYPEID_PLAYER)
        return;

    if (apply)
    {
        target->SetFlag(PLAYER_FLAGS, PLAYER_FLAGS_GHOST);
        target->m_serverSideVisibility.SetValue(SERVERSIDE_VISIBILITY_GHOST, GHOST_VISIBILITY_GHOST);
        target->m_serverSideVisibilityDetect.SetValue(SERVERSIDE_VISIBILITY_GHOST, GHOST_VISIBILITY_GHOST);
    }
    else
    {
        if (target->HasAuraType(SPELL_AURA_GHOST))
            return;

        target->RemoveFlag(PLAYER_FLAGS, PLAYER_FLAGS_GHOST);
        target->m_serverSideVisibility.SetValue(SERVERSIDE_VISIBILITY_GHOST, GHOST_VISIBILITY_ALIVE);
        target->m_serverSideVisibilityDetect.SetValue(SERVERSIDE_VISIBILITY_GHOST, GHOST_VISIBILITY_ALIVE);
    }
}

void AuraEffect::HandlePhase(AuraApplication const* aurApp, uint8 mode, bool apply) const
{
    if (!(mode & AURA_EFFECT_HANDLE_REAL))
        return;

    Unit* target = aurApp->GetTarget();

    if (Player* player = target->ToPlayer())
    {
        if (apply)
            player->GetPhaseMgr().RegisterPhasingAuraEffect(this);
        else
            player->GetPhaseMgr().UnRegisterPhasingAuraEffect(this);
    }
    else
    {
        uint32 newPhase = 0;
        Unit::AuraEffectList const& phases = target->GetAuraEffectsByType(SPELL_AURA_PHASE);
        if (!phases.empty())
            for (Unit::AuraEffectList::const_iterator itr = phases.begin(); itr != phases.end(); ++itr)
                newPhase |= (*itr)->GetMiscValue();

        if (!newPhase)
        {
            newPhase = PHASEMASK_NORMAL;
            if (Creature* creature = target->ToCreature())
                if (CreatureData const* data = sObjectMgr->GetCreatureData(creature->GetDBTableGUIDLow()))
                    newPhase = data->phaseMask;
        }

        target->SetPhaseMask(newPhase, false);
    }

    // call functions which may have additional effects after chainging state of unit
    // phase auras normally not expected at BG but anyway better check
    if (apply)
    {
        // drop flag at invisibiliy in bg
        target->RemoveAurasWithInterruptFlags(AURA_INTERRUPT_FLAG_IMMUNE_OR_LOST_SELECTION);
    }

    // need triggering visibility update base at phase update of not GM invisible (other GMs anyway see in any phases)
    if (target->IsVisible())
        target->UpdateObjectVisibility();
}

void AuraEffect::HandlePhaseGroup(AuraApplication const* aurApp, uint8 mode, bool apply) const
{
    if (!(mode & AURA_EFFECT_HANDLE_REAL))
        return;

    Unit* target = aurApp->GetTarget();

    if (Player* player = target->ToPlayer())
    {
        if (apply)
            player->GetPhaseMgr().RegisterPhasingAuraEffect(this);
        else
            player->GetPhaseMgr().UnRegisterPhasingAuraEffect(this);
    }

    // call functions which may have additional effects after chainging state of unit
    // phase auras normally not expected at BG but anyway better check
    if (apply)
    {
        // drop flag at invisibiliy in bg
        target->RemoveAurasWithInterruptFlags(AURA_INTERRUPT_FLAG_IMMUNE_OR_LOST_SELECTION);
    }

    // need triggering visibility update base at phase update of not GM invisible (other GMs anyway see in any phases)
    if (target->IsVisible())
        target->UpdateObjectVisibility();
}

/**********************/
/***   UNIT MODEL   ***/
/**********************/

void AuraEffect::HandleAuraModShapeshift(AuraApplication const* aurApp, uint8 mode, bool apply) const
{
    if (!(mode & AURA_EFFECT_HANDLE_REAL))
        return;

    Unit* target = aurApp->GetTarget();

    uint32 modelid = 0;
    Powers PowerType = POWER_MANA;
    ShapeshiftForm form = ShapeshiftForm(GetMiscValue());

    switch (form)
    {
        case FORM_CAT:                                      // 0x01
        case FORM_GHOUL:                                    // 0x07
            PowerType = POWER_ENERGY;
            break;

        case FORM_BEAR:                                     // 0x05

        case FORM_BATTLESTANCE:                             // 0x11
        case FORM_DEFENSIVESTANCE:                          // 0x12
        case FORM_BERSERKERSTANCE:                          // 0x13
            PowerType = POWER_RAGE;
            break;

        case FORM_TREE:                                     // 0x02
        case FORM_TRAVEL:                                   // 0x03
        case FORM_AQUA:                                     // 0x04
        case FORM_AMBIENT:                                  // 0x06

        case FORM_STEVES_GHOUL:                             // 0x09
        case FORM_THARONJA_SKELETON:                        // 0x0A
        case FORM_TEST_OF_STRENGTH:                         // 0x0B
        case FORM_BLB_PLAYER:                               // 0x0C
        case FORM_SHADOW_DANCE:                             // 0x0D
        case FORM_CREATUREBEAR:                             // 0x0E
        case FORM_CREATURECAT:                              // 0x0F
        case FORM_GHOSTWOLF:                                // 0x10

        case FORM_TEST:                                     // 0x14
        case FORM_ZOMBIE:                                   // 0x15
        case FORM_METAMORPHOSIS:                            // 0x16
        case FORM_UNDEAD:                                   // 0x19
        case FORM_MASTER_ANGLER:                            // 0x1A
        case FORM_FLIGHT_EPIC:                              // 0x1B
        case FORM_SHADOW:                                   // 0x1C
        case FORM_FLIGHT:                                   // 0x1D
        case FORM_STEALTH:                                  // 0x1E
        case FORM_MOONKIN:                                  // 0x1F
        case FORM_SPIRITOFREDEMPTION:                       // 0x20
            break;
        default:
            TC_LOG_ERROR("spells", "Auras: Unknown Shapeshift Type: %u", GetMiscValue());
    }

    modelid = target->GetModelForForm(form);

    if (apply)
    {
        // remove polymorph before changing display id to keep new display id
        switch (form)
        {
            case FORM_CAT:
            case FORM_TREE:
            case FORM_TRAVEL:
            case FORM_AQUA:
            case FORM_BEAR:
            case FORM_FLIGHT_EPIC:
            case FORM_FLIGHT:
            case FORM_MOONKIN:
            {
                // remove movement affects
                target->RemoveMovementImpairingAuras();

                // and polymorphic affects
                if (target->IsPolymorphed())
                    target->RemoveAurasDueToSpell(target->getTransForm());
                break;
            }
            default:
               break;
        }

        // remove other shapeshift before applying a new one
        target->RemoveAurasByType(SPELL_AURA_MOD_SHAPESHIFT, 0, GetBase());

        // stop handling the effect if it was removed by linked event
        if (aurApp->GetRemoveMode())
            return;

        if (PowerType != POWER_MANA)
        {
            int32 oldPower = target->GetPower(PowerType);
            // reset power to default values only at power change
            if (target->getPowerType() != PowerType)
                target->setPowerType(PowerType);

            if (form == FORM_CAT || form == FORM_BEAR)
            {
                // get furor proc chance
                int32 FurorChance = 0;
                if (AuraEffect const* dummy = target->GetDummyAuraEffect(SPELLFAMILY_DRUID, 238, 0))
                    FurorChance = std::max(dummy->GetAmount(), 0);

                if (form == FORM_CAT)
                {
                    int32 basePoints = std::min<int32>(oldPower, FurorChance);
                    target->SetPower(POWER_ENERGY, 0);
                    target->CastCustomSpell(target, 17099, &basePoints, NULL, NULL, true, NULL, this);
                }
                else if (roll_chance_i(FurorChance))
                    target->CastSpell(target, 17057, true);
            }
        }
        // stop handling the effect if it was removed by linked event
        if (aurApp->GetRemoveMode())
            return;

        target->SetShapeshiftForm(form);
        if (modelid > 0)
        {
            SpellInfo const* transformSpellInfo = sSpellMgr->GetSpellInfo(target->getTransForm());
            if (!transformSpellInfo || !GetSpellInfo()->IsPositive())
                target->SetDisplayId(modelid);
        }
    }
    else
    {
        // reset model id if no other auras present
        // may happen when aura is applied on linked event on aura removal
        if (!target->HasAuraType(SPELL_AURA_MOD_SHAPESHIFT))
        {
            target->SetShapeshiftForm(FORM_NONE);
            if (target->getClass() == CLASS_DRUID)
            {
                target->setPowerType(POWER_MANA);
                // Remove movement impairing effects also when shifting out
                target->RemoveMovementImpairingAuras();
            }
        }

        if (modelid > 0)
            target->RestoreDisplayId();

        switch (form)
        {
            // Nordrassil Harness - bonus
            case FORM_BEAR:
            case FORM_CAT:
                if (AuraEffect* dummy = target->GetAuraEffect(37315, 0))
                    target->CastSpell(target, 37316, true, NULL, dummy);
                break;
            // Nordrassil Regalia - bonus
            case FORM_MOONKIN:
                if (AuraEffect* dummy = target->GetAuraEffect(37324, 0))
                    target->CastSpell(target, 37325, true, NULL, dummy);
                break;
            case FORM_BATTLESTANCE:
            case FORM_DEFENSIVESTANCE:
            case FORM_BERSERKERSTANCE:
            {
                int32 Rage_val = 0;
                // Defensive Tactics
                if (form == FORM_DEFENSIVESTANCE)
                {
                    if (AuraEffect const* aurEff = target->IsScriptOverriden(m_spellInfo, 831))
                        Rage_val += aurEff->GetAmount() * 10;
                }
                // Stance mastery + Tactical mastery (both passive, and last have aura only in defense stance, but need apply at any stance switch)
                if (target->GetTypeId() == TYPEID_PLAYER)
                {
                    PlayerSpellMap const& sp_list = target->ToPlayer()->GetSpellMap();
                    for (PlayerSpellMap::const_iterator itr = sp_list.begin(); itr != sp_list.end(); ++itr)
                    {
                        if (itr->second->state == PLAYERSPELL_REMOVED || itr->second->disabled)
                            continue;

                        SpellInfo const* spellInfo = sSpellMgr->GetSpellInfo(itr->first);
                        if (spellInfo && spellInfo->SpellFamilyName == SPELLFAMILY_WARRIOR && spellInfo->SpellIconID == 139)
                            Rage_val += target->CalculateSpellDamage(target, spellInfo, 0) * 10;
                    }
                }
                if (target->GetPower(POWER_RAGE) > Rage_val)
                    target->SetPower(POWER_RAGE, Rage_val);
                break;
            }
            default:
                break;
        }
    }

    // adding/removing linked auras
    // add/remove the shapeshift aura's boosts
    HandleShapeshiftBoosts(target, apply);

    if (target->GetTypeId() == TYPEID_PLAYER)
        target->ToPlayer()->InitDataForForm();

    if (target->getClass() == CLASS_DRUID)
    {
        // Dash
        if (AuraEffect* aurEff = target->GetAuraEffect(SPELL_AURA_MOD_INCREASE_SPEED, SPELLFAMILY_DRUID, 0, 0, 0x8))
            aurEff->RecalculateAmount();

        // Disarm handling
        // If druid shifts while being disarmed we need to deal with that since forms aren't affected by disarm
        // and also HandleAuraModDisarm is not triggered
        if (!target->CanUseAttackType(BASE_ATTACK))
        {
            if (Item* pItem = target->ToPlayer()->GetItemByPos(INVENTORY_SLOT_BAG_0, EQUIPMENT_SLOT_MAINHAND))
                target->ToPlayer()->_ApplyWeaponDamage(EQUIPMENT_SLOT_MAINHAND, pItem->GetTemplate(), NULL, apply);
        }
    }

    // stop handling the effect if it was removed by linked event
    if (apply && aurApp->GetRemoveMode())
        return;

    if (target->GetTypeId() == TYPEID_PLAYER)
    {
        SpellShapeshiftFormEntry const* shapeInfo = sSpellShapeshiftFormStore.LookupEntry(form);
        ASSERT(shapeInfo);
        // Learn spells for shapeshift form - no need to send action bars or add spells to spellbook
        for (uint8 i = 0; i < MAX_SHAPESHIFT_SPELLS; ++i)
        {
            if (!shapeInfo->stanceSpell[i])
                continue;
            if (apply)
                target->ToPlayer()->AddTemporarySpell(shapeInfo->stanceSpell[i]);
            else
                target->ToPlayer()->RemoveTemporarySpell(shapeInfo->stanceSpell[i]);
        }
    }
}

void AuraEffect::HandleAuraTransform(AuraApplication const* aurApp, uint8 mode, bool apply) const
{
    if (!(mode & AURA_EFFECT_HANDLE_SEND_FOR_CLIENT_MASK))
        return;

    Unit* target = aurApp->GetTarget();

    if (apply)
    {
        // update active transform spell only when transform not set or not overwriting negative by positive case
        SpellInfo const* transformSpellInfo = sSpellMgr->GetSpellInfo(target->getTransForm());
        if (!transformSpellInfo || !GetSpellInfo()->IsPositive() || transformSpellInfo->IsPositive())
        {
            target->setTransForm(GetId());
            // special case (spell specific functionality)
            if (GetMiscValue() == 0)
            {
                switch (GetId())
                {
                    // Orb of Deception
                    case 16739:
                    {
                        if (target->GetTypeId() != TYPEID_PLAYER)
                            return;

                        switch (target->getRace())
                        {
                            // Blood Elf
                            case RACE_BLOODELF:
                                target->SetDisplayId(target->getGender() == GENDER_MALE ? 17829 : 17830);
                                break;
                            // Orc
                            case RACE_ORC:
                                target->SetDisplayId(target->getGender() == GENDER_MALE ? 10139 : 10140);
                                break;
                            // Troll
                            case RACE_TROLL:
                                target->SetDisplayId(target->getGender() == GENDER_MALE ? 10135 : 10134);
                                break;
                            // Tauren
                            case RACE_TAUREN:
                                target->SetDisplayId(target->getGender() == GENDER_MALE ? 10136 : 10147);
                                break;
                            // Undead
                            case RACE_UNDEAD_PLAYER:
                                target->SetDisplayId(target->getGender() == GENDER_MALE ? 10146 : 10145);
                                break;
                            // Draenei
                            case RACE_DRAENEI:
                                target->SetDisplayId(target->getGender() == GENDER_MALE ? 17827 : 17828);
                                break;
                            // Dwarf
                            case RACE_DWARF:
                                target->SetDisplayId(target->getGender() == GENDER_MALE ? 10141 : 10142);
                                break;
                            // Gnome
                            case RACE_GNOME:
                                target->SetDisplayId(target->getGender() == GENDER_MALE ? 10148 : 10149);
                                break;
                            // Human
                            case RACE_HUMAN:
                                target->SetDisplayId(target->getGender() == GENDER_MALE ? 10137 : 10138);
                                break;
                            // Night Elf
                            case RACE_NIGHTELF:
                                target->SetDisplayId(target->getGender() == GENDER_MALE ? 10143 : 10144);
                                break;
                            default:
                                break;
                        }
                        break;
                    }
                    // Murloc costume
                    case 42365:
                        target->SetDisplayId(21723);
                        break;
                    // Dread Corsair
                    case 50517:
                    // Corsair Costume
                    case 51926:
                    {
                        if (target->GetTypeId() != TYPEID_PLAYER)
                            return;

                        switch (target->getRace())
                        {
                            // Blood Elf
                            case RACE_BLOODELF:
                                target->SetDisplayId(target->getGender() == GENDER_MALE ? 25032 : 25043);
                                break;
                            // Orc
                            case RACE_ORC:
                                target->SetDisplayId(target->getGender() == GENDER_MALE ? 25039 : 25050);
                                break;
                            // Troll
                            case RACE_TROLL:
                                target->SetDisplayId(target->getGender() == GENDER_MALE ? 25041 : 25052);
                                break;
                            // Tauren
                            case RACE_TAUREN:
                                target->SetDisplayId(target->getGender() == GENDER_MALE ? 25040 : 25051);
                                break;
                            // Undead
                            case RACE_UNDEAD_PLAYER:
                                target->SetDisplayId(target->getGender() == GENDER_MALE ? 25042 : 25053);
                                break;
                            // Draenei
                            case RACE_DRAENEI:
                                target->SetDisplayId(target->getGender() == GENDER_MALE ? 25033 : 25044);
                                break;
                            // Dwarf
                            case RACE_DWARF:
                                target->SetDisplayId(target->getGender() == GENDER_MALE ? 25034 : 25045);
                                break;
                            // Gnome
                            case RACE_GNOME:
                                target->SetDisplayId(target->getGender() == GENDER_MALE ? 25035 : 25046);
                                break;
                            // Human
                            case RACE_HUMAN:
                                target->SetDisplayId(target->getGender() == GENDER_MALE ? 25037 : 25048);
                                break;
                            // Night Elf
                            case RACE_NIGHTELF:
                                target->SetDisplayId(target->getGender() == GENDER_MALE ? 25038 : 25049);
                                break;
                            default:
                                break;
                        }
                        break;
                    }
                    // Pygmy Oil
                    case 53806:
                        target->SetDisplayId(22512);
                        break;
                    // Honor the Dead
                    case 65386:
                    case 65495:
                        target->SetDisplayId(target->getGender() == GENDER_MALE ? 29203 : 29204);
                        break;
                    // Darkspear Pride
                    case 75532:
                        target->SetDisplayId(target->getGender() == GENDER_MALE ? 31737 : 31738);
                        break;
                    // Gnomeregan Pride
                    case 75531:
                        target->SetDisplayId(target->getGender() == GENDER_MALE ? 31654 : 31655);
                        break;
                    default:
                        break;
                }
            }
            else
            {
                CreatureTemplate const* ci = sObjectMgr->GetCreatureTemplate(GetMiscValue());
                if (!ci)
                {
                    target->SetDisplayId(16358);              // pig pink ^_^
                    TC_LOG_ERROR("spells", "Auras: unknown creature id = %d (only need its modelid) From Spell Aura Transform in Spell ID = %d", GetMiscValue(), GetId());
                }
                else
                {
                    uint32 model_id = 0;

                    if (uint32 modelid = ci->GetRandomValidModelId())
                        model_id = modelid;                     // Will use the default model here

                    // Polymorph (sheep)
                    if (GetSpellInfo()->SpellFamilyName == SPELLFAMILY_MAGE && GetSpellInfo()->SpellIconID == 82 && GetSpellInfo()->SpellVisual[0] == 12978)
                        if (Unit* caster = GetCaster())
                            if (caster->HasAura(52648))         // Glyph of the Penguin
                                model_id = 26452;

                    target->SetDisplayId(model_id);

                    // Dragonmaw Illusion (set mount model also)
                    if (GetId() == 42016 && target->GetMountID() && !target->GetAuraEffectsByType(SPELL_AURA_MOD_INCREASE_MOUNTED_FLIGHT_SPEED).empty())
                        target->SetUInt32Value(UNIT_FIELD_MOUNTDISPLAYID, 16314);
                }
            }
        }

        // polymorph case
        if ((mode & AURA_EFFECT_HANDLE_REAL) && target->GetTypeId() == TYPEID_PLAYER && target->IsPolymorphed())
        {
            // for players, start regeneration after 1s (in polymorph fast regeneration case)
            // only if caster is Player (after patch 2.4.2)
            if (IS_PLAYER_GUID(GetCasterGUID()))
                target->ToPlayer()->setRegenTimerCount(1*IN_MILLISECONDS);

            //dismount polymorphed target (after patch 2.4.2)
            if (target->IsMounted())
                target->RemoveAurasByType(SPELL_AURA_MOUNTED);
        }
    }
    else
    {
        // HandleEffect(this, AURA_EFFECT_HANDLE_SEND_FOR_CLIENT, true) will reapply it if need
        if (target->getTransForm() == GetId())
            target->setTransForm(0);

        target->RestoreDisplayId();

        // Dragonmaw Illusion (restore mount model)
        if (GetId() == 42016 && target->GetMountID() == 16314)
        {
            if (!target->GetAuraEffectsByType(SPELL_AURA_MOUNTED).empty())
            {
                uint32 cr_id = target->GetAuraEffectsByType(SPELL_AURA_MOUNTED).front()->GetMiscValue();
                if (CreatureTemplate const* ci = sObjectMgr->GetCreatureTemplate(cr_id))
                {
                    uint32 displayID = ObjectMgr::ChooseDisplayId(ci);
                    sObjectMgr->GetCreatureModelRandomGender(&displayID);

                    target->SetUInt32Value(UNIT_FIELD_MOUNTDISPLAYID, displayID);
                }
            }
        }
    }
}

void AuraEffect::HandleAuraModScale(AuraApplication const* aurApp, uint8 mode, bool apply) const
{
    if (!(mode & AURA_EFFECT_HANDLE_CHANGE_AMOUNT_SEND_FOR_CLIENT_MASK))
        return;

    Unit* target = aurApp->GetTarget();

    float scale = target->GetObjectScale();
    ApplyPercentModFloatVar(scale, float(GetAmount()), apply);
    target->SetObjectScale(scale);
}

void AuraEffect::HandleAuraCloneCaster(AuraApplication const* aurApp, uint8 mode, bool apply) const
{
    if (!(mode & AURA_EFFECT_HANDLE_SEND_FOR_CLIENT_MASK))
        return;

    Unit* target = aurApp->GetTarget();

    if (apply)
    {
        Unit* caster = GetCaster();
        if (!caster || caster == target)
            return;

        // What must be cloned? at least display and scale
        target->SetDisplayId(caster->GetDisplayId());
        //target->SetObjectScale(caster->GetObjectScale()); // we need retail info about how scaling is handled (aura maybe?)
        target->SetFlag(UNIT_FIELD_FLAGS_2, UNIT_FLAG2_MIRROR_IMAGE);
    }
    else
    {
        target->SetDisplayId(target->GetNativeDisplayId());
        target->RemoveFlag(UNIT_FIELD_FLAGS_2, UNIT_FLAG2_MIRROR_IMAGE);
    }
}

/************************/
/***      FIGHT       ***/
/************************/

void AuraEffect::HandleFeignDeath(AuraApplication const* aurApp, uint8 mode, bool apply) const
{
    if (!(mode & AURA_EFFECT_HANDLE_REAL))
        return;

    Unit* target = aurApp->GetTarget();

    if (apply)
    {
        /*
        WorldPacket data(SMSG_FEIGN_DEATH_RESISTED, 0);
        target->SendMessageToSet(&data, true);
        */

        UnitList targets;
        Trinity::AnyUnfriendlyUnitInObjectRangeCheck u_check(target, target, target->GetMap()->GetVisibilityRange());
        Trinity::UnitListSearcher<Trinity::AnyUnfriendlyUnitInObjectRangeCheck> searcher(target, targets, u_check);
        target->VisitNearbyObject(target->GetMap()->GetVisibilityRange(), searcher);
        for (UnitList::iterator iter = targets.begin(); iter != targets.end(); ++iter)
        {
            if (!(*iter)->HasUnitState(UNIT_STATE_CASTING))
                continue;

            for (uint32 i = CURRENT_FIRST_NON_MELEE_SPELL; i < CURRENT_MAX_SPELL; i++)
            {
                if ((*iter)->GetCurrentSpell(i)
                && (*iter)->GetCurrentSpell(i)->m_targets.GetUnitTargetGUID() == target->GetGUID())
                {
                    (*iter)->InterruptSpell(CurrentSpellTypes(i), false);
                }
            }
        }
        target->CombatStop();
        target->RemoveAurasWithInterruptFlags(AURA_INTERRUPT_FLAG_IMMUNE_OR_LOST_SELECTION);

        // prevent interrupt message
        if (GetCasterGUID() == target->GetGUID() && target->GetCurrentSpell(CURRENT_GENERIC_SPELL))
            target->FinishSpell(CURRENT_GENERIC_SPELL, false);
        target->InterruptNonMeleeSpells(true);
        target->getHostileRefManager().deleteReferences();

        // stop handling the effect if it was removed by linked event
        if (aurApp->GetRemoveMode())
            return;

        target->SetFlag(UNIT_FIELD_FLAGS, UNIT_FLAG_UNK_29);            // blizz like 2.0.x
        target->SetFlag(UNIT_FIELD_FLAGS_2, UNIT_FLAG2_FEIGN_DEATH);    // blizz like 2.0.x
        target->SetFlag(UNIT_DYNAMIC_FLAGS, UNIT_DYNFLAG_DEAD);         // blizz like 2.0.x
        target->AddUnitState(UNIT_STATE_DIED);

        if (Creature* creature = target->ToCreature())
            creature->SetReactState(REACT_PASSIVE);
    }
    else
    {
        /*
        WorldPacket data(SMSG_FEIGN_DEATH_RESISTED, 0);
        target->SendMessageToSet(&data, true);
        */

        target->RemoveFlag(UNIT_FIELD_FLAGS, UNIT_FLAG_UNK_29);         // blizz like 2.0.x
        target->RemoveFlag(UNIT_FIELD_FLAGS_2, UNIT_FLAG2_FEIGN_DEATH); // blizz like 2.0.x
        target->RemoveFlag(UNIT_DYNAMIC_FLAGS, UNIT_DYNFLAG_DEAD);      // blizz like 2.0.x
        target->ClearUnitState(UNIT_STATE_DIED);

        if (Creature* creature = target->ToCreature())
            creature->InitializeReactState();
    }
}

void AuraEffect::HandleModUnattackable(AuraApplication const* aurApp, uint8 mode, bool apply) const
{
    if (!(mode & AURA_EFFECT_HANDLE_SEND_FOR_CLIENT_MASK))
        return;

    Unit* target = aurApp->GetTarget();

    // do not remove unit flag if there are more than this auraEffect of that kind on unit on unit
    if (!apply && target->HasAuraType(SPELL_AURA_MOD_UNATTACKABLE))
        return;

    target->ApplyModFlag(UNIT_FIELD_FLAGS, UNIT_FLAG_NON_ATTACKABLE, apply);

    // call functions which may have additional effects after chainging state of unit
    if (apply && (mode & AURA_EFFECT_HANDLE_REAL))
    {
        target->CombatStop();
        target->RemoveAurasWithInterruptFlags(AURA_INTERRUPT_FLAG_IMMUNE_OR_LOST_SELECTION);
    }
}

void AuraEffect::HandleAuraModDisarm(AuraApplication const* aurApp, uint8 mode, bool apply) const
{
    if (!(mode & AURA_EFFECT_HANDLE_REAL))
        return;

    Unit* target = aurApp->GetTarget();

    AuraType type = GetAuraType();

    // Prevent handling aura twice
    if (apply ? target->GetAuraEffectsByType(type).size() > 1 : target->HasAuraType(type))
        return;

    uint32 field, flag, slot;
    WeaponAttackType attType;
    switch (type)
    {
        case SPELL_AURA_MOD_DISARM:
            field = UNIT_FIELD_FLAGS;
            flag = UNIT_FLAG_DISARMED;
            slot = EQUIPMENT_SLOT_MAINHAND;
            attType = BASE_ATTACK;
            break;
        case SPELL_AURA_MOD_DISARM_OFFHAND:
            field = UNIT_FIELD_FLAGS_2;
            flag = UNIT_FLAG2_DISARM_OFFHAND;
            slot = EQUIPMENT_SLOT_OFFHAND;
            attType = OFF_ATTACK;
            break;
        case SPELL_AURA_MOD_DISARM_RANGED:
            field = UNIT_FIELD_FLAGS_2;
            flag = UNIT_FLAG2_DISARM_RANGED;
            slot = EQUIPMENT_SLOT_RANGED;
            attType = RANGED_ATTACK;
            break;
        default:
            return;
    }

    // if disarm aura is to be removed, remove the flag first to reapply damage/aura mods
    if (!apply)
        target->RemoveFlag(field, flag);

    // Handle damage modification, shapeshifted druids are not affected
    if (target->GetTypeId() == TYPEID_PLAYER && !target->IsInFeralForm())
    {
        Player* player = target->ToPlayer();
        if (Item* item = player->GetItemByPos(INVENTORY_SLOT_BAG_0, slot))
        {
            uint8 attacktype = Player::GetAttackBySlot(slot);

            if (attacktype < MAX_ATTACK)
            {
                player->_ApplyWeaponDamage(slot, item->GetTemplate(), NULL, !apply);
                player->_ApplyWeaponDependentAuraMods(item, WeaponAttackType(attacktype), !apply);
            }
        }
    }

    // if disarm effects should be applied, wait to set flag until damage mods are unapplied
    if (apply)
        target->SetFlag(field, flag);

    if (target->GetTypeId() == TYPEID_UNIT && target->ToCreature()->GetCurrentEquipmentId())
        target->UpdateDamagePhysical(attType);
}

void AuraEffect::HandleAuraModSilence(AuraApplication const* aurApp, uint8 mode, bool apply) const
{
    if (!(mode & AURA_EFFECT_HANDLE_REAL))
        return;

    Unit* target = aurApp->GetTarget();

    if (apply)
    {
        target->SetFlag(UNIT_FIELD_FLAGS, UNIT_FLAG_SILENCED);

        // call functions which may have additional effects after chainging state of unit
        // Stop cast only spells vs PreventionType == SPELL_PREVENTION_TYPE_SILENCE
        for (uint32 i = CURRENT_MELEE_SPELL; i < CURRENT_MAX_SPELL; ++i)
            if (Spell* spell = target->GetCurrentSpell(CurrentSpellTypes(i)))
                if (spell->m_spellInfo->PreventionType == SPELL_PREVENTION_TYPE_SILENCE)
                    // Stop spells on prepare or casting state
                    target->InterruptSpell(CurrentSpellTypes(i), false);
    }
    else
    {
        // do not remove unit flag if there are more than this auraEffect of that kind on unit on unit
        if (target->HasAuraType(SPELL_AURA_MOD_SILENCE) || target->HasAuraType(SPELL_AURA_MOD_PACIFY_SILENCE))
            return;

        target->RemoveFlag(UNIT_FIELD_FLAGS, UNIT_FLAG_SILENCED);
    }
}

void AuraEffect::HandleAuraModPacify(AuraApplication const* aurApp, uint8 mode, bool apply) const
{
    if (!(mode & AURA_EFFECT_HANDLE_SEND_FOR_CLIENT_MASK))
        return;

    Unit* target = aurApp->GetTarget();

    if (apply)
    {
        target->SetFlag(UNIT_FIELD_FLAGS, UNIT_FLAG_PACIFIED);
        target->AttackStop();
    }
    else
    {
        // do not remove unit flag if there are more than this auraEffect of that kind on unit on unit
        if (target->HasAuraType(SPELL_AURA_MOD_PACIFY) || target->HasAuraType(SPELL_AURA_MOD_PACIFY_SILENCE))
            return;
        target->RemoveFlag(UNIT_FIELD_FLAGS, UNIT_FLAG_PACIFIED);
    }
}

void AuraEffect::HandleAuraModPacifyAndSilence(AuraApplication const* aurApp, uint8 mode, bool apply) const
{
    if (!(mode & AURA_EFFECT_HANDLE_SEND_FOR_CLIENT_MASK))
        return;

    Unit* target = aurApp->GetTarget();

    // Vengeance of the Blue Flight (@todo REMOVE THIS!)
    /// @workaround
    if (m_spellInfo->Id == 45839)
    {
        if (apply)
            target->SetFlag(UNIT_FIELD_FLAGS, UNIT_FLAG_NON_ATTACKABLE);
        else
            target->RemoveFlag(UNIT_FIELD_FLAGS, UNIT_FLAG_NON_ATTACKABLE);
    }
    if (!(apply))
    {
        // do not remove unit flag if there are more than this auraEffect of that kind on unit on unit
        if (target->HasAuraType(SPELL_AURA_MOD_PACIFY_SILENCE))
            return;
    }
    HandleAuraModPacify(aurApp, mode, apply);
    HandleAuraModSilence(aurApp, mode, apply);
}

void AuraEffect::HandleAuraAllowOnlyAbility(AuraApplication const* aurApp, uint8 mode, bool apply) const
{
    if (!(mode & AURA_EFFECT_HANDLE_SEND_FOR_CLIENT_MASK))
        return;

    Unit* target = aurApp->GetTarget();

    if (target->GetTypeId() == TYPEID_PLAYER)
    {
        if (apply)
            target->SetFlag(PLAYER_FLAGS, PLAYER_ALLOW_ONLY_ABILITY);
        else
        {
            // do not remove unit flag if there are more than this auraEffect of that kind on unit on unit
            if (target->HasAuraType(SPELL_AURA_ALLOW_ONLY_ABILITY))
                return;
            target->RemoveFlag(PLAYER_FLAGS, PLAYER_ALLOW_ONLY_ABILITY);
        }
    }
}

/****************************/
/***      TRACKING        ***/
/****************************/

void AuraEffect::HandleAuraTrackCreatures(AuraApplication const* aurApp, uint8 mode, bool apply) const
{
    if (!(mode & AURA_EFFECT_HANDLE_SEND_FOR_CLIENT_MASK))
        return;

    Unit* target = aurApp->GetTarget();

    if (target->GetTypeId() != TYPEID_PLAYER)
        return;

    if (apply)
        target->SetFlag(PLAYER_TRACK_CREATURES, uint32(1) << (GetMiscValue() - 1));
    else
        target->RemoveFlag(PLAYER_TRACK_CREATURES, uint32(1) << (GetMiscValue() - 1));
}

void AuraEffect::HandleAuraTrackResources(AuraApplication const* aurApp, uint8 mode, bool apply) const
{
    if (!(mode & AURA_EFFECT_HANDLE_SEND_FOR_CLIENT_MASK))
        return;

    Unit* target = aurApp->GetTarget();

    if (target->GetTypeId() != TYPEID_PLAYER)
        return;

    if (apply)
        target->SetFlag(PLAYER_TRACK_RESOURCES, uint32(1) << (GetMiscValue() - 1));
    else
        target->RemoveFlag(PLAYER_TRACK_RESOURCES, uint32(1) << (GetMiscValue() - 1));
}

void AuraEffect::HandleAuraTrackStealthed(AuraApplication const* aurApp, uint8 mode, bool apply) const
{
    if (!(mode & AURA_EFFECT_HANDLE_SEND_FOR_CLIENT_MASK))
        return;

    Unit* target = aurApp->GetTarget();

    if (target->GetTypeId() != TYPEID_PLAYER)
        return;

    if (!(apply))
    {
        // do not remove unit flag if there are more than this auraEffect of that kind on unit on unit
        if (target->HasAuraType(GetAuraType()))
            return;
    }
    target->ApplyModFlag(PLAYER_FIELD_BYTES, PLAYER_FIELD_BYTE_TRACK_STEALTHED, apply);
}

void AuraEffect::HandleAuraModStalked(AuraApplication const* aurApp, uint8 mode, bool apply) const
{
    if (!(mode & AURA_EFFECT_HANDLE_SEND_FOR_CLIENT_MASK))
        return;

    Unit* target = aurApp->GetTarget();

    // used by spells: Hunter's Mark, Mind Vision, Syndicate Tracker (MURP) DND
    if (apply)
        target->SetFlag(UNIT_DYNAMIC_FLAGS, UNIT_DYNFLAG_TRACK_UNIT);
    else
    {
        // do not remove unit flag if there are more than this auraEffect of that kind on unit on unit
        if (!target->HasAuraType(GetAuraType()))
            target->RemoveFlag(UNIT_DYNAMIC_FLAGS, UNIT_DYNFLAG_TRACK_UNIT);
    }

    // call functions which may have additional effects after chainging state of unit
    target->UpdateObjectVisibility();
}

void AuraEffect::HandleAuraUntrackable(AuraApplication const* aurApp, uint8 mode, bool apply) const
{
    if (!(mode & AURA_EFFECT_HANDLE_SEND_FOR_CLIENT_MASK))
        return;

    Unit* target = aurApp->GetTarget();

    if (apply)
        target->SetByteFlag(UNIT_FIELD_BYTES_1, 2, UNIT_STAND_FLAGS_UNTRACKABLE);
    else
    {
        // do not remove unit flag if there are more than this auraEffect of that kind on unit on unit
        if (target->HasAuraType(GetAuraType()))
            return;
        target->RemoveByteFlag(UNIT_FIELD_BYTES_1, 2, UNIT_STAND_FLAGS_UNTRACKABLE);
    }
}

/****************************/
/***  SKILLS & TALENTS    ***/
/****************************/

void AuraEffect::HandleAuraModPetTalentsPoints(AuraApplication const* aurApp, uint8 mode, bool /*apply*/) const
{
    if (!(mode & AURA_EFFECT_HANDLE_CHANGE_AMOUNT_MASK))
        return;

    Unit* target = aurApp->GetTarget();

    if (target->GetTypeId() != TYPEID_PLAYER)
        return;

    // Recalculate pet talent points
    if (Pet* pet = target->ToPlayer()->GetPet())
        pet->InitTalentForLevel();
}

void AuraEffect::HandleAuraModSkill(AuraApplication const* aurApp, uint8 mode, bool apply) const
{
    if (!(mode & (AURA_EFFECT_HANDLE_CHANGE_AMOUNT_MASK | AURA_EFFECT_HANDLE_SKILL)))
        return;

    Player* target = aurApp->GetTarget()->ToPlayer();
    if (!target)
        return;

    uint32 prot = GetMiscValue();
    int32 points = GetAmount();

    if (prot == SKILL_DEFENSE)
        return;

    target->ModifySkillBonus(prot, (apply ? points : -points), GetAuraType() == SPELL_AURA_MOD_SKILL_TALENT);
}

/****************************/
/***       MOVEMENT       ***/
/****************************/

void AuraEffect::HandleAuraMounted(AuraApplication const* aurApp, uint8 mode, bool apply) const
{
    if (!(mode & AURA_EFFECT_HANDLE_SEND_FOR_CLIENT_MASK))
        return;

    Unit* target = aurApp->GetTarget();

    if (apply)
    {
        uint32 creatureEntry = GetMiscValue();
        uint32 displayId = 0;
        uint32 vehicleId = 0;

        // Festive Holiday Mount
        if (target->HasAura(62061))
        {
            if (GetBase()->HasEffectType(SPELL_AURA_MOD_INCREASE_MOUNTED_FLIGHT_SPEED))
                creatureEntry = 24906;
            else
                creatureEntry = 15665;
        }

        if (CreatureTemplate const* creatureInfo = sObjectMgr->GetCreatureTemplate(creatureEntry))
        {
            displayId = ObjectMgr::ChooseDisplayId(creatureInfo);
            sObjectMgr->GetCreatureModelRandomGender(&displayId);

            vehicleId = creatureInfo->VehicleId;

            //some spell has one aura of mount and one of vehicle
            for (uint32 i = 0; i < MAX_SPELL_EFFECTS; ++i)
                if (GetSpellInfo()->Effects[i].Effect == SPELL_EFFECT_SUMMON
                    && GetSpellInfo()->Effects[i].MiscValue == GetMiscValue())
                    displayId = 0;
        }

        target->Mount(displayId, vehicleId, creatureEntry);

        // cast speed aura
        if (mode & AURA_EFFECT_HANDLE_REAL)
            if (MountCapabilityEntry const* mountCapability = sMountCapabilityStore.LookupEntry(GetAmount()))
                target->CastSpell(target, mountCapability->SpeedModSpell, true);
    }
    else
    {
        target->Dismount();
        //some mounts like Headless Horseman's Mount or broom stick are skill based spell
        // need to remove ALL arura related to mounts, this will stop client crash with broom stick
        // and never endless flying after using Headless Horseman's Mount
        if (mode & AURA_EFFECT_HANDLE_REAL)
        {
            target->RemoveAurasByType(SPELL_AURA_MOUNTED);

            // remove speed aura
            if (MountCapabilityEntry const* mountCapability = sMountCapabilityStore.LookupEntry(GetAmount()))
                target->RemoveAurasDueToSpell(mountCapability->SpeedModSpell, target->GetGUID());
        }
    }
}

void AuraEffect::HandleAuraAllowFlight(AuraApplication const* aurApp, uint8 mode, bool apply) const
{
    if (!(mode & AURA_EFFECT_HANDLE_SEND_FOR_CLIENT_MASK))
        return;

    Unit* target = aurApp->GetTarget();

    if (!apply)
    {
        // do not remove unit flag if there are more than this auraEffect of that kind on unit on unit
        if (target->HasAuraType(GetAuraType()) || target->HasAuraType(SPELL_AURA_MOD_INCREASE_MOUNTED_FLIGHT_SPEED))
            return;
    }

    target->SetCanFly(apply);

    if (!apply && target->GetTypeId() == TYPEID_UNIT && !target->IsLevitating())
        target->GetMotionMaster()->MoveFall();
}

void AuraEffect::HandleAuraWaterWalk(AuraApplication const* aurApp, uint8 mode, bool apply) const
{
    if (!(mode & AURA_EFFECT_HANDLE_SEND_FOR_CLIENT_MASK))
        return;

    Unit* target = aurApp->GetTarget();

    if (!apply)
    {
        // do not remove unit flag if there are more than this auraEffect of that kind on unit on unit
        if (target->HasAuraType(GetAuraType()))
            return;
    }

    target->SetWaterWalking(apply);
}

void AuraEffect::HandleAuraFeatherFall(AuraApplication const* aurApp, uint8 mode, bool apply) const
{
    if (!(mode & AURA_EFFECT_HANDLE_SEND_FOR_CLIENT_MASK))
        return;

    Unit* target = aurApp->GetTarget();

    if (!apply)
    {
        // do not remove unit flag if there are more than this auraEffect of that kind on unit on unit
        if (target->HasAuraType(GetAuraType()))
            return;
    }

    target->SetFeatherFall(apply);

    // start fall from current height
    if (!apply && target->GetTypeId() == TYPEID_PLAYER)
        target->ToPlayer()->SetFallInformation(0, target->GetPositionZ());
}

void AuraEffect::HandleAuraHover(AuraApplication const* aurApp, uint8 mode, bool apply) const
{
    if (!(mode & AURA_EFFECT_HANDLE_SEND_FOR_CLIENT_MASK))
        return;

    Unit* target = aurApp->GetTarget();

    if (!apply)
    {
        // do not remove unit flag if there are more than this auraEffect of that kind on unit on unit
        if (target->HasAuraType(GetAuraType()))
            return;
    }

    target->SetHover(apply);    //! Sets movementflags
}

void AuraEffect::HandleWaterBreathing(AuraApplication const* aurApp, uint8 mode, bool /*apply*/) const
{
    if (!(mode & AURA_EFFECT_HANDLE_SEND_FOR_CLIENT_MASK))
        return;

    Unit* target = aurApp->GetTarget();

    // update timers in client
    if (target->GetTypeId() == TYPEID_PLAYER)
        target->ToPlayer()->UpdateMirrorTimers();
}

void AuraEffect::HandleForceMoveForward(AuraApplication const* aurApp, uint8 mode, bool apply) const
{
    if (!(mode & AURA_EFFECT_HANDLE_SEND_FOR_CLIENT_MASK))
        return;

    Unit* target = aurApp->GetTarget();

    if (apply)
        target->SetFlag(UNIT_FIELD_FLAGS_2, UNIT_FLAG2_FORCE_MOVEMENT);
    else
    {
        // do not remove unit flag if there are more than this auraEffect of that kind on unit on unit
        if (target->HasAuraType(GetAuraType()))
            return;
        target->RemoveFlag(UNIT_FIELD_FLAGS_2, UNIT_FLAG2_FORCE_MOVEMENT);
    }
}

/****************************/
/***        THREAT        ***/
/****************************/

void AuraEffect::HandleModThreat(AuraApplication const* aurApp, uint8 mode, bool apply) const
{
    if (!(mode & AURA_EFFECT_HANDLE_CHANGE_AMOUNT_MASK))
        return;

    Unit* target = aurApp->GetTarget();
    for (int8 i = 0; i < MAX_SPELL_SCHOOL; ++i)
        if (GetMiscValue() & (1 << i))
            ApplyPercentModFloatVar(target->m_threatModifier[i], float(GetAmount()), apply);
}

void AuraEffect::HandleAuraModTotalThreat(AuraApplication const* aurApp, uint8 mode, bool apply) const
{
    if (!(mode & AURA_EFFECT_HANDLE_CHANGE_AMOUNT_MASK))
        return;

    Unit* target = aurApp->GetTarget();

    if (!target->IsAlive() || target->GetTypeId() != TYPEID_PLAYER)
        return;

    Unit* caster = GetCaster();
    if (caster && caster->IsAlive())
        target->getHostileRefManager().addTempThreat((float)GetAmount(), apply);
}

void AuraEffect::HandleModTaunt(AuraApplication const* aurApp, uint8 mode, bool apply) const
{
    if (!(mode & AURA_EFFECT_HANDLE_REAL))
        return;

    Unit* target = aurApp->GetTarget();

    if (!target->IsAlive() || !target->CanHaveThreatList())
        return;

    Unit* caster = GetCaster();
    if (!caster || !caster->IsAlive())
        return;

    if (apply)
        target->TauntApply(caster);
    else
    {
        // When taunt aura fades out, mob will switch to previous target if current has less than 1.1 * secondthreat
        target->TauntFadeOut(caster);
    }
}

/*****************************/
/***        CONTROL        ***/
/*****************************/

void AuraEffect::HandleModConfuse(AuraApplication const* aurApp, uint8 mode, bool apply) const
{
    if (!(mode & AURA_EFFECT_HANDLE_REAL))
        return;

    Unit* target = aurApp->GetTarget();

    target->SetControlled(apply, UNIT_STATE_CONFUSED);
}

void AuraEffect::HandleModFear(AuraApplication const* aurApp, uint8 mode, bool apply) const
{
    if (!(mode & AURA_EFFECT_HANDLE_REAL))
        return;

    Unit* target = aurApp->GetTarget();

    target->SetControlled(apply, UNIT_STATE_FLEEING);
}

void AuraEffect::HandleAuraModStun(AuraApplication const* aurApp, uint8 mode, bool apply) const
{
    if (!(mode & AURA_EFFECT_HANDLE_REAL))
        return;

    Unit* target = aurApp->GetTarget();

    target->SetControlled(apply, UNIT_STATE_STUNNED);
}

void AuraEffect::HandleAuraModRoot(AuraApplication const* aurApp, uint8 mode, bool apply) const
{
    if (!(mode & AURA_EFFECT_HANDLE_REAL))
        return;

    Unit* target = aurApp->GetTarget();

    target->SetControlled(apply, UNIT_STATE_ROOT);
}

void AuraEffect::HandlePreventFleeing(AuraApplication const* aurApp, uint8 mode, bool apply) const
{
    if (!(mode & AURA_EFFECT_HANDLE_REAL))
        return;

    Unit* target = aurApp->GetTarget();

    if (target->HasAuraType(SPELL_AURA_MOD_FEAR))
        target->SetControlled(!(apply), UNIT_STATE_FLEEING);
}

/***************************/
/***        CHARM        ***/
/***************************/

void AuraEffect::HandleModPossess(AuraApplication const* aurApp, uint8 mode, bool apply) const
{
    if (!(mode & AURA_EFFECT_HANDLE_REAL))
        return;

    Unit* target = aurApp->GetTarget();

    Unit* caster = GetCaster();

    // no support for posession AI yet
    if (caster && caster->GetTypeId() == TYPEID_UNIT)
    {
        HandleModCharm(aurApp, mode, apply);
        return;
    }

    if (apply)
        target->SetCharmedBy(caster, CHARM_TYPE_POSSESS, aurApp);
    else
        target->RemoveCharmedBy(caster);
}

void AuraEffect::HandleModPossessPet(AuraApplication const* aurApp, uint8 mode, bool apply) const
{
    // Used by spell "Eyes of the Beast"

    if (!(mode & AURA_EFFECT_HANDLE_REAL))
        return;

    Unit* caster = GetCaster();
    if (!caster || caster->GetTypeId() != TYPEID_PLAYER)
        return;

    //seems it may happen that when removing it is no longer owner's pet
    //if (caster->ToPlayer()->GetPet() != target)
    //    return;

    Unit* target = aurApp->GetTarget();
    if (target->GetTypeId() != TYPEID_UNIT || !target->ToCreature()->IsPet())
        return;

    Pet* pet = target->ToPet();

    if (apply)
    {
        if (caster->ToPlayer()->GetPet() != pet)
            return;

        // Must clear current motion or pet leashes back to owner after a few yards
        //  when under spell 'Eyes of the Beast'
        pet->GetMotionMaster()->Clear();
        pet->SetCharmedBy(caster, CHARM_TYPE_POSSESS, aurApp);
    }
    else
    {
        pet->RemoveCharmedBy(caster);

        if (!pet->IsWithinDistInMap(caster, pet->GetMap()->GetVisibilityRange()))
            pet->Remove(PET_SAVE_NOT_IN_SLOT, true);
        else
        {
            // Reinitialize the pet bar or it will appear greyed out
            caster->ToPlayer()->PetSpellInitialize();

            // Follow owner only if not fighting or owner didn't click "stay" at new location
            // This may be confusing because pet bar shows "stay" when under the spell but it retains
            //  the "follow" flag. Player MUST click "stay" while under the spell.
            if (!pet->GetVictim() && !pet->GetCharmInfo()->HasCommandState(COMMAND_STAY))
            {
                pet->GetMotionMaster()->MoveFollow(caster, PET_FOLLOW_DIST, pet->GetFollowAngle());
            }
        }
    }
}

void AuraEffect::HandleModCharm(AuraApplication const* aurApp, uint8 mode, bool apply) const
{
    if (!(mode & AURA_EFFECT_HANDLE_REAL))
        return;

    Unit* target = aurApp->GetTarget();

    Unit* caster = GetCaster();

    if (apply)
        target->SetCharmedBy(caster, CHARM_TYPE_CHARM, aurApp);
    else
        target->RemoveCharmedBy(caster);
}

void AuraEffect::HandleCharmConvert(AuraApplication const* aurApp, uint8 mode, bool apply) const
{
    if (!(mode & AURA_EFFECT_HANDLE_REAL))
        return;

    Unit* target = aurApp->GetTarget();

    Unit* caster = GetCaster();

    if (apply)
        target->SetCharmedBy(caster, CHARM_TYPE_CONVERT, aurApp);
    else
        target->RemoveCharmedBy(caster);
}

/**
 * Such auras are applied from a caster(=player) to a vehicle.
 * This has been verified using spell #49256
 */
void AuraEffect::HandleAuraControlVehicle(AuraApplication const* aurApp, uint8 mode, bool apply) const
{
    if (!(mode & AURA_EFFECT_HANDLE_CHANGE_AMOUNT_MASK))
        return;

    Unit* target = aurApp->GetTarget();
    if (!target->IsVehicle())
        return;

    Unit* caster = GetCaster();
    if (!caster || caster == target)
        return;

    if (apply)
    {
        // Currently spells that have base points  0 and DieSides 0 = "0/0" exception are pushed to -1,
        // however the idea of 0/0 is to ingore flag VEHICLE_SEAT_FLAG_CAN_ENTER_OR_EXIT and -1 checks for it,
        // so this break such spells or most of them.
        // Current formula about m_amount: effect base points + dieside - 1
        // TO DO: Reasearch more about 0/0 and fix it.
        caster->_EnterVehicle(target->GetVehicleKit(), m_amount - 1, aurApp);
    }
    else
    {
        // Remove pending passengers before exiting vehicle - might cause an Uninstall
        target->GetVehicleKit()->RemovePendingEventsForPassenger(caster);

        if (GetId() == 53111) // Devour Humanoid
        {
            target->Kill(caster);
            if (caster->GetTypeId() == TYPEID_UNIT)
                caster->ToCreature()->RemoveCorpse();
        }

        if (!(mode & AURA_EFFECT_HANDLE_CHANGE_AMOUNT))
            caster->_ExitVehicle();
        else
            target->GetVehicleKit()->RemovePassenger(caster);  // Only remove passenger from vehicle without launching exit movement or despawning the vehicle

        // some SPELL_AURA_CONTROL_VEHICLE auras have a dummy effect on the player - remove them
        caster->RemoveAurasDueToSpell(GetId());
    }
}

/*********************************************************/
/***                  MODIFY SPEED                     ***/
/*********************************************************/
void AuraEffect::HandleAuraModIncreaseSpeed(AuraApplication const* aurApp, uint8 mode, bool /*apply*/) const
{
    if (!(mode & AURA_EFFECT_HANDLE_CHANGE_AMOUNT_MASK))
        return;

    Unit* target = aurApp->GetTarget();

    target->UpdateSpeed(MOVE_RUN, true);
}

void AuraEffect::HandleAuraModIncreaseMountedSpeed(AuraApplication const* aurApp, uint8 mode, bool apply) const
{
    HandleAuraModIncreaseSpeed(aurApp, mode, apply);
}

void AuraEffect::HandleAuraModIncreaseFlightSpeed(AuraApplication const* aurApp, uint8 mode, bool apply) const
{
    if (!(mode & AURA_EFFECT_HANDLE_CHANGE_AMOUNT_SEND_FOR_CLIENT_MASK))
        return;

    Unit* target = aurApp->GetTarget();
    if (mode & AURA_EFFECT_HANDLE_CHANGE_AMOUNT_MASK)
        target->UpdateSpeed(MOVE_FLIGHT, true);

    //! Update ability to fly
    if (GetAuraType() == SPELL_AURA_MOD_INCREASE_MOUNTED_FLIGHT_SPEED)
    {
        // do not remove unit flag if there are more than this auraEffect of that kind on unit on unit
        if (mode & AURA_EFFECT_HANDLE_SEND_FOR_CLIENT_MASK && (apply || (!target->HasAuraType(SPELL_AURA_MOD_INCREASE_MOUNTED_FLIGHT_SPEED) && !target->HasAuraType(SPELL_AURA_FLY))))
        {
            target->SetCanFly(apply);

            if (!apply && target->GetTypeId() == TYPEID_UNIT && !target->IsLevitating())
                target->GetMotionMaster()->MoveFall();
        }

        //! Someone should clean up these hacks and remove it from this function. It doesn't even belong here.
        if (mode & AURA_EFFECT_HANDLE_REAL)
        {
            //Players on flying mounts must be immune to polymorph
            if (target->GetTypeId() == TYPEID_PLAYER)
                target->ApplySpellImmune(GetId(), IMMUNITY_MECHANIC, MECHANIC_POLYMORPH, apply);

            // Dragonmaw Illusion (overwrite mount model, mounted aura already applied)
            if (apply && target->HasAuraEffect(42016, 0) && target->GetMountID())
                target->SetUInt32Value(UNIT_FIELD_MOUNTDISPLAYID, 16314);
        }
    }
}

void AuraEffect::HandleAuraModIncreaseSwimSpeed(AuraApplication const* aurApp, uint8 mode, bool /*apply*/) const
{
    if (!(mode & AURA_EFFECT_HANDLE_CHANGE_AMOUNT_MASK))
        return;

    Unit* target = aurApp->GetTarget();

    target->UpdateSpeed(MOVE_SWIM, true);
}

void AuraEffect::HandleAuraModDecreaseSpeed(AuraApplication const* aurApp, uint8 mode, bool /*apply*/) const
{
    if (!(mode & AURA_EFFECT_HANDLE_CHANGE_AMOUNT_MASK))
        return;

    Unit* target = aurApp->GetTarget();

    target->UpdateSpeed(MOVE_RUN, true);
    target->UpdateSpeed(MOVE_SWIM, true);
    target->UpdateSpeed(MOVE_FLIGHT, true);
    target->UpdateSpeed(MOVE_RUN_BACK, true);
    target->UpdateSpeed(MOVE_SWIM_BACK, true);
    target->UpdateSpeed(MOVE_FLIGHT_BACK, true);
}

void AuraEffect::HandleAuraModUseNormalSpeed(AuraApplication const* aurApp, uint8 mode, bool /*apply*/) const
{
    if (!(mode & AURA_EFFECT_HANDLE_REAL))
        return;

    Unit* target = aurApp->GetTarget();

    target->UpdateSpeed(MOVE_RUN,  true);
    target->UpdateSpeed(MOVE_SWIM, true);
    target->UpdateSpeed(MOVE_FLIGHT,  true);
}

/*********************************************************/
/***                     IMMUNITY                      ***/
/*********************************************************/

void AuraEffect::HandleModStateImmunityMask(AuraApplication const* aurApp, uint8 mode, bool apply) const
{
    if (!(mode & AURA_EFFECT_HANDLE_REAL))
        return;

    Unit* target = aurApp->GetTarget();
    std::list <AuraType> aura_immunity_list;
    uint32 mechanic_immunity_list = 0;
    int32 miscVal = GetMiscValue();

    switch (miscVal)
    {
        case 96:
        case 1615:
        {
            if (GetAmount())
            {
                mechanic_immunity_list = (1 << MECHANIC_SNARE) | (1 << MECHANIC_ROOT)
                    | (1 << MECHANIC_FEAR) | (1 << MECHANIC_STUN)
                    | (1 << MECHANIC_SLEEP) | (1 << MECHANIC_CHARM)
                    | (1 << MECHANIC_SAPPED) | (1 << MECHANIC_HORROR)
                    | (1 << MECHANIC_POLYMORPH) | (1 << MECHANIC_DISORIENTED)
                    | (1 << MECHANIC_FREEZE) | (1 << MECHANIC_TURN);

                target->ApplySpellImmune(GetId(), IMMUNITY_MECHANIC, MECHANIC_SNARE, apply);
                target->ApplySpellImmune(GetId(), IMMUNITY_MECHANIC, MECHANIC_ROOT, apply);
                target->ApplySpellImmune(GetId(), IMMUNITY_MECHANIC, MECHANIC_FEAR, apply);
                target->ApplySpellImmune(GetId(), IMMUNITY_MECHANIC, MECHANIC_STUN, apply);
                target->ApplySpellImmune(GetId(), IMMUNITY_MECHANIC, MECHANIC_SLEEP, apply);
                target->ApplySpellImmune(GetId(), IMMUNITY_MECHANIC, MECHANIC_CHARM, apply);
                target->ApplySpellImmune(GetId(), IMMUNITY_MECHANIC, MECHANIC_SAPPED, apply);
                target->ApplySpellImmune(GetId(), IMMUNITY_MECHANIC, MECHANIC_HORROR, apply);
                target->ApplySpellImmune(GetId(), IMMUNITY_MECHANIC, MECHANIC_POLYMORPH, apply);
                target->ApplySpellImmune(GetId(), IMMUNITY_MECHANIC, MECHANIC_DISORIENTED, apply);
                target->ApplySpellImmune(GetId(), IMMUNITY_MECHANIC, MECHANIC_FREEZE, apply);
                target->ApplySpellImmune(GetId(), IMMUNITY_MECHANIC, MECHANIC_TURN, apply);
                aura_immunity_list.push_back(SPELL_AURA_MOD_STUN);
                aura_immunity_list.push_back(SPELL_AURA_MOD_DECREASE_SPEED);
                aura_immunity_list.push_back(SPELL_AURA_MOD_ROOT);
                aura_immunity_list.push_back(SPELL_AURA_MOD_CONFUSE);
                aura_immunity_list.push_back(SPELL_AURA_MOD_FEAR);
            }
            break;
        }
        case 679:
        {
            if (GetId() == 57742)
            {
                mechanic_immunity_list = (1 << MECHANIC_SNARE) | (1 << MECHANIC_ROOT)
                    | (1 << MECHANIC_FEAR) | (1 << MECHANIC_STUN)
                    | (1 << MECHANIC_SLEEP) | (1 << MECHANIC_CHARM)
                    | (1 << MECHANIC_SAPPED) | (1 << MECHANIC_HORROR)
                    | (1 << MECHANIC_POLYMORPH) | (1 << MECHANIC_DISORIENTED)
                    | (1 << MECHANIC_FREEZE) | (1 << MECHANIC_TURN);

                target->ApplySpellImmune(GetId(), IMMUNITY_MECHANIC, MECHANIC_SNARE, apply);
                target->ApplySpellImmune(GetId(), IMMUNITY_MECHANIC, MECHANIC_ROOT, apply);
                target->ApplySpellImmune(GetId(), IMMUNITY_MECHANIC, MECHANIC_FEAR, apply);
                target->ApplySpellImmune(GetId(), IMMUNITY_MECHANIC, MECHANIC_STUN, apply);
                target->ApplySpellImmune(GetId(), IMMUNITY_MECHANIC, MECHANIC_SLEEP, apply);
                target->ApplySpellImmune(GetId(), IMMUNITY_MECHANIC, MECHANIC_CHARM, apply);
                target->ApplySpellImmune(GetId(), IMMUNITY_MECHANIC, MECHANIC_SAPPED, apply);
                target->ApplySpellImmune(GetId(), IMMUNITY_MECHANIC, MECHANIC_HORROR, apply);
                target->ApplySpellImmune(GetId(), IMMUNITY_MECHANIC, MECHANIC_POLYMORPH, apply);
                target->ApplySpellImmune(GetId(), IMMUNITY_MECHANIC, MECHANIC_DISORIENTED, apply);
                target->ApplySpellImmune(GetId(), IMMUNITY_MECHANIC, MECHANIC_FREEZE, apply);
                target->ApplySpellImmune(GetId(), IMMUNITY_MECHANIC, MECHANIC_TURN, apply);
                aura_immunity_list.push_back(SPELL_AURA_MOD_STUN);
                aura_immunity_list.push_back(SPELL_AURA_MOD_DECREASE_SPEED);
                aura_immunity_list.push_back(SPELL_AURA_MOD_ROOT);
                aura_immunity_list.push_back(SPELL_AURA_MOD_CONFUSE);
                aura_immunity_list.push_back(SPELL_AURA_MOD_FEAR);
            }
            break;
        }
        case 1557:
        {
            if (GetId() == 64187)
            {
                mechanic_immunity_list = (1 << MECHANIC_STUN);
                target->ApplySpellImmune(GetId(), IMMUNITY_MECHANIC, MECHANIC_STUN, apply);
                aura_immunity_list.push_back(SPELL_AURA_MOD_STUN);
            }
            else
            {
                mechanic_immunity_list = (1 << MECHANIC_SNARE) | (1 << MECHANIC_ROOT)
                    | (1 << MECHANIC_FEAR) | (1 << MECHANIC_STUN)
                    | (1 << MECHANIC_SLEEP) | (1 << MECHANIC_CHARM)
                    | (1 << MECHANIC_SAPPED) | (1 << MECHANIC_HORROR)
                    | (1 << MECHANIC_POLYMORPH) | (1 << MECHANIC_DISORIENTED)
                    | (1 << MECHANIC_FREEZE) | (1 << MECHANIC_TURN);

                target->ApplySpellImmune(GetId(), IMMUNITY_MECHANIC, MECHANIC_SNARE, apply);
                target->ApplySpellImmune(GetId(), IMMUNITY_MECHANIC, MECHANIC_ROOT, apply);
                target->ApplySpellImmune(GetId(), IMMUNITY_MECHANIC, MECHANIC_FEAR, apply);
                target->ApplySpellImmune(GetId(), IMMUNITY_MECHANIC, MECHANIC_STUN, apply);
                target->ApplySpellImmune(GetId(), IMMUNITY_MECHANIC, MECHANIC_SLEEP, apply);
                target->ApplySpellImmune(GetId(), IMMUNITY_MECHANIC, MECHANIC_CHARM, apply);
                target->ApplySpellImmune(GetId(), IMMUNITY_MECHANIC, MECHANIC_SAPPED, apply);
                target->ApplySpellImmune(GetId(), IMMUNITY_MECHANIC, MECHANIC_HORROR, apply);
                target->ApplySpellImmune(GetId(), IMMUNITY_MECHANIC, MECHANIC_POLYMORPH, apply);
                target->ApplySpellImmune(GetId(), IMMUNITY_MECHANIC, MECHANIC_DISORIENTED, apply);
                target->ApplySpellImmune(GetId(), IMMUNITY_MECHANIC, MECHANIC_FREEZE, apply);
                target->ApplySpellImmune(GetId(), IMMUNITY_MECHANIC, MECHANIC_TURN, apply);
                aura_immunity_list.push_back(SPELL_AURA_MOD_STUN);
                aura_immunity_list.push_back(SPELL_AURA_MOD_DECREASE_SPEED);
                aura_immunity_list.push_back(SPELL_AURA_MOD_ROOT);
                aura_immunity_list.push_back(SPELL_AURA_MOD_CONFUSE);
                aura_immunity_list.push_back(SPELL_AURA_MOD_FEAR);
            }
            break;
        }
        case 1614:
        case 1694:
        {
            target->ApplySpellImmune(GetId(), IMMUNITY_EFFECT, SPELL_EFFECT_ATTACK_ME, apply);
            aura_immunity_list.push_back(SPELL_AURA_MOD_TAUNT);
            break;
        }
        case 1630:
        {
            if (!GetAmount())
            {
                target->ApplySpellImmune(GetId(), IMMUNITY_EFFECT, SPELL_EFFECT_ATTACK_ME, apply);
                aura_immunity_list.push_back(SPELL_AURA_MOD_TAUNT);
            }
            else
            {
                mechanic_immunity_list = (1 << MECHANIC_SNARE) | (1 << MECHANIC_ROOT)
                    | (1 << MECHANIC_FEAR) | (1 << MECHANIC_STUN)
                    | (1 << MECHANIC_SLEEP) | (1 << MECHANIC_CHARM)
                    | (1 << MECHANIC_SAPPED) | (1 << MECHANIC_HORROR)
                    | (1 << MECHANIC_POLYMORPH) | (1 << MECHANIC_DISORIENTED)
                    | (1 << MECHANIC_FREEZE) | (1 << MECHANIC_TURN);

                target->ApplySpellImmune(GetId(), IMMUNITY_MECHANIC, MECHANIC_SNARE, apply);
                target->ApplySpellImmune(GetId(), IMMUNITY_MECHANIC, MECHANIC_ROOT, apply);
                target->ApplySpellImmune(GetId(), IMMUNITY_MECHANIC, MECHANIC_FEAR, apply);
                target->ApplySpellImmune(GetId(), IMMUNITY_MECHANIC, MECHANIC_STUN, apply);
                target->ApplySpellImmune(GetId(), IMMUNITY_MECHANIC, MECHANIC_SLEEP, apply);
                target->ApplySpellImmune(GetId(), IMMUNITY_MECHANIC, MECHANIC_CHARM, apply);
                target->ApplySpellImmune(GetId(), IMMUNITY_MECHANIC, MECHANIC_SAPPED, apply);
                target->ApplySpellImmune(GetId(), IMMUNITY_MECHANIC, MECHANIC_HORROR, apply);
                target->ApplySpellImmune(GetId(), IMMUNITY_MECHANIC, MECHANIC_POLYMORPH, apply);
                target->ApplySpellImmune(GetId(), IMMUNITY_MECHANIC, MECHANIC_DISORIENTED, apply);
                target->ApplySpellImmune(GetId(), IMMUNITY_MECHANIC, MECHANIC_FREEZE, apply);
                target->ApplySpellImmune(GetId(), IMMUNITY_MECHANIC, MECHANIC_TURN, apply);
                aura_immunity_list.push_back(SPELL_AURA_MOD_STUN);
                aura_immunity_list.push_back(SPELL_AURA_MOD_DECREASE_SPEED);
                aura_immunity_list.push_back(SPELL_AURA_MOD_ROOT);
                aura_immunity_list.push_back(SPELL_AURA_MOD_CONFUSE);
                aura_immunity_list.push_back(SPELL_AURA_MOD_FEAR);
            }
            break;
        }
        case 477:
        case 1733:
        {
            if (!GetAmount())
            {
                mechanic_immunity_list = (1 << MECHANIC_SNARE) | (1 << MECHANIC_ROOT)
                    | (1 << MECHANIC_FEAR) | (1 << MECHANIC_STUN)
                    | (1 << MECHANIC_SLEEP) | (1 << MECHANIC_CHARM)
                    | (1 << MECHANIC_SAPPED) | (1 << MECHANIC_HORROR)
                    | (1 << MECHANIC_POLYMORPH) | (1 << MECHANIC_DISORIENTED)
                    | (1 << MECHANIC_FREEZE) | (1 << MECHANIC_TURN);

                target->ApplySpellImmune(GetId(), IMMUNITY_MECHANIC, MECHANIC_SNARE, apply);
                target->ApplySpellImmune(GetId(), IMMUNITY_MECHANIC, MECHANIC_ROOT, apply);
                target->ApplySpellImmune(GetId(), IMMUNITY_MECHANIC, MECHANIC_FEAR, apply);
                target->ApplySpellImmune(GetId(), IMMUNITY_MECHANIC, MECHANIC_STUN, apply);
                target->ApplySpellImmune(GetId(), IMMUNITY_MECHANIC, MECHANIC_SLEEP, apply);
                target->ApplySpellImmune(GetId(), IMMUNITY_MECHANIC, MECHANIC_CHARM, apply);
                target->ApplySpellImmune(GetId(), IMMUNITY_MECHANIC, MECHANIC_SAPPED, apply);
                target->ApplySpellImmune(GetId(), IMMUNITY_MECHANIC, MECHANIC_HORROR, apply);
                target->ApplySpellImmune(GetId(), IMMUNITY_MECHANIC, MECHANIC_POLYMORPH, apply);
                target->ApplySpellImmune(GetId(), IMMUNITY_MECHANIC, MECHANIC_DISORIENTED, apply);
                target->ApplySpellImmune(GetId(), IMMUNITY_MECHANIC, MECHANIC_FREEZE, apply);
                target->ApplySpellImmune(GetId(), IMMUNITY_MECHANIC, MECHANIC_TURN, apply);
                target->ApplySpellImmune(GetId(), IMMUNITY_EFFECT, SPELL_EFFECT_KNOCK_BACK, apply);
                target->ApplySpellImmune(GetId(), IMMUNITY_EFFECT, SPELL_EFFECT_KNOCK_BACK_DEST, apply);
                aura_immunity_list.push_back(SPELL_AURA_MOD_STUN);
                aura_immunity_list.push_back(SPELL_AURA_MOD_DECREASE_SPEED);
                aura_immunity_list.push_back(SPELL_AURA_MOD_ROOT);
                aura_immunity_list.push_back(SPELL_AURA_MOD_CONFUSE);
                aura_immunity_list.push_back(SPELL_AURA_MOD_FEAR);
            }
            break;
        }
        case 878:
        {
            if (GetAmount() == 1)
            {
                mechanic_immunity_list = (1 << MECHANIC_SNARE) | (1 << MECHANIC_STUN)
                    | (1 << MECHANIC_DISORIENTED) | (1 << MECHANIC_FREEZE);

                target->ApplySpellImmune(GetId(), IMMUNITY_MECHANIC, MECHANIC_SNARE, apply);
                target->ApplySpellImmune(GetId(), IMMUNITY_MECHANIC, MECHANIC_STUN, apply);
                target->ApplySpellImmune(GetId(), IMMUNITY_MECHANIC, MECHANIC_DISORIENTED, apply);
                target->ApplySpellImmune(GetId(), IMMUNITY_MECHANIC, MECHANIC_FREEZE, apply);
                aura_immunity_list.push_back(SPELL_AURA_MOD_STUN);
                aura_immunity_list.push_back(SPELL_AURA_MOD_DECREASE_SPEED);
            }
            break;
        }
        default:
            break;
    }

    if (aura_immunity_list.empty())
    {
            if (miscVal & (1<<10))
                aura_immunity_list.push_back(SPELL_AURA_MOD_STUN);
            if (miscVal & (1<<1))
                aura_immunity_list.push_back(SPELL_AURA_TRANSFORM);

            // These flag can be recognized wrong:
            if (miscVal & (1<<6))
                aura_immunity_list.push_back(SPELL_AURA_MOD_DECREASE_SPEED);
            if (miscVal & (1<<0))
                aura_immunity_list.push_back(SPELL_AURA_MOD_ROOT);
            if (miscVal & (1<<2))
                aura_immunity_list.push_back(SPELL_AURA_MOD_CONFUSE);
            if (miscVal & (1<<9))
                aura_immunity_list.push_back(SPELL_AURA_MOD_FEAR);
            if (miscVal & (1<<7))
                aura_immunity_list.push_back(SPELL_AURA_MOD_DISARM);
    }

    // apply immunities
    for (std::list <AuraType>::iterator iter = aura_immunity_list.begin(); iter != aura_immunity_list.end(); ++iter)
        target->ApplySpellImmune(GetId(), IMMUNITY_STATE, *iter, apply);

    if (apply && GetSpellInfo()->AttributesEx & SPELL_ATTR1_DISPEL_AURAS_ON_IMMUNITY)
    {
        target->RemoveAurasWithMechanic(mechanic_immunity_list, AURA_REMOVE_BY_DEFAULT, GetId());
        for (std::list <AuraType>::iterator iter = aura_immunity_list.begin(); iter != aura_immunity_list.end(); ++iter)
            target->RemoveAurasByType(*iter);
    }
}

void AuraEffect::HandleModMechanicImmunity(AuraApplication const* aurApp, uint8 mode, bool apply) const
{
    if (!(mode & AURA_EFFECT_HANDLE_REAL))
        return;

    Unit* target = aurApp->GetTarget();
    uint32 mechanic;

    switch (GetId())
    {
        case 34471: // The Beast Within
        case 19574: // Bestial Wrath
            mechanic = IMMUNE_TO_MOVEMENT_IMPAIRMENT_AND_LOSS_CONTROL_MASK;
            target->ApplySpellImmune(GetId(), IMMUNITY_MECHANIC, MECHANIC_CHARM, apply);
            target->ApplySpellImmune(GetId(), IMMUNITY_MECHANIC, MECHANIC_DISORIENTED, apply);
            target->ApplySpellImmune(GetId(), IMMUNITY_MECHANIC, MECHANIC_FEAR, apply);
            target->ApplySpellImmune(GetId(), IMMUNITY_MECHANIC, MECHANIC_ROOT, apply);
            target->ApplySpellImmune(GetId(), IMMUNITY_MECHANIC, MECHANIC_SLEEP, apply);
            target->ApplySpellImmune(GetId(), IMMUNITY_MECHANIC, MECHANIC_SNARE, apply);
            target->ApplySpellImmune(GetId(), IMMUNITY_MECHANIC, MECHANIC_STUN, apply);
            target->ApplySpellImmune(GetId(), IMMUNITY_MECHANIC, MECHANIC_FREEZE, apply);
            target->ApplySpellImmune(GetId(), IMMUNITY_MECHANIC, MECHANIC_KNOCKOUT, apply);
            target->ApplySpellImmune(GetId(), IMMUNITY_MECHANIC, MECHANIC_POLYMORPH, apply);
            target->ApplySpellImmune(GetId(), IMMUNITY_MECHANIC, MECHANIC_BANISH, apply);
            target->ApplySpellImmune(GetId(), IMMUNITY_MECHANIC, MECHANIC_SHACKLE, apply);
            target->ApplySpellImmune(GetId(), IMMUNITY_MECHANIC, MECHANIC_TURN, apply);
            target->ApplySpellImmune(GetId(), IMMUNITY_MECHANIC, MECHANIC_HORROR, apply);
            target->ApplySpellImmune(GetId(), IMMUNITY_MECHANIC, MECHANIC_DAZE, apply);
            target->ApplySpellImmune(GetId(), IMMUNITY_MECHANIC, MECHANIC_SAPPED, apply);
            break;
        case 42292: // PvP trinket
        case 59752: // Every Man for Himself
            mechanic = IMMUNE_TO_MOVEMENT_IMPAIRMENT_AND_LOSS_CONTROL_MASK;
            // Actually we should apply immunities here, too, but the aura has only 100 ms duration, so there is practically no point
            break;
        case 54508: // Demonic Empowerment
            mechanic = (1 << MECHANIC_SNARE) | (1 << MECHANIC_ROOT);
            target->ApplySpellImmune(GetId(), IMMUNITY_MECHANIC, MECHANIC_SNARE, apply);
            target->ApplySpellImmune(GetId(), IMMUNITY_MECHANIC, MECHANIC_ROOT, apply);
            target->ApplySpellImmune(GetId(), IMMUNITY_MECHANIC, MECHANIC_STUN, apply);
            break;
        default:
            if (GetMiscValue() < 1)
                return;
            mechanic = 1 << GetMiscValue();
            target->ApplySpellImmune(GetId(), IMMUNITY_MECHANIC, GetMiscValue(), apply);
            break;
    }

    if (apply && GetSpellInfo()->AttributesEx & SPELL_ATTR1_DISPEL_AURAS_ON_IMMUNITY)
        target->RemoveAurasWithMechanic(mechanic, AURA_REMOVE_BY_DEFAULT, GetId());
}

void AuraEffect::HandleAuraModEffectImmunity(AuraApplication const* aurApp, uint8 mode, bool apply) const
{
    if (!(mode & AURA_EFFECT_HANDLE_REAL))
        return;

    Unit* target = aurApp->GetTarget();

    target->ApplySpellImmune(GetId(), IMMUNITY_EFFECT, GetMiscValue(), apply);

    // when removing flag aura, handle flag drop
    Player* player = target->ToPlayer();
    if (!apply && player && (GetSpellInfo()->AuraInterruptFlags & AURA_INTERRUPT_FLAG_IMMUNE_OR_LOST_SELECTION))
    {
        if (player->InBattleground())
        {
            if (Battleground* bg = player->GetBattleground())
                bg->EventPlayerDroppedFlag(player);
        }
        else
            sOutdoorPvPMgr->HandleDropFlag(player, GetSpellInfo()->Id);
    }
}

void AuraEffect::HandleAuraModStateImmunity(AuraApplication const* aurApp, uint8 mode, bool apply) const
{
    if (!(mode & AURA_EFFECT_HANDLE_REAL))
        return;

    Unit* target = aurApp->GetTarget();

    target->ApplySpellImmune(GetId(), IMMUNITY_STATE, GetMiscValue(), apply);

    if (apply && GetSpellInfo()->AttributesEx & SPELL_ATTR1_DISPEL_AURAS_ON_IMMUNITY)
        target->RemoveAurasByType(AuraType(GetMiscValue()), 0, GetBase());
}

void AuraEffect::HandleAuraModSchoolImmunity(AuraApplication const* aurApp, uint8 mode, bool apply) const
{
    if (!(mode & AURA_EFFECT_HANDLE_REAL))
        return;

    Unit* target = aurApp->GetTarget();

    target->ApplySpellImmune(GetId(), IMMUNITY_SCHOOL, GetMiscValue(), (apply));

    if (GetSpellInfo()->Mechanic == MECHANIC_BANISH)
    {
        if (apply)
            target->AddUnitState(UNIT_STATE_ISOLATED);
        else
        {
            bool banishFound = false;
            Unit::AuraEffectList const& banishAuras = target->GetAuraEffectsByType(GetAuraType());
            for (Unit::AuraEffectList::const_iterator i = banishAuras.begin(); i != banishAuras.end(); ++i)
                if ((*i)->GetSpellInfo()->Mechanic == MECHANIC_BANISH)
                {
                    banishFound = true;
                    break;
                }
            if (!banishFound)
                target->ClearUnitState(UNIT_STATE_ISOLATED);
        }
    }

    if (apply && GetMiscValue() == SPELL_SCHOOL_MASK_NORMAL)
        target->RemoveAurasWithInterruptFlags(AURA_INTERRUPT_FLAG_IMMUNE_OR_LOST_SELECTION);

    // remove all flag auras (they are positive, but they must be removed when you are immune)
    if (GetSpellInfo()->AttributesEx & SPELL_ATTR1_DISPEL_AURAS_ON_IMMUNITY
        && GetSpellInfo()->AttributesEx2 & SPELL_ATTR2_DAMAGE_REDUCED_SHIELD)
        target->RemoveAurasWithInterruptFlags(AURA_INTERRUPT_FLAG_IMMUNE_OR_LOST_SELECTION);

    /// @todo optimalize this cycle - use RemoveAurasWithInterruptFlags call or something else
    if ((apply)
        && GetSpellInfo()->AttributesEx & SPELL_ATTR1_DISPEL_AURAS_ON_IMMUNITY
        && GetSpellInfo()->IsPositive())                       //Only positive immunity removes auras
    {
        uint32 school_mask = GetMiscValue();
        Unit::AuraApplicationMap& Auras = target->GetAppliedAuras();
        for (Unit::AuraApplicationMap::iterator iter = Auras.begin(); iter != Auras.end();)
        {
            SpellInfo const* spell = iter->second->GetBase()->GetSpellInfo();
            if ((spell->GetSchoolMask() & school_mask)//Check for school mask
                && GetSpellInfo()->CanDispelAura(spell)
                && !iter->second->IsPositive()          //Don't remove positive spells
                && spell->Id != GetId())               //Don't remove self
            {
                target->RemoveAura(iter);
            }
            else
                ++iter;
        }
    }
}

void AuraEffect::HandleAuraModDmgImmunity(AuraApplication const* aurApp, uint8 mode, bool apply) const
{
    if (!(mode & AURA_EFFECT_HANDLE_REAL))
        return;

    Unit* target = aurApp->GetTarget();

    target->ApplySpellImmune(GetId(), IMMUNITY_DAMAGE, GetMiscValue(), apply);
}

void AuraEffect::HandleAuraModDispelImmunity(AuraApplication const* aurApp, uint8 mode, bool apply) const
{
    if (!(mode & AURA_EFFECT_HANDLE_REAL))
        return;

    Unit* target = aurApp->GetTarget();

    target->ApplySpellDispelImmunity(m_spellInfo, DispelType(GetMiscValue()), (apply));
}

/*********************************************************/
/***                  MODIFY STATS                     ***/
/*********************************************************/

/********************************/
/***        RESISTANCE        ***/
/********************************/

void AuraEffect::HandleAuraModResistanceExclusive(AuraApplication const* aurApp, uint8 mode, bool apply) const
{
    if (!(mode & (AURA_EFFECT_HANDLE_CHANGE_AMOUNT_MASK | AURA_EFFECT_HANDLE_STAT)))
        return;

    Unit* target = aurApp->GetTarget();

    for (int8 x = SPELL_SCHOOL_NORMAL; x < MAX_SPELL_SCHOOL; x++)
    {
        if (GetMiscValue() & int32(1<<x))
        {
            int32 amount = target->GetMaxPositiveAuraModifierByMiscMask(SPELL_AURA_MOD_RESISTANCE_EXCLUSIVE, 1<<x, this);
            if (amount < GetAmount())
            {
                float value = float(GetAmount() - amount);
                target->HandleStatModifier(UnitMods(UNIT_MOD_RESISTANCE_START + x), BASE_VALUE, value, apply);
                if (target->GetTypeId() == TYPEID_PLAYER)
                    target->ApplyResistanceBuffModsMod(SpellSchools(x), aurApp->IsPositive(), value, apply);
            }
        }
    }
}

void AuraEffect::HandleAuraModResistance(AuraApplication const* aurApp, uint8 mode, bool apply) const
{
    if (!(mode & (AURA_EFFECT_HANDLE_CHANGE_AMOUNT_MASK | AURA_EFFECT_HANDLE_STAT)))
        return;

    Unit* target = aurApp->GetTarget();

    for (int8 x = SPELL_SCHOOL_NORMAL; x < MAX_SPELL_SCHOOL; x++)
    {
        if (GetMiscValue() & int32(1<<x))
        {
            target->HandleStatModifier(UnitMods(UNIT_MOD_RESISTANCE_START + x), TOTAL_VALUE, float(GetAmount()), apply);
            if (target->GetTypeId() == TYPEID_PLAYER || target->ToCreature()->IsPet())
                target->ApplyResistanceBuffModsMod(SpellSchools(x), GetAmount() > 0, (float)GetAmount(), apply);
        }
    }
}

void AuraEffect::HandleAuraModBaseResistancePCT(AuraApplication const* aurApp, uint8 mode, bool apply) const
{
    if (!(mode & (AURA_EFFECT_HANDLE_CHANGE_AMOUNT_MASK | AURA_EFFECT_HANDLE_STAT)))
        return;

    Unit* target = aurApp->GetTarget();

    // only players have base stats
    if (target->GetTypeId() != TYPEID_PLAYER)
    {
        //pets only have base armor
        if (target->ToCreature()->IsPet() && (GetMiscValue() & SPELL_SCHOOL_MASK_NORMAL))
            target->HandleStatModifier(UNIT_MOD_ARMOR, BASE_PCT, float(GetAmount()), apply);
    }
    else
    {
        for (int8 x = SPELL_SCHOOL_NORMAL; x < MAX_SPELL_SCHOOL; x++)
        {
            if (GetMiscValue() & int32(1<<x))
                target->HandleStatModifier(UnitMods(UNIT_MOD_RESISTANCE_START + x), BASE_PCT, float(GetAmount()), apply);
        }
    }
}

void AuraEffect::HandleModResistancePercent(AuraApplication const* aurApp, uint8 mode, bool apply) const
{
    if (!(mode & (AURA_EFFECT_HANDLE_CHANGE_AMOUNT_MASK | AURA_EFFECT_HANDLE_STAT)))
        return;

    Unit* target = aurApp->GetTarget();

    for (int8 i = SPELL_SCHOOL_NORMAL; i < MAX_SPELL_SCHOOL; i++)
    {
        if (GetMiscValue() & int32(1<<i))
        {
            target->HandleStatModifier(UnitMods(UNIT_MOD_RESISTANCE_START + i), TOTAL_PCT, float(GetAmount()), apply);
            if (target->GetTypeId() == TYPEID_PLAYER || target->ToCreature()->IsPet())
            {
                target->ApplyResistanceBuffModsPercentMod(SpellSchools(i), true, (float)GetAmount(), apply);
                target->ApplyResistanceBuffModsPercentMod(SpellSchools(i), false, (float)GetAmount(), apply);
            }
        }
    }
}

void AuraEffect::HandleModBaseResistance(AuraApplication const* aurApp, uint8 mode, bool apply) const
{
    if (!(mode & (AURA_EFFECT_HANDLE_CHANGE_AMOUNT_MASK | AURA_EFFECT_HANDLE_STAT)))
        return;

    Unit* target = aurApp->GetTarget();

    // only players have base stats
    if (target->GetTypeId() != TYPEID_PLAYER)
    {
        //only pets have base stats
        if (target->ToCreature()->IsPet() && (GetMiscValue() & SPELL_SCHOOL_MASK_NORMAL))
            target->HandleStatModifier(UNIT_MOD_ARMOR, TOTAL_VALUE, float(GetAmount()), apply);
    }
    else
    {
        for (int i = SPELL_SCHOOL_NORMAL; i < MAX_SPELL_SCHOOL; i++)
            if (GetMiscValue() & (1<<i))
                target->HandleStatModifier(UnitMods(UNIT_MOD_RESISTANCE_START + i), TOTAL_VALUE, float(GetAmount()), apply);
    }
}

void AuraEffect::HandleModTargetResistance(AuraApplication const* aurApp, uint8 mode, bool apply) const
{
    if (!(mode & (AURA_EFFECT_HANDLE_CHANGE_AMOUNT_MASK | AURA_EFFECT_HANDLE_STAT)))
        return;

    Unit* target = aurApp->GetTarget();

    // applied to damage as HandleNoImmediateEffect in Unit::CalcAbsorbResist and Unit::CalcArmorReducedDamage

    // show armor penetration
    if (target->GetTypeId() == TYPEID_PLAYER && (GetMiscValue() & SPELL_SCHOOL_MASK_NORMAL))
        target->ApplyModInt32Value(PLAYER_FIELD_MOD_TARGET_PHYSICAL_RESISTANCE, GetAmount(), apply);

    // show as spell penetration only full spell penetration bonuses (all resistances except armor and holy
    if (target->GetTypeId() == TYPEID_PLAYER && (GetMiscValue() & SPELL_SCHOOL_MASK_SPELL) == SPELL_SCHOOL_MASK_SPELL)
        target->ApplyModInt32Value(PLAYER_FIELD_MOD_TARGET_RESISTANCE, GetAmount(), apply);
}

/********************************/
/***           STAT           ***/
/********************************/

void AuraEffect::HandleAuraModStat(AuraApplication const* aurApp, uint8 mode, bool apply) const
{
    if (!(mode & (AURA_EFFECT_HANDLE_CHANGE_AMOUNT_MASK | AURA_EFFECT_HANDLE_STAT)))
        return;

    Unit* target = aurApp->GetTarget();

    if (GetMiscValue() < -2 || GetMiscValue() > 4)
    {
        TC_LOG_ERROR("spells", "WARNING: Spell %u effect %u has an unsupported misc value (%i) for SPELL_AURA_MOD_STAT ", GetId(), GetEffIndex(), GetMiscValue());
        return;
    }

    for (int32 i = STAT_STRENGTH; i < MAX_STATS; i++)
    {
        // -1 or -2 is all stats (misc < -2 checked in function beginning)
        if (GetMiscValue() < 0 || GetMiscValue() == i)
        {
            //target->ApplyStatMod(Stats(i), m_amount, apply);
            target->HandleStatModifier(UnitMods(UNIT_MOD_STAT_START + i), TOTAL_VALUE, float(GetAmount()), apply);
            if (target->GetTypeId() == TYPEID_PLAYER || target->ToCreature()->IsPet())
                target->ApplyStatBuffMod(Stats(i), (float)GetAmount(), apply);
        }
    }
}

void AuraEffect::HandleModPercentStat(AuraApplication const* aurApp, uint8 mode, bool apply) const
{
    if (!(mode & (AURA_EFFECT_HANDLE_CHANGE_AMOUNT_MASK | AURA_EFFECT_HANDLE_STAT)))
        return;

    Unit* target = aurApp->GetTarget();

    if (GetMiscValue() < -1 || GetMiscValue() > 4)
    {
        TC_LOG_ERROR("spells", "WARNING: Misc Value for SPELL_AURA_MOD_PERCENT_STAT not valid");
        return;
    }

    // only players have base stats
    if (target->GetTypeId() != TYPEID_PLAYER)
        return;

    for (int32 i = STAT_STRENGTH; i < MAX_STATS; ++i)
    {
        if (GetMiscValue() == i || GetMiscValue() == -1)
            target->HandleStatModifier(UnitMods(UNIT_MOD_STAT_START + i), BASE_PCT, float(m_amount), apply);
    }
}

void AuraEffect::HandleModSpellDamagePercentFromStat(AuraApplication const* aurApp, uint8 mode, bool /*apply*/) const
{
    if (!(mode & (AURA_EFFECT_HANDLE_CHANGE_AMOUNT_MASK | AURA_EFFECT_HANDLE_STAT)))
        return;

    Unit* target = aurApp->GetTarget();

    if (target->GetTypeId() != TYPEID_PLAYER)
        return;

    // Magic damage modifiers implemented in Unit::SpellDamageBonus
    // This information for client side use only
    // Recalculate bonus
    target->ToPlayer()->UpdateSpellDamageAndHealingBonus();
}

void AuraEffect::HandleModSpellHealingPercentFromStat(AuraApplication const* aurApp, uint8 mode, bool /*apply*/) const
{
    if (!(mode & (AURA_EFFECT_HANDLE_CHANGE_AMOUNT_MASK | AURA_EFFECT_HANDLE_STAT)))
        return;

    Unit* target = aurApp->GetTarget();

    if (target->GetTypeId() != TYPEID_PLAYER)
        return;

    // Recalculate bonus
    target->ToPlayer()->UpdateSpellDamageAndHealingBonus();
}

void AuraEffect::HandleModSpellDamagePercentFromAttackPower(AuraApplication const* aurApp, uint8 mode, bool /*apply*/) const
{
    if (!(mode & (AURA_EFFECT_HANDLE_CHANGE_AMOUNT_MASK | AURA_EFFECT_HANDLE_STAT)))
        return;

    Unit* target = aurApp->GetTarget();

    if (target->GetTypeId() != TYPEID_PLAYER)
        return;

    // Magic damage modifiers implemented in Unit::SpellDamageBonus
    // This information for client side use only
    // Recalculate bonus
    target->ToPlayer()->UpdateSpellDamageAndHealingBonus();
}

void AuraEffect::HandleModSpellHealingPercentFromAttackPower(AuraApplication const* aurApp, uint8 mode, bool /*apply*/) const
{
    if (!(mode & (AURA_EFFECT_HANDLE_CHANGE_AMOUNT_MASK | AURA_EFFECT_HANDLE_STAT)))
        return;

    Unit* target = aurApp->GetTarget();

    if (target->GetTypeId() != TYPEID_PLAYER)
        return;

    // Recalculate bonus
    target->ToPlayer()->UpdateSpellDamageAndHealingBonus();
}

void AuraEffect::HandleModHealingDone(AuraApplication const* aurApp, uint8 mode, bool /*apply*/) const
{
    if (!(mode & (AURA_EFFECT_HANDLE_CHANGE_AMOUNT_MASK | AURA_EFFECT_HANDLE_STAT)))
        return;

    Unit* target = aurApp->GetTarget();

    if (target->GetTypeId() != TYPEID_PLAYER)
        return;
    // implemented in Unit::SpellHealingBonus
    // this information is for client side only
    target->ToPlayer()->UpdateSpellDamageAndHealingBonus();
}

void AuraEffect::HandleModTotalPercentStat(AuraApplication const* aurApp, uint8 mode, bool apply) const
{
    if (!(mode & (AURA_EFFECT_HANDLE_CHANGE_AMOUNT_MASK | AURA_EFFECT_HANDLE_STAT)))
        return;

    Unit* target = aurApp->GetTarget();

    // save current health state
    float healthPct = target->GetHealthPct();
    bool alive = target->IsAlive();

    for (int32 i = STAT_STRENGTH; i < MAX_STATS; i++)
    {
        if (GetMiscValueB() & 1 << i || !GetMiscValueB()) // 0 is also used for all stats
        {
            target->HandleStatModifier(UnitMods(UNIT_MOD_STAT_START + i), TOTAL_PCT, float(GetAmount()), apply);
            if (target->GetTypeId() == TYPEID_PLAYER || target->ToCreature()->IsPet())
                target->ApplyStatPercentBuffMod(Stats(i), float(GetAmount()), apply);
        }
    }

    // recalculate current HP/MP after applying aura modifications (only for spells with SPELL_ATTR0_UNK4 0x00000010 flag)
    // this check is total bullshit i think
    if (GetMiscValueB() & 1 << STAT_STAMINA && (m_spellInfo->Attributes & SPELL_ATTR0_ABILITY))
        target->SetHealth(std::max<uint32>(uint32(healthPct * target->GetMaxHealth() * 0.01f), (alive ? 1 : 0)));
}

void AuraEffect::HandleAuraModResistenceOfStatPercent(AuraApplication const* aurApp, uint8 mode, bool /*apply*/) const
{
    if (!(mode & (AURA_EFFECT_HANDLE_CHANGE_AMOUNT_MASK | AURA_EFFECT_HANDLE_STAT)))
        return;

    Unit* target = aurApp->GetTarget();

    if (target->GetTypeId() != TYPEID_PLAYER)
        return;

    if (GetMiscValue() != SPELL_SCHOOL_MASK_NORMAL)
    {
        // support required adding replace UpdateArmor by loop by UpdateResistence at intellect update
        // and include in UpdateResistence same code as in UpdateArmor for aura mod apply.
        TC_LOG_ERROR("spells", "Aura SPELL_AURA_MOD_RESISTANCE_OF_STAT_PERCENT(182) does not work for non-armor type resistances!");
        return;
    }

    // Recalculate Armor
    target->UpdateArmor();
}

void AuraEffect::HandleAuraModExpertise(AuraApplication const* aurApp, uint8 mode, bool /*apply*/) const
{
    if (!(mode & (AURA_EFFECT_HANDLE_CHANGE_AMOUNT_MASK | AURA_EFFECT_HANDLE_STAT)))
        return;

    Unit* target = aurApp->GetTarget();

    if (target->GetTypeId() != TYPEID_PLAYER)
        return;

    target->ToPlayer()->UpdateExpertise(BASE_ATTACK);
    target->ToPlayer()->UpdateExpertise(OFF_ATTACK);
}

/********************************/
/***      HEAL & ENERGIZE     ***/
/********************************/
void AuraEffect::HandleModPowerRegen(AuraApplication const* aurApp, uint8 mode, bool /*apply*/) const
{
    if (!(mode & (AURA_EFFECT_HANDLE_CHANGE_AMOUNT_MASK | AURA_EFFECT_HANDLE_STAT)))
        return;

    Unit* target = aurApp->GetTarget();

    if (target->GetTypeId() != TYPEID_PLAYER)
        return;

    // Update manaregen value
    if (GetMiscValue() == POWER_MANA)
        target->ToPlayer()->UpdateManaRegen();
    else if (GetMiscValue() == POWER_RUNES)
        target->ToPlayer()->UpdateRuneRegen(RuneType(GetMiscValueB()));
    // other powers are not immediate effects - implemented in Player::Regenerate, Creature::Regenerate
}

void AuraEffect::HandleModPowerRegenPCT(AuraApplication const* aurApp, uint8 mode, bool apply) const
{
    HandleModPowerRegen(aurApp, mode, apply);
}

void AuraEffect::HandleModManaRegen(AuraApplication const* aurApp, uint8 mode, bool /*apply*/) const
{
    if (!(mode & (AURA_EFFECT_HANDLE_CHANGE_AMOUNT_MASK | AURA_EFFECT_HANDLE_STAT)))
        return;

    Unit* target = aurApp->GetTarget();

    if (target->GetTypeId() != TYPEID_PLAYER)
        return;

    //Note: an increase in regen does NOT cause threat.
    target->ToPlayer()->UpdateManaRegen();
}

void AuraEffect::HandleAuraModIncreaseHealth(AuraApplication const* aurApp, uint8 mode, bool apply) const
{
    if (!(mode & (AURA_EFFECT_HANDLE_CHANGE_AMOUNT_MASK | AURA_EFFECT_HANDLE_STAT)))
        return;

    Unit* target = aurApp->GetTarget();

    if (apply)
    {
        target->HandleStatModifier(UNIT_MOD_HEALTH, TOTAL_VALUE, float(GetAmount()), apply);
        target->ModifyHealth(GetAmount());
    }
    else
    {
        if (int32(target->GetHealth()) > GetAmount())
            target->ModifyHealth(-GetAmount());
        else
            target->SetHealth(1);
        target->HandleStatModifier(UNIT_MOD_HEALTH, TOTAL_VALUE, float(GetAmount()), apply);
    }
}

void AuraEffect::HandleAuraModIncreaseMaxHealth(AuraApplication const* aurApp, uint8 mode, bool apply) const
{
    if (!(mode & (AURA_EFFECT_HANDLE_CHANGE_AMOUNT_MASK | AURA_EFFECT_HANDLE_STAT)))
        return;

    Unit* target = aurApp->GetTarget();

    uint32 oldhealth = target->GetHealth();
    double healthPercentage = (double)oldhealth / (double)target->GetMaxHealth();

    target->HandleStatModifier(UNIT_MOD_HEALTH, TOTAL_VALUE, float(GetAmount()), apply);

    // refresh percentage
    if (oldhealth > 0)
    {
        uint32 newhealth = uint32(ceil((double)target->GetMaxHealth() * healthPercentage));
        if (newhealth == 0)
            newhealth = 1;

        target->SetHealth(newhealth);
    }
}

void AuraEffect::HandleAuraModIncreaseEnergy(AuraApplication const* aurApp, uint8 mode, bool apply) const
{
    if (!(mode & (AURA_EFFECT_HANDLE_CHANGE_AMOUNT_MASK | AURA_EFFECT_HANDLE_STAT)))
        return;

    Unit* target = aurApp->GetTarget();

    Powers powerType = Powers(GetMiscValue());
    // do not check power type, we can always modify the maximum
    // as the client will not see any difference
    // also, placing conditions that may change during the aura duration
    // inside effect handlers is not a good idea
    //if (int32(powerType) != GetMiscValue())
    //    return;

    UnitMods unitMod = UnitMods(UNIT_MOD_POWER_START + powerType);

    target->HandleStatModifier(unitMod, TOTAL_VALUE, float(GetAmount()), apply);
}

void AuraEffect::HandleAuraModIncreaseEnergyPercent(AuraApplication const* aurApp, uint8 mode, bool apply) const
{
    if (!(mode & (AURA_EFFECT_HANDLE_CHANGE_AMOUNT_MASK | AURA_EFFECT_HANDLE_STAT)))
        return;

    Unit* target = aurApp->GetTarget();

    Powers powerType = Powers(GetMiscValue());
    // do not check power type, we can always modify the maximum
    // as the client will not see any difference
    // also, placing conditions that may change during the aura duration
    // inside effect handlers is not a good idea
    //if (int32(powerType) != GetMiscValue())
    //    return;

    UnitMods unitMod = UnitMods(UNIT_MOD_POWER_START + powerType);
    float amount = float(GetAmount());

    if (apply)
    {
        target->HandleStatModifier(unitMod, TOTAL_PCT, amount, apply);
        target->ModifyPowerPct(powerType, amount, apply);
    }
    else
    {
        target->ModifyPowerPct(powerType, amount, apply);
        target->HandleStatModifier(unitMod, TOTAL_PCT, amount, apply);
    }
}

void AuraEffect::HandleAuraModIncreaseHealthPercent(AuraApplication const* aurApp, uint8 mode, bool apply) const
{
    if (!(mode & (AURA_EFFECT_HANDLE_CHANGE_AMOUNT_MASK | AURA_EFFECT_HANDLE_STAT)))
        return;

    Unit* target = aurApp->GetTarget();

    // Unit will keep hp% after MaxHealth being modified if unit is alive.
    float percent = target->GetHealthPct();
    target->HandleStatModifier(UNIT_MOD_HEALTH, TOTAL_PCT, float(GetAmount()), apply);
    if (target->IsAlive())
        target->SetHealth(target->CountPctFromMaxHealth(int32(percent)));
}

void AuraEffect::HandleAuraIncreaseBaseHealthPercent(AuraApplication const* aurApp, uint8 mode, bool apply) const
{
    if (!(mode & (AURA_EFFECT_HANDLE_CHANGE_AMOUNT_MASK | AURA_EFFECT_HANDLE_STAT)))
        return;

    Unit* target = aurApp->GetTarget();

    target->HandleStatModifier(UNIT_MOD_HEALTH, BASE_PCT, float(GetAmount()), apply);
}

/********************************/
/***          FIGHT           ***/
/********************************/

void AuraEffect::HandleAuraModParryPercent(AuraApplication const* aurApp, uint8 mode, bool /*apply*/) const
{
    if (!(mode & (AURA_EFFECT_HANDLE_CHANGE_AMOUNT_MASK | AURA_EFFECT_HANDLE_STAT)))
        return;

    Unit* target = aurApp->GetTarget();

    if (target->GetTypeId() != TYPEID_PLAYER)
        return;

    target->ToPlayer()->UpdateParryPercentage();
}

void AuraEffect::HandleAuraModDodgePercent(AuraApplication const* aurApp, uint8 mode, bool /*apply*/) const
{
    if (!(mode & (AURA_EFFECT_HANDLE_CHANGE_AMOUNT_MASK | AURA_EFFECT_HANDLE_STAT)))
        return;

    Unit* target = aurApp->GetTarget();

    if (target->GetTypeId() != TYPEID_PLAYER)
        return;

    target->ToPlayer()->UpdateDodgePercentage();
}

void AuraEffect::HandleAuraModBlockPercent(AuraApplication const* aurApp, uint8 mode, bool /*apply*/) const
{
    if (!(mode & (AURA_EFFECT_HANDLE_CHANGE_AMOUNT_MASK | AURA_EFFECT_HANDLE_STAT)))
        return;

    Unit* target = aurApp->GetTarget();

    if (target->GetTypeId() != TYPEID_PLAYER)
        return;

    target->ToPlayer()->UpdateBlockPercentage();
}

void AuraEffect::HandleAuraModRegenInterrupt(AuraApplication const* aurApp, uint8 mode, bool apply) const
{
    HandleModManaRegen(aurApp, mode, apply);
}

void AuraEffect::HandleAuraModWeaponCritPercent(AuraApplication const* aurApp, uint8 mode, bool apply) const
{
    if (!(mode & (AURA_EFFECT_HANDLE_CHANGE_AMOUNT_MASK | AURA_EFFECT_HANDLE_STAT)))
        return;

    Unit* target = aurApp->GetTarget();

    if (target->GetTypeId() != TYPEID_PLAYER)
        return;

    for (int i = 0; i < MAX_ATTACK; ++i)
        if (Item* pItem = target->ToPlayer()->GetWeaponForAttack(WeaponAttackType(i), true))
            target->ToPlayer()->_ApplyWeaponDependentAuraCritMod(pItem, WeaponAttackType(i), this, apply);

    // mods must be applied base at equipped weapon class and subclass comparison
    // with spell->EquippedItemClass and  EquippedItemSubClassMask and EquippedItemInventoryTypeMask
    // GetMiscValue() comparison with item generated damage types

    if (GetSpellInfo()->EquippedItemClass == -1)
    {
        target->ToPlayer()->HandleBaseModValue(CRIT_PERCENTAGE,         FLAT_MOD, float (GetAmount()), apply);
        target->ToPlayer()->HandleBaseModValue(OFFHAND_CRIT_PERCENTAGE, FLAT_MOD, float (GetAmount()), apply);
        target->ToPlayer()->HandleBaseModValue(RANGED_CRIT_PERCENTAGE,  FLAT_MOD, float (GetAmount()), apply);
    }
    else
    {
        // done in Player::_ApplyWeaponDependentAuraMods
    }
}

void AuraEffect::HandleModHitChance(AuraApplication const* aurApp, uint8 mode, bool apply) const
{
    if (!(mode & (AURA_EFFECT_HANDLE_CHANGE_AMOUNT_MASK | AURA_EFFECT_HANDLE_STAT)))
        return;

    Unit* target = aurApp->GetTarget();

    if (target->GetTypeId() == TYPEID_PLAYER)
    {
        target->ToPlayer()->UpdateMeleeHitChances();
        target->ToPlayer()->UpdateRangedHitChances();
    }
    else
    {
        target->m_modMeleeHitChance += (apply) ? GetAmount() : (-GetAmount());
        target->m_modRangedHitChance += (apply) ? GetAmount() : (-GetAmount());
    }
}

void AuraEffect::HandleModSpellHitChance(AuraApplication const* aurApp, uint8 mode, bool apply) const
{
    if (!(mode & (AURA_EFFECT_HANDLE_CHANGE_AMOUNT_MASK | AURA_EFFECT_HANDLE_STAT)))
        return;

    Unit* target = aurApp->GetTarget();

    if (target->GetTypeId() == TYPEID_PLAYER)
        target->ToPlayer()->UpdateSpellHitChances();
    else
        target->m_modSpellHitChance += (apply) ? GetAmount(): (-GetAmount());
}

void AuraEffect::HandleModSpellCritChance(AuraApplication const* aurApp, uint8 mode, bool apply) const
{
    if (!(mode & (AURA_EFFECT_HANDLE_CHANGE_AMOUNT_MASK | AURA_EFFECT_HANDLE_STAT)))
        return;

    Unit* target = aurApp->GetTarget();

    if (target->GetTypeId() == TYPEID_PLAYER)
        target->ToPlayer()->UpdateAllSpellCritChances();
    else
        target->m_baseSpellCritChance += (apply) ? GetAmount():-GetAmount();
}

void AuraEffect::HandleModSpellCritChanceShool(AuraApplication const* aurApp, uint8 mode, bool /*apply*/) const
{
    if (!(mode & (AURA_EFFECT_HANDLE_CHANGE_AMOUNT_MASK | AURA_EFFECT_HANDLE_STAT)))
        return;

    Unit* target = aurApp->GetTarget();

    if (target->GetTypeId() != TYPEID_PLAYER)
        return;

    for (int school = SPELL_SCHOOL_NORMAL; school < MAX_SPELL_SCHOOL; ++school)
        if (GetMiscValue() & (1<<school))
            target->ToPlayer()->UpdateSpellCritChance(school);
}

void AuraEffect::HandleAuraModCritPct(AuraApplication const* aurApp, uint8 mode, bool apply) const
{
    if (!(mode & (AURA_EFFECT_HANDLE_CHANGE_AMOUNT_MASK | AURA_EFFECT_HANDLE_STAT)))
        return;

    Unit* target = aurApp->GetTarget();

    if (target->GetTypeId() != TYPEID_PLAYER)
    {
        target->m_baseSpellCritChance += (apply) ? GetAmount():-GetAmount();
        return;
    }

    target->ToPlayer()->HandleBaseModValue(CRIT_PERCENTAGE,         FLAT_MOD, float (GetAmount()), apply);
    target->ToPlayer()->HandleBaseModValue(OFFHAND_CRIT_PERCENTAGE, FLAT_MOD, float (GetAmount()), apply);
    target->ToPlayer()->HandleBaseModValue(RANGED_CRIT_PERCENTAGE,  FLAT_MOD, float (GetAmount()), apply);

    // included in Player::UpdateSpellCritChance calculation
    target->ToPlayer()->UpdateAllSpellCritChances();
}

/********************************/
/***         ATTACK SPEED     ***/
/********************************/

void AuraEffect::HandleModCastingSpeed(AuraApplication const* aurApp, uint8 mode, bool apply) const
{
    if (!(mode & (AURA_EFFECT_HANDLE_CHANGE_AMOUNT_MASK | AURA_EFFECT_HANDLE_STAT)))
        return;

    Unit* target = aurApp->GetTarget();

    target->ApplyCastTimePercentMod((float)GetAmount(), apply);
}

void AuraEffect::HandleModMeleeRangedSpeedPct(AuraApplication const* aurApp, uint8 mode, bool apply) const
{
    if (!(mode & (AURA_EFFECT_HANDLE_CHANGE_AMOUNT_MASK | AURA_EFFECT_HANDLE_STAT)))
        return;

    //! ToDo: Haste auras with the same handler _CAN'T_ stack together
    Unit* target = aurApp->GetTarget();

    target->ApplyAttackTimePercentMod(BASE_ATTACK, (float)GetAmount(), apply);
    target->ApplyAttackTimePercentMod(OFF_ATTACK, (float)GetAmount(), apply);
    target->ApplyAttackTimePercentMod(RANGED_ATTACK, (float)GetAmount(), apply);
}

void AuraEffect::HandleModCombatSpeedPct(AuraApplication const* aurApp, uint8 mode, bool apply) const
{
    if (!(mode & (AURA_EFFECT_HANDLE_CHANGE_AMOUNT_MASK | AURA_EFFECT_HANDLE_STAT)))
        return;

    Unit* target = aurApp->GetTarget();

    target->ApplyCastTimePercentMod(float(m_amount), apply);
    target->ApplyAttackTimePercentMod(BASE_ATTACK, float(GetAmount()), apply);
    target->ApplyAttackTimePercentMod(OFF_ATTACK, float(GetAmount()), apply);
    target->ApplyAttackTimePercentMod(RANGED_ATTACK, float(GetAmount()), apply);
}

void AuraEffect::HandleModAttackSpeed(AuraApplication const* aurApp, uint8 mode, bool apply) const
{
    if (!(mode & (AURA_EFFECT_HANDLE_CHANGE_AMOUNT_MASK | AURA_EFFECT_HANDLE_STAT)))
        return;

    Unit* target = aurApp->GetTarget();

    target->ApplyAttackTimePercentMod(BASE_ATTACK, float(GetAmount()), apply);
    target->UpdateDamagePhysical(BASE_ATTACK);
}

void AuraEffect::HandleModMeleeSpeedPct(AuraApplication const* aurApp, uint8 mode, bool apply) const
{
    if (!(mode & (AURA_EFFECT_HANDLE_CHANGE_AMOUNT_MASK | AURA_EFFECT_HANDLE_STAT)))
        return;

    //! ToDo: Haste auras with the same handler _CAN'T_ stack together
    Unit* target = aurApp->GetTarget();

    target->ApplyAttackTimePercentMod(BASE_ATTACK, float(GetAmount()), apply);
    target->ApplyAttackTimePercentMod(OFF_ATTACK,  float(GetAmount()), apply);
}

void AuraEffect::HandleAuraModRangedHaste(AuraApplication const* aurApp, uint8 mode, bool apply) const
{
    if (!(mode & (AURA_EFFECT_HANDLE_CHANGE_AMOUNT_MASK | AURA_EFFECT_HANDLE_STAT)))
        return;

    //! ToDo: Haste auras with the same handler _CAN'T_ stack together
    Unit* target = aurApp->GetTarget();

    target->ApplyAttackTimePercentMod(RANGED_ATTACK, (float)GetAmount(), apply);
}

/********************************/
/***       COMBAT RATING      ***/
/********************************/

void AuraEffect::HandleModRating(AuraApplication const* aurApp, uint8 mode, bool apply) const
{
    if (!(mode & (AURA_EFFECT_HANDLE_CHANGE_AMOUNT_MASK | AURA_EFFECT_HANDLE_STAT)))
        return;

    Unit* target = aurApp->GetTarget();

    if (target->GetTypeId() != TYPEID_PLAYER)
        return;

    for (uint32 rating = 0; rating < MAX_COMBAT_RATING; ++rating)
        if (GetMiscValue() & (1 << rating))
            target->ToPlayer()->ApplyRatingMod(CombatRating(rating), GetAmount(), apply);
}

void AuraEffect::HandleModRatingFromStat(AuraApplication const* aurApp, uint8 mode, bool apply) const
{
    if (!(mode & (AURA_EFFECT_HANDLE_CHANGE_AMOUNT_MASK | AURA_EFFECT_HANDLE_STAT)))
        return;

    Unit* target = aurApp->GetTarget();

    if (target->GetTypeId() != TYPEID_PLAYER)
        return;

    // Just recalculate ratings
    for (uint32 rating = 0; rating < MAX_COMBAT_RATING; ++rating)
        if (GetMiscValue() & (1 << rating))
            target->ToPlayer()->ApplyRatingMod(CombatRating(rating), 0, apply);
}

/********************************/
/***        ATTACK POWER      ***/
/********************************/

void AuraEffect::HandleAuraModAttackPower(AuraApplication const* aurApp, uint8 mode, bool apply) const
{
    if (!(mode & (AURA_EFFECT_HANDLE_CHANGE_AMOUNT_MASK | AURA_EFFECT_HANDLE_STAT)))
        return;

    Unit* target = aurApp->GetTarget();

    target->HandleStatModifier(UNIT_MOD_ATTACK_POWER, TOTAL_VALUE, float(GetAmount()), apply);
}

void AuraEffect::HandleAuraModRangedAttackPower(AuraApplication const* aurApp, uint8 mode, bool apply) const
{
    if (!(mode & (AURA_EFFECT_HANDLE_CHANGE_AMOUNT_MASK | AURA_EFFECT_HANDLE_STAT)))
        return;

    Unit* target = aurApp->GetTarget();

    if ((target->getClassMask() & CLASSMASK_WAND_USERS) != 0)
        return;

    target->HandleStatModifier(UNIT_MOD_ATTACK_POWER_RANGED, TOTAL_VALUE, float(GetAmount()), apply);
}

void AuraEffect::HandleAuraModAttackPowerPercent(AuraApplication const* aurApp, uint8 mode, bool apply) const
{
    if (!(mode & (AURA_EFFECT_HANDLE_CHANGE_AMOUNT_MASK | AURA_EFFECT_HANDLE_STAT)))
        return;

    Unit* target = aurApp->GetTarget();

    //UNIT_FIELD_ATTACK_POWER_MULTIPLIER = multiplier - 1
    target->HandleStatModifier(UNIT_MOD_ATTACK_POWER, TOTAL_PCT, float(GetAmount()), apply);
}

void AuraEffect::HandleAuraModRangedAttackPowerPercent(AuraApplication const* aurApp, uint8 mode, bool apply) const
{
    if (!(mode & (AURA_EFFECT_HANDLE_CHANGE_AMOUNT_MASK | AURA_EFFECT_HANDLE_STAT)))
        return;

    Unit* target = aurApp->GetTarget();

    if ((target->getClassMask() & CLASSMASK_WAND_USERS) != 0)
        return;

    //UNIT_FIELD_RANGED_ATTACK_POWER_MULTIPLIER = multiplier - 1
    target->HandleStatModifier(UNIT_MOD_ATTACK_POWER_RANGED, TOTAL_PCT, float(GetAmount()), apply);
}

void AuraEffect::HandleAuraModAttackPowerOfArmor(AuraApplication const* aurApp, uint8 mode, bool /*apply*/) const
{
    if (!(mode & (AURA_EFFECT_HANDLE_CHANGE_AMOUNT_MASK | AURA_EFFECT_HANDLE_STAT)))
        return;

    Unit* target = aurApp->GetTarget();

    // Recalculate bonus
    if (target->GetTypeId() == TYPEID_PLAYER)
        target->ToPlayer()->UpdateAttackPowerAndDamage(false);
}
/********************************/
/***        DAMAGE BONUS      ***/
/********************************/
void AuraEffect::HandleModDamageDone(AuraApplication const* aurApp, uint8 mode, bool apply) const
{
    if (!(mode & (AURA_EFFECT_HANDLE_CHANGE_AMOUNT_MASK | AURA_EFFECT_HANDLE_STAT)))
        return;

    Unit* target = aurApp->GetTarget();

    // apply item specific bonuses for already equipped weapon
    if (target->GetTypeId() == TYPEID_PLAYER)
    {
        for (int i = 0; i < MAX_ATTACK; ++i)
            if (Item* pItem = target->ToPlayer()->GetWeaponForAttack(WeaponAttackType(i), true))
                target->ToPlayer()->_ApplyWeaponDependentAuraDamageMod(pItem, WeaponAttackType(i), this, apply);
    }

    // GetMiscValue() is bitmask of spell schools
    // 1 (0-bit) - normal school damage (SPELL_SCHOOL_MASK_NORMAL)
    // 126 - full bitmask all magic damages (SPELL_SCHOOL_MASK_MAGIC) including wands
    // 127 - full bitmask any damages
    //
    // mods must be applied base at equipped weapon class and subclass comparison
    // with spell->EquippedItemClass and  EquippedItemSubClassMask and EquippedItemInventoryTypeMask
    // GetMiscValue() comparison with item generated damage types

    if ((GetMiscValue() & SPELL_SCHOOL_MASK_NORMAL) != 0)
    {
        // apply generic physical damage bonuses including wand case
        if (GetSpellInfo()->EquippedItemClass == -1 || target->GetTypeId() != TYPEID_PLAYER)
        {
            target->HandleStatModifier(UNIT_MOD_DAMAGE_MAINHAND, TOTAL_VALUE, float(GetAmount()), apply);
            target->HandleStatModifier(UNIT_MOD_DAMAGE_OFFHAND, TOTAL_VALUE, float(GetAmount()), apply);
            target->HandleStatModifier(UNIT_MOD_DAMAGE_RANGED, TOTAL_VALUE, float(GetAmount()), apply);

            if (target->GetTypeId() == TYPEID_PLAYER)
            {
                if (GetAmount() > 0)
                    target->ApplyModUInt32Value(PLAYER_FIELD_MOD_DAMAGE_DONE_POS, GetAmount(), apply);
                else
                    target->ApplyModUInt32Value(PLAYER_FIELD_MOD_DAMAGE_DONE_NEG, GetAmount(), apply);
            }
        }
        else
        {
            // done in Player::_ApplyWeaponDependentAuraMods
        }
    }

    // Skip non magic case for speedup
    if ((GetMiscValue() & SPELL_SCHOOL_MASK_MAGIC) == 0)
        return;

    if (GetSpellInfo()->EquippedItemClass != -1 || GetSpellInfo()->EquippedItemInventoryTypeMask != 0)
    {
        // wand magic case (skip generic to all item spell bonuses)
        // done in Player::_ApplyWeaponDependentAuraMods

        // Skip item specific requirements for not wand magic damage
        return;
    }

    // Magic damage modifiers implemented in Unit::SpellDamageBonus
    // This information for client side use only
    if (target->GetTypeId() == TYPEID_PLAYER)
    {
        if (GetAmount() > 0)
        {
            for (int i = SPELL_SCHOOL_HOLY; i < MAX_SPELL_SCHOOL; i++)
            {
                if ((GetMiscValue() & (1<<i)) != 0)
                    target->ApplyModUInt32Value(PLAYER_FIELD_MOD_DAMAGE_DONE_POS+i, GetAmount(), apply);
            }
        }
        else
        {
            for (int i = SPELL_SCHOOL_HOLY; i < MAX_SPELL_SCHOOL; i++)
            {
                if ((GetMiscValue() & (1<<i)) != 0)
                    target->ApplyModUInt32Value(PLAYER_FIELD_MOD_DAMAGE_DONE_NEG+i, GetAmount(), apply);
            }
        }
        if (Guardian* pet = target->ToPlayer()->GetGuardianPet())
            pet->UpdateAttackPowerAndDamage();
    }
}

void AuraEffect::HandleModDamagePercentDone(AuraApplication const* aurApp, uint8 mode, bool apply) const
{
    if (!(mode & (AURA_EFFECT_HANDLE_CHANGE_AMOUNT_MASK | AURA_EFFECT_HANDLE_STAT)))
        return;

    Unit* target = aurApp->GetTarget();
    if (!target)
        return;

    if (target->GetTypeId() == TYPEID_PLAYER)
    {
        for (int i = 0; i < MAX_ATTACK; ++i)
            if (Item* item = target->ToPlayer()->GetWeaponForAttack(WeaponAttackType(i), false))
                target->ToPlayer()->_ApplyWeaponDependentAuraDamageMod(item, WeaponAttackType(i), this, apply);
    }

    if ((GetMiscValue() & SPELL_SCHOOL_MASK_NORMAL) && (GetSpellInfo()->EquippedItemClass == -1 || target->GetTypeId() != TYPEID_PLAYER))
    {
        target->HandleStatModifier(UNIT_MOD_DAMAGE_MAINHAND, TOTAL_PCT, float(GetAmount()), apply);
        target->HandleStatModifier(UNIT_MOD_DAMAGE_OFFHAND,  TOTAL_PCT, float(GetAmount()), apply);
        target->HandleStatModifier(UNIT_MOD_DAMAGE_RANGED,   TOTAL_PCT, float(GetAmount()), apply);

        if (target->GetTypeId() == TYPEID_PLAYER)
            target->ToPlayer()->ApplyPercentModFloatValue(PLAYER_FIELD_MOD_DAMAGE_DONE_PCT, float (GetAmount()), apply);
    }
    else
    {
        // done in Player::_ApplyWeaponDependentAuraMods for SPELL_SCHOOL_MASK_NORMAL && EquippedItemClass != -1 and also for wand case
    }
}

void AuraEffect::HandleModOffhandDamagePercent(AuraApplication const* aurApp, uint8 mode, bool apply) const
{
    if (!(mode & (AURA_EFFECT_HANDLE_CHANGE_AMOUNT_MASK | AURA_EFFECT_HANDLE_STAT)))
        return;

    Unit* target = aurApp->GetTarget();

    target->HandleStatModifier(UNIT_MOD_DAMAGE_OFFHAND, TOTAL_PCT, float(GetAmount()), apply);
}

void AuraEffect::HandleShieldBlockValue(AuraApplication const* aurApp, uint8 mode, bool apply) const
{
    if (!(mode & (AURA_EFFECT_HANDLE_CHANGE_AMOUNT_MASK | AURA_EFFECT_HANDLE_STAT)))
        return;

    Unit* target = aurApp->GetTarget();

    BaseModType modType = FLAT_MOD;
    if (GetAuraType() == SPELL_AURA_MOD_SHIELD_BLOCKVALUE_PCT)
        modType = PCT_MOD;

    if (target->GetTypeId() == TYPEID_PLAYER)
        target->ToPlayer()->HandleBaseModValue(SHIELD_BLOCK_VALUE, modType, float(GetAmount()), apply);
}

/********************************/
/***        POWER COST        ***/
/********************************/

void AuraEffect::HandleModPowerCostPCT(AuraApplication const* aurApp, uint8 mode, bool apply) const
{
    if (!(mode & AURA_EFFECT_HANDLE_CHANGE_AMOUNT_MASK))
        return;

    Unit* target = aurApp->GetTarget();

    float amount = CalculatePct(1.0f, GetAmount());
    for (int i = 0; i < MAX_SPELL_SCHOOL; ++i)
        if (GetMiscValue() & (1 << i))
            target->ApplyModSignedFloatValue(UNIT_FIELD_POWER_COST_MULTIPLIER + i, amount, apply);
}

void AuraEffect::HandleModPowerCost(AuraApplication const* aurApp, uint8 mode, bool apply) const
{
    if (!(mode & AURA_EFFECT_HANDLE_CHANGE_AMOUNT_MASK))
        return;

    Unit* target = aurApp->GetTarget();

    for (int i = 0; i < MAX_SPELL_SCHOOL; ++i)
        if (GetMiscValue() & (1<<i))
            target->ApplyModInt32Value(UNIT_FIELD_POWER_COST_MODIFIER+i, GetAmount(), apply);
}

void AuraEffect::HandleArenaPreparation(AuraApplication const* aurApp, uint8 mode, bool apply) const
{
    if (!(mode & AURA_EFFECT_HANDLE_REAL))
        return;

    Unit* target = aurApp->GetTarget();

    if (apply)
        target->SetFlag(UNIT_FIELD_FLAGS, UNIT_FLAG_PREPARATION);
    else
    {
        // do not remove unit flag if there are more than this auraEffect of that kind on unit on unit
        if (target->HasAuraType(GetAuraType()))
            return;
        target->RemoveFlag(UNIT_FIELD_FLAGS, UNIT_FLAG_PREPARATION);
    }
}

void AuraEffect::HandleNoReagentUseAura(AuraApplication const* aurApp, uint8 mode, bool /*apply*/) const
{
    if (!(mode & AURA_EFFECT_HANDLE_REAL))
        return;

    Unit* target = aurApp->GetTarget();

    if (target->GetTypeId() != TYPEID_PLAYER)
        return;

    flag96 mask;
    Unit::AuraEffectList const& noReagent = target->GetAuraEffectsByType(SPELL_AURA_NO_REAGENT_USE);
        for (Unit::AuraEffectList::const_iterator i = noReagent.begin(); i != noReagent.end(); ++i)
            mask |= (*i)->m_spellInfo->Effects[(*i)->m_effIndex].SpellClassMask;

    target->SetUInt32Value(PLAYER_NO_REAGENT_COST_1  , mask[0]);
    target->SetUInt32Value(PLAYER_NO_REAGENT_COST_1+1, mask[1]);
    target->SetUInt32Value(PLAYER_NO_REAGENT_COST_1+2, mask[2]);
}

void AuraEffect::HandleAuraRetainComboPoints(AuraApplication const* aurApp, uint8 mode, bool apply) const
{
    if (!(mode & AURA_EFFECT_HANDLE_REAL))
        return;

    Unit* target = aurApp->GetTarget();

    if (target->GetTypeId() != TYPEID_PLAYER)
        return;

    // combo points was added in SPELL_EFFECT_ADD_COMBO_POINTS handler
    // remove only if aura expire by time (in case combo points amount change aura removed without combo points lost)
    if (!(apply) && GetBase()->GetDuration() == 0 && target->ToPlayer()->GetComboTarget())
        if (Unit* unit = ObjectAccessor::GetUnit(*target, target->ToPlayer()->GetComboTarget()))
            target->ToPlayer()->AddComboPoints(unit, -GetAmount());
}

/*********************************************************/
/***                    OTHERS                         ***/
/*********************************************************/

void AuraEffect::HandleAuraDummy(AuraApplication const* aurApp, uint8 mode, bool apply) const
{
    if (!(mode & (AURA_EFFECT_HANDLE_CHANGE_AMOUNT_MASK | AURA_EFFECT_HANDLE_REAPPLY)))
        return;

    Unit* target = aurApp->GetTarget();

    Unit* caster = GetCaster();

    if (mode & AURA_EFFECT_HANDLE_REAL)
    {
        // pet auras
        if (PetAura const* petSpell = sSpellMgr->GetPetAura(GetId(), m_effIndex))
        {
            if (apply)
                target->AddPetAura(petSpell);
            else
                target->RemovePetAura(petSpell);
        }
    }

    if (mode & (AURA_EFFECT_HANDLE_REAL | AURA_EFFECT_HANDLE_REAPPLY))
    {
        // AT APPLY
        if (apply)
        {
            switch (GetId())
            {
                case 1515:                                      // Tame beast
                    // FIX_ME: this is 2.0.12 threat effect replaced in 2.1.x by dummy aura, must be checked for correctness
                    if (caster && target->CanHaveThreatList())
                        target->AddThreat(caster, 10.0f);
                    break;
                case 13139:                                     // net-o-matic
                    // root to self part of (root_target->charge->root_self sequence
                    if (caster)
                        caster->CastSpell(caster, 13138, true, NULL, this);
                    break;
                case 34026:   // kill command
                {
                    Unit* pet = target->GetGuardianPet();
                    if (!pet)
                        break;

                    target->CastSpell(target, 34027, true, NULL, this);

                    // set 3 stacks and 3 charges (to make all auras not disappear at once)
                    Aura* owner_aura = target->GetAura(34027, GetCasterGUID());
                    Aura* pet_aura  = pet->GetAura(58914, GetCasterGUID());
                    if (owner_aura)
                    {
                        owner_aura->SetStackAmount(owner_aura->GetSpellInfo()->StackAmount);
                        if (pet_aura)
                        {
                            pet_aura->SetCharges(0);
                            pet_aura->SetStackAmount(owner_aura->GetSpellInfo()->StackAmount);
                        }
                    }
                    break;
                }
                case 37096:                                     // Blood Elf Illusion
                {
                    if (caster)
                    {
                        switch (caster->getGender())
                        {
                            case GENDER_FEMALE:
                                caster->CastSpell(target, 37095, true, NULL, this); // Blood Elf Disguise
                                break;
                            case GENDER_MALE:
                                caster->CastSpell(target, 37093, true, NULL, this);
                                break;
                            default:
                                break;
                        }
                    }
                    break;
                }
                case 39850:                                     // Rocket Blast
                    if (roll_chance_i(20))                       // backfire stun
                        target->CastSpell(target, 51581, true, NULL, this);
                    break;
                case 43873:                                     // Headless Horseman Laugh
                    target->PlayDistanceSound(11965);
                    break;
                case 46354:                                     // Blood Elf Illusion
                    if (caster)
                    {
                        switch (caster->getGender())
                        {
                            case GENDER_FEMALE:
                                caster->CastSpell(target, 46356, true, NULL, this);
                                break;
                            case GENDER_MALE:
                                caster->CastSpell(target, 46355, true, NULL, this);
                                break;
                        }
                    }
                    break;
                case 46361:                                     // Reinforced Net
                    if (caster)
                        target->GetMotionMaster()->MoveFall();
                    break;
                case 52916: // Honor Among Thieves
                    if (target->GetTypeId() == TYPEID_PLAYER)
                        if (Unit* spellTarget = ObjectAccessor::GetUnit(*target, target->ToPlayer()->GetComboTarget()))
                            target->CastSpell(spellTarget, 51699, true);
                   break;
                case 71563:
                    if (Aura* newAura = target->AddAura(71564, target))
                        newAura->SetStackAmount(newAura->GetSpellInfo()->StackAmount);
                        break;
            }
        }
        // AT REMOVE
        else
        {
            if ((GetSpellInfo()->IsQuestTame()) && caster && caster->IsAlive() && target->IsAlive())
            {
                uint32 finalSpelId = 0;
                switch (GetId())
                {
                    case 19548: finalSpelId = 19597; break;
                    case 19674: finalSpelId = 19677; break;
                    case 19687: finalSpelId = 19676; break;
                    case 19688: finalSpelId = 19678; break;
                    case 19689: finalSpelId = 19679; break;
                    case 19692: finalSpelId = 19680; break;
                    case 19693: finalSpelId = 19684; break;
                    case 19694: finalSpelId = 19681; break;
                    case 19696: finalSpelId = 19682; break;
                    case 19697: finalSpelId = 19683; break;
                    case 19699: finalSpelId = 19685; break;
                    case 19700: finalSpelId = 19686; break;
                    case 30646: finalSpelId = 30647; break;
                    case 30653: finalSpelId = 30648; break;
                    case 30654: finalSpelId = 30652; break;
                    case 30099: finalSpelId = 30100; break;
                    case 30102: finalSpelId = 30103; break;
                    case 30105: finalSpelId = 30104; break;
                }

                if (finalSpelId)
                    caster->CastSpell(target, finalSpelId, true, NULL, this);
            }

            switch (m_spellInfo->SpellFamilyName)
            {
                case SPELLFAMILY_GENERIC:
                    switch (GetId())
                    {
                        case 2584: // Waiting to Resurrect
                            // Waiting to resurrect spell cancel, we must remove player from resurrect queue
                            if (target->GetTypeId() == TYPEID_PLAYER)
                            {
                                if (Battleground* bg = target->ToPlayer()->GetBattleground())
                                    bg->RemovePlayerFromResurrectQueue(target->GetGUID());
                                if (Battlefield* bf = sBattlefieldMgr->GetBattlefieldToZoneId(target->GetZoneId()))
                                    bf->RemovePlayerFromResurrectQueue(target->GetGUID());
                            }
                            break;
                        case 36730:                                     // Flame Strike
                        {
                            target->CastSpell(target, 36731, true, NULL, this);
                            break;
                        }
                        case 44191:                                     // Flame Strike
                        {
                            if (target->GetMap()->IsDungeon())
                            {
                                uint32 spellId = target->GetMap()->IsHeroic() ? 46163 : 44190;

                                target->CastSpell(target, spellId, true, NULL, this);
                            }
                            break;
                        }
                        case 43681: // Inactive
                        {
                            if (target->GetTypeId() != TYPEID_PLAYER || aurApp->GetRemoveMode() != AURA_REMOVE_BY_EXPIRE)
                                return;

                            if (target->GetMap()->IsBattleground())
                                target->ToPlayer()->LeaveBattleground();
                            break;
                        }
                        case 42783: // Wrath of the Astromancer
                            target->CastSpell(target, GetAmount(), true, NULL, this);
                            break;
                        case 46308: // Burning Winds cast only at creatures at spawn
                            target->CastSpell(target, 47287, true, NULL, this);
                            break;
                        case 52172:  // Coyote Spirit Despawn Aura
                        case 60244:  // Blood Parrot Despawn Aura
                            target->CastSpell((Unit*)NULL, GetAmount(), true, NULL, this);
                            break;
                        case 91604: // Restricted Flight Area
                            if (aurApp->GetRemoveMode() == AURA_REMOVE_BY_EXPIRE)
                                target->CastSpell(target, 58601, true);
                            break;
                    }
                    break;
                case SPELLFAMILY_DEATHKNIGHT:
                    // Summon Gargoyle (Dismiss Gargoyle at remove)
                    if (GetId() == 61777)
                        target->CastSpell(target, GetAmount(), true);
                    break;
                default:
                    break;
            }
        }
    }

    // AT APPLY & REMOVE

    switch (m_spellInfo->SpellFamilyName)
    {
        case SPELLFAMILY_GENERIC:
        {
            if (!(mode & AURA_EFFECT_HANDLE_REAL))
                break;
            switch (GetId())
            {
                // Recently Bandaged
                case 11196:
                    target->ApplySpellImmune(GetId(), IMMUNITY_MECHANIC, GetMiscValue(), apply);
                    break;
                // Unstable Power
                case 24658:
                {
                    uint32 spellId = 24659;
                    if (apply && caster)
                    {
                        SpellInfo const* spell = sSpellMgr->EnsureSpellInfo(spellId);

                        for (uint32 i = 0; i < spell->StackAmount; ++i)
                            caster->CastSpell(target, spell->Id, true, NULL, NULL, GetCasterGUID());
                        break;
                    }
                    target->RemoveAurasDueToSpell(spellId);
                    break;
                }
                // Restless Strength
                case 24661:
                {
                    uint32 spellId = 24662;
                    if (apply && caster)
                    {
                        SpellInfo const* spell = sSpellMgr->EnsureSpellInfo(spellId);
                        for (uint32 i = 0; i < spell->StackAmount; ++i)
                            caster->CastSpell(target, spell->Id, true, NULL, NULL, GetCasterGUID());
                        break;
                    }
                    target->RemoveAurasDueToSpell(spellId);
                    break;
                }
                // Tag Murloc
                case 30877:
                {
                    // Tag/untag Blacksilt Scout
                    target->SetEntry(apply ? 17654 : 17326);
                    break;
                }
                case 57819: // Argent Champion
                case 57820: // Ebon Champion
                case 57821: // Champion of the Kirin Tor
                case 57822: // Wyrmrest Champion
                {
                    if (!caster || caster->GetTypeId() != TYPEID_PLAYER)
                        break;

                    uint32 FactionID = 0;

                    if (apply)
                    {
                        switch (m_spellInfo->Id)
                        {
                            case 57819: FactionID = 1106; break; // Argent Crusade
                            case 57820: FactionID = 1098; break; // Knights of the Ebon Blade
                            case 57821: FactionID = 1090; break; // Kirin Tor
                            case 57822: FactionID = 1091; break; // The Wyrmrest Accord
                        }
                    }
                    caster->ToPlayer()->SetChampioningFaction(FactionID);
                    break;
                }
                // LK Intro VO (1)
                case 58204:
                    if (target->GetTypeId() == TYPEID_PLAYER)
                    {
                        // Play part 1
                        if (apply)
                            target->PlayDirectSound(14970, target->ToPlayer());
                        // continue in 58205
                        else
                            target->CastSpell(target, 58205, true);
                    }
                    break;
                // LK Intro VO (2)
                case 58205:
                    if (target->GetTypeId() == TYPEID_PLAYER)
                    {
                        // Play part 2
                        if (apply)
                            target->PlayDirectSound(14971, target->ToPlayer());
                        // Play part 3
                        else
                            target->PlayDirectSound(14972, target->ToPlayer());
                    }
                    break;
                case 62061: // Festive Holiday Mount
                    if (target->HasAuraType(SPELL_AURA_MOUNTED))
                    {
                        uint32 creatureEntry = 0;
                        if (apply)
                        {
                            if (target->HasAuraType(SPELL_AURA_MOD_INCREASE_MOUNTED_FLIGHT_SPEED))
                                creatureEntry = 24906;
                            else
                                creatureEntry = 15665;
                        }
                        else
                            creatureEntry = target->GetAuraEffectsByType(SPELL_AURA_MOUNTED).front()->GetMiscValue();

                        if (CreatureTemplate const* creatureInfo = sObjectMgr->GetCreatureTemplate(creatureEntry))
                        {
                            uint32 displayID = ObjectMgr::ChooseDisplayId(creatureInfo);
                            sObjectMgr->GetCreatureModelRandomGender(&displayID);

                            target->SetUInt32Value(UNIT_FIELD_MOUNTDISPLAYID, displayID);
                        }
                    }
                    break;
            }

            break;
        }
        case SPELLFAMILY_MAGE:
        {
            //if (!(mode & AURA_EFFECT_HANDLE_REAL))
                //break;
            break;
        }
        case SPELLFAMILY_PRIEST:
        {
            //if (!(mode & AURA_EFFECT_HANDLE_REAL))
                //break;
            break;
        }
        case SPELLFAMILY_DRUID:
        {
            //if (!(mode & AURA_EFFECT_HANDLE_REAL))
                //break;
            break;
        }
        case SPELLFAMILY_SHAMAN:
        {
            //if (!(mode & AURA_EFFECT_HANDLE_REAL))
                //break;
            break;
        }
        case SPELLFAMILY_PALADIN:
            // if (!(mode & AURA_EFFECT_HANDLE_REAL))
            //    break;
            break;
        case SPELLFAMILY_DEATHKNIGHT:
        {
            //if (!(mode & AURA_EFFECT_HANDLE_REAL))
            //    break;
            break;
        }
    }
}

void AuraEffect::HandleChannelDeathItem(AuraApplication const* aurApp, uint8 mode, bool apply) const
{
    if (!(mode & AURA_EFFECT_HANDLE_REAL))
        return;

    if (apply || aurApp->GetRemoveMode() != AURA_REMOVE_BY_DEATH)
        return;

    Unit* caster = GetCaster();

    if (!caster || caster->GetTypeId() != TYPEID_PLAYER)
        return;

    Player* plCaster = caster->ToPlayer();
    Unit* target = aurApp->GetTarget();

    // Item amount
    if (GetAmount() <= 0)
        return;

    if (GetSpellInfo()->Effects[m_effIndex].ItemType == 0)
        return;

    // Soul Shard
    if (GetSpellInfo()->Effects[m_effIndex].ItemType == 6265)
    {
        // Soul Shard only from units that grant XP or honor
        if (!plCaster->isHonorOrXPTarget(target) ||
            (target->GetTypeId() == TYPEID_UNIT && !target->ToCreature()->isTappedBy(plCaster)))
            return;
    }

    //Adding items
    uint32 noSpaceForCount = 0;
    uint32 count = m_amount;

    ItemPosCountVec dest;
    InventoryResult msg = plCaster->CanStoreNewItem(NULL_BAG, NULL_SLOT, dest, GetSpellInfo()->Effects[m_effIndex].ItemType, count, &noSpaceForCount);
    if (msg != EQUIP_ERR_OK)
    {
        count-=noSpaceForCount;
        plCaster->SendEquipError(msg, NULL, NULL, GetSpellInfo()->Effects[m_effIndex].ItemType);
        if (count == 0)
            return;
    }

    Item* newitem = plCaster->StoreNewItem(dest, GetSpellInfo()->Effects[m_effIndex].ItemType, true);
    if (!newitem)
    {
        plCaster->SendEquipError(EQUIP_ERR_ITEM_NOT_FOUND, NULL, NULL);
        return;
    }
    plCaster->SendNewItem(newitem, count, true, true);
}

void AuraEffect::HandleBindSight(AuraApplication const* aurApp, uint8 mode, bool apply) const
{
    if (!(mode & AURA_EFFECT_HANDLE_REAL))
        return;

    Unit* target = aurApp->GetTarget();

    Unit* caster = GetCaster();

    if (!caster || caster->GetTypeId() != TYPEID_PLAYER)
        return;

    caster->ToPlayer()->SetViewpoint(target, apply);
}

void AuraEffect::HandleForceReaction(AuraApplication const* aurApp, uint8 mode, bool apply) const
{
    if (!(mode & AURA_EFFECT_HANDLE_CHANGE_AMOUNT_MASK))
        return;

    Unit* target = aurApp->GetTarget();

    Player* player = target->ToPlayer();
    if (!player)
        return;

    uint32 factionId = GetMiscValue();
    ReputationRank factionRank = ReputationRank(m_amount);

    player->GetReputationMgr().ApplyForceReaction(factionId, factionRank, apply);
    player->GetReputationMgr().SendForceReactions();

    // stop fighting if at apply forced rank friendly or at remove real rank friendly
    if ((apply && factionRank >= REP_FRIENDLY) || (!apply && player->GetReputationRank(factionId) >= REP_FRIENDLY))
        player->StopAttackFaction(factionId);
}

void AuraEffect::HandleAuraEmpathy(AuraApplication const* aurApp, uint8 mode, bool apply) const
{
    if (!(mode & AURA_EFFECT_HANDLE_REAL))
        return;

    Unit* target = aurApp->GetTarget();
    if (!apply)
    {
        // do not remove unit flag if there are more than this auraEffect of that kind on unit on unit
        if (target->HasAuraType(GetAuraType()))
            return;
    }

    if (target->GetCreatureType() == CREATURE_TYPE_BEAST)
        target->ApplyModUInt32Value(UNIT_DYNAMIC_FLAGS, UNIT_DYNFLAG_SPECIALINFO, apply);
}

void AuraEffect::HandleAuraModFaction(AuraApplication const* aurApp, uint8 mode, bool apply) const
{
    if (!(mode & AURA_EFFECT_HANDLE_REAL))
        return;

    Unit* target = aurApp->GetTarget();

    if (apply)
    {
        target->setFaction(GetMiscValue());
        if (target->GetTypeId() == TYPEID_PLAYER)
            target->RemoveFlag(UNIT_FIELD_FLAGS, UNIT_FLAG_PVP_ATTACKABLE);
    }
    else
    {
        target->RestoreFaction();
        if (target->GetTypeId() == TYPEID_PLAYER)
            target->SetFlag(UNIT_FIELD_FLAGS, UNIT_FLAG_PVP_ATTACKABLE);
    }
}

void AuraEffect::HandleComprehendLanguage(AuraApplication const* aurApp, uint8 mode, bool apply) const
{
    if (!(mode & AURA_EFFECT_HANDLE_SEND_FOR_CLIENT_MASK))
        return;

    Unit* target = aurApp->GetTarget();

    if (apply)
        target->SetFlag(UNIT_FIELD_FLAGS_2, UNIT_FLAG2_COMPREHEND_LANG);
    else
    {
        if (target->HasAuraType(GetAuraType()))
            return;

        target->RemoveFlag(UNIT_FIELD_FLAGS_2, UNIT_FLAG2_COMPREHEND_LANG);
    }
}

void AuraEffect::HandleAuraConvertRune(AuraApplication const* aurApp, uint8 mode, bool apply) const
{
    if (!(mode & AURA_EFFECT_HANDLE_REAL))
        return;

    Unit* target = aurApp->GetTarget();

    Player* player = target->ToPlayer();
    if (!player)
        return;

    if (player->getClass() != CLASS_DEATH_KNIGHT)
        return;

    uint32 runes = m_amount;
    // convert number of runes specified in aura amount of rune type in miscvalue to runetype in miscvalueb
    if (apply)
    {
        for (uint32 i = 0; i < MAX_RUNES && runes; ++i)
        {
            if (GetMiscValue() != player->GetCurrentRune(i))
                continue;
            if (!player->GetRuneCooldown(i))
            {
                player->AddRuneByAuraEffect(i, RuneType(GetMiscValueB()), this);
                --runes;
            }
        }
    }
    else
        player->RemoveRunesByAuraEffect(this);
}

void AuraEffect::HandleAuraLinked(AuraApplication const* aurApp, uint8 mode, bool apply) const
{
    Unit* target = aurApp->GetTarget();

    uint32 triggeredSpellId = sSpellMgr->GetSpellIdForDifficulty(m_spellInfo->Effects[m_effIndex].TriggerSpell, target);
    SpellInfo const* triggeredSpellInfo = sSpellMgr->GetSpellInfo(triggeredSpellId);
    if (!triggeredSpellInfo)
        return;

    if (mode & AURA_EFFECT_HANDLE_REAL)
    {
        if (apply)
        {
            Unit* caster = triggeredSpellInfo->NeedsToBeTriggeredByCaster(m_spellInfo) ? GetCaster() : target;

            if (!caster)
                return;
            // If amount avalible cast with basepoints (Crypt Fever for example)
            if (GetAmount())
                caster->CastCustomSpell(target, triggeredSpellId, &m_amount, NULL, NULL, true, NULL, this);
            else
                caster->CastSpell(target, triggeredSpellId, true, NULL, this);
        }
        else
        {
            uint64 casterGUID = triggeredSpellInfo->NeedsToBeTriggeredByCaster(m_spellInfo) ? GetCasterGUID() : target->GetGUID();
            target->RemoveAura(triggeredSpellId, casterGUID, 0, aurApp->GetRemoveMode());
        }
    }
    else if (mode & AURA_EFFECT_HANDLE_REAPPLY && apply)
    {
        uint64 casterGUID = triggeredSpellInfo->NeedsToBeTriggeredByCaster(m_spellInfo) ? GetCasterGUID() : target->GetGUID();
        // change the stack amount to be equal to stack amount of our aura
        if (Aura* triggeredAura = target->GetAura(triggeredSpellId, casterGUID))
            triggeredAura->ModStackAmount(GetBase()->GetStackAmount() - triggeredAura->GetStackAmount());
    }
}

void AuraEffect::HandleAuraOpenStable(AuraApplication const* aurApp, uint8 mode, bool apply) const
{
    if (!(mode & AURA_EFFECT_HANDLE_REAL))
        return;

    Unit* target = aurApp->GetTarget();

    if (target->GetTypeId() != TYPEID_PLAYER || !target->IsInWorld())
        return;

    if (apply)
        target->ToPlayer()->GetSession()->SendStablePet(target->GetGUID());

     // client auto close stable dialog at !apply aura
}

void AuraEffect::HandleAuraModFakeInebriation(AuraApplication const* aurApp, uint8 mode, bool apply) const
{
    if (!(mode & AURA_EFFECT_HANDLE_CHANGE_AMOUNT_MASK))
        return;

    Unit* target = aurApp->GetTarget();

    if (apply)
    {
        target->m_invisibilityDetect.AddFlag(INVISIBILITY_DRUNK);
        target->m_invisibilityDetect.AddValue(INVISIBILITY_DRUNK, GetAmount());

        if (target->GetTypeId() == TYPEID_PLAYER)
        {
            int32 oldval = target->ToPlayer()->GetInt32Value(PLAYER_FAKE_INEBRIATION);
            target->ToPlayer()->SetInt32Value(PLAYER_FAKE_INEBRIATION, oldval + GetAmount());
        }
    }
    else
    {
        bool removeDetect = !target->HasAuraType(SPELL_AURA_MOD_FAKE_INEBRIATE);

        target->m_invisibilityDetect.AddValue(INVISIBILITY_DRUNK, -GetAmount());

        if (target->GetTypeId() == TYPEID_PLAYER)
        {
            int32 oldval = target->ToPlayer()->GetInt32Value(PLAYER_FAKE_INEBRIATION);
            target->ToPlayer()->SetInt32Value(PLAYER_FAKE_INEBRIATION, oldval - GetAmount());

            if (removeDetect)
                removeDetect = !target->ToPlayer()->GetDrunkValue();
        }

        if (removeDetect)
            target->m_invisibilityDetect.DelFlag(INVISIBILITY_DRUNK);
    }

    // call functions which may have additional effects after chainging state of unit
    target->UpdateObjectVisibility();
}

void AuraEffect::HandleAuraOverrideSpells(AuraApplication const* aurApp, uint8 mode, bool apply) const
{
    if (!(mode & AURA_EFFECT_HANDLE_REAL))
        return;

    Player* target = aurApp->GetTarget()->ToPlayer();

    if (!target || !target->IsInWorld())
        return;

    uint32 overrideId = uint32(GetMiscValue());

    if (apply)
    {
        target->SetUInt16Value(PLAYER_FIELD_BYTES2, 0, overrideId);
        if (OverrideSpellDataEntry const* overrideSpells = sOverrideSpellDataStore.LookupEntry(overrideId))
            for (uint8 i = 0; i < MAX_OVERRIDE_SPELL; ++i)
                if (uint32 spellId = overrideSpells->spellId[i])
                    target->AddTemporarySpell(spellId);
    }
    else
    {
        target->SetUInt16Value(PLAYER_FIELD_BYTES2, 0, 0);
        if (OverrideSpellDataEntry const* overrideSpells = sOverrideSpellDataStore.LookupEntry(overrideId))
            for (uint8 i = 0; i < MAX_OVERRIDE_SPELL; ++i)
                if (uint32 spellId = overrideSpells->spellId[i])
                    target->RemoveTemporarySpell(spellId);
    }
}

void AuraEffect::HandleAuraSetVehicle(AuraApplication const* aurApp, uint8 mode, bool apply) const
{
    if (!(mode & AURA_EFFECT_HANDLE_REAL))
        return;

    Unit* target = aurApp->GetTarget();

    if (!target->IsInWorld())
        return;

    uint32 vehicleId = GetMiscValue();

    if (apply)
    {
        if (!target->CreateVehicleKit(vehicleId, 0))
            return;
    }
    else if (target->GetVehicleKit())
        target->RemoveVehicleKit();

    if (target->GetTypeId() != TYPEID_PLAYER)
        return;

    WorldPacket data(SMSG_PLAYER_VEHICLE_DATA, target->GetPackGUID().size()+4);
    data.appendPackGUID(target->GetGUID());
    data << uint32(apply ? vehicleId : 0);
    target->SendMessageToSet(&data, true);

    if (apply)
        target->ToPlayer()->SendOnCancelExpectedVehicleRideAura();
}

void AuraEffect::HandlePreventResurrection(AuraApplication const* aurApp, uint8 mode, bool apply) const
{
    if (!(mode & AURA_EFFECT_HANDLE_REAL))
        return;

    if (aurApp->GetTarget()->GetTypeId() != TYPEID_PLAYER)
        return;

    if (apply)
        aurApp->GetTarget()->RemoveByteFlag(PLAYER_FIELD_BYTES, 0, PLAYER_FIELD_BYTE_RELEASE_TIMER);
    else if (!aurApp->GetTarget()->GetBaseMap()->Instanceable())
        aurApp->GetTarget()->SetByteFlag(PLAYER_FIELD_BYTES, 0, PLAYER_FIELD_BYTE_RELEASE_TIMER);
}

void AuraEffect::HandleMastery(AuraApplication const* aurApp, uint8 mode, bool /*apply*/) const
{
    if (!(mode & AURA_EFFECT_HANDLE_REAL))
        return;

    Player* target = aurApp->GetTarget()->ToPlayer();
    if (!target)
        return;

    target->UpdateMastery();
}

void AuraEffect::HandlePeriodicDummyAuraTick(Unit* target, Unit* caster) const
{
    switch (GetSpellInfo()->SpellFamilyName)
    {
        case SPELLFAMILY_GENERIC:
            switch (GetId())
            {
                case 66149: // Bullet Controller Periodic - 10 Man
                case 68396: // Bullet Controller Periodic - 25 Man
                {
                    if (!caster)
                        break;

                    caster->CastCustomSpell(66152, SPELLVALUE_MAX_TARGETS, urand(1, 6), target, true);
                    caster->CastCustomSpell(66153, SPELLVALUE_MAX_TARGETS, urand(1, 6), target, true);
                    break;
                }
                case 62292: // Blaze (Pool of Tar)
                    // should we use custom damage?
                    target->CastSpell((Unit*)NULL, m_spellInfo->Effects[m_effIndex].TriggerSpell, true);
                    break;
                case 62399: // Overload Circuit
                    if (target->GetMap()->IsDungeon() && int(target->GetAppliedAuras().count(62399)) >= (target->GetMap()->IsHeroic() ? 4 : 2))
                    {
                         target->CastSpell(target, 62475, true); // System Shutdown
                         if (Unit* veh = target->GetVehicleBase())
                             veh->CastSpell(target, 62475, true);
                    }
                    break;
                case 64821: // Fuse Armor (Razorscale)
                    if (GetBase()->GetStackAmount() == GetSpellInfo()->StackAmount)
                    {
                        target->CastSpell(target, 64774, true, NULL, NULL, GetCasterGUID());
                        target->RemoveAura(64821);
                    }
                    break;
            }
            break;
        case SPELLFAMILY_MAGE:
        {
            // Mirror Image
            if (GetId() == 55342)
                // Set name of summons to name of caster
                target->CastSpell((Unit*)NULL, m_spellInfo->Effects[m_effIndex].TriggerSpell, true);
            break;
        }
        case SPELLFAMILY_DRUID:
        {
            switch (GetSpellInfo()->Id)
            {
                // Frenzied Regeneration
                case 22842:
                {
                    // Converts up to 10 rage per second into health for $d.  Each point of rage is converted into ${$m2/10}.1% of max health.
                    // Should be manauser
                    if (target->getPowerType() != POWER_RAGE)
                        break;
                    uint32 rage = target->GetPower(POWER_RAGE);
                    // Nothing todo
                    if (rage == 0)
                        break;
                    int32 mod = (rage < 100) ? rage : 100;
                    int32 points = target->CalculateSpellDamage(target, GetSpellInfo(), 1);
                    int32 regen = target->GetMaxHealth() * (mod * points / 10) / 1000;
                    target->CastCustomSpell(target, 22845, &regen, 0, 0, true, 0, this);
                    target->SetPower(POWER_RAGE, rage-mod);
                    break;
                }
            }
            break;
        }
        case SPELLFAMILY_HUNTER:
        {
            // Explosive Shot
            if (GetSpellInfo()->SpellFamilyFlags[1] & 0x80000000)
            {
                if (caster)
                    caster->CastCustomSpell(53352, SPELLVALUE_BASE_POINT0, m_amount, target, true, NULL, this);
                break;
            }
            switch (GetSpellInfo()->Id)
            {
                // Feeding Frenzy Rank 1
                case 53511:
                    if (target->GetVictim() && target->EnsureVictim()->HealthBelowPct(35))
                        target->CastSpell(target, 60096, true, 0, this);
                    return;
                // Feeding Frenzy Rank 2
                case 53512:
                    if (target->GetVictim() && target->EnsureVictim()->HealthBelowPct(35))
                        target->CastSpell(target, 60097, true, 0, this);
                    return;
                default:
                    break;
            }
            break;
        }
        case SPELLFAMILY_SHAMAN:
            if (GetId() == 52179) // Astral Shift
            {
                // Periodic need for remove visual on stun/fear/silence lost
                if (!(target->GetUInt32Value(UNIT_FIELD_FLAGS)&(UNIT_FLAG_STUNNED|UNIT_FLAG_FLEEING|UNIT_FLAG_SILENCED)))
                    target->RemoveAurasDueToSpell(52179);
                break;
            }
            break;
        case SPELLFAMILY_DEATHKNIGHT:
            switch (GetId())
            {
                case 49016: // Hysteria
                    uint32 damage = uint32(target->CountPctFromMaxHealth(1));
                    target->DealDamage(target, damage, NULL, NODAMAGE, SPELL_SCHOOL_MASK_NORMAL, NULL, false);
                    break;
            }
            // Death and Decay
            if (GetSpellInfo()->SpellFamilyFlags[0] & 0x20)
            {
                if (caster)
                    caster->CastCustomSpell(target, 52212, &m_amount, NULL, NULL, true, 0, this);
                break;
            }
            // Blood of the North
            // Reaping
            // Death Rune Mastery
            if (GetSpellInfo()->SpellIconID == 3041 || GetSpellInfo()->SpellIconID == 22 || GetSpellInfo()->SpellIconID == 2622)
            {
                if (target->GetTypeId() != TYPEID_PLAYER)
                    return;
                if (target->ToPlayer()->getClass() != CLASS_DEATH_KNIGHT)
                    return;

                 // timer expired - remove death runes
                target->ToPlayer()->RemoveRunesByAuraEffect(this);
            }
            break;
        default:
            break;
    }
}

void AuraEffect::HandlePeriodicTriggerSpellAuraTick(Unit* target, Unit* caster) const
{
    // generic casting code with custom spells and target/caster customs
    uint32 triggerSpellId = GetSpellInfo()->Effects[GetEffIndex()].TriggerSpell;

    SpellInfo const* triggeredSpellInfo = sSpellMgr->GetSpellInfo(triggerSpellId);
    SpellInfo const* auraSpellInfo = GetSpellInfo();
    uint32 auraId = auraSpellInfo->Id;

    // specific code for cases with no trigger spell provided in field
    if (triggeredSpellInfo == NULL)
    {
        switch (auraSpellInfo->SpellFamilyName)
        {
            case SPELLFAMILY_GENERIC:
            {
                switch (auraId)
                {
                    // Brood Affliction: Bronze
                    case 23170:
                        triggerSpellId = 23171;
                        break;
                    // Restoration
                    case 24379:
                    case 23493:
                    {
                        if (caster)
                        {
                            int32 heal = caster->CountPctFromMaxHealth(10);
                            caster->HealBySpell(target, auraSpellInfo, heal);

                            if (int32 mana = caster->GetMaxPower(POWER_MANA))
                            {
                                mana /= 10;
                                caster->EnergizeBySpell(caster, 23493, mana, POWER_MANA);
                            }
                        }
                        return;
                    }
                    // Nitrous Boost
                    case 27746:
                        if (caster && target->GetPower(POWER_MANA) >= 10)
                        {
                            target->ModifyPower(POWER_MANA, -10);
                            target->SendEnergizeSpellLog(caster, 27746, 10, POWER_MANA);
                        }
                        else
                            target->RemoveAurasDueToSpell(27746);
                        return;
                    // Frost Blast
                    case 27808:
                        if (caster)
                            caster->CastCustomSpell(29879, SPELLVALUE_BASE_POINT0, int32(target->CountPctFromMaxHealth(21)), target, true, NULL, this);
                        return;
                    // Inoculate Nestlewood Owlkin
                    case 29528:
                        if (target->GetTypeId() != TYPEID_UNIT) // prevent error reports in case ignored player target
                            return;
                        break;
                    // Feed Captured Animal
                    case 29917:
                        triggerSpellId = 29916;
                        break;
                    // Extract Gas
                    case 30427:
                    {
                        // move loot to player inventory and despawn target
                        if (caster && caster->GetTypeId() == TYPEID_PLAYER &&
                                target->GetTypeId() == TYPEID_UNIT &&
                                target->ToCreature()->GetCreatureTemplate()->type == CREATURE_TYPE_GAS_CLOUD)
                        {
                            Player* player = caster->ToPlayer();
                            Creature* creature = target->ToCreature();
                            // missing lootid has been reported on startup - just return
                            if (!creature->GetCreatureTemplate()->SkinLootId)
                                return;

                            player->AutoStoreLoot(creature->GetCreatureTemplate()->SkinLootId, LootTemplates_Skinning, true);

                            creature->DespawnOrUnsummon();
                        }
                        return;
                    }
                    // Quake
                    case 30576:
                        triggerSpellId = 30571;
                        break;
                    // Doom
                    /// @todo effect trigger spell may be independant on spell targets, and executed in spell finish phase
                    // so instakill will be naturally done before trigger spell
                    case 31347:
                    {
                        target->CastSpell(target, 31350, true, NULL, this);
                        target->Kill(target);
                        return;
                    }
                    // Spellcloth
                    case 31373:
                    {
                        // Summon Elemental after create item
                        target->SummonCreature(17870, 0, 0, 0, target->GetOrientation(), TEMPSUMMON_DEAD_DESPAWN, 0);
                        return;
                    }
                    // Flame Quills
                    case 34229:
                    {
                        // cast 24 spells 34269-34289, 34314-34316
                        for (uint32 spell_id = 34269; spell_id != 34290; ++spell_id)
                            target->CastSpell(target, spell_id, true, NULL, this);
                        for (uint32 spell_id = 34314; spell_id != 34317; ++spell_id)
                            target->CastSpell(target, spell_id, true, NULL, this);
                        return;
                    }
                    // Remote Toy
                    case 37027:
                        triggerSpellId = 37029;
                        break;
                    // Eye of Grillok
                    case 38495:
                        triggerSpellId = 38530;
                        break;
                    // Absorb Eye of Grillok (Zezzak's Shard)
                    case 38554:
                    {
                        if (!caster || target->GetTypeId() != TYPEID_UNIT)
                            return;

                        caster->CastSpell(caster, 38495, true, NULL, this);

                        Creature* creatureTarget = target->ToCreature();

                        creatureTarget->DespawnOrUnsummon();
                        return;
                    }
                    // Tear of Azzinoth Summon Channel - it's not really supposed to do anything, and this only prevents the console spam
                    case 39857:
                        triggerSpellId = 39856;
                        break;
                    // Personalized Weather
                    case 46736:
                        triggerSpellId = 46737;
                        break;
                }
                break;
            }
            case SPELLFAMILY_SHAMAN:
            {
                switch (auraId)
                {
                    // Lightning Shield (The Earthshatterer set trigger after cast Lighting Shield)
                    case 28820:
                    {
                        // Need remove self if Lightning Shield not active
                        if (!target->GetAuraEffect(SPELL_AURA_PROC_TRIGGER_SPELL, SPELLFAMILY_SHAMAN, 0x400))
                            target->RemoveAurasDueToSpell(28820);
                        return;
                    }
                    // Totemic Mastery (Skyshatter Regalia (Shaman Tier 6) - bonus)
                    case 38443:
                    {
                        bool all = true;
                        for (int i = SUMMON_SLOT_TOTEM; i < MAX_TOTEM_SLOT; ++i)
                        {
                            if (!target->m_SummonSlot[i])
                            {
                                all = false;
                                break;
                            }
                        }

                        if (all)
                            target->CastSpell(target, 38437, true, NULL, this);
                        else
                            target->RemoveAurasDueToSpell(38437);
                        return;
                    }
                }
                break;
            }
            default:
                break;
        }
    }
    else
    {
        // Spell exist but require custom code
        switch (auraId)
        {
            // Pursuing Spikes (Anub'arak)
            case 65920:
            case 65922:
            case 65923:
            {
                Unit* permafrostCaster = NULL;
                Aura* permafrostAura = target->GetAura(66193);
                if (!permafrostAura)
                    permafrostAura = target->GetAura(67855);
                if (!permafrostAura)
                    permafrostAura = target->GetAura(67856);
                if (!permafrostAura)
                    permafrostAura = target->GetAura(67857);

                if (permafrostAura)
                    permafrostCaster = permafrostAura->GetCaster();

                if (permafrostCaster)
                {
                    if (Creature* permafrostCasterCreature = permafrostCaster->ToCreature())
                        permafrostCasterCreature->DespawnOrUnsummon(3000);

                    target->CastSpell(target, 66181, false);
                    target->RemoveAllAuras();
                    if (Creature* targetCreature = target->ToCreature())
                        targetCreature->DisappearAndDie();
                }
                break;
            }
            // Mana Tide
            case 16191:
                target->CastCustomSpell(target, triggerSpellId, &m_amount, NULL, NULL, true, NULL, this);
                return;
            // Negative Energy Periodic
            case 46284:
                target->CastCustomSpell(triggerSpellId, SPELLVALUE_MAX_TARGETS, m_tickNumber / 10 + 1, NULL, true, NULL, this);
                return;
            // Slime Pool (Dreadscale & Acidmaw)
            case 66882:
                target->CastCustomSpell(triggerSpellId, SPELLVALUE_RADIUS_MOD, (int32)((((float)m_tickNumber / 60) * 0.9f + 0.1f) * 10000 * 2 / 3), NULL, true, NULL, this);
                return;
            // Slime Spray - temporary here until preventing default effect works again
            // added on 9.10.2010
            case 69508:
            {
                if (caster)
                    caster->CastSpell(target, triggerSpellId, true, NULL, NULL, caster->GetGUID());
                return;
            }
            case 24745: // Summon Templar, Trigger
            case 24747: // Summon Templar Fire, Trigger
            case 24757: // Summon Templar Air, Trigger
            case 24759: // Summon Templar Earth, Trigger
            case 24761: // Summon Templar Water, Trigger
            case 24762: // Summon Duke, Trigger
            case 24766: // Summon Duke Fire, Trigger
            case 24769: // Summon Duke Air, Trigger
            case 24771: // Summon Duke Earth, Trigger
            case 24773: // Summon Duke Water, Trigger
            case 24785: // Summon Royal, Trigger
            case 24787: // Summon Royal Fire, Trigger
            case 24791: // Summon Royal Air, Trigger
            case 24792: // Summon Royal Earth, Trigger
            case 24793: // Summon Royal Water, Trigger
            {
                // All this spells trigger a spell that requires reagents; if the
                // triggered spell is cast as "triggered", reagents are not consumed
                if (caster)
                    caster->CastSpell(target, triggerSpellId, false);
                return;
            }
        }
    }

    // Reget trigger spell proto
    triggeredSpellInfo = sSpellMgr->GetSpellInfo(triggerSpellId);

    if (triggeredSpellInfo)
    {
        if (Unit* triggerCaster = triggeredSpellInfo->NeedsToBeTriggeredByCaster(m_spellInfo) ? caster : target)
        {
            triggerCaster->CastSpell(target, triggeredSpellInfo, true, NULL, this);
            TC_LOG_DEBUG("spells", "AuraEffect::HandlePeriodicTriggerSpellAuraTick: Spell %u Trigger %u", GetId(), triggeredSpellInfo->Id);
        }
    }
    else
    {
        Creature* c = target->ToCreature();
        if (!c || !caster || !sScriptMgr->OnDummyEffect(caster, GetId(), SpellEffIndex(GetEffIndex()), target->ToCreature()) ||
            !c->AI()->sOnDummyEffect(caster, GetId(), SpellEffIndex(GetEffIndex())))
            TC_LOG_DEBUG("spells", "AuraEffect::HandlePeriodicTriggerSpellAuraTick: Spell %u has non-existent spell %u in EffectTriggered[%d] and is therefor not triggered.", GetId(), triggerSpellId, GetEffIndex());
    }
}

void AuraEffect::HandlePeriodicTriggerSpellWithValueAuraTick(Unit* target, Unit* caster) const
{
    uint32 triggerSpellId = GetSpellInfo()->Effects[m_effIndex].TriggerSpell;
    if (SpellInfo const* triggeredSpellInfo = sSpellMgr->GetSpellInfo(triggerSpellId))
    {
        if (Unit* triggerCaster = triggeredSpellInfo->NeedsToBeTriggeredByCaster(m_spellInfo) ? caster : target)
        {
            int32 basepoints = GetAmount();
            triggerCaster->CastCustomSpell(target, triggerSpellId, &basepoints, &basepoints, &basepoints, true, 0, this);
            TC_LOG_DEBUG("spells", "AuraEffect::HandlePeriodicTriggerSpellWithValueAuraTick: Spell %u Trigger %u", GetId(), triggeredSpellInfo->Id);
        }
    }
    else
        TC_LOG_DEBUG("spells","AuraEffect::HandlePeriodicTriggerSpellWithValueAuraTick: Spell %u has non-existent spell %u in EffectTriggered[%d] and is therefor not triggered.", GetId(), triggerSpellId, GetEffIndex());
}

void AuraEffect::HandlePeriodicDamageAurasTick(Unit* target, Unit* caster) const
{
    if (!caster || !target->IsAlive())
        return;

    if (target->HasUnitState(UNIT_STATE_ISOLATED) || target->IsImmunedToDamage(GetSpellInfo()))
    {
        SendTickImmune(target, caster);
        return;
    }

    // Consecrate ticks can miss and will not show up in the combat log
    if (GetSpellInfo()->Effects[GetEffIndex()].Effect == SPELL_EFFECT_PERSISTENT_AREA_AURA &&
        caster->SpellHitResult(target, GetSpellInfo(), false) != SPELL_MISS_NONE)
        return;

    // some auras remove at specific health level or more
    if (GetAuraType() == SPELL_AURA_PERIODIC_DAMAGE)
    {
        switch (GetSpellInfo()->Id)
        {
            case 43093: case 31956: case 38801:  // Grievous Wound
            case 35321: case 38363: case 39215:  // Gushing Wound
                if (target->IsFullHealth())
                {
                    target->RemoveAurasDueToSpell(GetSpellInfo()->Id);
                    return;
                }
                break;
            case 38772: // Grievous Wound
            {
                uint32 percent = GetSpellInfo()->Effects[EFFECT_1].CalcValue(caster);
                if (!target->HealthBelowPct(percent))
                {
                    target->RemoveAurasDueToSpell(GetSpellInfo()->Id);
                    return;
                }
                break;
            }
        }
    }

    uint32 absorb = 0;
    uint32 resist = 0;
    CleanDamage cleanDamage = CleanDamage(0, 0, BASE_ATTACK, MELEE_HIT_NORMAL);

    // AOE spells are not affected by the new periodic system.
    bool isAreaAura = m_spellInfo->Effects[m_effIndex].IsAreaAuraEffect() || m_spellInfo->Effects[m_effIndex].IsEffect(SPELL_EFFECT_PERSISTENT_AREA_AURA);
    // ignore negative values (can be result apply spellmods to aura damage
    uint32 damage = isAreaAura ? std::max(GetAmount(), 0) : m_damage;

    // Script Hook For HandlePeriodicDamageAurasTick -- Allow scripts to change the Damage pre class mitigation calculations
    if (isAreaAura)
        sScriptMgr->ModifyPeriodicDamageAurasTick(target, caster, damage);

    if (GetAuraType() == SPELL_AURA_PERIODIC_DAMAGE)
    {
        if (isAreaAura)
            damage = caster->SpellDamageBonusDone(target, GetSpellInfo(), damage, DOT, GetBase()->GetStackAmount()) * caster->SpellDamagePctDone(target, m_spellInfo, DOT);
        damage = target->SpellDamageBonusTaken(caster, GetSpellInfo(), damage, DOT, GetBase()->GetStackAmount());

        // Calculate armor mitigation
        if (Unit::IsDamageReducedByArmor(GetSpellInfo()->GetSchoolMask(), GetSpellInfo(), GetEffIndex()))
        {
            uint32 damageReductedArmor = caster->CalcArmorReducedDamage(target, damage, GetSpellInfo());
            cleanDamage.mitigated_damage += damage - damageReductedArmor;
            damage = damageReductedArmor;
        }

        // Curse of Agony damage-per-tick calculation
        if (GetSpellInfo()->SpellFamilyName == SPELLFAMILY_WARLOCK && (GetSpellInfo()->SpellFamilyFlags[0] & 0x400) && GetSpellInfo()->SpellIconID == 544)
        {
            uint32 totalTick = GetTotalTicks();
            // 1..4 ticks, 1/2 from normal tick damage
            if (m_tickNumber <= totalTick / 3)
                damage = damage/2;
            // 9..12 ticks, 3/2 from normal tick damage
            else if (m_tickNumber > totalTick * 2 / 3)
                damage += (damage+1)/2;           // +1 prevent 0.5 damage possible lost at 1..4 ticks
            // 5..8 ticks have normal tick damage
        }
        // There is a Chance to make a Soul Shard when Drain soul does damage
        if (GetSpellInfo()->SpellFamilyName == SPELLFAMILY_WARLOCK && (GetSpellInfo()->SpellFamilyFlags[0] & 0x00004000))
        {
            if (caster->GetTypeId() == TYPEID_PLAYER && caster->ToPlayer()->isHonorOrXPTarget(target))
                caster->CastSpell(caster, 95810, true, 0, this);
        }
        if (GetSpellInfo()->SpellFamilyName == SPELLFAMILY_GENERIC)
        {
            switch (GetId())
            {
                case 70911: // Unbound Plague
                case 72854: // Unbound Plague
                case 72855: // Unbound Plague
                case 72856: // Unbound Plague
                    damage *= uint32(pow(1.25f, int32(m_tickNumber)));
                    break;
                default:
                    break;
            }
        }
    }
    else
        damage = uint32(target->CountPctFromMaxHealth(damage));

    if (!(m_spellInfo->AttributesEx4 & SPELL_ATTR4_FIXED_DAMAGE))
        if (m_spellInfo->Effects[m_effIndex].IsTargetingArea() || isAreaAura)
        {
            damage = int32(float(damage) * target->GetTotalAuraMultiplierByMiscMask(SPELL_AURA_MOD_AOE_DAMAGE_AVOIDANCE, m_spellInfo->SchoolMask));
            if (caster->GetTypeId() != TYPEID_PLAYER)
                damage = int32(float(damage) * target->GetTotalAuraMultiplierByMiscMask(SPELL_AURA_MOD_CREATURE_AOE_DAMAGE_AVOIDANCE, m_spellInfo->SchoolMask));
        }

    bool crit = false;

    if (CanPeriodicTickCrit(caster))
        crit = roll_chance_f(isAreaAura ? caster->GetUnitSpellCriticalChance(target, m_spellInfo, m_spellInfo->GetSchoolMask()) : m_critChance);

    if (crit)
        damage = caster->SpellCriticalDamageBonus(m_spellInfo, damage, target);

    int32 dmg = damage;
    
    if (!(GetSpellInfo()->AttributesEx4 & SPELL_ATTR4_FIXED_DAMAGE))
        caster->ApplyResilience(target, &dmg);
    damage = dmg;

    caster->CalcAbsorbResist(target, GetSpellInfo()->GetSchoolMask(), DOT, damage, &absorb, &resist, GetSpellInfo());

    TC_LOG_INFO("spells", "PeriodicTick: %u (TypeId: %u) attacked %u (TypeId: %u) for %u dmg inflicted by %u abs is %u",
        GUID_LOPART(GetCasterGUID()), GuidHigh2TypeId(GUID_HIPART(GetCasterGUID())), target->GetGUIDLow(), target->GetTypeId(), damage, GetId(), absorb);

    caster->DealDamageMods(target, damage, &absorb);

    // Set trigger flag
    uint32 procAttacker = PROC_FLAG_DONE_PERIODIC;
    uint32 procVictim   = PROC_FLAG_TAKEN_PERIODIC;
    uint32 procEx = (crit ? PROC_EX_CRITICAL_HIT : PROC_EX_NORMAL_HIT) | PROC_EX_INTERNAL_DOT;
    damage = (damage <= absorb+resist) ? 0 : (damage-absorb-resist);
    if (damage)
        procVictim |= PROC_FLAG_TAKEN_DAMAGE;

    int32 overkill = damage - target->GetHealth();
    if (overkill < 0)
        overkill = 0;

    SpellPeriodicAuraLogInfo pInfo(this, damage, overkill, absorb, resist, 0.0f, crit);
    target->SendPeriodicAuraLog(&pInfo);

    caster->ProcDamageAndSpell(target, procAttacker, procVictim, procEx, damage, BASE_ATTACK, GetSpellInfo());

    caster->DealDamage(target, damage, &cleanDamage, DOT, GetSpellInfo()->GetSchoolMask(), GetSpellInfo(), true);
}

void AuraEffect::HandlePeriodicHealthLeechAuraTick(Unit* target, Unit* caster) const
{
    if (!caster || !target->IsAlive())
        return;

    if (target->HasUnitState(UNIT_STATE_ISOLATED) || target->IsImmunedToDamage(GetSpellInfo()))
    {
        SendTickImmune(target, caster);
        return;
    }

    if (GetSpellInfo()->Effects[GetEffIndex()].Effect == SPELL_EFFECT_PERSISTENT_AREA_AURA &&
        caster->SpellHitResult(target, GetSpellInfo(), false) != SPELL_MISS_NONE)
        return;

    uint32 absorb = 0;
    uint32 resist = 0;
    CleanDamage cleanDamage = CleanDamage(0, 0, BASE_ATTACK, MELEE_HIT_NORMAL);

    bool isAreaAura = m_spellInfo->Effects[m_effIndex].IsAreaAuraEffect() || m_spellInfo->Effects[m_effIndex].IsEffect(SPELL_EFFECT_PERSISTENT_AREA_AURA);
    // ignore negative values (can be result apply spellmods to aura damage
    uint32 damage = isAreaAura ? std::max(GetAmount(), 0) : m_damage;

    if (isAreaAura)
    {
        // Script Hook For HandlePeriodicDamageAurasTick -- Allow scripts to change the Damage pre class mitigation calculations
        sScriptMgr->ModifyPeriodicDamageAurasTick(target, caster, damage);
        damage = caster->SpellDamageBonusDone(target, GetSpellInfo(), damage, DOT, GetBase()->GetStackAmount()) * caster->SpellDamagePctDone(target, m_spellInfo, DOT);
    }
    damage = target->SpellDamageBonusTaken(caster, GetSpellInfo(), damage, DOT, GetBase()->GetStackAmount());

    // Calculate armor mitigation
    if (Unit::IsDamageReducedByArmor(GetSpellInfo()->GetSchoolMask(), GetSpellInfo(), GetEffIndex()))
    {
        uint32 damageReductedArmor = caster->CalcArmorReducedDamage(target, damage, GetSpellInfo());
        cleanDamage.mitigated_damage += damage - damageReductedArmor;
        damage = damageReductedArmor;
    }

    if (!(m_spellInfo->AttributesEx4 & SPELL_ATTR4_FIXED_DAMAGE))
        if (m_spellInfo->Effects[m_effIndex].IsTargetingArea() || isAreaAura)
        {
            damage = int32(float(damage) * target->GetTotalAuraMultiplierByMiscMask(SPELL_AURA_MOD_AOE_DAMAGE_AVOIDANCE, m_spellInfo->SchoolMask));
            if (caster->GetTypeId() != TYPEID_PLAYER)
                damage = int32(float(damage) * target->GetTotalAuraMultiplierByMiscMask(SPELL_AURA_MOD_CREATURE_AOE_DAMAGE_AVOIDANCE, m_spellInfo->SchoolMask));
        }

    bool crit = false;

    if (CanPeriodicTickCrit(caster))
        crit = roll_chance_f(isAreaAura ? caster->GetUnitSpellCriticalChance(target, m_spellInfo, m_spellInfo->GetSchoolMask()) : m_critChance);

    if (crit)
        damage = caster->SpellCriticalDamageBonus(m_spellInfo, damage, target);

    int32 dmg = damage;
    if (!(GetSpellInfo()->AttributesEx4 & SPELL_ATTR4_FIXED_DAMAGE))
        caster->ApplyResilience(target, &dmg);
    damage = dmg;

    caster->CalcAbsorbResist(target, GetSpellInfo()->GetSchoolMask(), DOT, damage, &absorb, &resist, m_spellInfo);

    if (target->GetHealth() < damage)
        damage = uint32(target->GetHealth());

    TC_LOG_INFO("spells", "PeriodicTick: %u (TypeId: %u) health leech of %u (TypeId: %u) for %u dmg inflicted by %u abs is %u",
        GUID_LOPART(GetCasterGUID()), GuidHigh2TypeId(GUID_HIPART(GetCasterGUID())), target->GetGUIDLow(), target->GetTypeId(), damage, GetId(), absorb);

    caster->SendSpellNonMeleeDamageLog(target, GetId(), damage, GetSpellInfo()->GetSchoolMask(), absorb, resist, false, 0, crit);

    // Set trigger flag
    uint32 procAttacker = PROC_FLAG_DONE_PERIODIC;
    uint32 procVictim   = PROC_FLAG_TAKEN_PERIODIC;
    uint32 procEx = (crit ? PROC_EX_CRITICAL_HIT : PROC_EX_NORMAL_HIT) | PROC_EX_INTERNAL_DOT;
    damage = (damage <= absorb+resist) ? 0 : (damage-absorb-resist);
    if (damage)
        procVictim |= PROC_FLAG_TAKEN_DAMAGE;
    if (caster->IsAlive())
        caster->ProcDamageAndSpell(target, procAttacker, procVictim, procEx, damage, BASE_ATTACK, GetSpellInfo());
    int32 new_damage = caster->DealDamage(target, damage, &cleanDamage, DOT, GetSpellInfo()->GetSchoolMask(), GetSpellInfo(), false);
    if (caster->IsAlive())
    {
        float gainMultiplier = GetSpellInfo()->Effects[GetEffIndex()].CalcValueMultiplier(caster);

        uint32 heal = uint32(caster->SpellHealingBonusDone(caster, GetSpellInfo(), uint32(new_damage * gainMultiplier), DOT, GetBase()->GetStackAmount()));
        heal = uint32(caster->SpellHealingBonusTaken(caster, GetSpellInfo(), heal, DOT, GetBase()->GetStackAmount()));

        int32 gain = caster->HealBySpell(caster, GetSpellInfo(), heal);
        caster->getHostileRefManager().threatAssist(caster, gain * 0.5f, GetSpellInfo());
    }
}

void AuraEffect::HandlePeriodicHealthFunnelAuraTick(Unit* target, Unit* caster) const
{
    if (!caster || !caster->IsAlive() || !target->IsAlive())
        return;

    if (target->HasUnitState(UNIT_STATE_ISOLATED))
    {
        SendTickImmune(target, caster);
        return;
    }

    uint32 damage = std::max(GetAmount(), 0);
    // do not kill health donator
    if (caster->GetHealth() < damage)
        damage = caster->GetHealth() - 1;
    if (!damage)
        return;

    caster->ModifyHealth(-(int32)damage);
    TC_LOG_DEBUG("spells", "PeriodicTick: donator %u target %u damage %u.", caster->GetEntry(), target->GetEntry(), damage);

    float gainMultiplier = GetSpellInfo()->Effects[GetEffIndex()].CalcValueMultiplier(caster);

    damage = int32(damage * gainMultiplier);

    caster->HealBySpell(target, GetSpellInfo(), damage);
}

void AuraEffect::HandlePeriodicHealAurasTick(Unit* target, Unit* caster) const
{
    if (!caster || !target->IsAlive())
        return;

    if (target->HasUnitState(UNIT_STATE_ISOLATED))
    {
        SendTickImmune(target, caster);
        return;
    }

    // heal for caster damage (must be alive)
    if (target != caster && GetSpellInfo()->AttributesEx2 & SPELL_ATTR2_HEALTH_FUNNEL && !caster->IsAlive())
        return;

    // don't regen when permanent aura target has full power
    if (GetBase()->IsPermanent() && target->IsFullHealth())
        return;

    bool isAreaAura = m_spellInfo->Effects[m_effIndex].IsAreaAuraEffect() || m_spellInfo->Effects[m_effIndex].IsEffect(SPELL_EFFECT_PERSISTENT_AREA_AURA);
    // ignore negative values (can be result apply spellmods to aura damage
    int32 damage = isAreaAura ? std::max(GetAmount(), 0) : m_damage;

    if (GetAuraType() == SPELL_AURA_OBS_MOD_HEALTH)
    {
        // Taken mods
        float TakenTotalMod = 1.0f;

        // Tenacity increase healing % taken
        if (AuraEffect const* Tenacity = target->GetAuraEffect(58549, 0))
            AddPct(TakenTotalMod, Tenacity->GetAmount());

        // Healing taken percent
        float minval = (float)target->GetMaxNegativeAuraModifier(SPELL_AURA_MOD_HEALING_PCT);
        if (minval)
            AddPct(TakenTotalMod, minval);

        float maxval = (float)target->GetMaxPositiveAuraModifier(SPELL_AURA_MOD_HEALING_PCT);
        if (maxval)
            AddPct(TakenTotalMod, maxval);

        TakenTotalMod = std::max(TakenTotalMod, 0.0f);

        damage = uint32(target->CountPctFromMaxHealth(damage));
        damage = uint32(damage * TakenTotalMod);
    }
    else
    {
        // Wild Growth = amount + (6 - 2*doneTicks) * ticks* amount / 100
        if (m_spellInfo->SpellFamilyName == SPELLFAMILY_DRUID && m_spellInfo->SpellIconID == 2864)
        {
            int32 addition = int32(float(damage * GetTotalTicks()) * ((6-float(2*(GetTickNumber()-1)))/100));

            // Item - Druid T10 Restoration 2P Bonus
            if (AuraEffect* aurEff = caster->GetAuraEffect(70658, 0))
                // divided by 50 instead of 100 because calculated as for every 2 tick
                addition += abs(int32((addition * aurEff->GetAmount()) / 50));

            damage += addition;
        }
        if (isAreaAura)
            damage = caster->SpellHealingBonusDone(target, GetSpellInfo(), damage, DOT, GetBase()->GetStackAmount()) * caster->SpellHealingPctDone(target, m_spellInfo);
        damage = target->SpellHealingBonusTaken(caster, GetSpellInfo(), damage, DOT, GetBase()->GetStackAmount());
    }

    bool crit = false;

    if (CanPeriodicTickCrit(caster))
        crit = roll_chance_f(isAreaAura ? caster->GetUnitSpellCriticalChance(target, m_spellInfo, m_spellInfo->GetSchoolMask()) : m_critChance);

    if (crit)
        damage = caster->SpellCriticalHealingBonus(m_spellInfo, damage, target);

    TC_LOG_INFO("spells", "PeriodicTick: %u (TypeId: %u) heal of %u (TypeId: %u) for %u health inflicted by %u",
        GUID_LOPART(GetCasterGUID()), GuidHigh2TypeId(GUID_HIPART(GetCasterGUID())), target->GetGUIDLow(), target->GetTypeId(), damage, GetId());

    uint32 absorb = 0;
    uint32 heal = uint32(damage);
    caster->CalcHealAbsorb(target, GetSpellInfo(), heal, absorb);
    int32 gain = caster->DealHeal(target, heal);

    SpellPeriodicAuraLogInfo pInfo(this, heal, heal - gain, absorb, 0, 0.0f, crit);
    target->SendPeriodicAuraLog(&pInfo);

    target->getHostileRefManager().threatAssist(caster, float(gain) * 0.5f, GetSpellInfo());

    bool haveCastItem = GetBase()->GetCastItemGUID() != 0;

    // Health Funnel
    // damage caster for heal amount
    if (target != caster && GetSpellInfo()->AttributesEx2 & SPELL_ATTR2_HEALTH_FUNNEL && GetSpellInfo()->Id != 755)
    {
        uint32 funnelDamage = GetSpellInfo()->ManaPerSecond; // damage is not affected by spell power

        if ((int32)funnelDamage > gain && gain > 0)
            funnelDamage = gain;

        uint32 funnelAbsorb = 0;
        caster->DealDamageMods(caster, funnelDamage, &funnelAbsorb);
        caster->SendSpellNonMeleeDamageLog(caster, GetId(), funnelDamage, GetSpellInfo()->GetSchoolMask(), funnelAbsorb, 0, false, 0, false);

        CleanDamage cleanDamage = CleanDamage(0, 0, BASE_ATTACK, MELEE_HIT_NORMAL);
        caster->DealDamage(caster, funnelDamage, &cleanDamage, NODAMAGE, GetSpellInfo()->GetSchoolMask(), GetSpellInfo(), true);
    }

    uint32 procAttacker = PROC_FLAG_DONE_PERIODIC;
    uint32 procVictim   = PROC_FLAG_TAKEN_PERIODIC;
    uint32 procEx = (crit ? PROC_EX_CRITICAL_HIT : PROC_EX_NORMAL_HIT) | PROC_EX_INTERNAL_HOT;
    // ignore item heals
    if (!haveCastItem)
        caster->ProcDamageAndSpell(target, procAttacker, procVictim, procEx, damage, BASE_ATTACK, GetSpellInfo());
}

void AuraEffect::HandlePeriodicManaLeechAuraTick(Unit* target, Unit* caster) const
{
    Powers powerType = Powers(GetMiscValue());

    if (!caster || !caster->IsAlive() || !target->IsAlive() || target->getPowerType() != powerType)
        return;

    if (target->HasUnitState(UNIT_STATE_ISOLATED) || target->IsImmunedToDamage(GetSpellInfo()))
    {
        SendTickImmune(target, caster);
        return;
    }

    if (GetSpellInfo()->Effects[GetEffIndex()].Effect == SPELL_EFFECT_PERSISTENT_AREA_AURA &&
        caster->SpellHitResult(target, GetSpellInfo(), false) != SPELL_MISS_NONE)
        return;

    // ignore negative values (can be result apply spellmods to aura damage
    int32 drainAmount = std::max(m_amount, 0);

    // Special case: draining x% of mana (up to a maximum of 2*x% of the caster's maximum mana)
    // It's mana percent cost spells, m_amount is percent drain from target
    if (m_spellInfo->ManaCostPercentage)
    {
        // max value
        int32 maxmana = CalculatePct(caster->GetMaxPower(powerType), drainAmount * 2.0f);
        ApplyPct(drainAmount, target->GetMaxPower(powerType));
        if (drainAmount > maxmana)
            drainAmount = maxmana;
    }

    TC_LOG_INFO("spells", "PeriodicTick: %u (TypeId: %u) power leech of %u (TypeId: %u) for %u dmg inflicted by %u",
        GUID_LOPART(GetCasterGUID()), GuidHigh2TypeId(GUID_HIPART(GetCasterGUID())), target->GetGUIDLow(), target->GetTypeId(), drainAmount, GetId());

    int32 drainedAmount = -target->ModifyPower(powerType, -drainAmount);

    float gainMultiplier = GetSpellInfo()->Effects[GetEffIndex()].CalcValueMultiplier(caster);

    SpellPeriodicAuraLogInfo pInfo(this, drainedAmount, 0, 0, 0, gainMultiplier, false);
    target->SendPeriodicAuraLog(&pInfo);

    int32 gainAmount = int32(drainedAmount * gainMultiplier);
    int32 gainedAmount = 0;
    if (gainAmount)
    {
        gainedAmount = caster->ModifyPower(powerType, gainAmount);
        target->AddThreat(caster, float(gainedAmount) * 0.5f, GetSpellInfo()->GetSchoolMask(), GetSpellInfo());
    }

    // Drain Mana
    if (m_spellInfo->SpellFamilyName == SPELLFAMILY_WARLOCK
        && m_spellInfo->SpellFamilyFlags[0] & 0x00000010)
    {
        int32 manaFeedVal = 0;
        if (AuraEffect const* aurEff = GetBase()->GetEffect(1))
            manaFeedVal = aurEff->GetAmount();
        // Mana Feed - Drain Mana
        if (manaFeedVal > 0)
        {
            int32 feedAmount = CalculatePct(gainedAmount, manaFeedVal);
            caster->CastCustomSpell(caster, 32554, &feedAmount, NULL, NULL, true, NULL, this);
        }
    }
}

void AuraEffect::HandleObsModPowerAuraTick(Unit* target, Unit* caster) const
{
    Powers powerType;
    if (GetMiscValue() == POWER_ALL)
        powerType = target->getPowerType();
    else
        powerType = Powers(GetMiscValue());

    if (!target->IsAlive() || !target->GetMaxPower(powerType))
        return;

    if (target->HasUnitState(UNIT_STATE_ISOLATED))
    {
        SendTickImmune(target, caster);
        return;
    }

    // don't regen when permanent aura target has full power
    if (GetBase()->IsPermanent() && target->GetPower(powerType) == target->GetMaxPower(powerType))
        return;

    // ignore negative values (can be result apply spellmods to aura damage
    uint32 amount = std::max(m_amount, 0) * target->GetMaxPower(powerType) /100;
    TC_LOG_INFO("spells", "PeriodicTick: %u (TypeId: %u) energize %u (TypeId: %u) for %u dmg inflicted by %u",
        GUID_LOPART(GetCasterGUID()), GuidHigh2TypeId(GUID_HIPART(GetCasterGUID())), target->GetGUIDLow(), target->GetTypeId(), amount, GetId());

    SpellPeriodicAuraLogInfo pInfo(this, amount, 0, 0, 0, 0.0f, false);
    target->SendPeriodicAuraLog(&pInfo);

    int32 gain = target->ModifyPower(powerType, amount);

    if (caster)
        target->getHostileRefManager().threatAssist(caster, float(gain) * 0.5f, GetSpellInfo());
}

void AuraEffect::HandlePeriodicEnergizeAuraTick(Unit* target, Unit* caster) const
{
    Powers powerType = Powers(GetMiscValue());

    if (!target->IsAlive() || !target->GetMaxPower(powerType))
        return;

    if (target->HasUnitState(UNIT_STATE_ISOLATED))
    {
        SendTickImmune(target, caster);
        return;
    }

    // don't regen when permanent aura target has full power
    if (GetBase()->IsPermanent() && target->GetPower(powerType) == target->GetMaxPower(powerType))
        return;

    // ignore negative values (can be result apply spellmods to aura damage
    int32 amount = std::max(m_amount, 0);

    SpellPeriodicAuraLogInfo pInfo(this, amount, 0, 0, 0, 0.0f, false);
    target->SendPeriodicAuraLog(&pInfo);

    TC_LOG_INFO("spells", "PeriodicTick: %u (TypeId: %u) energize %u (TypeId: %u) for %u dmg inflicted by %u",
        GUID_LOPART(GetCasterGUID()), GuidHigh2TypeId(GUID_HIPART(GetCasterGUID())), target->GetGUIDLow(), target->GetTypeId(), amount, GetId());

    int32 gain = target->ModifyPower(powerType, amount);

    if (caster)
        target->getHostileRefManager().threatAssist(caster, float(gain) * 0.5f, GetSpellInfo());
}

void AuraEffect::HandlePeriodicPowerBurnAuraTick(Unit* target, Unit* caster) const
{
    Powers powerType = Powers(GetMiscValue());

    if (!caster || !target->IsAlive() || target->getPowerType() != powerType)
        return;

    if (target->HasUnitState(UNIT_STATE_ISOLATED) || target->IsImmunedToDamage(GetSpellInfo()))
    {
        SendTickImmune(target, caster);
        return;
    }

    // ignore negative values (can be result apply spellmods to aura damage
    int32 damage = std::max(m_amount, 0);

    uint32 gain = uint32(-target->ModifyPower(powerType, -damage));

    float dmgMultiplier = GetSpellInfo()->Effects[GetEffIndex()].CalcValueMultiplier(caster);

    SpellInfo const* spellProto = GetSpellInfo();
    // maybe has to be sent different to client, but not by SMSG_PERIODICAURALOG
    SpellNonMeleeDamage damageInfo(caster, target, spellProto->Id, spellProto->SchoolMask);
    // no SpellDamageBonus for burn mana
    caster->CalculateSpellDamageTaken(&damageInfo, int32(gain * dmgMultiplier), spellProto);

    caster->DealDamageMods(damageInfo.target, damageInfo.damage, &damageInfo.absorb);

    caster->SendSpellNonMeleeDamageLog(&damageInfo);

    // Set trigger flag
    uint32 procAttacker = PROC_FLAG_DONE_PERIODIC;
    uint32 procVictim   = PROC_FLAG_TAKEN_PERIODIC;
    uint32 procEx       = createProcExtendMask(&damageInfo, SPELL_MISS_NONE) | PROC_EX_INTERNAL_DOT;
    if (damageInfo.damage)
        procVictim |= PROC_FLAG_TAKEN_DAMAGE;

    caster->ProcDamageAndSpell(damageInfo.target, procAttacker, procVictim, procEx, damageInfo.damage, BASE_ATTACK, spellProto);

    caster->DealSpellDamage(&damageInfo, true);
}

void AuraEffect::HandleProcTriggerSpellAuraProc(AuraApplication* aurApp, ProcEventInfo& eventInfo)
{
    Unit* triggerCaster = aurApp->GetTarget();
    Unit* triggerTarget = eventInfo.GetProcTarget();

    uint32 triggerSpellId = GetSpellInfo()->Effects[GetEffIndex()].TriggerSpell;
    if (SpellInfo const* triggeredSpellInfo = sSpellMgr->GetSpellInfo(triggerSpellId))
    {
        TC_LOG_DEBUG("spells", "AuraEffect::HandleProcTriggerSpellAuraProc: Triggering spell %u from aura %u proc", triggeredSpellInfo->Id, GetId());
        triggerCaster->CastSpell(triggerTarget, triggeredSpellInfo, true, NULL, this);
    }
    else
        TC_LOG_DEBUG("spells","AuraEffect::HandleProcTriggerSpellAuraProc: Could not trigger spell %u from aura %u proc, because the spell does not have an entry in Spell.dbc.", triggerSpellId, GetId());
}

void AuraEffect::HandleProcTriggerSpellWithValueAuraProc(AuraApplication* aurApp, ProcEventInfo& eventInfo)
{
    Unit* triggerCaster = aurApp->GetTarget();
    Unit* triggerTarget = eventInfo.GetProcTarget();

    uint32 triggerSpellId = GetSpellInfo()->Effects[m_effIndex].TriggerSpell;
    if (SpellInfo const* triggeredSpellInfo = sSpellMgr->GetSpellInfo(triggerSpellId))
    {
        int32 basepoints0 = GetAmount();
        TC_LOG_DEBUG("spells", "AuraEffect::HandleProcTriggerSpellWithValueAuraProc: Triggering spell %u with value %d from aura %u proc", triggeredSpellInfo->Id, basepoints0, GetId());
        triggerCaster->CastCustomSpell(triggerTarget, triggerSpellId, &basepoints0, NULL, NULL, true, NULL, this);
    }
    else
        TC_LOG_DEBUG("spells","AuraEffect::HandleProcTriggerSpellWithValueAuraProc: Could not trigger spell %u from aura %u proc, because the spell does not have an entry in Spell.dbc.", triggerSpellId, GetId());
}

void AuraEffect::HandleProcTriggerDamageAuraProc(AuraApplication* aurApp, ProcEventInfo& eventInfo)
{
    Unit* target = aurApp->GetTarget();
    Unit* triggerTarget = eventInfo.GetProcTarget();
    SpellNonMeleeDamage damageInfo(target, triggerTarget, GetId(), GetSpellInfo()->SchoolMask);
    uint32 damage = target->SpellDamageBonusDone(triggerTarget, GetSpellInfo(), GetAmount(), SPELL_DIRECT_DAMAGE);
    damage = triggerTarget->SpellDamageBonusTaken(target, GetSpellInfo(), damage, SPELL_DIRECT_DAMAGE);
    target->CalculateSpellDamageTaken(&damageInfo, damage, GetSpellInfo());
    target->DealDamageMods(damageInfo.target, damageInfo.damage, &damageInfo.absorb);
    target->SendSpellNonMeleeDamageLog(&damageInfo);
    TC_LOG_DEBUG("spells", "AuraEffect::HandleProcTriggerDamageAuraProc: Triggering %u spell damage from aura %u proc", damage, GetId());
    target->DealSpellDamage(&damageInfo, true);
}

void AuraEffect::HandleRaidProcFromChargeAuraProc(AuraApplication* aurApp, ProcEventInfo& /*eventInfo*/)
{
    Unit* target = aurApp->GetTarget();

    uint32 triggerSpellId;
    switch (GetId())
    {
        case 57949:            // Shiver
            triggerSpellId = 57952;
            //animationSpellId = 57951; dummy effects for jump spell have unknown use (see also 41637)
            break;
        case 59978:            // Shiver
            triggerSpellId = 59979;
            break;
        case 43593:            // Cold Stare
            triggerSpellId = 43594;
            break;
        default:
            TC_LOG_DEBUG("spells", "AuraEffect::HandleRaidProcFromChargeAuraProc: received not handled spell: %u", GetId());
            return;
    }

    int32 jumps = GetBase()->GetCharges();

    // current aura expire on proc finish
    GetBase()->SetCharges(0);
    GetBase()->SetUsingCharges(true);

    // next target selection
    if (jumps > 0)
    {
        if (Unit* caster = GetCaster())
        {
            float radius = GetSpellInfo()->Effects[GetEffIndex()].CalcRadius(caster);

            if (Unit* triggerTarget = target->GetNextRandomRaidMemberOrPet(radius))
            {
                target->CastSpell(triggerTarget, GetSpellInfo(), true, NULL, this, GetCasterGUID());
                if (Aura* aura = triggerTarget->GetAura(GetId(), GetCasterGUID()))
                    aura->SetCharges(jumps);
            }
        }
    }

    TC_LOG_DEBUG("spells", "AuraEffect::HandleRaidProcFromChargeAuraProc: Triggering spell %u from aura %u proc", triggerSpellId, GetId());
    target->CastSpell(target, triggerSpellId, true, NULL, this, GetCasterGUID());
}


void AuraEffect::HandleRaidProcFromChargeWithValueAuraProc(AuraApplication* aurApp, ProcEventInfo& /*eventInfo*/)
{
    Unit* target = aurApp->GetTarget();

    // Currently only Prayer of Mending
    if (!(GetSpellInfo()->SpellFamilyName == SPELLFAMILY_PRIEST && GetSpellInfo()->SpellFamilyFlags[1] & 0x20))
    {
        TC_LOG_DEBUG("spells", "AuraEffect::HandleRaidProcFromChargeWithValueAuraProc: received not handled spell: %u", GetId());
        return;
    }
    uint32 triggerSpellId = 33110;

    int32 value = GetAmount();

    int32 jumps = GetBase()->GetCharges();

    // current aura expire on proc finish
    GetBase()->SetCharges(0);
    GetBase()->SetUsingCharges(true);

    // next target selection
    if (jumps > 0)
    {
        if (Unit* caster = GetCaster())
        {
            float radius = GetSpellInfo()->Effects[GetEffIndex()].CalcRadius(caster);

            if (Unit* triggerTarget = target->GetNextRandomRaidMemberOrPet(radius))
            {
                target->CastCustomSpell(triggerTarget, GetId(), &value, NULL, NULL, true, NULL, this, GetCasterGUID());
                if (Aura* aura = triggerTarget->GetAura(GetId(), GetCasterGUID()))
                    aura->SetCharges(jumps);
            }
        }
    }

    TC_LOG_DEBUG("spells", "AuraEffect::HandleRaidProcFromChargeWithValueAuraProc: Triggering spell %u from aura %u proc", triggerSpellId, GetId());
    target->CastCustomSpell(target, triggerSpellId, &value, NULL, NULL, true, NULL, this, GetCasterGUID());
}

void AuraEffect::HandleAuraForceWeather(AuraApplication const* aurApp, uint8 mode, bool apply) const
{
    if (!(mode & AURA_EFFECT_HANDLE_REAL))
        return;

    Player* target = aurApp->GetTarget()->ToPlayer();

    if (!target)
        return;

    if (apply)
    {
        WorldPacket data(SMSG_WEATHER, (4 + 4 + 1));

        data << uint32(GetMiscValue()) << 1.0f << uint8(0);
        target->GetSession()->SendPacket(&data);
    }
    else
    {
        // send weather for current zone
        if (Weather* weather = WeatherMgr::FindWeather(target->GetZoneId()))
            weather->SendWeatherUpdateToPlayer(target);
        else
        {
            if (!WeatherMgr::AddWeather(target->GetZoneId()))
            {
                // send fine weather packet to remove old weather
                WeatherMgr::SendFineWeatherUpdateToPlayer(target);
            }
        }
    }
}

void AuraEffect::HandleEnableAltPower(AuraApplication const* aurApp, uint8 mode, bool apply) const
{
    if (!(mode & AURA_EFFECT_HANDLE_REAL))
        return;

    uint32 altPowerId = GetMiscValue();
    UnitPowerBarEntry const* powerEntry = sUnitPowerBarStore.LookupEntry(altPowerId);
    if (!powerEntry)
        return;

    if (apply)
        aurApp->GetTarget()->SetMaxPower(POWER_ALTERNATE_POWER, powerEntry->MaxPower);
    else
        aurApp->GetTarget()->SetMaxPower(POWER_ALTERNATE_POWER, 0);
}<|MERGE_RESOLUTION|>--- conflicted
+++ resolved
@@ -998,18 +998,8 @@
 bool AuraEffect::CanPeriodicTickCrit(Unit const* caster) const
 {
     ASSERT(caster);
-<<<<<<< HEAD
-    return caster->isSpellCrit(target, m_spellInfo, m_spellInfo->GetSchoolMask());
-=======
-    if (caster->HasAuraTypeWithAffectMask(SPELL_AURA_ABILITY_PERIODIC_CRIT, m_spellInfo))
-        return true;
-
-    // Rupture - since 3.3.3 can crit
-    if (m_spellInfo->SpellIconID == 500 && m_spellInfo->SpellFamilyName == SPELLFAMILY_ROGUE)
-        return true;
-
-    return false;
->>>>>>> 0b3e391a
+
+    return caster->HasAuraTypeWithAffectMask(SPELL_AURA_ABILITY_PERIODIC_CRIT, m_spellInfo);
 }
 
 bool AuraEffect::IsAffectingSpell(SpellInfo const* spell) const
