/*
 * Copyright (C) 2008-2013 TrinityCore <http://www.trinitycore.org/>
 *
 * This program is free software; you can redistribute it and/or modify it
 * under the terms of the GNU General Public License as published by the
 * Free Software Foundation; either version 2 of the License, or (at your
 * option) any later version.
 *
 * This program is distributed in the hope that it will be useful, but WITHOUT
 * ANY WARRANTY; without even the implied warranty of MERCHANTABILITY or
 * FITNESS FOR A PARTICULAR PURPOSE. See the GNU General Public License for
 * more details.
 *
 * You should have received a copy of the GNU General Public License along
 * with this program. If not, see <http://www.gnu.org/licenses/>.
 */

#ifndef _SPELLINFO_H
#define _SPELLINFO_H

#include "SharedDefines.h"
#include "Util.h"
#include "DBCStructure.h"
#include "Object.h"
#include "SpellAuraDefines.h"

class Unit;
class Player;
class Item;
class Spell;
class SpellInfo;
class WorldObject;
struct SpellChainNode;
struct SpellTargetPosition;
struct SpellDurationEntry;
struct SpellModifier;
struct SpellRangeEntry;
struct SpellRadiusEntry;
struct SpellEntry;
struct SpellCastTimesEntry;
struct Condition;

enum SpellCastTargetFlags
{
    TARGET_FLAG_NONE            = 0x00000000,
    TARGET_FLAG_UNUSED_1        = 0x00000001,               // not used
    TARGET_FLAG_UNIT            = 0x00000002,               // pguid
    TARGET_FLAG_UNIT_RAID       = 0x00000004,               // not sent, used to validate target (if raid member)
    TARGET_FLAG_UNIT_PARTY      = 0x00000008,               // not sent, used to validate target (if party member)
    TARGET_FLAG_ITEM            = 0x00000010,               // pguid
    TARGET_FLAG_SOURCE_LOCATION = 0x00000020,               // pguid, 3 float
    TARGET_FLAG_DEST_LOCATION   = 0x00000040,               // pguid, 3 float
    TARGET_FLAG_UNIT_ENEMY      = 0x00000080,               // not sent, used to validate target (if enemy)
    TARGET_FLAG_UNIT_ALLY       = 0x00000100,               // not sent, used to validate target (if ally)
    TARGET_FLAG_CORPSE_ENEMY    = 0x00000200,               // pguid
    TARGET_FLAG_UNIT_DEAD       = 0x00000400,               // not sent, used to validate target (if dead creature)
    TARGET_FLAG_GAMEOBJECT      = 0x00000800,               // pguid, used with TARGET_GAMEOBJECT_TARGET
    TARGET_FLAG_TRADE_ITEM      = 0x00001000,               // pguid
    TARGET_FLAG_STRING          = 0x00002000,               // string
    TARGET_FLAG_GAMEOBJECT_ITEM = 0x00004000,               // not sent, used with TARGET_GAMEOBJECT_ITEM_TARGET
    TARGET_FLAG_CORPSE_ALLY     = 0x00008000,               // pguid
    TARGET_FLAG_UNIT_MINIPET    = 0x00010000,               // pguid, used to validate target (if non combat pet)
    TARGET_FLAG_GLYPH_SLOT      = 0x00020000,               // used in glyph spells
    TARGET_FLAG_DEST_TARGET     = 0x00040000,               // sometimes appears with DEST_TARGET spells (may appear or not for a given spell)
    TARGET_FLAG_EXTRA_TARGETS   = 0x00080000,               // uint32 counter, loop { vec3 - screen position (?), guid }, not used so far
    TARGET_FLAG_UNIT_PASSENGER  = 0x00100000,               // guessed, used to validate target (if vehicle passenger)

    TARGET_FLAG_UNIT_MASK = TARGET_FLAG_UNIT | TARGET_FLAG_UNIT_RAID | TARGET_FLAG_UNIT_PARTY
        | TARGET_FLAG_UNIT_ENEMY | TARGET_FLAG_UNIT_ALLY | TARGET_FLAG_UNIT_DEAD | TARGET_FLAG_UNIT_MINIPET | TARGET_FLAG_UNIT_PASSENGER,
    TARGET_FLAG_GAMEOBJECT_MASK = TARGET_FLAG_GAMEOBJECT | TARGET_FLAG_GAMEOBJECT_ITEM,
    TARGET_FLAG_CORPSE_MASK = TARGET_FLAG_CORPSE_ALLY | TARGET_FLAG_CORPSE_ENEMY,
    TARGET_FLAG_ITEM_MASK = TARGET_FLAG_TRADE_ITEM | TARGET_FLAG_ITEM | TARGET_FLAG_GAMEOBJECT_ITEM
};

enum SpellTargetSelectionCategories
{
    TARGET_SELECT_CATEGORY_NYI,
    TARGET_SELECT_CATEGORY_DEFAULT,
    TARGET_SELECT_CATEGORY_CHANNEL,
    TARGET_SELECT_CATEGORY_NEARBY,
    TARGET_SELECT_CATEGORY_CONE,
    TARGET_SELECT_CATEGORY_AREA
};

enum SpellTargetReferenceTypes
{
    TARGET_REFERENCE_TYPE_NONE,
    TARGET_REFERENCE_TYPE_CASTER,
    TARGET_REFERENCE_TYPE_TARGET,
    TARGET_REFERENCE_TYPE_LAST,
    TARGET_REFERENCE_TYPE_SRC,
    TARGET_REFERENCE_TYPE_DEST
};

enum SpellTargetObjectTypes
{
    TARGET_OBJECT_TYPE_NONE = 0,
    TARGET_OBJECT_TYPE_SRC,
    TARGET_OBJECT_TYPE_DEST,
    TARGET_OBJECT_TYPE_UNIT,
    TARGET_OBJECT_TYPE_UNIT_AND_DEST,
    TARGET_OBJECT_TYPE_GOBJ,
    TARGET_OBJECT_TYPE_GOBJ_ITEM,
    TARGET_OBJECT_TYPE_ITEM,
    TARGET_OBJECT_TYPE_CORPSE,
    // only for effect target type
    TARGET_OBJECT_TYPE_CORPSE_ENEMY,
    TARGET_OBJECT_TYPE_CORPSE_ALLY
};

enum SpellTargetCheckTypes
{
    TARGET_CHECK_DEFAULT,
    TARGET_CHECK_ENTRY,
    TARGET_CHECK_ENEMY,
    TARGET_CHECK_ALLY,
    TARGET_CHECK_PARTY,
    TARGET_CHECK_RAID,
    TARGET_CHECK_RAID_CLASS,
    TARGET_CHECK_PASSENGER
};

enum SpellTargetDirectionTypes
{
    TARGET_DIR_NONE,
    TARGET_DIR_FRONT,
    TARGET_DIR_BACK,
    TARGET_DIR_RIGHT,
    TARGET_DIR_LEFT,
    TARGET_DIR_FRONT_RIGHT,
    TARGET_DIR_BACK_RIGHT,
    TARGET_DIR_BACK_LEFT,
    TARGET_DIR_FRONT_LEFT,
    TARGET_DIR_RANDOM,
    TARGET_DIR_ENTRY
};

enum SpellEffectImplicitTargetTypes
{
    EFFECT_IMPLICIT_TARGET_NONE = 0,
    EFFECT_IMPLICIT_TARGET_EXPLICIT,
    EFFECT_IMPLICIT_TARGET_CASTER
};

// Spell clasification
enum SpellSpecificType
{
    SPELL_SPECIFIC_NORMAL                        = 0,
    SPELL_SPECIFIC_SEAL                          = 1,
    SPELL_SPECIFIC_AURA                          = 3,
    SPELL_SPECIFIC_STING                         = 4,
    SPELL_SPECIFIC_CURSE                         = 5,
    SPELL_SPECIFIC_ASPECT                        = 6,
    SPELL_SPECIFIC_TRACKER                       = 7,
    SPELL_SPECIFIC_WARLOCK_ARMOR                 = 8,
    SPELL_SPECIFIC_MAGE_ARMOR                    = 9,
    SPELL_SPECIFIC_ELEMENTAL_SHIELD              = 10,
    SPELL_SPECIFIC_MAGE_POLYMORPH                = 11,
    SPELL_SPECIFIC_JUDGEMENT                     = 13,
    SPELL_SPECIFIC_WARLOCK_CORRUPTION            = 17,
    SPELL_SPECIFIC_FOOD                          = 19,
    SPELL_SPECIFIC_DRINK                         = 20,
    SPELL_SPECIFIC_FOOD_AND_DRINK                = 21,
    SPELL_SPECIFIC_PRESENCE                      = 22,
    SPELL_SPECIFIC_CHARM                         = 23,
    SPELL_SPECIFIC_SCROLL                        = 24,
    SPELL_SPECIFIC_MAGE_ARCANE_BRILLANCE         = 25,
    SPELL_SPECIFIC_WARRIOR_ENRAGE                = 26,
    SPELL_SPECIFIC_PRIEST_DIVINE_SPIRIT          = 27,
    SPELL_SPECIFIC_HAND                          = 28,
    SPELL_SPECIFIC_PHASE                         = 29,
    SPELL_SPECIFIC_BANE                          = 30
};

enum SpellCustomAttributes
{
    SPELL_ATTR0_CU_ENCHANT_PROC                  = 0x00000001,
    SPELL_ATTR0_CU_CONE_BACK                     = 0x00000002,
    SPELL_ATTR0_CU_CONE_LINE                     = 0x00000004,
    SPELL_ATTR0_CU_SHARE_DAMAGE                  = 0x00000008,
    SPELL_ATTR0_CU_NO_INITIAL_THREAT             = 0x00000010,
    SPELL_ATTR0_CU_AURA_CC                       = 0x00000040,
    SPELL_ATTR0_CU_DIRECT_DAMAGE                 = 0x00000100,
    SPELL_ATTR0_CU_CHARGE                        = 0x00000200,
    SPELL_ATTR0_CU_PICKPOCKET                    = 0x00000400,
    SPELL_ATTR0_CU_NEGATIVE_EFF0                 = 0x00001000,
    SPELL_ATTR0_CU_NEGATIVE_EFF1                 = 0x00002000,
    SPELL_ATTR0_CU_NEGATIVE_EFF2                 = 0x00004000,
    SPELL_ATTR0_CU_IGNORE_ARMOR                  = 0x00008000,
    SPELL_ATTR0_CU_REQ_TARGET_FACING_CASTER      = 0x00010000,
    SPELL_ATTR0_CU_REQ_CASTER_BEHIND_TARGET      = 0x00020000,

    SPELL_ATTR0_CU_NEGATIVE                      = SPELL_ATTR0_CU_NEGATIVE_EFF0 | SPELL_ATTR0_CU_NEGATIVE_EFF1 | SPELL_ATTR0_CU_NEGATIVE_EFF2
};

uint32 GetTargetFlagMask(SpellTargetObjectTypes objType);

class SpellImplicitTargetInfo
{
private:
    Targets _target;
public:
    SpellImplicitTargetInfo() : _target(Targets(0)) { }
    SpellImplicitTargetInfo(uint32 target);

    bool IsArea() const;
    SpellTargetSelectionCategories GetSelectionCategory() const;
    SpellTargetReferenceTypes GetReferenceType() const;
    SpellTargetObjectTypes GetObjectType() const;
    SpellTargetCheckTypes GetCheckType() const;
    SpellTargetDirectionTypes GetDirectionType() const;
    float CalcDirectionAngle() const;

    Targets GetTarget() const;
    uint32 GetExplicitTargetMask(bool& srcSet, bool& dstSet) const;

private:
    struct StaticData
    {
        SpellTargetObjectTypes ObjectType;    // type of object returned by target type
        SpellTargetReferenceTypes ReferenceType; // defines which object is used as a reference when selecting target
        SpellTargetSelectionCategories SelectionCategory;
        SpellTargetCheckTypes SelectionCheckType; // defines selection criteria
        SpellTargetDirectionTypes DirectionType; // direction for cone and dest targets
    };
    static StaticData _data[TOTAL_SPELL_TARGETS];
};

class SpellEffectInfo
{
    SpellInfo const* _spellInfo;
    uint8 _effIndex;
public:
    uint32    Effect;
    uint32    ApplyAuraName;
    uint32    Amplitude;
    int32     DieSides;
    float     RealPointsPerLevel;
    int32     BasePoints;
    float     PointsPerComboPoint;
    float     ValueMultiplier;
    float     DamageMultiplier;
    float     BonusMultiplier;
    int32     MiscValue;
    int32     MiscValueB;
    Mechanics Mechanic;
    SpellImplicitTargetInfo TargetA;
    SpellImplicitTargetInfo TargetB;
    SpellRadiusEntry const* RadiusEntry;
    SpellRadiusEntry const* MaxRadiusEntry;
    uint32    ChainTarget;
    uint32    ItemType;
    uint32    TriggerSpell;
    flag96    SpellClassMask;
    std::list<Condition*>* ImplicitTargetConditions;
    // SpellScalingEntry
    float     ScalingMultiplier;
    float     DeltaScalingMultiplier;
    float     ComboScalingMultiplier;

<<<<<<< HEAD
    SpellEffectInfo() { }
    SpellEffectInfo(SpellEntry const* spellEntry, SpellInfo const* spellInfo, uint8 effIndex, SpellEffectEntry const* effect);
=======
    SpellEffectInfo() : _spellInfo(NULL), _effIndex(0), Effect(0), ApplyAuraName(0), Amplitude(0), DieSides(0),
                        RealPointsPerLevel(0), BasePoints(0), PointsPerComboPoint(0), ValueMultiplier(0), DamageMultiplier(0),
                        BonusMultiplier(0), MiscValue(0), MiscValueB(0), Mechanic(MECHANIC_NONE), RadiusEntry(NULL), ChainTarget(0),
                        ItemType(0), TriggerSpell(0), ImplicitTargetConditions(NULL) {}
    SpellEffectInfo(SpellEntry const* spellEntry, SpellInfo const* spellInfo, uint8 effIndex);
>>>>>>> dcfbe535

    bool IsEffect() const;
    bool IsEffect(SpellEffects effectName) const;
    bool IsAura() const;
    bool IsAura(AuraType aura) const;
    bool IsTargetingArea() const;
    bool IsAreaAuraEffect() const;
    bool IsFarUnitTargetEffect() const;
    bool IsFarDestTargetEffect() const;
    bool IsUnitOwnedAuraEffect() const;

    int32 CalcValue(Unit const* caster = NULL, int32 const* basePoints = NULL, Unit const* target = NULL) const;
    int32 CalcBaseValue(int32 value) const;
    float CalcValueMultiplier(Unit* caster, Spell* spell = NULL) const;
    float CalcDamageMultiplier(Unit* caster, Spell* spell = NULL) const;

    bool HasRadius() const;
    bool HasMaxRadius() const;
    float CalcRadius(Unit* caster = NULL, Spell* = NULL) const;

    uint32 GetProvidedTargetMask() const;
    uint32 GetMissingTargetMask(bool srcSet = false, bool destSet = false, uint32 mask = 0) const;

    SpellEffectImplicitTargetTypes GetImplicitTargetType() const;
    SpellTargetObjectTypes GetUsedTargetObjectType() const;

private:
    struct StaticData
    {
        SpellEffectImplicitTargetTypes ImplicitTargetType; // defines what target can be added to effect target list if there's no valid target type provided for effect
        SpellTargetObjectTypes UsedTargetObjectType; // defines valid target object type for spell effect
    };
    static StaticData _data[TOTAL_SPELL_EFFECTS];
};

class SpellInfo
{
public:
    uint32 Id;
    SpellCategoryEntry const* CategoryEntry;
    uint32 Dispel;
    uint32 Mechanic;
    uint32 Attributes;
    uint32 AttributesEx;
    uint32 AttributesEx2;
    uint32 AttributesEx3;
    uint32 AttributesEx4;
    uint32 AttributesEx5;
    uint32 AttributesEx6;
    uint32 AttributesEx7;
    uint32 AttributesEx8;
    uint32 AttributesEx9;
    uint32 AttributesEx10;
    uint32 AttributesCu;
    uint32 Stances;
    uint32 StancesNot;
    uint32 Targets;
    uint32 TargetCreatureType;
    uint32 RequiresSpellFocus;
    uint32 FacingCasterFlags;
    uint32 CasterAuraState;
    uint32 TargetAuraState;
    uint32 CasterAuraStateNot;
    uint32 TargetAuraStateNot;
    uint32 CasterAuraSpell;
    uint32 TargetAuraSpell;
    uint32 ExcludeCasterAuraSpell;
    uint32 ExcludeTargetAuraSpell;
    SpellCastTimesEntry const* CastTimeEntry;
    uint32 RecoveryTime;
    uint32 CategoryRecoveryTime;
    uint32 StartRecoveryCategory;
    uint32 StartRecoveryTime;
    uint32 InterruptFlags;
    uint32 AuraInterruptFlags;
    uint32 ChannelInterruptFlags;
    uint32 ProcFlags;
    uint32 ProcChance;
    uint32 ProcCharges;
    uint32 MaxLevel;
    uint32 BaseLevel;
    uint32 SpellLevel;
    SpellDurationEntry const* DurationEntry;
    uint32 PowerType;
    uint32 ManaCost;
    uint32 ManaCostPerlevel;
    uint32 ManaPerSecond;
    uint32 ManaCostPercentage;
    uint32 RuneCostID;
    SpellRangeEntry const* RangeEntry;
    float  Speed;
    uint32 StackAmount;
    uint32 Totem[2];
    int32  Reagent[MAX_SPELL_REAGENTS];
    uint32 ReagentCount[MAX_SPELL_REAGENTS];
    int32  EquippedItemClass;
    int32  EquippedItemSubClassMask;
    int32  EquippedItemInventoryTypeMask;
    uint32 TotemCategory[2];
    uint32 SpellVisual[2];
    uint32 SpellIconID;
    uint32 ActiveIconID;
    char* SpellName;
    char* Rank;
    uint32 MaxTargetLevel;
    uint32 MaxAffectedTargets;
    uint32 SpellFamilyName;
    flag96 SpellFamilyFlags;
    uint32 DmgClass;
    uint32 PreventionType;
    int32  AreaGroupId;
    uint32 SchoolMask;
    uint32 SpellDifficultyId;
    uint32 SpellScalingId;
    uint32 SpellAuraOptionsId;
    uint32 SpellAuraRestrictionsId;
    uint32 SpellCastingRequirementsId;
    uint32 SpellCategoriesId;
    uint32 SpellClassOptionsId;
    uint32 SpellCooldownsId;
    uint32 SpellEquippedItemsId;
    uint32 SpellInterruptsId;
    uint32 SpellLevelsId;
    uint32 SpellPowerId;
    uint32 SpellReagentsId;
    uint32 SpellShapeshiftId;
    uint32 SpellTargetRestrictionsId;
    uint32 SpellTotemsId;
    // SpellScalingEntry
    int32  CastTimeMin;
    int32  CastTimeMax;
    int32  CastTimeMaxLevel;
    int32  ScalingClass;
    float  CoefBase;
    int32  CoefLevelBase;
    SpellEffectInfo Effects[MAX_SPELL_EFFECTS];
    uint32 ExplicitTargetMask;
    SpellChainNode const* ChainEntry;

    // struct access functions
    SpellTargetRestrictionsEntry const* GetSpellTargetRestrictions() const;
    SpellAuraOptionsEntry const* GetSpellAuraOptions() const;
    SpellAuraRestrictionsEntry const* GetSpellAuraRestrictions() const;
    SpellCastingRequirementsEntry const* GetSpellCastingRequirements() const;
    SpellCategoriesEntry const* GetSpellCategories() const;
    SpellClassOptionsEntry const* GetSpellClassOptions() const;
    SpellCooldownsEntry const* GetSpellCooldowns() const;
    SpellEquippedItemsEntry const* GetSpellEquippedItems() const;
    SpellInterruptsEntry const* GetSpellInterrupts() const;
    SpellLevelsEntry const* GetSpellLevels() const;
    SpellPowerEntry const* GetSpellPower() const;
    SpellReagentsEntry const* GetSpellReagents() const;
    SpellScalingEntry const* GetSpellScaling() const;
    SpellShapeshiftEntry const* GetSpellShapeshift() const;
    SpellTotemsEntry const* GetSpellTotems() const;

    SpellInfo(SpellEntry const* spellEntry, SpellEffectEntry const** effects);
    ~SpellInfo();

    uint32 GetCategory() const;
    bool HasEffect(SpellEffects effect) const;
    bool HasAura(AuraType aura) const;
    bool HasAreaAuraEffect() const;

    bool IsExplicitDiscovery() const;
    bool IsLootCrafting() const;
    bool IsQuestTame() const;
    bool IsProfessionOrRiding() const;
    bool IsProfession() const;
    bool IsPrimaryProfession() const;
    bool IsPrimaryProfessionFirstRank() const;
    bool IsAbilityLearnedWithProfession() const;
    bool IsAbilityOfSkillType(uint32 skillType) const;

    bool IsAffectingArea() const;
    bool IsTargetingArea() const;
    bool NeedsExplicitUnitTarget() const;
    bool NeedsToBeTriggeredByCaster(SpellInfo const* triggeringSpell) const;

    bool IsPassive() const;
    bool IsAutocastable() const;
    bool IsStackableWithRanks() const;
    bool IsPassiveStackableWithRanks() const;
    bool IsMultiSlotAura() const;
    bool IsStackableOnOneSlotWithDifferentCasters() const;
    bool IsCooldownStartedOnEvent() const;
    bool IsDeathPersistent() const;
    bool IsRequiringDeadTarget() const;
    bool IsAllowingDeadTarget() const;
    bool CanBeUsedInCombat() const;
    bool IsPositive() const;
    bool IsPositiveEffect(uint8 effIndex) const;
    bool IsChanneled() const;
    bool NeedsComboPoints() const;
    bool IsBreakingStealth() const;
    bool IsRangedWeaponSpell() const;
    bool IsAutoRepeatRangedSpell() const;

    bool IsAffectedBySpellMods() const;
    bool IsAffectedBySpellMod(SpellModifier const* mod) const;

    bool CanPierceImmuneAura(SpellInfo const* aura) const;
    bool CanDispelAura(SpellInfo const* aura) const;

    bool IsSingleTarget() const;
    bool IsAuraExclusiveBySpecificWith(SpellInfo const* spellInfo) const;
    bool IsAuraExclusiveBySpecificPerCasterWith(SpellInfo const* spellInfo) const;

    SpellCastResult CheckShapeshift(uint32 form) const;
    SpellCastResult CheckLocation(uint32 map_id, uint32 zone_id, uint32 area_id, Player const* player = NULL) const;
    SpellCastResult CheckTarget(Unit const* caster, WorldObject const* target, bool implicit = true) const;
    SpellCastResult CheckExplicitTarget(Unit const* caster, WorldObject const* target, Item const* itemTarget = NULL) const;
    SpellCastResult CheckVehicle(Unit const* caster) const;
    bool CheckTargetCreatureType(Unit const* target) const;

    SpellSchoolMask GetSchoolMask() const;
    uint32 GetAllEffectsMechanicMask() const;
    uint32 GetEffectMechanicMask(uint8 effIndex) const;
    uint32 GetSpellMechanicMaskByEffectMask(uint32 effectMask) const;
    Mechanics GetEffectMechanic(uint8 effIndex) const;
    bool HasAnyEffectMechanic() const;
    uint32 GetDispelMask() const;
    static uint32 GetDispelMask(DispelType type);
    uint32 GetExplicitTargetMask() const;

    AuraStateType GetAuraState() const;
    SpellSpecificType GetSpellSpecific() const;

    float GetMinRange(bool positive = false) const;
    float GetMaxRange(bool positive = false, Unit* caster = NULL, Spell* spell = NULL) const;

    int32 GetDuration() const;
    int32 GetMaxDuration() const;

    uint32 GetMaxTicks() const;

    uint32 CalcCastTime(uint8 level = 0, Spell* spell = NULL) const;
    uint32 GetRecoveryTime() const;

    int32 CalcPowerCost(Unit const* caster, SpellSchoolMask schoolMask) const;

    bool IsRanked() const;
    uint8 GetRank() const;
    SpellInfo const* GetFirstRankSpell() const;
    SpellInfo const* GetLastRankSpell() const;
    SpellInfo const* GetNextRankSpell() const;
    SpellInfo const* GetPrevRankSpell() const;
    SpellInfo const* GetAuraRankForLevel(uint8 level) const;
    bool IsRankOf(SpellInfo const* spellInfo) const;
    bool IsDifferentRankOf(SpellInfo const* spellInfo) const;
    bool IsHighRankOf(SpellInfo const* spellInfo) const;

    // loading helpers
    void _InitializeExplicitTargetMask();
    bool _IsPositiveEffect(uint8 effIndex, bool deep) const;
    bool _IsPositiveSpell() const;
    static bool _IsPositiveTarget(uint32 targetA, uint32 targetB);

    // unloading helpers
    void _UnloadImplicitTargetConditionLists();
};

#endif // _SPELLINFO_H<|MERGE_RESOLUTION|>--- conflicted
+++ resolved
@@ -258,16 +258,11 @@
     float     DeltaScalingMultiplier;
     float     ComboScalingMultiplier;
 
-<<<<<<< HEAD
-    SpellEffectInfo() { }
-    SpellEffectInfo(SpellEntry const* spellEntry, SpellInfo const* spellInfo, uint8 effIndex, SpellEffectEntry const* effect);
-=======
     SpellEffectInfo() : _spellInfo(NULL), _effIndex(0), Effect(0), ApplyAuraName(0), Amplitude(0), DieSides(0),
                         RealPointsPerLevel(0), BasePoints(0), PointsPerComboPoint(0), ValueMultiplier(0), DamageMultiplier(0),
                         BonusMultiplier(0), MiscValue(0), MiscValueB(0), Mechanic(MECHANIC_NONE), RadiusEntry(NULL), ChainTarget(0),
                         ItemType(0), TriggerSpell(0), ImplicitTargetConditions(NULL) {}
-    SpellEffectInfo(SpellEntry const* spellEntry, SpellInfo const* spellInfo, uint8 effIndex);
->>>>>>> dcfbe535
+    SpellEffectInfo(SpellEntry const* spellEntry, SpellInfo const* spellInfo, uint8 effIndex, SpellEffectEntry const* effect);
 
     bool IsEffect() const;
     bool IsEffect(SpellEffects effectName) const;
