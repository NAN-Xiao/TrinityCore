--- conflicted
+++ resolved
@@ -4049,54 +4049,6 @@
             }
             break;
         }
-<<<<<<< HEAD
-        case SPELLFAMILY_DEATHKNIGHT:
-        {
-            // Pestilence
-            if (m_spellInfo->SpellFamilyFlags[1]&0x10000)
-            {
-                // Get diseases on target of spell
-                if (m_targets.GetUnitTarget() &&  // Glyph of Disease - cast on unit target too to refresh aura
-                    (m_targets.GetUnitTarget() != unitTarget || m_caster->HasAura(63334)))
-                {
-                    // And spread them on target
-                    // Blood Plague
-                    if (m_targets.GetUnitTarget()->HasAura(55078))
-                    {
-                        AuraEffect* aurEffOld = m_targets.GetUnitTarget()->GetAura(55078)->GetEffect(0);
-                        float donePct = aurEffOld->GetDonePct();
-                        float critChance = aurEffOld->GetCritChance();
-
-                        m_caster->CastSpell(unitTarget, 55078, true);
-
-                        if (unitTarget->HasAura(55078))
-                            if (AuraEffect* aurEffNew = unitTarget->GetAura(55078)->GetEffect(0))
-                            {
-                                aurEffNew->SetCritChance(critChance); // Blood Plague can crit if caster has T9.
-                                aurEffNew->SetDonePct(donePct);
-                                aurEffNew->SetDamage(m_caster->SpellDamageBonusDone(unitTarget, aurEffNew->GetSpellInfo(), std::max(aurEffNew->GetAmount(), 0), DOT) * donePct);
-                            }
-                    }
-                    // Frost Fever
-                    if (m_targets.GetUnitTarget()->HasAura(55095))
-                    {
-                        float donePct = m_targets.GetUnitTarget()->GetAura(55095)->GetEffect(0)->GetDonePct();
-
-                        m_caster->CastSpell(unitTarget, 55095, true);
-
-                        if (unitTarget->HasAura(55095))
-                            if (AuraEffect* aurEffNew = unitTarget->GetAura(55095)->GetEffect(0))
-                            {
-                                aurEffNew->SetDonePct(donePct);
-                                aurEffNew->SetDamage(m_caster->SpellDamageBonusDone(unitTarget, aurEffNew->GetSpellInfo(), std::max(aurEffNew->GetAmount(), 0), DOT) * donePct);
-                            }
-                    }
-                }
-            }
-            break;
-        }
-=======
->>>>>>> 52c0fc96
     }
 
     // normal DB scripted effect
