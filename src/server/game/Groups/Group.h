/*
 * Copyright (C) 2008-2012 TrinityCore <http://www.trinitycore.org/>
 * Copyright (C) 2005-2009 MaNGOS <http://getmangos.com/>
 *
 * This program is free software; you can redistribute it and/or modify it
 * under the terms of the GNU General Public License as published by the
 * Free Software Foundation; either version 2 of the License, or (at your
 * option) any later version.
 *
 * This program is distributed in the hope that it will be useful, but WITHOUT
 * ANY WARRANTY; without even the implied warranty of MERCHANTABILITY or
 * FITNESS FOR A PARTICULAR PURPOSE. See the GNU General Public License for
 * more details.
 *
 * You should have received a copy of the GNU General Public License along
 * with this program. If not, see <http://www.gnu.org/licenses/>.
 */

#ifndef TRINITYCORE_GROUP_H
#define TRINITYCORE_GROUP_H

#include "DBCEnums.h"
#include "GroupRefManager.h"
#include "LootMgr.h"
#include "QueryResult.h"
#include "SharedDefines.h"

class Battlefield;
class Battleground;
class Creature;
class GroupReference;
class InstanceSave;
class Map;
class Player;
class Unit;
class WorldObject;
class WorldPacket;
class WorldSession;

struct MapEntry;

#define MAXGROUPSIZE 5
#define MAXRAIDSIZE 40
#define MAX_RAID_SUBGROUPS MAXRAIDSIZE/MAXGROUPSIZE
#define TARGETICONCOUNT 8

enum RollVote
{
    PASS              = 0,
    NEED              = 1,
    GREED             = 2,
    DISENCHANT        = 3,
    NOT_EMITED_YET    = 4,
    NOT_VALID         = 5
};

enum GroupMemberOnlineStatus
{
    MEMBER_STATUS_OFFLINE   = 0x0000,
    MEMBER_STATUS_ONLINE    = 0x0001,                       // Lua_UnitIsConnected
    MEMBER_STATUS_PVP       = 0x0002,                       // Lua_UnitIsPVP
    MEMBER_STATUS_DEAD      = 0x0004,                       // Lua_UnitIsDead
    MEMBER_STATUS_GHOST     = 0x0008,                       // Lua_UnitIsGhost
    MEMBER_STATUS_PVP_FFA   = 0x0010,                       // Lua_UnitIsPVPFreeForAll
    MEMBER_STATUS_UNK3      = 0x0020,                       // used in calls from Lua_GetPlayerMapPosition/Lua_GetBattlefieldFlagPosition
    MEMBER_STATUS_AFK       = 0x0040,                       // Lua_UnitIsAFK
    MEMBER_STATUS_DND       = 0x0080                        // Lua_UnitIsDND
};

enum GroupMemberFlags
{
    MEMBER_FLAG_ASSISTANT   = 0x01,
    MEMBER_FLAG_MAINTANK    = 0x02,
    MEMBER_FLAG_MAINASSIST  = 0x04
};

enum GroupMemberAssignment
{
    GROUP_ASSIGN_MAINTANK   = 0,
    GROUP_ASSIGN_MAINASSIST = 1
};

enum GroupType
{
    GROUPTYPE_NORMAL = 0x00,
    GROUPTYPE_BG     = 0x01,
    GROUPTYPE_RAID   = 0x02,
    GROUPTYPE_BGRAID = GROUPTYPE_BG | GROUPTYPE_RAID,       // mask
    GROUPTYPE_UNK1   = 0x04,
    GROUPTYPE_LFG    = 0x08
    // 0x10, leave/change group?, I saw this flag when leaving group and after leaving BG while in group
};

enum GroupUpdateFlags
{
    GROUP_UPDATE_FLAG_NONE              = 0x00000000,       // nothing
    GROUP_UPDATE_FLAG_STATUS            = 0x00000001,       // uint16 (GroupMemberStatusFlag)
    GROUP_UPDATE_FLAG_CUR_HP            = 0x00000002,       // uint32 (HP)
    GROUP_UPDATE_FLAG_MAX_HP            = 0x00000004,       // uint32 (HP)
    GROUP_UPDATE_FLAG_POWER_TYPE        = 0x00000008,       // uint8 (PowerType)
    GROUP_UPDATE_FLAG_CUR_POWER         = 0x00000010,       // int16 (power value)
    GROUP_UPDATE_FLAG_MAX_POWER         = 0x00000020,       // int16 (power value)
    GROUP_UPDATE_FLAG_LEVEL             = 0x00000040,       // uint16 (level value)
    GROUP_UPDATE_FLAG_ZONE              = 0x00000080,       // uint16 (zone id)
    GROUP_UPDATE_FLAG_UNK100            = 0x00000100,       // int16 (unk)
    GROUP_UPDATE_FLAG_POSITION          = 0x00000200,       // uint16 (x), uint16 (y), uint16 (z)
    GROUP_UPDATE_FLAG_AURAS             = 0x00000400,       // uint8 (unk), uint64 (mask), uint32 (count), for each bit set: uint32 (spell id) + uint16 (AuraFlags)  (if has flags Scalable -> 3x int32 (bps))
    GROUP_UPDATE_FLAG_PET_GUID          = 0x00000800,       // uint64 (pet guid)
    GROUP_UPDATE_FLAG_PET_NAME          = 0x00001000,       // cstring (name, NULL terminated string)
    GROUP_UPDATE_FLAG_PET_MODEL_ID      = 0x00002000,       // uint16 (model id)
    GROUP_UPDATE_FLAG_PET_CUR_HP        = 0x00004000,       // uint32 (HP)
    GROUP_UPDATE_FLAG_PET_MAX_HP        = 0x00008000,       // uint32 (HP)
    GROUP_UPDATE_FLAG_PET_POWER_TYPE    = 0x00010000,       // uint8 (PowerType)
    GROUP_UPDATE_FLAG_PET_CUR_POWER     = 0x00020000,       // uint16 (power value)
    GROUP_UPDATE_FLAG_PET_MAX_POWER     = 0x00040000,       // uint16 (power value)
    GROUP_UPDATE_FLAG_PET_AURAS         = 0x00080000,       // [see GROUP_UPDATE_FLAG_AURAS]
    GROUP_UPDATE_FLAG_VEHICLE_SEAT      = 0x00100000,       // int32 (vehicle seat id)
    GROUP_UPDATE_FLAG_PHASE             = 0x00200000,       // int32 (unk), uint32 (phase count), for (count) uint16(phaseId)

    GROUP_UPDATE_PET = GROUP_UPDATE_FLAG_PET_GUID | GROUP_UPDATE_FLAG_PET_NAME | GROUP_UPDATE_FLAG_PET_MODEL_ID |
                       GROUP_UPDATE_FLAG_PET_CUR_HP | GROUP_UPDATE_FLAG_PET_MAX_HP | GROUP_UPDATE_FLAG_PET_POWER_TYPE |
                       GROUP_UPDATE_FLAG_PET_CUR_POWER | GROUP_UPDATE_FLAG_PET_MAX_POWER | GROUP_UPDATE_FLAG_PET_AURAS, // all pet flags
    GROUP_UPDATE_FULL = GROUP_UPDATE_FLAG_STATUS | GROUP_UPDATE_FLAG_CUR_HP | GROUP_UPDATE_FLAG_MAX_HP |
                        GROUP_UPDATE_FLAG_POWER_TYPE | GROUP_UPDATE_FLAG_CUR_POWER | GROUP_UPDATE_FLAG_MAX_POWER |
                        GROUP_UPDATE_FLAG_LEVEL | GROUP_UPDATE_FLAG_ZONE | GROUP_UPDATE_FLAG_POSITION |
                        GROUP_UPDATE_FLAG_AURAS | GROUP_UPDATE_PET | GROUP_UPDATE_FLAG_PHASE // all known flags, except UNK100 and VEHICLE_SEAT
};

class Roll : public LootValidatorRef
{
    public:
        Roll(uint64 _guid, LootItem const& li);
        ~Roll();
        void setLoot(Loot* pLoot);
        Loot* getLoot();
        void targetObjectBuildLink();

        uint64 itemGUID;
        uint32 itemid;
        int32  itemRandomPropId;
        uint32 itemRandomSuffix;
        uint8 itemCount;
        typedef std::map<uint64, RollVote> PlayerVote;
        PlayerVote playerVote;                              //vote position correspond with player position (in group)
        uint8 totalPlayersRolling;
        uint8 totalNeed;
        uint8 totalGreed;
        uint8 totalPass;
        uint8 itemSlot;
        uint8 rollVoteMask;
};

struct InstanceGroupBind
{
    InstanceSave* save;
    bool perm;
    /* permanent InstanceGroupBinds exist if the leader has a permanent
       PlayerInstanceBind for the same instance. */
    InstanceGroupBind() : save(NULL), perm(false) {}
};

/** request member stats checken **/
/** todo: uninvite people that not accepted invite **/
class Group
{
    public:
        struct MemberSlot
        {
            uint64      guid;
            std::string name;
            uint8       group;
            uint8       flags;
            uint8       roles;
        };
        typedef std::list<MemberSlot> MemberSlotList;
        typedef MemberSlotList::const_iterator member_citerator;

        typedef UNORDERED_MAP< uint32 /*mapId*/, InstanceGroupBind> BoundInstancesMap;
    protected:
        typedef MemberSlotList::iterator member_witerator;
        typedef std::set<Player*> InvitesList;

        typedef std::vector<Roll*> Rolls;

    public:
        Group();
        ~Group();

        // group manipulation methods
        bool   Create(Player* leader);
        void   LoadGroupFromDB(Field* field);
        void   LoadMemberFromDB(uint32 guidLow, uint8 memberFlags, uint8 subgroup, uint8 roles);
        bool   AddInvite(Player* player);
        void   RemoveInvite(Player* player);
        void   RemoveAllInvites();
        bool   AddLeaderInvite(Player* player);
        bool   AddMember(Player* player);
        bool   RemoveMember(uint64 guid, const RemoveMethod &method = GROUP_REMOVEMETHOD_DEFAULT, uint64 kicker = 0, const char* reason = NULL);
        void   ChangeLeader(uint64 guid);
        void   SetLootMethod(LootMethod method);
        void   SetLooterGuid(uint64 guid);
        void   UpdateLooterGuid(WorldObject* pLootedObject, bool ifneed = false);
        void   SetLootThreshold(ItemQualities threshold);
        void   Disband(bool hideDestroy=false);
        void   SetLfgRoles(uint64 guid, const uint8 roles);

        // properties accessories
        bool IsFull() const;
        bool isLFGGroup()  const;
        bool isRaidGroup() const;
        bool isBGGroup()   const;
        bool isBFGroup()   const;
        bool IsCreated()   const;
        uint64 GetLeaderGUID() const;
        uint64 GetGUID() const;
        uint32 GetLowGUID() const;
        const char * GetLeaderName() const;
        LootMethod GetLootMethod() const;
        uint64 GetLooterGuid() const;
        ItemQualities GetLootThreshold() const;

        uint32 GetDbStoreId() const { return m_dbStoreId; };

        // member manipulation methods
        bool IsMember(uint64 guid) const;
        bool IsLeader(uint64 guid) const;
        uint64 GetMemberGUID(const std::string& name);
        bool IsAssistant(uint64 guid) const;

        Player* GetInvited(uint64 guid) const;
        Player* GetInvited(const std::string& name) const;

        bool SameSubGroup(uint64 guid1, uint64 guid2) const;
        bool SameSubGroup(uint64 guid1, MemberSlot const* slot2) const;
        bool SameSubGroup(Player const* member1, Player const* member2) const;
        bool HasFreeSlotSubGroup(uint8 subgroup) const;

        MemberSlotList const& GetMemberSlots() const { return m_memberSlots; }
        GroupReference* GetFirstMember() { return m_memberMgr.getFirst(); }
        GroupReference const* GetFirstMember() const { return m_memberMgr.getFirst(); }
        uint32 GetMembersCount() const { return m_memberSlots.size(); }

        uint8 GetMemberGroup(uint64 guid) const;

        void ConvertToLFG();
        void ConvertToRaid();
        void ConvertToGroup();

        void SetBattlegroundGroup(Battleground* bg);
        void SetBattlefieldGroup(Battlefield* bf);
        GroupJoinBattlegroundResult CanJoinBattlegroundQueue(Battleground const* bgOrTemplate, BattlegroundQueueTypeId bgQueueTypeId, uint32 MinPlayerCount, uint32 MaxPlayerCount, bool isRated, uint32 arenaSlot);

        void ChangeMembersGroup(uint64 guid, uint8 group);
        void ChangeMembersGroup(Player* player, uint8 group);
        void SetTargetIcon(uint8 id, uint64 whoGuid, uint64 targetGuid);
        void SetGroupMemberFlag(uint64 guid, bool apply, GroupMemberFlags flag);
        void RemoveUniqueGroupMemberFlag(GroupMemberFlags flag);

        Difficulty GetDifficulty(bool isRaid) const;
        Difficulty GetDungeonDifficulty() const;
        Difficulty GetRaidDifficulty() const;
        void SetDungeonDifficulty(Difficulty difficulty);
        void SetRaidDifficulty(Difficulty difficulty);
        uint16 InInstance();
        bool InCombatToInstance(uint32 instanceId);
        void ResetInstances(uint8 method, bool isRaid, Player* SendMsgTo);

        // -no description-
        //void SendInit(WorldSession* session);
        void SendTargetIconList(WorldSession* session);
        void SendUpdate();
        void SendUpdateToPlayer(uint64 playerGUID, MemberSlot* slot = NULL);
        void UpdatePlayerOutOfRange(Player* player);
                                                            // ignore: GUID of player that will be ignored
        void BroadcastPacket(WorldPacket* packet, bool ignorePlayersInBGRaid, int group = -1, uint64 ignore = 0);
<<<<<<< HEAD
        void BroadcastAddonMessagePacket(WorldPacket* packet, const std::string& prefix, bool ignorePlayersInBGRaid, int group = -1, uint64 ignore = 0);
=======
>>>>>>> e9544985
        void BroadcastReadyCheck(WorldPacket* packet);
        void OfflineReadyCheck();

        /*********************************************************/
        /***                   LOOT SYSTEM                     ***/
        /*********************************************************/

        bool isRollLootActive() const;
        void SendLootStartRoll(uint32 CountDown, uint32 mapid, const Roll &r);
        void SendLootStartRollToPlayer(uint32 countDown, uint32 mapId, Player* p, bool canNeed, Roll const& r);
        void SendLootRoll(uint64 SourceGuid, uint64 TargetGuid, uint8 RollNumber, uint8 RollType, const Roll &r);
        void SendLootRollWon(uint64 SourceGuid, uint64 TargetGuid, uint8 RollNumber, uint8 RollType, const Roll &r);
        void SendLootAllPassed(Roll const& roll);
        void SendLooter(Creature* creature, Player* pLooter);
        void GroupLoot(Loot* loot, WorldObject* pLootedObject);
        void NeedBeforeGreed(Loot* loot, WorldObject* pLootedObject);
        void MasterLoot(Loot* loot, WorldObject* pLootedObject);
        Rolls::iterator GetRoll(uint64 Guid);
        void CountTheRoll(Rolls::iterator roll);
        void CountRollVote(uint64 playerGUID, uint64 Guid, uint8 Choise);
        void EndRoll(Loot* loot);

        // related to disenchant rolls
        void ResetMaxEnchantingLevel();

        void LinkMember(GroupReference* pRef);
        void DelinkMember(uint64 guid);

        InstanceGroupBind* BindToInstance(InstanceSave* save, bool permanent, bool load = false);
        void UnbindInstance(uint32 mapid, uint8 difficulty, bool unload = false);
        InstanceGroupBind* GetBoundInstance(Player* player);
        InstanceGroupBind* GetBoundInstance(Map* aMap);
        InstanceGroupBind* GetBoundInstance(MapEntry const* mapEntry);
        BoundInstancesMap& GetBoundInstances(Difficulty difficulty);

        // FG: evil hacks
        void BroadcastGroupUpdate(void);

    protected:
        bool _setMembersGroup(uint64 guid, uint8 group);
        void _homebindIfInstance(Player* player);

        void _initRaidSubGroupsCounter();
        member_citerator _getMemberCSlot(uint64 Guid) const;
        member_witerator _getMemberWSlot(uint64 Guid);
        void SubGroupCounterIncrease(uint8 subgroup);
        void SubGroupCounterDecrease(uint8 subgroup);
        void ToggleGroupMemberFlag(member_witerator slot, uint8 flag, bool apply);

        MemberSlotList      m_memberSlots;
        GroupRefManager     m_memberMgr;
        InvitesList         m_invitees;
        uint64              m_leaderGuid;
        std::string         m_leaderName;
        GroupType           m_groupType;
        Difficulty          m_dungeonDifficulty;
        Difficulty          m_raidDifficulty;
        Battleground*       m_bgGroup;
        Battlefield*        m_bfGroup;
        uint64              m_targetIcons[TARGETICONCOUNT];
        LootMethod          m_lootMethod;
        ItemQualities       m_lootThreshold;
        uint64              m_looterGuid;
        Rolls               RollId;
        BoundInstancesMap   m_boundInstances[MAX_DIFFICULTY];
        uint8*              m_subGroupsCounts;
        uint64              m_guid;
        uint32              m_counter;                      // used only in SMSG_GROUP_LIST
        uint32              m_maxEnchantingLevel;
        uint32              m_dbStoreId;                    // Represents the ID used in database (Can be reused by other groups if group was disbanded)
};
#endif<|MERGE_RESOLUTION|>--- conflicted
+++ resolved
@@ -273,10 +273,7 @@
         void UpdatePlayerOutOfRange(Player* player);
                                                             // ignore: GUID of player that will be ignored
         void BroadcastPacket(WorldPacket* packet, bool ignorePlayersInBGRaid, int group = -1, uint64 ignore = 0);
-<<<<<<< HEAD
         void BroadcastAddonMessagePacket(WorldPacket* packet, const std::string& prefix, bool ignorePlayersInBGRaid, int group = -1, uint64 ignore = 0);
-=======
->>>>>>> e9544985
         void BroadcastReadyCheck(WorldPacket* packet);
         void OfflineReadyCheck();
 
