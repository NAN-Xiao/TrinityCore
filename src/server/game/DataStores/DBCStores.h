--- conflicted
+++ resolved
@@ -73,11 +73,9 @@
 PvPDifficultyEntry const* GetBattlegroundBracketByLevel(uint32 mapid, uint32 level);
 PvPDifficultyEntry const* GetBattlegroundBracketById(uint32 mapid, BattlegroundBracketId id);
 
-<<<<<<< HEAD
+CharStartOutfitEntry const* GetCharStartOutfitEntry(uint8 race, uint8 class_, uint8 gender);
+
 uint32 GetPowerIndexByClass(uint32 powerType, uint32 classId);
-=======
-CharStartOutfitEntry const* GetCharStartOutfitEntry(uint8 race, uint8 class_, uint8 gender);
->>>>>>> 0333c4ce
 
 extern DBCStorage <AchievementEntry>             sAchievementStore;
 extern DBCStorage <AchievementCriteriaEntry>     sAchievementCriteriaStore;
