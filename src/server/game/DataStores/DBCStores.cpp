/*
 * Copyright (C) 2008-2014 TrinityCore <http://www.trinitycore.org/>
 * Copyright (C) 2005-2009 MaNGOS <http://getmangos.com/>
 *
 * This program is free software; you can redistribute it and/or modify it
 * under the terms of the GNU General Public License as published by the
 * Free Software Foundation; either version 2 of the License, or (at your
 * option) any later version.
 *
 * This program is distributed in the hope that it will be useful, but WITHOUT
 * ANY WARRANTY; without even the implied warranty of MERCHANTABILITY or
 * FITNESS FOR A PARTICULAR PURPOSE. See the GNU General Public License for
 * more details.
 *
 * You should have received a copy of the GNU General Public License along
 * with this program. If not, see <http://www.gnu.org/licenses/>.
 */

#include "DBCStores.h"
#include "Log.h"
#include "SharedDefines.h"
#include "SpellMgr.h"
#include "TransportMgr.h"
#include "DBCfmt.h"
#include "ItemPrototype.h"
#include "Timer.h"
#include "ObjectDefines.h"

#include <map>

typedef std::map<uint16, uint32> AreaFlagByAreaID;
typedef std::map<uint32, uint32> AreaFlagByMapID;

struct WMOAreaTableTripple
{
    WMOAreaTableTripple(int32 r, int32 a, int32 g) :  groupId(g), rootId(r), adtId(a)
    {
    }

    bool operator <(const WMOAreaTableTripple& b) const
    {
        return memcmp(this, &b, sizeof(WMOAreaTableTripple))<0;
    }

    // ordered by entropy; that way memcmp will have a minimal medium runtime
    int32 groupId;
    int32 rootId;
    int32 adtId;
};

typedef std::map<WMOAreaTableTripple, WMOAreaTableEntry const*> WMOAreaInfoByTripple;

DBCStorage <AreaTableEntry> sAreaStore(AreaTableEntryfmt);
DBCStorage <AreaGroupEntry> sAreaGroupStore(AreaGroupEntryfmt);
DBCStorage <AreaPOIEntry> sAreaPOIStore(AreaPOIEntryfmt);
static AreaFlagByAreaID sAreaFlagByAreaID;
static AreaFlagByMapID sAreaFlagByMapID;                    // for instances without generated *.map files

static WMOAreaInfoByTripple sWMOAreaInfoByTripple;

DBCStorage <AchievementEntry> sAchievementStore(Achievementfmt);
DBCStorage <AchievementCriteriaEntry> sAchievementCriteriaStore(AchievementCriteriafmt);
DBCStorage <AreaTriggerEntry> sAreaTriggerStore(AreaTriggerEntryfmt);
DBCStorage <ArmorLocationEntry> sArmorLocationStore(ArmorLocationfmt);
DBCStorage <AuctionHouseEntry> sAuctionHouseStore(AuctionHouseEntryfmt);
DBCStorage <BankBagSlotPricesEntry> sBankBagSlotPricesStore(BankBagSlotPricesEntryfmt);
DBCStorage <BannedAddOnsEntry> sBannedAddOnsStore(BannedAddOnsfmt);
DBCStorage <BattlemasterListEntry> sBattlemasterListStore(BattlemasterListEntryfmt);
DBCStorage <BarberShopStyleEntry> sBarberShopStyleStore(BarberShopStyleEntryfmt);
DBCStorage <CharStartOutfitEntry> sCharStartOutfitStore(CharStartOutfitEntryfmt);
std::map<uint32, CharStartOutfitEntry const*> sCharStartOutfitMap;
DBCStorage <CharTitlesEntry> sCharTitlesStore(CharTitlesEntryfmt);
DBCStorage <ChatChannelsEntry> sChatChannelsStore(ChatChannelsEntryfmt);
DBCStorage <ChrClassesEntry> sChrClassesStore(ChrClassesEntryfmt);
DBCStorage <ChrRacesEntry> sChrRacesStore(ChrRacesEntryfmt);
DBCStorage <ChrPowerTypesEntry> sChrPowerTypesStore(ChrClassesXPowerTypesfmt);
DBCStorage <CinematicSequencesEntry> sCinematicSequencesStore(CinematicSequencesEntryfmt);
DBCStorage <CreatureDisplayInfoEntry> sCreatureDisplayInfoStore(CreatureDisplayInfofmt);
DBCStorage <CreatureDisplayInfoExtraEntry> sCreatureDisplayInfoExtraStore(CreatureDisplayInfoExtrafmt);
DBCStorage <CreatureFamilyEntry> sCreatureFamilyStore(CreatureFamilyfmt);
DBCStorage <CreatureModelDataEntry> sCreatureModelDataStore(CreatureModelDatafmt);
DBCStorage <CreatureSpellDataEntry> sCreatureSpellDataStore(CreatureSpellDatafmt);
DBCStorage <CreatureTypeEntry> sCreatureTypeStore(CreatureTypefmt);
DBCStorage <CurrencyTypesEntry> sCurrencyTypesStore(CurrencyTypesfmt);
uint32 PowersByClass[MAX_CLASSES][MAX_POWERS];

DBCStorage <DestructibleModelDataEntry> sDestructibleModelDataStore(DestructibleModelDatafmt);
DBCStorage <DungeonEncounterEntry> sDungeonEncounterStore(DungeonEncounterfmt);
DBCStorage <DurabilityQualityEntry> sDurabilityQualityStore(DurabilityQualityfmt);
DBCStorage <DurabilityCostsEntry> sDurabilityCostsStore(DurabilityCostsfmt);

DBCStorage <EmotesEntry> sEmotesStore(EmotesEntryfmt);
DBCStorage <EmotesTextEntry> sEmotesTextStore(EmotesTextEntryfmt);

typedef std::map<uint32, SimpleFactionsList> FactionTeamMap;
static FactionTeamMap sFactionTeamMap;
DBCStorage <FactionEntry> sFactionStore(FactionEntryfmt);
DBCStorage <FactionTemplateEntry> sFactionTemplateStore(FactionTemplateEntryfmt);

DBCStorage <GameObjectDisplayInfoEntry> sGameObjectDisplayInfoStore(GameObjectDisplayInfofmt);
DBCStorage <GemPropertiesEntry> sGemPropertiesStore(GemPropertiesEntryfmt);
DBCStorage <GlyphPropertiesEntry> sGlyphPropertiesStore(GlyphPropertiesfmt);
DBCStorage <GlyphSlotEntry> sGlyphSlotStore(GlyphSlotfmt);

DBCStorage <GtBarberShopCostBaseEntry>    sGtBarberShopCostBaseStore(GtBarberShopCostBasefmt);
DBCStorage <GtCombatRatingsEntry>         sGtCombatRatingsStore(GtCombatRatingsfmt);
DBCStorage <GtChanceToMeleeCritBaseEntry> sGtChanceToMeleeCritBaseStore(GtChanceToMeleeCritBasefmt);
DBCStorage <GtChanceToMeleeCritEntry>     sGtChanceToMeleeCritStore(GtChanceToMeleeCritfmt);
DBCStorage <GtChanceToSpellCritBaseEntry> sGtChanceToSpellCritBaseStore(GtChanceToSpellCritBasefmt);
DBCStorage <GtChanceToSpellCritEntry>     sGtChanceToSpellCritStore(GtChanceToSpellCritfmt);
DBCStorage <GtNPCManaCostScalerEntry>     sGtNPCManaCostScalerStore(GtNPCManaCostScalerfmt);
DBCStorage <GtOCTClassCombatRatingScalarEntry> sGtOCTClassCombatRatingScalarStore(GtOCTClassCombatRatingScalarfmt);
DBCStorage <GtOCTRegenHPEntry>            sGtOCTRegenHPStore(GtOCTRegenHPfmt);
//DBCStorage <GtOCTRegenMPEntry>            sGtOCTRegenMPStore(GtOCTRegenMPfmt);  -- not used currently
DBCStorage <gtOCTHpPerStaminaEntry>       sGtOCTHpPerStaminaStore(GtOCTHpPerStaminafmt);
DBCStorage <GtRegenMPPerSptEntry>         sGtRegenMPPerSptStore(GtRegenMPPerSptfmt);
DBCStorage <GtSpellScalingEntry>          sGtSpellScalingStore(GtSpellScalingfmt);
DBCStorage <GtOCTBaseHPByClassEntry>      sGtOCTBaseHPByClassStore(GtOCTBaseHPByClassfmt);
DBCStorage <GtOCTBaseMPByClassEntry>      sGtOCTBaseMPByClassStore(GtOCTBaseMPByClassfmt);
DBCStorage <GuildPerkSpellsEntry>         sGuildPerkSpellsStore(GuildPerkSpellsfmt);

DBCStorage <HolidaysEntry>                sHolidaysStore(Holidaysfmt);

DBCStorage <ImportPriceArmorEntry>        sImportPriceArmorStore(ImportPriceArmorfmt);
DBCStorage <ImportPriceQualityEntry>      sImportPriceQualityStore(ImportPriceQualityfmt);
DBCStorage <ImportPriceShieldEntry>       sImportPriceShieldStore(ImportPriceShieldfmt);
DBCStorage <ImportPriceWeaponEntry>       sImportPriceWeaponStore(ImportPriceWeaponfmt);
DBCStorage <ItemPriceBaseEntry>           sItemPriceBaseStore(ItemPriceBasefmt);
DBCStorage <ItemReforgeEntry>             sItemReforgeStore(ItemReforgefmt);
DBCStorage <ItemArmorQualityEntry>        sItemArmorQualityStore(ItemArmorQualityfmt);
DBCStorage <ItemArmorShieldEntry>         sItemArmorShieldStore(ItemArmorShieldfmt);
DBCStorage <ItemArmorTotalEntry>          sItemArmorTotalStore(ItemArmorTotalfmt);
DBCStorage <ItemClassEntry>               sItemClassStore(ItemClassfmt);
DBCStorage <ItemBagFamilyEntry>           sItemBagFamilyStore(ItemBagFamilyfmt);
DBCStorage <ItemDamageEntry>              sItemDamageAmmoStore(ItemDamagefmt);
DBCStorage <ItemDamageEntry>              sItemDamageOneHandStore(ItemDamagefmt);
DBCStorage <ItemDamageEntry>              sItemDamageOneHandCasterStore(ItemDamagefmt);
DBCStorage <ItemDamageEntry>              sItemDamageRangedStore(ItemDamagefmt);
DBCStorage <ItemDamageEntry>              sItemDamageThrownStore(ItemDamagefmt);
DBCStorage <ItemDamageEntry>              sItemDamageTwoHandStore(ItemDamagefmt);
DBCStorage <ItemDamageEntry>              sItemDamageTwoHandCasterStore(ItemDamagefmt);
DBCStorage <ItemDamageEntry>              sItemDamageWandStore(ItemDamagefmt);
DBCStorage <ItemDisenchantLootEntry>      sItemDisenchantLootStore(ItemDisenchantLootfmt);
//DBCStorage <ItemDisplayInfoEntry> sItemDisplayInfoStore(ItemDisplayTemplateEntryfmt); -- not used currently
DBCStorage <ItemLimitCategoryEntry> sItemLimitCategoryStore(ItemLimitCategoryEntryfmt);
DBCStorage <ItemRandomPropertiesEntry> sItemRandomPropertiesStore(ItemRandomPropertiesfmt);
DBCStorage <ItemRandomSuffixEntry> sItemRandomSuffixStore(ItemRandomSuffixfmt);
DBCStorage <ItemSetEntry> sItemSetStore(ItemSetEntryfmt);

DBCStorage <LFGDungeonEntry> sLFGDungeonStore(LFGDungeonEntryfmt);
DBCStorage <LightEntry> sLightStore(LightEntryfmt);
DBCStorage <LiquidTypeEntry> sLiquidTypeStore(LiquidTypefmt);
DBCStorage <LockEntry> sLockStore(LockEntryfmt);

DBCStorage <MailTemplateEntry> sMailTemplateStore(MailTemplateEntryfmt);
DBCStorage <MapEntry> sMapStore(MapEntryfmt);

// DBC used only for initialization sMapDifficultyMap at startup.
DBCStorage <MapDifficultyEntry> sMapDifficultyStore(MapDifficultyEntryfmt); // only for loading
MapDifficultyMap sMapDifficultyMap;

DBCStorage <MovieEntry> sMovieStore(MovieEntryfmt);
DBCStorage <MountCapabilityEntry> sMountCapabilityStore(MountCapabilityfmt);
DBCStorage <MountTypeEntry> sMountTypeStore(MountTypefmt);

DBCStorage <NameGenEntry> sNameGenStore(NameGenfmt);
NameGenVectorArraysMap sGenNameVectoArraysMap;
DBCStorage <NumTalentsAtLevelEntry> sNumTalentsAtLevelStore(NumTalentsAtLevelfmt);

DBCStorage <OverrideSpellDataEntry> sOverrideSpellDataStore(OverrideSpellDatafmt);

DBCStorage <PowerDisplayEntry> sPowerDisplayStore(PowerDisplayfmt);
DBCStorage <PvPDifficultyEntry> sPvPDifficultyStore(PvPDifficultyfmt);

DBCStorage <QuestSortEntry> sQuestSortStore(QuestSortEntryfmt);
DBCStorage <QuestXPEntry>   sQuestXPStore(QuestXPfmt);
DBCStorage <QuestFactionRewEntry>  sQuestFactionRewardStore(QuestFactionRewardfmt);
DBCStorage <RandomPropertiesPointsEntry> sRandomPropertiesPointsStore(RandomPropertiesPointsfmt);
DBCStorage <ScalingStatDistributionEntry> sScalingStatDistributionStore(ScalingStatDistributionfmt);
DBCStorage <ScalingStatValuesEntry> sScalingStatValuesStore(ScalingStatValuesfmt);

DBCStorage <SkillLineEntry> sSkillLineStore(SkillLinefmt);
DBCStorage <SkillLineAbilityEntry> sSkillLineAbilityStore(SkillLineAbilityfmt);
DBCStorage <SkillRaceClassInfoEntry> sSkillRaceClassInfoStore(SkillRaceClassInfofmt);
SkillRaceClassInfoMap SkillRaceClassInfoBySkill;
DBCStorage <SkillTiersEntry> sSkillTiersStore(SkillTiersfmt);

DBCStorage <SoundEntriesEntry> sSoundEntriesStore(SoundEntriesfmt);

DBCStorage <SpellItemEnchantmentEntry> sSpellItemEnchantmentStore(SpellItemEnchantmentfmt);
DBCStorage <SpellItemEnchantmentConditionEntry> sSpellItemEnchantmentConditionStore(SpellItemEnchantmentConditionfmt);
DBCStorage <SpellEntry> sSpellStore(SpellEntryfmt);
SpellCategoryStore sSpellsByCategoryStore;
PetFamilySpellsStore sPetFamilySpellsStore;


DBCStorage <SpellReagentsEntry> sSpellReagentsStore(SpellReagentsEntryfmt);
DBCStorage <SpellScalingEntry> sSpellScalingStore(SpellScalingEntryfmt);
DBCStorage <SpellTotemsEntry> sSpellTotemsStore(SpellTotemsEntryfmt);
DBCStorage <SpellTargetRestrictionsEntry> sSpellTargetRestrictionsStore(SpellTargetRestrictionsEntryfmt);
DBCStorage <SpellPowerEntry> sSpellPowerStore(SpellPowerEntryfmt);
DBCStorage <SpellLevelsEntry> sSpellLevelsStore(SpellLevelsEntryfmt);
DBCStorage <SpellInterruptsEntry> sSpellInterruptsStore(SpellInterruptsEntryfmt);
DBCStorage <SpellEquippedItemsEntry> sSpellEquippedItemsStore(SpellEquippedItemsEntryfmt);
DBCStorage <SpellClassOptionsEntry> sSpellClassOptionsStore(SpellClassOptionsEntryfmt);
DBCStorage <SpellCooldownsEntry> sSpellCooldownsStore(SpellCooldownsEntryfmt);
DBCStorage <SpellAuraOptionsEntry> sSpellAuraOptionsStore(SpellAuraOptionsEntryfmt);
DBCStorage <SpellAuraRestrictionsEntry> sSpellAuraRestrictionsStore(SpellAuraRestrictionsEntryfmt);
DBCStorage <SpellCastingRequirementsEntry> sSpellCastingRequirementsStore(SpellCastingRequirementsEntryfmt);
DBCStorage <SpellCastTimesEntry> sSpellCastTimesStore(SpellCastTimefmt);
DBCStorage <SpellCategoriesEntry> sSpellCategoriesStore(SpellCategoriesEntryfmt);
DBCStorage <SpellCategoryEntry> sSpellCategoryStore(SpellCategoryfmt);
DBCStorage <SpellEffectEntry> sSpellEffectStore(SpellEffectEntryfmt);
DBCStorage <SpellDifficultyEntry> sSpellDifficultyStore(SpellDifficultyfmt);
DBCStorage <SpellDurationEntry> sSpellDurationStore(SpellDurationfmt);
DBCStorage <SpellFocusObjectEntry> sSpellFocusObjectStore(SpellFocusObjectfmt);
DBCStorage <SpellRadiusEntry> sSpellRadiusStore(SpellRadiusfmt);
DBCStorage <SpellRangeEntry> sSpellRangeStore(SpellRangefmt);
DBCStorage <SpellRuneCostEntry> sSpellRuneCostStore(SpellRuneCostfmt);
DBCStorage <SpellShapeshiftEntry> sSpellShapeshiftStore(SpellShapeshiftEntryfmt);
DBCStorage <SpellShapeshiftFormEntry> sSpellShapeshiftFormStore(SpellShapeshiftFormfmt);
DBCStorage <StableSlotPricesEntry> sStableSlotPricesStore(StableSlotPricesfmt);
DBCStorage <SummonPropertiesEntry> sSummonPropertiesStore(SummonPropertiesfmt);
DBCStorage <TalentEntry> sTalentStore(TalentEntryfmt);
TalentSpellPosMap sTalentSpellPosMap;
DBCStorage <TalentTabEntry> sTalentTabStore(TalentTabEntryfmt);
DBCStorage <TalentTreePrimarySpellsEntry> sTalentTreePrimarySpellsStore(TalentTreePrimarySpellsfmt);
typedef std::map<uint32, std::vector<uint32> > TalentTreePrimarySpellsMap;
TalentTreePrimarySpellsMap sTalentTreePrimarySpellsMap;

// store absolute bit position for first rank for talent inspect
static uint32 sTalentTabPages[MAX_CLASSES][3];

DBCStorage <TaxiNodesEntry> sTaxiNodesStore(TaxiNodesEntryfmt);
TaxiMask sTaxiNodesMask;
TaxiMask sOldContinentsNodesMask;
TaxiMask sHordeTaxiNodesMask;
TaxiMask sAllianceTaxiNodesMask;
TaxiMask sDeathKnightTaxiNodesMask;

// DBC used only for initialization sTaxiPathSetBySource at startup.
TaxiPathSetBySource sTaxiPathSetBySource;
DBCStorage <TaxiPathEntry> sTaxiPathStore(TaxiPathEntryfmt);

// DBC used only for initialization sTaxiPathNodeStore at startup.
TaxiPathNodesByPath sTaxiPathNodesByPath;
static DBCStorage <TaxiPathNodeEntry> sTaxiPathNodeStore(TaxiPathNodeEntryfmt);

DBCStorage <TotemCategoryEntry> sTotemCategoryStore(TotemCategoryEntryfmt);
DBCStorage <TransportAnimationEntry> sTransportAnimationStore(TransportAnimationfmt);
DBCStorage <TransportRotationEntry> sTransportRotationStore(TransportRotationfmt);
DBCStorage <UnitPowerBarEntry> sUnitPowerBarStore(UnitPowerBarfmt);
DBCStorage <VehicleEntry> sVehicleStore(VehicleEntryfmt);
DBCStorage <VehicleSeatEntry> sVehicleSeatStore(VehicleSeatEntryfmt);
DBCStorage <WMOAreaTableEntry> sWMOAreaTableStore(WMOAreaTableEntryfmt);
DBCStorage <WorldMapAreaEntry> sWorldMapAreaStore(WorldMapAreaEntryfmt);
DBCStorage <WorldMapOverlayEntry> sWorldMapOverlayStore(WorldMapOverlayEntryfmt);
DBCStorage <WorldSafeLocsEntry> sWorldSafeLocsStore(WorldSafeLocsEntryfmt);
DBCStorage <PhaseEntry> sPhaseStore(PhaseEntryfmt);
DBCStorage <PhaseGroupEntry> sPhaseGroupStore(PhaseGroupfmt);

PhaseGroupContainer sPhasesByGroup;

typedef std::list<std::string> StoreProblemList;

uint32 DBCFileCount = 0;

static bool LoadDBC_assert_print(uint32 fsize, uint32 rsize, const std::string& filename)
{
    TC_LOG_ERROR("misc", "Size of '%s' set by format string (%u) not equal size of C++ structure (%u).", filename.c_str(), fsize, rsize);

    // ASSERT must fail after function call
    return false;
}

template<class T>
inline void LoadDBC(uint32& availableDbcLocales, StoreProblemList& errors, DBCStorage<T>& storage, std::string const& dbcPath, std::string const& filename, std::string const* customFormat = NULL, std::string const* customIndexName = NULL)
{
    // compatibility format and C++ structure sizes
    ASSERT(DBCFileLoader::GetFormatRecordSize(storage.GetFormat()) == sizeof(T) || LoadDBC_assert_print(DBCFileLoader::GetFormatRecordSize(storage.GetFormat()), sizeof(T), filename));

    ++DBCFileCount;
    std::string dbcFilename = dbcPath + filename;
    SqlDbc * sql = NULL;
    if (customFormat)
        sql = new SqlDbc(&filename, customFormat, customIndexName, storage.GetFormat());

    if (storage.Load(dbcFilename.c_str(), sql))
    {
        for (uint8 i = 0; i < TOTAL_LOCALES; ++i)
        {
            if (!(availableDbcLocales & (1 << i)))
                continue;

            std::string localizedName(dbcPath);
            localizedName.append(localeNames[i]);
            localizedName.push_back('/');
            localizedName.append(filename);

            if (!storage.LoadStringsFrom(localizedName.c_str()))
                availableDbcLocales &= ~(1<<i);             // mark as not available for speedup next checks
        }
    }
    else
    {
        // sort problematic dbc to (1) non compatible and (2) non-existed
        if (FILE* f = fopen(dbcFilename.c_str(), "rb"))
        {
            std::ostringstream stream;
            stream << dbcFilename << " exists, and has " << storage.GetFieldCount() << " field(s) (expected " << strlen(storage.GetFormat()) << "). Extracted file might be from wrong client version or a database-update has been forgotten.";
            std::string buf = stream.str();
            errors.push_back(buf);
            fclose(f);
        }
        else
            errors.push_back(dbcFilename);
    }

    delete sql;
}

void LoadDBCStores(const std::string& dataPath)
{
    uint32 oldMSTime = getMSTime();

    std::string dbcPath = dataPath+"dbc/";

    StoreProblemList bad_dbc_files;
    uint32 availableDbcLocales = 0xFFFFFFFF;

    LoadDBC(availableDbcLocales, bad_dbc_files, sAreaStore,                   dbcPath, "AreaTable.dbc");

    // must be after sAreaStore loading
    for (uint32 i = 0; i < sAreaStore.GetNumRows(); ++i)           // areaflag numbered from 0
    {
        if (AreaTableEntry const* area = sAreaStore.LookupEntry(i))
        {
            // fill AreaId->DBC records
            sAreaFlagByAreaID.insert(AreaFlagByAreaID::value_type(uint16(area->ID), area->exploreFlag));

            // fill MapId->DBC records (skip sub zones and continents)
            if (area->zone == 0 && area->mapid != 0 && area->mapid != 1 && area->mapid != 530 && area->mapid != 571)
                sAreaFlagByMapID.insert(AreaFlagByMapID::value_type(area->mapid, area->exploreFlag));
        }
    }

    LoadDBC(availableDbcLocales, bad_dbc_files, sAchievementStore,            dbcPath, "Achievement.dbc", &CustomAchievementfmt, &CustomAchievementIndex);//15595
    LoadDBC(availableDbcLocales, bad_dbc_files, sAchievementCriteriaStore,    dbcPath, "Achievement_Criteria.dbc");//15595
    LoadDBC(availableDbcLocales, bad_dbc_files, sAreaTriggerStore,            dbcPath, "AreaTrigger.dbc");//15595
    LoadDBC(availableDbcLocales, bad_dbc_files, sAreaGroupStore,              dbcPath, "AreaGroup.dbc");//15595
    LoadDBC(availableDbcLocales, bad_dbc_files, sAreaPOIStore,                dbcPath, "AreaPOI.dbc");//15595
    LoadDBC(availableDbcLocales, bad_dbc_files, sAuctionHouseStore,           dbcPath, "AuctionHouse.dbc");//15595
    LoadDBC(availableDbcLocales, bad_dbc_files, sArmorLocationStore,          dbcPath, "ArmorLocation.dbc");//15595
    LoadDBC(availableDbcLocales, bad_dbc_files, sBankBagSlotPricesStore,      dbcPath, "BankBagSlotPrices.dbc");//15595
    LoadDBC(availableDbcLocales, bad_dbc_files, sBannedAddOnsStore,           dbcPath, "BannedAddOns.dbc");
    LoadDBC(availableDbcLocales, bad_dbc_files, sBattlemasterListStore,       dbcPath, "BattlemasterList.dbc");//15595
    LoadDBC(availableDbcLocales, bad_dbc_files, sBarberShopStyleStore,        dbcPath, "BarberShopStyle.dbc");//15595
    LoadDBC(availableDbcLocales, bad_dbc_files, sCharStartOutfitStore,        dbcPath, "CharStartOutfit.dbc");//15595
    for (uint32 i = 0; i < sCharStartOutfitStore.GetNumRows(); ++i)
        if (CharStartOutfitEntry const* outfit = sCharStartOutfitStore.LookupEntry(i))
            sCharStartOutfitMap[outfit->Race | (outfit->Class << 8) | (outfit->Gender << 16)] = outfit;

    LoadDBC(availableDbcLocales, bad_dbc_files, sCharTitlesStore,             dbcPath, "CharTitles.dbc");//15595
    LoadDBC(availableDbcLocales, bad_dbc_files, sChatChannelsStore,           dbcPath, "ChatChannels.dbc");//15595
    LoadDBC(availableDbcLocales, bad_dbc_files, sChrClassesStore,             dbcPath, "ChrClasses.dbc");//15595
    LoadDBC(availableDbcLocales, bad_dbc_files, sChrRacesStore,               dbcPath, "ChrRaces.dbc");//15595
    LoadDBC(availableDbcLocales, bad_dbc_files, sChrPowerTypesStore,          dbcPath, "ChrClassesXPowerTypes.dbc");//15595
    for (uint32 i = 0; i < MAX_CLASSES; ++i)
        for (uint32 j = 0; j < MAX_POWERS; ++j)
            PowersByClass[i][j] = MAX_POWERS;

    for (uint32 i = 0; i < sChrPowerTypesStore.GetNumRows(); ++i)
    {
        if (ChrPowerTypesEntry const* power = sChrPowerTypesStore.LookupEntry(i))
        {
            uint32 index = 0;
            for (uint32 j = 0; j < MAX_POWERS; ++j)
                if (PowersByClass[power->classId][j] != MAX_POWERS)
                    ++index;

            PowersByClass[power->classId][power->power] = index;
        }
    }

    LoadDBC(availableDbcLocales, bad_dbc_files, sCinematicSequencesStore,     dbcPath, "CinematicSequences.dbc");//15595
    LoadDBC(availableDbcLocales, bad_dbc_files, sCreatureDisplayInfoStore,    dbcPath, "CreatureDisplayInfo.dbc");//15595
    LoadDBC(availableDbcLocales, bad_dbc_files, sCreatureDisplayInfoExtraStore, dbcPath, "CreatureDisplayInfoExtra.dbc");//15595
    LoadDBC(availableDbcLocales, bad_dbc_files, sCreatureFamilyStore,         dbcPath, "CreatureFamily.dbc");//15595
    LoadDBC(availableDbcLocales, bad_dbc_files, sCreatureModelDataStore,      dbcPath, "CreatureModelData.dbc");//15595
    LoadDBC(availableDbcLocales, bad_dbc_files, sCreatureSpellDataStore,      dbcPath, "CreatureSpellData.dbc");//15595
    LoadDBC(availableDbcLocales, bad_dbc_files, sCreatureTypeStore,           dbcPath, "CreatureType.dbc");//15595
    LoadDBC(availableDbcLocales, bad_dbc_files, sCurrencyTypesStore,          dbcPath, "CurrencyTypes.dbc");//15595
    LoadDBC(availableDbcLocales, bad_dbc_files, sDestructibleModelDataStore,  dbcPath, "DestructibleModelData.dbc");//15595
    LoadDBC(availableDbcLocales, bad_dbc_files, sDungeonEncounterStore,       dbcPath, "DungeonEncounter.dbc");//15595
    LoadDBC(availableDbcLocales, bad_dbc_files, sDurabilityCostsStore,        dbcPath, "DurabilityCosts.dbc");//15595
    LoadDBC(availableDbcLocales, bad_dbc_files, sDurabilityQualityStore,      dbcPath, "DurabilityQuality.dbc");//15595
    LoadDBC(availableDbcLocales, bad_dbc_files, sEmotesStore,                 dbcPath, "Emotes.dbc");//15595
    LoadDBC(availableDbcLocales, bad_dbc_files, sEmotesTextStore,             dbcPath, "EmotesText.dbc");//15595
    LoadDBC(availableDbcLocales, bad_dbc_files, sFactionStore,                dbcPath, "Faction.dbc");//15595
    for (uint32 i=0; i<sFactionStore.GetNumRows(); ++i)
    {
        FactionEntry const* faction = sFactionStore.LookupEntry(i);
        if (faction && faction->team)
        {
            SimpleFactionsList &flist = sFactionTeamMap[faction->team];
            flist.push_back(i);
        }
    }

    LoadDBC(availableDbcLocales, bad_dbc_files, sFactionTemplateStore,        dbcPath, "FactionTemplate.dbc");//15595
    LoadDBC(availableDbcLocales, bad_dbc_files, sGameObjectDisplayInfoStore,  dbcPath, "GameObjectDisplayInfo.dbc");//15595
    for (uint32 i = 0; i < sGameObjectDisplayInfoStore.GetNumRows(); ++i)
    {
        if (GameObjectDisplayInfoEntry const* info = sGameObjectDisplayInfoStore.LookupEntry(i))
        {
            if (info->maxX < info->minX)
                std::swap(*(float*)(&info->maxX), *(float*)(&info->minX));
            if (info->maxY < info->minY)
                std::swap(*(float*)(&info->maxY), *(float*)(&info->minY));
            if (info->maxZ < info->minZ)
                std::swap(*(float*)(&info->maxZ), *(float*)(&info->minZ));
        }
    }

    LoadDBC(availableDbcLocales, bad_dbc_files, sGemPropertiesStore,          dbcPath, "GemProperties.dbc");//15595
    LoadDBC(availableDbcLocales, bad_dbc_files, sGlyphPropertiesStore,        dbcPath, "GlyphProperties.dbc");//15595
    LoadDBC(availableDbcLocales, bad_dbc_files, sGlyphSlotStore,              dbcPath, "GlyphSlot.dbc");//15595
    LoadDBC(availableDbcLocales, bad_dbc_files, sGtBarberShopCostBaseStore,   dbcPath, "gtBarberShopCostBase.dbc");//15595
    LoadDBC(availableDbcLocales, bad_dbc_files, sGtCombatRatingsStore,        dbcPath, "gtCombatRatings.dbc");//15595
    LoadDBC(availableDbcLocales, bad_dbc_files, sGtChanceToMeleeCritBaseStore, dbcPath, "gtChanceToMeleeCritBase.dbc");//15595
    LoadDBC(availableDbcLocales, bad_dbc_files, sGtChanceToMeleeCritStore,    dbcPath, "gtChanceToMeleeCrit.dbc");//15595
    LoadDBC(availableDbcLocales, bad_dbc_files, sGtChanceToSpellCritBaseStore, dbcPath, "gtChanceToSpellCritBase.dbc");//15595
    LoadDBC(availableDbcLocales, bad_dbc_files, sGtChanceToSpellCritStore,    dbcPath, "gtChanceToSpellCrit.dbc");//15595
    LoadDBC(availableDbcLocales, bad_dbc_files, sGtNPCManaCostScalerStore,    dbcPath, "gtNPCManaCostScaler.dbc");
    LoadDBC(availableDbcLocales, bad_dbc_files, sGtOCTClassCombatRatingScalarStore,    dbcPath, "gtOCTClassCombatRatingScalar.dbc");//15595
    //LoadDBC(availableDbcLocales, bad_dbc_files, sGtOCTRegenHPStore,           dbcPath, "gtOCTRegenHP.dbc");//15595
    LoadDBC(availableDbcLocales, bad_dbc_files, sGtOCTHpPerStaminaStore,      dbcPath, "gtOCTHpPerStamina.dbc");//15595
    //LoadDBC(dbcCount, availableDbcLocales, bad_dbc_files, sGtOCTRegenMPStore,           dbcPath, "gtOCTRegenMP.dbc");       -- not used currently
    LoadDBC(availableDbcLocales, bad_dbc_files, sGtRegenMPPerSptStore,        dbcPath, "gtRegenMPPerSpt.dbc");//15595
    LoadDBC(availableDbcLocales, bad_dbc_files, sGtSpellScalingStore,        dbcPath, "gtSpellScaling.dbc");//15595
    LoadDBC(availableDbcLocales, bad_dbc_files, sGtOCTBaseHPByClassStore,        dbcPath, "gtOCTBaseHPByClass.dbc");//15595
    LoadDBC(availableDbcLocales, bad_dbc_files, sGtOCTBaseMPByClassStore,        dbcPath, "gtOCTBaseMPByClass.dbc");//15595
    LoadDBC(availableDbcLocales, bad_dbc_files, sGuildPerkSpellsStore,        dbcPath, "GuildPerkSpells.dbc");//15595

    LoadDBC(availableDbcLocales, bad_dbc_files, sHolidaysStore,               dbcPath, "Holidays.dbc");//15595
    LoadDBC(availableDbcLocales, bad_dbc_files, sImportPriceArmorStore,       dbcPath, "ImportPriceArmor.dbc"); // 15595
    LoadDBC(availableDbcLocales, bad_dbc_files, sImportPriceQualityStore,     dbcPath, "ImportPriceQuality.dbc"); // 15595
    LoadDBC(availableDbcLocales, bad_dbc_files, sImportPriceShieldStore,      dbcPath, "ImportPriceShield.dbc"); // 15595
    LoadDBC(availableDbcLocales, bad_dbc_files, sImportPriceWeaponStore,      dbcPath, "ImportPriceWeapon.dbc"); // 15595
    LoadDBC(availableDbcLocales, bad_dbc_files, sItemPriceBaseStore,          dbcPath, "ItemPriceBase.dbc"); // 15595
    LoadDBC(availableDbcLocales, bad_dbc_files, sItemReforgeStore,            dbcPath, "ItemReforge.dbc"); // 15595
    LoadDBC(availableDbcLocales, bad_dbc_files, sItemBagFamilyStore,          dbcPath, "ItemBagFamily.dbc");//15595
    LoadDBC(availableDbcLocales, bad_dbc_files, sItemClassStore,              dbcPath, "ItemClass.dbc"); // 15595
    //LoadDBC(dbcCount, availableDbcLocales, bad_dbc_files, sItemDisplayInfoStore,        dbcPath, "ItemDisplayInfo.dbc");     -- not used currently
    LoadDBC(availableDbcLocales, bad_dbc_files, sItemLimitCategoryStore,      dbcPath, "ItemLimitCategory.dbc");//15595
    LoadDBC(availableDbcLocales, bad_dbc_files, sItemRandomPropertiesStore,   dbcPath, "ItemRandomProperties.dbc");//15595
    LoadDBC(availableDbcLocales, bad_dbc_files, sItemRandomSuffixStore,       dbcPath, "ItemRandomSuffix.dbc");//15595
    LoadDBC(availableDbcLocales, bad_dbc_files, sItemSetStore,                dbcPath, "ItemSet.dbc");//15595

    LoadDBC(availableDbcLocales, bad_dbc_files, sItemArmorQualityStore,       dbcPath, "ItemArmorQuality.dbc");//15595
    LoadDBC(availableDbcLocales, bad_dbc_files, sItemArmorShieldStore,        dbcPath, "ItemArmorShield.dbc");//15595
    LoadDBC(availableDbcLocales, bad_dbc_files, sItemArmorTotalStore,         dbcPath, "ItemArmorTotal.dbc");//15595
    LoadDBC(availableDbcLocales, bad_dbc_files, sItemDamageAmmoStore,         dbcPath, "ItemDamageAmmo.dbc");//15595
    LoadDBC(availableDbcLocales, bad_dbc_files, sItemDamageOneHandStore,      dbcPath, "ItemDamageOneHand.dbc");//15595
    LoadDBC(availableDbcLocales, bad_dbc_files, sItemDamageOneHandCasterStore, dbcPath, "ItemDamageOneHandCaster.dbc");//15595
    LoadDBC(availableDbcLocales, bad_dbc_files, sItemDamageRangedStore,       dbcPath, "ItemDamageRanged.dbc");//15595
    LoadDBC(availableDbcLocales, bad_dbc_files, sItemDamageThrownStore,       dbcPath, "ItemDamageThrown.dbc");//15595
    LoadDBC(availableDbcLocales, bad_dbc_files, sItemDamageTwoHandStore,      dbcPath, "ItemDamageTwoHand.dbc");//15595
    LoadDBC(availableDbcLocales, bad_dbc_files, sItemDamageTwoHandCasterStore, dbcPath, "ItemDamageTwoHandCaster.dbc");//15595
    LoadDBC(availableDbcLocales, bad_dbc_files, sItemDamageWandStore,         dbcPath, "ItemDamageWand.dbc");//15595
    LoadDBC(availableDbcLocales, bad_dbc_files, sItemDisenchantLootStore,     dbcPath, "ItemDisenchantLoot.dbc");

    LoadDBC(availableDbcLocales, bad_dbc_files, sLFGDungeonStore,             dbcPath, "LFGDungeons.dbc");//15595
    LoadDBC(availableDbcLocales, bad_dbc_files, sLightStore,                  dbcPath, "Light.dbc"); //15595
    LoadDBC(availableDbcLocales, bad_dbc_files, sLiquidTypeStore,             dbcPath, "LiquidType.dbc");//15595
    LoadDBC(availableDbcLocales, bad_dbc_files, sLockStore,                   dbcPath, "Lock.dbc");//15595

    LoadDBC(availableDbcLocales, bad_dbc_files, sMailTemplateStore,           dbcPath, "MailTemplate.dbc");//15595
    LoadDBC(availableDbcLocales, bad_dbc_files, sMapStore,                    dbcPath, "Map.dbc");//15595
    LoadDBC(availableDbcLocales, bad_dbc_files, sMapDifficultyStore,          dbcPath, "MapDifficulty.dbc");//15595
    // fill data
    sMapDifficultyMap[MAKE_PAIR32(0, 0)] = MapDifficulty(0, 0, false);//map 0 is missingg from MapDifficulty.dbc use this till its ported to sql
    for (uint32 i = 0; i < sMapDifficultyStore.GetNumRows(); ++i)
        if (MapDifficultyEntry const* entry = sMapDifficultyStore.LookupEntry(i))
            sMapDifficultyMap[MAKE_PAIR32(entry->MapId, entry->Difficulty)] = MapDifficulty(entry->resetTime, entry->maxPlayers, entry->areaTriggerText[0] > 0);
    sMapDifficultyStore.Clear();

    LoadDBC(availableDbcLocales, bad_dbc_files, sMountCapabilityStore,        dbcPath, "MountCapability.dbc");//15595
    LoadDBC(availableDbcLocales, bad_dbc_files, sMountTypeStore,              dbcPath, "MountType.dbc");//15595

    LoadDBC(availableDbcLocales, bad_dbc_files, sNameGenStore,                dbcPath, "NameGen.dbc");//15595
    for (uint32 i = 0; i < sNameGenStore.GetNumRows(); ++i)
        if (NameGenEntry const* entry = sNameGenStore.LookupEntry(i))
            sGenNameVectoArraysMap[entry->race].stringVectorArray[entry->gender].push_back(std::string(entry->name));
    sNameGenStore.Clear();
    LoadDBC(availableDbcLocales, bad_dbc_files, sNumTalentsAtLevelStore,      dbcPath, "NumTalentsAtLevel.dbc");//15595

    LoadDBC(availableDbcLocales, bad_dbc_files, sMovieStore,                  dbcPath, "Movie.dbc");//15595

    LoadDBC(availableDbcLocales, bad_dbc_files, sOverrideSpellDataStore,      dbcPath, "OverrideSpellData.dbc");//15595

    LoadDBC(availableDbcLocales, bad_dbc_files, sPhaseStore, dbcPath, "Phase.dbc"); // 15595
    LoadDBC(availableDbcLocales, bad_dbc_files, sPhaseGroupStore, dbcPath, "PhaseXPhaseGroup.dbc"); // 15595

    for (uint32 i = 0; i < sPhaseGroupStore.GetNumRows(); ++i)
        if (PhaseGroupEntry const* group = sPhaseGroupStore.LookupEntry(i))
            if (PhaseEntry const* phase = sPhaseStore.LookupEntry(group->PhaseId))
                sPhasesByGroup[group->GroupId].insert(phase->ID);

    LoadDBC(availableDbcLocales, bad_dbc_files, sPowerDisplayStore,           dbcPath, "PowerDisplay.dbc");

    LoadDBC(availableDbcLocales, bad_dbc_files, sPvPDifficultyStore,          dbcPath, "PvpDifficulty.dbc");//15595

    for (uint32 i = 0; i < sPvPDifficultyStore.GetNumRows(); ++i)
        if (PvPDifficultyEntry const* entry = sPvPDifficultyStore.LookupEntry(i))
            if (entry->bracketId > MAX_BATTLEGROUND_BRACKETS)
                ASSERT(false && "Need update MAX_BATTLEGROUND_BRACKETS by DBC data");

    LoadDBC(availableDbcLocales, bad_dbc_files, sQuestXPStore,                dbcPath, "QuestXP.dbc");//15595
    LoadDBC(availableDbcLocales, bad_dbc_files, sQuestFactionRewardStore,     dbcPath, "QuestFactionReward.dbc");//15595
    LoadDBC(availableDbcLocales, bad_dbc_files, sQuestSortStore,              dbcPath, "QuestSort.dbc");//15595

    LoadDBC(availableDbcLocales, bad_dbc_files, sRandomPropertiesPointsStore, dbcPath, "RandPropPoints.dbc");//15595

<<<<<<< HEAD
    LoadDBC(availableDbcLocales, bad_dbc_files, sScalingStatDistributionStore, dbcPath, "ScalingStatDistribution.dbc");//15595
    LoadDBC(availableDbcLocales, bad_dbc_files, sScalingStatValuesStore,      dbcPath, "ScalingStatValues.dbc");//15595
    LoadDBC(availableDbcLocales, bad_dbc_files, sSkillLineStore,              dbcPath, "SkillLine.dbc");//15595
    LoadDBC(availableDbcLocales, bad_dbc_files, sSkillLineAbilityStore,       dbcPath, "SkillLineAbility.dbc");//15595
    LoadDBC(availableDbcLocales, bad_dbc_files, sSoundEntriesStore,           dbcPath, "SoundEntries.dbc");//15595
    LoadDBC(availableDbcLocales, bad_dbc_files, sSpellStore,                  dbcPath, "Spell.dbc", &CustomSpellEntryfmt, &CustomSpellEntryIndex);//
    LoadDBC(availableDbcLocales, bad_dbc_files, sSpellCategoriesStore,        dbcPath,"SpellCategories.dbc");//15595
    LoadDBC(availableDbcLocales, bad_dbc_files, sSpellCategoryStore,          dbcPath, "SpellCategory.dbc");
=======
    LoadDBC(availableDbcLocales, bad_dbc_files, sScalingStatDistributionStore, dbcPath, "ScalingStatDistribution.dbc");
    LoadDBC(availableDbcLocales, bad_dbc_files, sScalingStatValuesStore,      dbcPath, "ScalingStatValues.dbc");
    LoadDBC(availableDbcLocales, bad_dbc_files, sSkillLineStore,              dbcPath, "SkillLine.dbc");
    LoadDBC(availableDbcLocales, bad_dbc_files, sSkillLineAbilityStore,       dbcPath, "SkillLineAbility.dbc");
    LoadDBC(availableDbcLocales, bad_dbc_files, sSkillRaceClassInfoStore,     dbcPath, "SkillRaceClassInfo.dbc");
    for (uint32 i = 0; i < sSkillRaceClassInfoStore.GetNumRows(); ++i)
        if (SkillRaceClassInfoEntry const* entry = sSkillRaceClassInfoStore.LookupEntry(i))
            if (sSkillLineStore.LookupEntry(entry->SkillId))
                SkillRaceClassInfoBySkill.emplace(entry->SkillId, entry);

    LoadDBC(availableDbcLocales, bad_dbc_files, sSkillTiersStore,             dbcPath, "SkillTiers.dbc");
    LoadDBC(availableDbcLocales, bad_dbc_files, sSoundEntriesStore,           dbcPath, "SoundEntries.dbc");
    LoadDBC(availableDbcLocales, bad_dbc_files, sSpellStore,                  dbcPath, "Spell.dbc", &CustomSpellEntryfmt, &CustomSpellEntryIndex);
>>>>>>> 17fd20f5
    for (uint32 i = 1; i < sSpellStore.GetNumRows(); ++i)
    {
        SpellEntry const* spell = sSpellStore.LookupEntry(i);
        if (!spell)
            continue;

        if (SpellCategoriesEntry const* category = sSpellCategoriesStore.LookupEntry(spell->SpellCategoriesId))
            sSpellsByCategoryStore[category->Category].insert(i);
    }

    LoadDBC(availableDbcLocales, bad_dbc_files, sSpellReagentsStore,          dbcPath,"SpellReagents.dbc");//15595
    LoadDBC(availableDbcLocales, bad_dbc_files, sSpellScalingStore,           dbcPath,"SpellScaling.dbc");//15595
    LoadDBC(availableDbcLocales, bad_dbc_files, sSpellTotemsStore,            dbcPath,"SpellTotems.dbc");//15595
    LoadDBC(availableDbcLocales, bad_dbc_files, sSpellTargetRestrictionsStore, dbcPath,"SpellTargetRestrictions.dbc");//15595
    LoadDBC(availableDbcLocales, bad_dbc_files, sSpellPowerStore,             dbcPath,"SpellPower.dbc");//15595
    LoadDBC(availableDbcLocales, bad_dbc_files, sSpellLevelsStore,            dbcPath,"SpellLevels.dbc");//15595
    LoadDBC(availableDbcLocales, bad_dbc_files, sSpellInterruptsStore,        dbcPath,"SpellInterrupts.dbc");//15595
    LoadDBC(availableDbcLocales, bad_dbc_files, sSpellEquippedItemsStore,     dbcPath,"SpellEquippedItems.dbc");//15595
    LoadDBC(availableDbcLocales, bad_dbc_files, sSpellClassOptionsStore,      dbcPath,"SpellClassOptions.dbc");//15595
    LoadDBC(availableDbcLocales, bad_dbc_files, sSpellCooldownsStore,         dbcPath,"SpellCooldowns.dbc");//15595
    LoadDBC(availableDbcLocales, bad_dbc_files, sSpellAuraOptionsStore,       dbcPath,"SpellAuraOptions.dbc");//15595
    LoadDBC(availableDbcLocales, bad_dbc_files, sSpellAuraRestrictionsStore,  dbcPath,"SpellAuraRestrictions.dbc");//15595
    LoadDBC(availableDbcLocales, bad_dbc_files, sSpellCastingRequirementsStore, dbcPath,"SpellCastingRequirements.dbc");//15595
    LoadDBC(availableDbcLocales, bad_dbc_files, sSpellEffectStore,            dbcPath,"SpellEffect.dbc", &CustomSpellEffectEntryfmt, &CustomSpellEffectEntryIndex);//15595
    LoadDBC(availableDbcLocales, bad_dbc_files, sSpellCastTimesStore,         dbcPath, "SpellCastTimes.dbc");//15595
    LoadDBC(availableDbcLocales, bad_dbc_files, sSpellDifficultyStore,        dbcPath, "SpellDifficulty.dbc", &CustomSpellDifficultyfmt, &CustomSpellDifficultyIndex);//15595
    LoadDBC(availableDbcLocales, bad_dbc_files, sSpellDurationStore,          dbcPath, "SpellDuration.dbc");//15595
    LoadDBC(availableDbcLocales, bad_dbc_files, sSpellFocusObjectStore,       dbcPath, "SpellFocusObject.dbc");//15595
    LoadDBC(availableDbcLocales, bad_dbc_files, sSpellItemEnchantmentStore,   dbcPath, "SpellItemEnchantment.dbc");//15595
    LoadDBC(availableDbcLocales, bad_dbc_files, sSpellItemEnchantmentConditionStore, dbcPath, "SpellItemEnchantmentCondition.dbc");//15595
    LoadDBC(availableDbcLocales, bad_dbc_files, sSpellRadiusStore,            dbcPath, "SpellRadius.dbc");//15595
    LoadDBC(availableDbcLocales, bad_dbc_files, sSpellRangeStore,             dbcPath, "SpellRange.dbc");//15595
    LoadDBC(availableDbcLocales, bad_dbc_files, sSpellRuneCostStore,          dbcPath, "SpellRuneCost.dbc");//15595
    LoadDBC(availableDbcLocales, bad_dbc_files, sSpellShapeshiftStore,        dbcPath, "SpellShapeshift.dbc");//15595
    LoadDBC(availableDbcLocales, bad_dbc_files, sSpellShapeshiftFormStore,    dbcPath, "SpellShapeshiftForm.dbc");//15595
    //LoadDBC(availableDbcLocales, bad_dbc_files, sStableSlotPricesStore,       dbcPath, "StableSlotPrices.dbc");
    LoadDBC(availableDbcLocales, bad_dbc_files, sSummonPropertiesStore,       dbcPath, "SummonProperties.dbc");//15595

    // Must be done when sSkillLineAbilityStore, sSpellStore, sSpellLevelsStore and sCreatureFamilyStore are all loaded
    for (uint32 j = 0; j < sSkillLineAbilityStore.GetNumRows(); ++j)
    {
        SkillLineAbilityEntry const* skillLine = sSkillLineAbilityStore.LookupEntry(j);
        if (!skillLine)
            continue;

        SpellEntry const* spellInfo = sSpellStore.LookupEntry(skillLine->spellId);
        if (!spellInfo)
            continue;

        SpellLevelsEntry const* levels = sSpellLevelsStore.LookupEntry(spellInfo->SpellLevelsId);
        if (spellInfo->SpellLevelsId && (!levels || levels->spellLevel))
            continue;

        if (spellInfo && spellInfo->Attributes & SPELL_ATTR0_PASSIVE)
        {
            for (uint32 i = 1; i < sCreatureFamilyStore.GetNumRows(); ++i)
            {
                CreatureFamilyEntry const* cFamily = sCreatureFamilyStore.LookupEntry(i);
                if (!cFamily)
                    continue;

                if (skillLine->skillId != cFamily->skillLine[0] && skillLine->skillId != cFamily->skillLine[1])
                    continue;

                if (skillLine->learnOnGetSkill != ABILITY_LEARNED_ON_GET_RACE_OR_CLASS_SKILL)
                    continue;

                sPetFamilySpellsStore[i].insert(spellInfo->Id);
            }
        }
    }

    LoadDBC(availableDbcLocales, bad_dbc_files, sTalentStore,                 dbcPath, "Talent.dbc");//15595

    // Create Spelldifficulty searcher
    for (uint32 i = 0; i < sSpellDifficultyStore.GetNumRows(); ++i)
    {
        SpellDifficultyEntry const* spellDiff = sSpellDifficultyStore.LookupEntry(i);
        if (!spellDiff)
            continue;

        SpellDifficultyEntry newEntry;
        memset(newEntry.SpellID, 0, 4*sizeof(uint32));
        for (uint32 x = 0; x < MAX_DIFFICULTY; ++x)
        {
            if (spellDiff->SpellID[x] <= 0 || !sSpellStore.LookupEntry(spellDiff->SpellID[x]))
            {
                if (spellDiff->SpellID[x] > 0)//don't show error if spell is <= 0, not all modes have spells and there are unknown negative values
                    TC_LOG_ERROR("sql.sql", "spelldifficulty_dbc: spell %i at field id:%u at spellid%i does not exist in SpellStore (spell.dbc), loaded as 0", spellDiff->SpellID[x], spellDiff->ID, x);
                newEntry.SpellID[x] = 0;//spell was <= 0 or invalid, set to 0
            }
            else
                newEntry.SpellID[x] = spellDiff->SpellID[x];
        }

        if (newEntry.SpellID[0] <= 0 || newEntry.SpellID[1] <= 0)//id0-1 must be always set!
            continue;

        for (uint32 x = 0; x < MAX_DIFFICULTY; ++x)
            if (newEntry.SpellID[x])
                sSpellMgr->SetSpellDifficultyId(uint32(newEntry.SpellID[x]), spellDiff->ID);
    }

    // create talent spells set
    for (unsigned int i = 0; i < sTalentStore.GetNumRows(); ++i)
    {
        TalentEntry const* talentInfo = sTalentStore.LookupEntry(i);
        if (!talentInfo)
            continue;

        for (int j = 0; j < MAX_TALENT_RANK; j++)
            if (talentInfo->RankID[j])
                sTalentSpellPosMap[talentInfo->RankID[j]] = TalentSpellPos(i, j);
    }

    LoadDBC(availableDbcLocales, bad_dbc_files, sTalentTabStore,              dbcPath, "TalentTab.dbc");//15595

    // prepare fast data access to bit pos of talent ranks for use at inspecting
    {
        // now have all max ranks (and then bit amount used for store talent ranks in inspect)
        for (uint32 talentTabId = 1; talentTabId < sTalentTabStore.GetNumRows(); ++talentTabId)
        {
            TalentTabEntry const* talentTabInfo = sTalentTabStore.LookupEntry(talentTabId);
            if (!talentTabInfo)
                continue;

            // prevent memory corruption; otherwise cls will become 12 below
            if ((talentTabInfo->ClassMask & CLASSMASK_ALL_PLAYABLE) == 0)
                continue;

            // store class talent tab pages
            for (uint32 cls = 1; cls < MAX_CLASSES; ++cls)
                if (talentTabInfo->ClassMask & (1 << (cls - 1)))
                    sTalentTabPages[cls][talentTabInfo->tabpage] = talentTabId;
        }
    }

    LoadDBC(availableDbcLocales, bad_dbc_files, sTalentTreePrimarySpellsStore, dbcPath, "TalentTreePrimarySpells.dbc");
    for (uint32 i = 0; i < sTalentTreePrimarySpellsStore.GetNumRows(); ++i)
        if (TalentTreePrimarySpellsEntry const* talentSpell = sTalentTreePrimarySpellsStore.LookupEntry(i))
            sTalentTreePrimarySpellsMap[talentSpell->TalentTree].push_back(talentSpell->SpellId);
    sTalentTreePrimarySpellsStore.Clear();

    LoadDBC(availableDbcLocales, bad_dbc_files, sTaxiNodesStore,              dbcPath, "TaxiNodes.dbc");//15595
    LoadDBC(availableDbcLocales, bad_dbc_files, sTaxiPathStore,               dbcPath, "TaxiPath.dbc");//15595
    for (uint32 i = 1; i < sTaxiPathStore.GetNumRows(); ++i)
        if (TaxiPathEntry const* entry = sTaxiPathStore.LookupEntry(i))
            sTaxiPathSetBySource[entry->from][entry->to] = TaxiPathBySourceAndDestination(entry->ID, entry->price);
    uint32 pathCount = sTaxiPathStore.GetNumRows();

    //## TaxiPathNode.dbc ## Loaded only for initialization different structures
    LoadDBC(availableDbcLocales, bad_dbc_files, sTaxiPathNodeStore,           dbcPath, "TaxiPathNode.dbc");//15595
    // Calculate path nodes count
    std::vector<uint32> pathLength;
    pathLength.resize(pathCount);                           // 0 and some other indexes not used
    for (uint32 i = 1; i < sTaxiPathNodeStore.GetNumRows(); ++i)
        if (TaxiPathNodeEntry const* entry = sTaxiPathNodeStore.LookupEntry(i))
        {
            if (pathLength[entry->path] < entry->index + 1)
                pathLength[entry->path] = entry->index + 1;
        }
    // Set path length
    sTaxiPathNodesByPath.resize(pathCount);                 // 0 and some other indexes not used
    for (uint32 i = 1; i < sTaxiPathNodesByPath.size(); ++i)
        sTaxiPathNodesByPath[i].resize(pathLength[i]);
    // fill data
    for (uint32 i = 1; i < sTaxiPathNodeStore.GetNumRows(); ++i)
        if (TaxiPathNodeEntry const* entry = sTaxiPathNodeStore.LookupEntry(i))
            sTaxiPathNodesByPath[entry->path].set(entry->index, entry);

    // Initialize global taxinodes mask
    // include existed nodes that have at least single not spell base (scripted) path
    {
        std::set<uint32> spellPaths;
        for (uint32 i = 1; i < sSpellEffectStore.GetNumRows(); ++i)
            if (SpellEffectEntry const* sInfo = sSpellEffectStore.LookupEntry (i))
                if (sInfo->Effect == SPELL_EFFECT_SEND_TAXI)
                    spellPaths.insert(sInfo->EffectMiscValue);

        memset(sTaxiNodesMask, 0, sizeof(sTaxiNodesMask));
        memset(sOldContinentsNodesMask, 0, sizeof(sOldContinentsNodesMask));
        memset(sHordeTaxiNodesMask, 0, sizeof(sHordeTaxiNodesMask));
        memset(sAllianceTaxiNodesMask, 0, sizeof(sAllianceTaxiNodesMask));
        memset(sDeathKnightTaxiNodesMask, 0, sizeof(sDeathKnightTaxiNodesMask));
        for (uint32 i = 1; i < sTaxiNodesStore.GetNumRows(); ++i)
        {
            TaxiNodesEntry const* node = sTaxiNodesStore.LookupEntry(i);
            if (!node)
                continue;

            TaxiPathSetBySource::const_iterator src_i = sTaxiPathSetBySource.find(i);
            if (src_i != sTaxiPathSetBySource.end() && !src_i->second.empty())
            {
                bool ok = false;
                for (TaxiPathSetForSource::const_iterator dest_i = src_i->second.begin(); dest_i != src_i->second.end(); ++dest_i)
                {
                    // not spell path
                    if (spellPaths.find(dest_i->second.ID) == spellPaths.end())
                    {
                        ok = true;
                        break;
                    }
                }

                if (!ok)
                    continue;
            }

            // valid taxi network node
            uint8  field   = (uint8)((i - 1) / 8);
            uint32 submask = 1 << ((i-1) % 8);

            sTaxiNodesMask[field] |= submask;
            if (node->MountCreatureID[0] && node->MountCreatureID[0] != 32981)
                sHordeTaxiNodesMask[field] |= submask;
            if (node->MountCreatureID[1] && node->MountCreatureID[1] != 32981)
                sAllianceTaxiNodesMask[field] |= submask;
            if (node->MountCreatureID[0] == 32981 || node->MountCreatureID[1] == 32981)
                sDeathKnightTaxiNodesMask[field] |= submask;

            // old continent node (+ nodes virtually at old continents, check explicitly to avoid loading map files for zone info)
            if (node->map_id < 2 || i == 82 || i == 83 || i == 93 || i == 94)
                sOldContinentsNodesMask[field] |= submask;

            // fix DK node at Ebon Hold and Shadow Vault flight master
            if (i == 315 || i == 333)
                ((TaxiNodesEntry*)node)->MountCreatureID[1] = 32981;
        }
    }

    //LoadDBC(availableDbcLocales, bad_dbc_files, sTeamContributionPointsStore, dbcPath, "TeamContributionPoints.dbc");
    LoadDBC(availableDbcLocales, bad_dbc_files, sTotemCategoryStore,          dbcPath, "TotemCategory.dbc");//15595
    LoadDBC(availableDbcLocales, bad_dbc_files, sTransportAnimationStore,     dbcPath, "TransportAnimation.dbc");
    for (uint32 i = 0; i < sTransportAnimationStore.GetNumRows(); ++i)
    {
        TransportAnimationEntry const* anim = sTransportAnimationStore.LookupEntry(i);
        if (!anim)
            continue;

        sTransportMgr->AddPathNodeToTransport(anim->TransportEntry, anim->TimeSeg, anim);
    }

    LoadDBC(availableDbcLocales, bad_dbc_files, sTransportRotationStore,     dbcPath, "TransportRotation.dbc");
    for (uint32 i = 0; i < sTransportRotationStore.GetNumRows(); ++i)
    {
        TransportRotationEntry const* rot = sTransportRotationStore.LookupEntry(i);
        if (!rot)
            continue;

        sTransportMgr->AddPathRotationToTransport(rot->TransportEntry, rot->TimeSeg, rot);
    }

    LoadDBC(availableDbcLocales, bad_dbc_files, sUnitPowerBarStore,           dbcPath, "UnitPowerBar.dbc");//15595

    LoadDBC(availableDbcLocales, bad_dbc_files, sVehicleStore,                dbcPath, "Vehicle.dbc");//15595
    LoadDBC(availableDbcLocales, bad_dbc_files, sVehicleSeatStore,            dbcPath, "VehicleSeat.dbc");//15595

    LoadDBC(availableDbcLocales, bad_dbc_files, sWMOAreaTableStore,           dbcPath, "WMOAreaTable.dbc");//15595
    for (uint32 i = 0; i < sWMOAreaTableStore.GetNumRows(); ++i)
        if (WMOAreaTableEntry const* entry = sWMOAreaTableStore.LookupEntry(i))
            sWMOAreaInfoByTripple.insert(WMOAreaInfoByTripple::value_type(WMOAreaTableTripple(entry->rootId, entry->adtId, entry->groupId), entry));
    LoadDBC(availableDbcLocales, bad_dbc_files, sWorldMapAreaStore,           dbcPath, "WorldMapArea.dbc");//15595
    LoadDBC(availableDbcLocales, bad_dbc_files, sWorldMapOverlayStore,        dbcPath, "WorldMapOverlay.dbc");//15595
    LoadDBC(availableDbcLocales, bad_dbc_files, sWorldSafeLocsStore,          dbcPath, "WorldSafeLocs.dbc");//15595

    // error checks
    if (bad_dbc_files.size() >= DBCFileCount)
    {
        TC_LOG_ERROR("misc", "Incorrect DataDir value in worldserver.conf or ALL required *.dbc files (%d) not found by path: %sdbc", DBCFileCount, dataPath.c_str());
        exit(1);
    }
    else if (!bad_dbc_files.empty())
    {
        std::string str;
        for (StoreProblemList::iterator i = bad_dbc_files.begin(); i != bad_dbc_files.end(); ++i)
            str += *i + "\n";

        TC_LOG_ERROR("misc", "Some required *.dbc files (%u from %d) not found or not compatible:\n%s", (uint32)bad_dbc_files.size(), DBCFileCount, str.c_str());
        exit(1);
    }

    // Check loaded DBC files proper version
    if (!sAreaStore.LookupEntry(4713)          ||     // last area (areaflag) added in 4.3.4 (15595)
        !sCharTitlesStore.LookupEntry(287)     ||     // last char title added in 4.3.4 (15595)
        !sGemPropertiesStore.LookupEntry(2250) ||     // last gem property added in 4.3.4 (15595)
        !sMapStore.LookupEntry(980)            ||     // last map added in 4.3.4 (15595)
        !sSpellStore.LookupEntry(121820)       )      // last spell added in 4.3.4 (15595)
    {
        TC_LOG_ERROR("misc", "You have _outdated_ DBC files. Please extract correct versions from current using client.");
        exit(1);
    }

    TC_LOG_INFO("server.loading", ">> Initialized %d DBC data stores in %u ms", DBCFileCount, GetMSTimeDiffToNow(oldMSTime));
}

const std::string* GetRandomCharacterName(uint8 race, uint8 gender)
{
    uint32 size = sGenNameVectoArraysMap[race].stringVectorArray[gender].size();
    uint32 randPos = urand(0, size-1);

    return &sGenNameVectoArraysMap[race].stringVectorArray[gender][randPos];
}

SimpleFactionsList const* GetFactionTeamList(uint32 faction)
{
    FactionTeamMap::const_iterator itr = sFactionTeamMap.find(faction);
    if (itr != sFactionTeamMap.end())
        return &itr->second;

    return NULL;
}

char const* GetPetName(uint32 petfamily, uint32 /*dbclang*/)
{
    if (!petfamily)
        return NULL;
    CreatureFamilyEntry const* pet_family = sCreatureFamilyStore.LookupEntry(petfamily);
    if (!pet_family)
        return NULL;
    return pet_family->Name ? pet_family->Name : NULL;
}

TalentSpellPos const* GetTalentSpellPos(uint32 spellId)
{
    TalentSpellPosMap::const_iterator itr = sTalentSpellPosMap.find(spellId);
    if (itr == sTalentSpellPosMap.end())
        return NULL;

    return &itr->second;
}

uint32 GetTalentSpellCost(uint32 spellId)
{
    if (TalentSpellPos const* pos = GetTalentSpellPos(spellId))
        return pos->rank+1;

    return 0;
}

int32 GetAreaFlagByAreaID(uint32 area_id)
{
    AreaFlagByAreaID::iterator i = sAreaFlagByAreaID.find(area_id);
    if (i == sAreaFlagByAreaID.end())
        return -1;

    return i->second;
}

WMOAreaTableEntry const* GetWMOAreaTableEntryByTripple(int32 rootid, int32 adtid, int32 groupid)
{
    WMOAreaInfoByTripple::iterator i = sWMOAreaInfoByTripple.find(WMOAreaTableTripple(rootid, adtid, groupid));
        if (i == sWMOAreaInfoByTripple.end())
            return NULL;
        return i->second;
}

AreaTableEntry const* GetAreaEntryByAreaID(uint32 area_id)
{
    int32 areaflag = GetAreaFlagByAreaID(area_id);
    if (areaflag < 0)
        return NULL;

    return sAreaStore.LookupEntry(areaflag);
}

AreaTableEntry const* GetAreaEntryByAreaFlagAndMap(uint32 area_flag, uint32 map_id)
{
    if (area_flag)
        return sAreaStore.LookupEntry(area_flag);

    if (MapEntry const* mapEntry = sMapStore.LookupEntry(map_id))
        return GetAreaEntryByAreaID(mapEntry->linked_zone);

    return NULL;
}

char const* GetRaceName(uint8 race, uint8 /*locale*/)
{
    ChrRacesEntry const* raceEntry = sChrRacesStore.LookupEntry(race);
    return raceEntry ? raceEntry->name : NULL;
}

char const* GetClassName(uint8 class_, uint8 /*locale*/)
{
    ChrClassesEntry const* classEntry = sChrClassesStore.LookupEntry(class_);
    return classEntry ? classEntry->name : NULL;
}

uint32 GetAreaFlagByMapId(uint32 mapid)
{
    AreaFlagByMapID::iterator i = sAreaFlagByMapID.find(mapid);
    if (i == sAreaFlagByMapID.end())
        return 0;
    else
        return i->second;
}

uint32 GetVirtualMapForMapAndZone(uint32 mapid, uint32 zoneId)
{
    if (mapid != 530 && mapid != 571 && mapid != 732)   // speed for most cases
        return mapid;

    if (WorldMapAreaEntry const* wma = sWorldMapAreaStore.LookupEntry(zoneId))
        return wma->virtual_map_id >= 0 ? wma->virtual_map_id : wma->map_id;

    return mapid;
}

uint32 GetMaxLevelForExpansion(uint32 expansion)
{
    switch (expansion)
    {
        case CONTENT_1_60:
            return 60;
        case CONTENT_61_70:
            return 70;
        case CONTENT_71_80:
            return 80;
        case CONTENT_81_85:
            return 85;
        default:
            break;
    }
    return 0;
}

/*
Used only for calculate xp gain by content lvl.
Calculation on Gilneas and group maps of LostIslands calculated as CONTENT_1_60.
*/
ContentLevels GetContentLevelsForMapAndZone(uint32 mapid, uint32 zoneId)
{
    mapid = GetVirtualMapForMapAndZone(mapid, zoneId);
    if (mapid < 2)
        return CONTENT_1_60;

    MapEntry const* mapEntry = sMapStore.LookupEntry(mapid);
    if (!mapEntry)
        return CONTENT_1_60;

    // no need enum all maps from phasing
    if (mapEntry->rootPhaseMap >= 0)
        mapid = mapEntry->rootPhaseMap;

    switch (mapid)
    {
        case 648:   //LostIslands
        case 654:   //Gilneas
            return CONTENT_1_60;
        default:
            return ContentLevels(mapEntry->Expansion());
    }
}

bool IsTotemCategoryCompatiableWith(uint32 itemTotemCategoryId, uint32 requiredTotemCategoryId)
{
    if (requiredTotemCategoryId == 0)
        return true;
    if (itemTotemCategoryId == 0)
        return false;

    TotemCategoryEntry const* itemEntry = sTotemCategoryStore.LookupEntry(itemTotemCategoryId);
    if (!itemEntry)
        return false;
    TotemCategoryEntry const* reqEntry = sTotemCategoryStore.LookupEntry(requiredTotemCategoryId);
    if (!reqEntry)
        return false;

    if (itemEntry->categoryType != reqEntry->categoryType)
        return false;

    return (itemEntry->categoryMask & reqEntry->categoryMask) == reqEntry->categoryMask;
}

void Zone2MapCoordinates(float& x, float& y, uint32 zone)
{
    WorldMapAreaEntry const* maEntry = sWorldMapAreaStore.LookupEntry(zone);

    // if not listed then map coordinates (instance)
    if (!maEntry)
        return;

    std::swap(x, y);                                         // at client map coords swapped
    x = x*((maEntry->x2-maEntry->x1)/100)+maEntry->x1;
    y = y*((maEntry->y2-maEntry->y1)/100)+maEntry->y1;      // client y coord from top to down
}

void Map2ZoneCoordinates(float& x, float& y, uint32 zone)
{
    WorldMapAreaEntry const* maEntry = sWorldMapAreaStore.LookupEntry(zone);

    // if not listed then map coordinates (instance)
    if (!maEntry)
        return;

    x = (x-maEntry->x1)/((maEntry->x2-maEntry->x1)/100);
    y = (y-maEntry->y1)/((maEntry->y2-maEntry->y1)/100);    // client y coord from top to down
    std::swap(x, y);                                         // client have map coords swapped
}

MapDifficulty const* GetMapDifficultyData(uint32 mapId, Difficulty difficulty)
{
    MapDifficultyMap::const_iterator itr = sMapDifficultyMap.find(MAKE_PAIR32(mapId, difficulty));
    return itr != sMapDifficultyMap.end() ? &itr->second : NULL;
}

MapDifficulty const* GetDownscaledMapDifficultyData(uint32 mapId, Difficulty &difficulty)
{
    uint32 tmpDiff = difficulty;
    MapDifficulty const* mapDiff = GetMapDifficultyData(mapId, Difficulty(tmpDiff));
    if (!mapDiff)
    {
        if (tmpDiff > RAID_DIFFICULTY_25MAN_NORMAL) // heroic, downscale to normal
            tmpDiff -= 2;
        else
            tmpDiff -= 1;   // any non-normal mode for raids like tbc (only one mode)

        // pull new data
        mapDiff = GetMapDifficultyData(mapId, Difficulty(tmpDiff)); // we are 10 normal or 25 normal
        if (!mapDiff)
        {
            tmpDiff -= 1;
            mapDiff = GetMapDifficultyData(mapId, Difficulty(tmpDiff)); // 10 normal
        }
    }

    difficulty = Difficulty(tmpDiff);
    return mapDiff;
}

PvPDifficultyEntry const* GetBattlegroundBracketByLevel(uint32 mapid, uint32 level)
{
    PvPDifficultyEntry const* maxEntry = NULL;              // used for level > max listed level case
    for (uint32 i = 0; i < sPvPDifficultyStore.GetNumRows(); ++i)
    {
        if (PvPDifficultyEntry const* entry = sPvPDifficultyStore.LookupEntry(i))
        {
            // skip unrelated and too-high brackets
            if (entry->mapId != mapid || entry->minLevel > level)
                continue;

            // exactly fit
            if (entry->maxLevel >= level)
                return entry;

            // remember for possible out-of-range case (search higher from existed)
            if (!maxEntry || maxEntry->maxLevel < entry->maxLevel)
                maxEntry = entry;
        }
    }

    return maxEntry;
}

PvPDifficultyEntry const* GetBattlegroundBracketById(uint32 mapid, BattlegroundBracketId id)
{
    for (uint32 i = 0; i < sPvPDifficultyStore.GetNumRows(); ++i)
        if (PvPDifficultyEntry const* entry = sPvPDifficultyStore.LookupEntry(i))
            if (entry->mapId == mapid && entry->GetBracketId() == id)
                return entry;

    return NULL;
}

uint32 const* GetTalentTabPages(uint8 cls)
{
    return sTalentTabPages[cls];
}

std::vector<uint32> const* GetTalentTreePrimarySpells(uint32 talentTree)
{
    TalentTreePrimarySpellsMap::const_iterator itr = sTalentTreePrimarySpellsMap.find(talentTree);
    if (itr == sTalentTreePrimarySpellsMap.end())
        return NULL;

    return &itr->second;
}

uint32 GetLiquidFlags(uint32 liquidType)
{
    if (LiquidTypeEntry const* liq = sLiquidTypeStore.LookupEntry(liquidType))
        return 1 << liq->Type;

    return 0;
}

CharStartOutfitEntry const* GetCharStartOutfitEntry(uint8 race, uint8 class_, uint8 gender)
{
    std::map<uint32, CharStartOutfitEntry const*>::const_iterator itr = sCharStartOutfitMap.find(race | (class_ << 8) | (gender << 16));
    if (itr == sCharStartOutfitMap.end())
        return NULL;

    return itr->second;
}

uint32 GetPowerIndexByClass(uint32 powerType, uint32 classId)
{
    return PowersByClass[classId][powerType];
}

uint32 ScalingStatValuesEntry::GetStatMultiplier(uint32 inventoryType) const
{
    if (inventoryType < MAX_INVTYPE)
    {
        switch (inventoryType)
        {
            case INVTYPE_NON_EQUIP:
            case INVTYPE_BODY:
            case INVTYPE_BAG:
            case INVTYPE_TABARD:
            case INVTYPE_AMMO:
            case INVTYPE_QUIVER:
                return 0;
            case INVTYPE_HEAD:
            case INVTYPE_CHEST:
            case INVTYPE_LEGS:
            case INVTYPE_2HWEAPON:
            case INVTYPE_ROBE:
                return StatMultiplier[0];
            case INVTYPE_SHOULDERS:
            case INVTYPE_WAIST:
            case INVTYPE_FEET:
            case INVTYPE_HANDS:
            case INVTYPE_TRINKET:
                return StatMultiplier[1];
            case INVTYPE_NECK:
            case INVTYPE_WRISTS:
            case INVTYPE_FINGER:
            case INVTYPE_SHIELD:
            case INVTYPE_CLOAK:
            case INVTYPE_HOLDABLE:
                return StatMultiplier[2];
            case INVTYPE_RANGED:
            case INVTYPE_THROWN:
            case INVTYPE_RANGEDRIGHT:
            case INVTYPE_RELIC:
                return StatMultiplier[3];
            case INVTYPE_WEAPON:
            case INVTYPE_WEAPONMAINHAND:
            case INVTYPE_WEAPONOFFHAND:
                return StatMultiplier[4];
            default:
                break;
        }
    }
    return 0;
}

uint32 ScalingStatValuesEntry::GetArmor(uint32 inventoryType, uint32 armorType) const
{
    if (inventoryType <= INVTYPE_ROBE && armorType < 4)
    {
        switch (inventoryType)
        {
            case INVTYPE_NON_EQUIP:
            case INVTYPE_NECK:
            case INVTYPE_BODY:
            case INVTYPE_FINGER:
            case INVTYPE_TRINKET:
            case INVTYPE_WEAPON:
            case INVTYPE_SHIELD:
            case INVTYPE_RANGED:
            case INVTYPE_2HWEAPON:
            case INVTYPE_BAG:
            case INVTYPE_TABARD:
                break;
            case INVTYPE_SHOULDERS:
                return Armor[0][armorType];
            case INVTYPE_CHEST:
            case INVTYPE_ROBE:
                return Armor[1][armorType];
            case INVTYPE_HEAD:
                return Armor[2][armorType];
            case INVTYPE_LEGS:
                return Armor[3][armorType];
            case INVTYPE_FEET:
                return Armor[4][armorType];
            case INVTYPE_WAIST:
                return Armor[5][armorType];
            case INVTYPE_HANDS:
                return Armor[6][armorType];
            case INVTYPE_WRISTS:
                return Armor[7][armorType];
            case INVTYPE_CLOAK:
                return CloakArmor;
            default:
                break;
        }
    }
    return 0;
}

uint32 ScalingStatValuesEntry::GetDPSAndDamageMultiplier(uint32 subClass, bool isCasterWeapon, float* damageMultiplier) const
{
    if (!isCasterWeapon)
    {
        switch (subClass)
        {
            case ITEM_SUBCLASS_WEAPON_AXE:
            case ITEM_SUBCLASS_WEAPON_MACE:
            case ITEM_SUBCLASS_WEAPON_SWORD:
            case ITEM_SUBCLASS_WEAPON_DAGGER:
            case ITEM_SUBCLASS_WEAPON_THROWN:
                *damageMultiplier = 0.3f;
                return dpsMod[0];
            case ITEM_SUBCLASS_WEAPON_AXE2:
            case ITEM_SUBCLASS_WEAPON_MACE2:
            case ITEM_SUBCLASS_WEAPON_POLEARM:
            case ITEM_SUBCLASS_WEAPON_SWORD2:
            case ITEM_SUBCLASS_WEAPON_STAFF:
            case ITEM_SUBCLASS_WEAPON_FISHING_POLE:
                *damageMultiplier = 0.2f;
                return dpsMod[1];
            case ITEM_SUBCLASS_WEAPON_BOW:
            case ITEM_SUBCLASS_WEAPON_GUN:
            case ITEM_SUBCLASS_WEAPON_CROSSBOW:
                *damageMultiplier = 0.3f;
                return dpsMod[4];
            case ITEM_SUBCLASS_WEAPON_Obsolete:
            case ITEM_SUBCLASS_WEAPON_EXOTIC:
            case ITEM_SUBCLASS_WEAPON_EXOTIC2:
            case ITEM_SUBCLASS_WEAPON_FIST_WEAPON:
            case ITEM_SUBCLASS_WEAPON_MISCELLANEOUS:
            case ITEM_SUBCLASS_WEAPON_SPEAR:
            case ITEM_SUBCLASS_WEAPON_WAND:
                break;
        }
    }
    else
    {
        if (subClass <= ITEM_SUBCLASS_WEAPON_WAND)
        {
            uint32 mask = 1 << subClass;
            // two-handed weapons
            if (mask & 0x562)
            {
                *damageMultiplier = 0.2f;
                return dpsMod[3];
            }

            if (mask & (1 << ITEM_SUBCLASS_WEAPON_WAND))
            {
                *damageMultiplier = 0.3f;
                return dpsMod[5];
            }
        }
        *damageMultiplier = 0.3f;
        return dpsMod[2];
    }
    return 0;
}

/// Returns LFGDungeonEntry for a specific map and difficulty. Will return first found entry if multiple dungeons use the same map (such as Scarlet Monastery)
LFGDungeonEntry const* GetLFGDungeon(uint32 mapId, Difficulty difficulty)
{
    for (uint32 i = 0; i < sLFGDungeonStore.GetNumRows(); ++i)
    {
        LFGDungeonEntry const* dungeon = sLFGDungeonStore.LookupEntry(i);
        if (!dungeon)
            continue;

        if (dungeon->map == int32(mapId) && Difficulty(dungeon->difficulty) == difficulty)
            return dungeon;
    }

    return NULL;
}

uint32 GetDefaultMapLight(uint32 mapId)
{
    for (int32 i = sLightStore.GetNumRows(); i >= 0; --i)
    {
        LightEntry const* light = sLightStore.LookupEntry(uint32(i));
        if (!light)
            continue;

        if (light->MapId == mapId && light->X == 0.0f && light->Y == 0.0f && light->Z == 0.0f)
            return light->Id;
    }

    return 0;
}

<<<<<<< HEAD
std::set<uint32> const& GetPhasesForGroup(uint32 group)
{
    return sPhasesByGroup[group];
=======
SkillRaceClassInfoEntry const* GetSkillRaceClassInfo(uint32 skill, uint8 race, uint8 class_)
{
    SkillRaceClassInfoBounds bounds = SkillRaceClassInfoBySkill.equal_range(skill);
    for (SkillRaceClassInfoMap::iterator itr = bounds.first; itr != bounds.second; ++itr)
    {
        if (itr->second->RaceMask && !(itr->second->RaceMask & (1 << (race - 1))))
            continue;
        if (itr->second->ClassMask && !(itr->second->ClassMask & (1 << (class_ - 1))))
            continue;

        return itr->second;
    }

    return NULL;
>>>>>>> 17fd20f5
}<|MERGE_RESOLUTION|>--- conflicted
+++ resolved
@@ -522,20 +522,10 @@
 
     LoadDBC(availableDbcLocales, bad_dbc_files, sRandomPropertiesPointsStore, dbcPath, "RandPropPoints.dbc");//15595
 
-<<<<<<< HEAD
     LoadDBC(availableDbcLocales, bad_dbc_files, sScalingStatDistributionStore, dbcPath, "ScalingStatDistribution.dbc");//15595
     LoadDBC(availableDbcLocales, bad_dbc_files, sScalingStatValuesStore,      dbcPath, "ScalingStatValues.dbc");//15595
     LoadDBC(availableDbcLocales, bad_dbc_files, sSkillLineStore,              dbcPath, "SkillLine.dbc");//15595
     LoadDBC(availableDbcLocales, bad_dbc_files, sSkillLineAbilityStore,       dbcPath, "SkillLineAbility.dbc");//15595
-    LoadDBC(availableDbcLocales, bad_dbc_files, sSoundEntriesStore,           dbcPath, "SoundEntries.dbc");//15595
-    LoadDBC(availableDbcLocales, bad_dbc_files, sSpellStore,                  dbcPath, "Spell.dbc", &CustomSpellEntryfmt, &CustomSpellEntryIndex);//
-    LoadDBC(availableDbcLocales, bad_dbc_files, sSpellCategoriesStore,        dbcPath,"SpellCategories.dbc");//15595
-    LoadDBC(availableDbcLocales, bad_dbc_files, sSpellCategoryStore,          dbcPath, "SpellCategory.dbc");
-=======
-    LoadDBC(availableDbcLocales, bad_dbc_files, sScalingStatDistributionStore, dbcPath, "ScalingStatDistribution.dbc");
-    LoadDBC(availableDbcLocales, bad_dbc_files, sScalingStatValuesStore,      dbcPath, "ScalingStatValues.dbc");
-    LoadDBC(availableDbcLocales, bad_dbc_files, sSkillLineStore,              dbcPath, "SkillLine.dbc");
-    LoadDBC(availableDbcLocales, bad_dbc_files, sSkillLineAbilityStore,       dbcPath, "SkillLineAbility.dbc");
     LoadDBC(availableDbcLocales, bad_dbc_files, sSkillRaceClassInfoStore,     dbcPath, "SkillRaceClassInfo.dbc");
     for (uint32 i = 0; i < sSkillRaceClassInfoStore.GetNumRows(); ++i)
         if (SkillRaceClassInfoEntry const* entry = sSkillRaceClassInfoStore.LookupEntry(i))
@@ -543,9 +533,10 @@
                 SkillRaceClassInfoBySkill.emplace(entry->SkillId, entry);
 
     LoadDBC(availableDbcLocales, bad_dbc_files, sSkillTiersStore,             dbcPath, "SkillTiers.dbc");
-    LoadDBC(availableDbcLocales, bad_dbc_files, sSoundEntriesStore,           dbcPath, "SoundEntries.dbc");
-    LoadDBC(availableDbcLocales, bad_dbc_files, sSpellStore,                  dbcPath, "Spell.dbc", &CustomSpellEntryfmt, &CustomSpellEntryIndex);
->>>>>>> 17fd20f5
+    LoadDBC(availableDbcLocales, bad_dbc_files, sSoundEntriesStore,           dbcPath, "SoundEntries.dbc");//15595
+    LoadDBC(availableDbcLocales, bad_dbc_files, sSpellStore,                  dbcPath, "Spell.dbc", &CustomSpellEntryfmt, &CustomSpellEntryIndex);//
+    LoadDBC(availableDbcLocales, bad_dbc_files, sSpellCategoriesStore,        dbcPath,"SpellCategories.dbc");//15595
+    LoadDBC(availableDbcLocales, bad_dbc_files, sSpellCategoryStore,          dbcPath, "SpellCategory.dbc");
     for (uint32 i = 1; i < sSpellStore.GetNumRows(); ++i)
     {
         SpellEntry const* spell = sSpellStore.LookupEntry(i);
@@ -1329,11 +1320,6 @@
     return 0;
 }
 
-<<<<<<< HEAD
-std::set<uint32> const& GetPhasesForGroup(uint32 group)
-{
-    return sPhasesByGroup[group];
-=======
 SkillRaceClassInfoEntry const* GetSkillRaceClassInfo(uint32 skill, uint8 race, uint8 class_)
 {
     SkillRaceClassInfoBounds bounds = SkillRaceClassInfoBySkill.equal_range(skill);
@@ -1348,5 +1334,9 @@
     }
 
     return NULL;
->>>>>>> 17fd20f5
+}
+ 
+std::set<uint32> const& GetPhasesForGroup(uint32 group)
+{
+    return sPhasesByGroup[group];
 }