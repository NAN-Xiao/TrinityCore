--- conflicted
+++ resolved
@@ -21,12 +21,9 @@
 #include "SharedDefines.h"
 #include "SpellMgr.h"
 #include "DBCfmt.h"
-<<<<<<< HEAD
 #include "ItemPrototype.h"
-=======
 #include "Timer.h"
 #include "ObjectDefines.h"
->>>>>>> 69e81d46
 
 #include <map>
 
