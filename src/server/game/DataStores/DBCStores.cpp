/*
 * Copyright (C) 2008-2012 TrinityCore <http://www.trinitycore.org/>
 * Copyright (C) 2005-2009 MaNGOS <http://getmangos.com/>
 *
 * This program is free software; you can redistribute it and/or modify it
 * under the terms of the GNU General Public License as published by the
 * Free Software Foundation; either version 2 of the License, or (at your
 * option) any later version.
 *
 * This program is distributed in the hope that it will be useful, but WITHOUT
 * ANY WARRANTY; without even the implied warranty of MERCHANTABILITY or
 * FITNESS FOR A PARTICULAR PURPOSE. See the GNU General Public License for
 * more details.
 *
 * You should have received a copy of the GNU General Public License along
 * with this program. If not, see <http://www.gnu.org/licenses/>.
 */

#include "DBCStores.h"
#include "Log.h"
#include "SharedDefines.h"
#include "SpellMgr.h"
#include "DBCfmt.h"
#include "ItemPrototype.h"

#include <map>

typedef std::map<uint16, uint32> AreaFlagByAreaID;
typedef std::map<uint32, uint32> AreaFlagByMapID;

struct WMOAreaTableTripple
{
    WMOAreaTableTripple(int32 r, int32 a, int32 g) :  groupId(g), rootId(r), adtId(a)
    {
    }

    bool operator <(const WMOAreaTableTripple& b) const
    {
        return memcmp(this, &b, sizeof(WMOAreaTableTripple))<0;
    }

    // ordered by entropy; that way memcmp will have a minimal medium runtime
    int32 groupId;
    int32 rootId;
    int32 adtId;
};

typedef std::map<WMOAreaTableTripple, WMOAreaTableEntry const*> WMOAreaInfoByTripple;

DBCStorage <AreaTableEntry> sAreaStore(AreaTableEntryfmt);
DBCStorage <AreaGroupEntry> sAreaGroupStore(AreaGroupEntryfmt);
DBCStorage <AreaPOIEntry> sAreaPOIStore(AreaPOIEntryfmt);
static AreaFlagByAreaID sAreaFlagByAreaID;
static AreaFlagByMapID sAreaFlagByMapID;                    // for instances without generated *.map files

static WMOAreaInfoByTripple sWMOAreaInfoByTripple;

DBCStorage <AchievementEntry> sAchievementStore(Achievementfmt);
DBCStorage <AchievementCriteriaEntry> sAchievementCriteriaStore(AchievementCriteriafmt);
DBCStorage <AreaTriggerEntry> sAreaTriggerStore(AreaTriggerEntryfmt);
DBCStorage <ArmorLocationEntry> sArmorLocationStore(ArmorLocationfmt);
DBCStorage <AuctionHouseEntry> sAuctionHouseStore(AuctionHouseEntryfmt);
DBCStorage <BankBagSlotPricesEntry> sBankBagSlotPricesStore(BankBagSlotPricesEntryfmt);
DBCStorage <BattlemasterListEntry> sBattlemasterListStore(BattlemasterListEntryfmt);
DBCStorage <BarberShopStyleEntry> sBarberShopStyleStore(BarberShopStyleEntryfmt);
DBCStorage <CharStartOutfitEntry> sCharStartOutfitStore(CharStartOutfitEntryfmt);
DBCStorage <CharTitlesEntry> sCharTitlesStore(CharTitlesEntryfmt);
DBCStorage <ChatChannelsEntry> sChatChannelsStore(ChatChannelsEntryfmt);
DBCStorage <ChrClassesEntry> sChrClassesStore(ChrClassesEntryfmt);
DBCStorage <ChrRacesEntry> sChrRacesStore(ChrRacesEntryfmt);
DBCStorage <ChrPowerTypesEntry> sChrPowerTypesStore(ChrClassesXPowerTypesfmt);
DBCStorage <CinematicSequencesEntry> sCinematicSequencesStore(CinematicSequencesEntryfmt);
DBCStorage <CreatureDisplayInfoEntry> sCreatureDisplayInfoStore(CreatureDisplayInfofmt);
DBCStorage <CreatureFamilyEntry> sCreatureFamilyStore(CreatureFamilyfmt);
DBCStorage <CreatureModelDataEntry> sCreatureModelDataStore(CreatureModelDatafmt);
DBCStorage <CreatureSpellDataEntry> sCreatureSpellDataStore(CreatureSpellDatafmt);
DBCStorage <CreatureTypeEntry> sCreatureTypeStore(CreatureTypefmt);
DBCStorage <CurrencyTypesEntry> sCurrencyTypesStore(CurrencyTypesfmt);

DBCStorage <DestructibleModelDataEntry> sDestructibleModelDataStore(DestructibleModelDatafmt);
DBCStorage <DungeonEncounterEntry> sDungeonEncounterStore(DungeonEncounterfmt);
DBCStorage <DurabilityQualityEntry> sDurabilityQualityStore(DurabilityQualityfmt);
DBCStorage <DurabilityCostsEntry> sDurabilityCostsStore(DurabilityCostsfmt);

DBCStorage <EmotesEntry> sEmotesStore(EmotesEntryfmt);
DBCStorage <EmotesTextEntry> sEmotesTextStore(EmotesTextEntryfmt);

typedef std::map<uint32, SimpleFactionsList> FactionTeamMap;
static FactionTeamMap sFactionTeamMap;
DBCStorage <FactionEntry> sFactionStore(FactionEntryfmt);
DBCStorage <FactionTemplateEntry> sFactionTemplateStore(FactionTemplateEntryfmt);

DBCStorage <GameObjectDisplayInfoEntry> sGameObjectDisplayInfoStore(GameObjectDisplayInfofmt);
DBCStorage <GemPropertiesEntry> sGemPropertiesStore(GemPropertiesEntryfmt);
DBCStorage <GlyphPropertiesEntry> sGlyphPropertiesStore(GlyphPropertiesfmt);
DBCStorage <GlyphSlotEntry> sGlyphSlotStore(GlyphSlotfmt);

DBCStorage <GtBarberShopCostBaseEntry>    sGtBarberShopCostBaseStore(GtBarberShopCostBasefmt);
DBCStorage <GtCombatRatingsEntry>         sGtCombatRatingsStore(GtCombatRatingsfmt);
DBCStorage <GtChanceToMeleeCritBaseEntry> sGtChanceToMeleeCritBaseStore(GtChanceToMeleeCritBasefmt);
DBCStorage <GtChanceToMeleeCritEntry>     sGtChanceToMeleeCritStore(GtChanceToMeleeCritfmt);
DBCStorage <GtChanceToSpellCritBaseEntry> sGtChanceToSpellCritBaseStore(GtChanceToSpellCritBasefmt);
DBCStorage <GtChanceToSpellCritEntry>     sGtChanceToSpellCritStore(GtChanceToSpellCritfmt);
DBCStorage <GtOCTClassCombatRatingScalarEntry> sGtOCTClassCombatRatingScalarStore(GtOCTClassCombatRatingScalarfmt);
DBCStorage <GtOCTRegenHPEntry>            sGtOCTRegenHPStore(GtOCTRegenHPfmt);
//DBCStorage <GtOCTRegenMPEntry>            sGtOCTRegenMPStore(GtOCTRegenMPfmt);  -- not used currently
DBCStorage <gtOCTHpPerStaminaEntry>       sGtOCTHpPerStaminaStore(GtOCTHpPerStaminafmt);
DBCStorage <GtRegenMPPerSptEntry>         sGtRegenMPPerSptStore(GtRegenMPPerSptfmt);
DBCStorage <GtSpellScalingEntry>          sGtSpellScalingStore(GtSpellScalingfmt);
DBCStorage <GtOCTBaseHPByClassEntry>      sGtOCTBaseHPByClassStore(GtOCTBaseHPByClassfmt);
DBCStorage <GtOCTBaseMPByClassEntry>      sGtOCTBaseMPByClassStore(GtOCTBaseMPByClassfmt);

DBCStorage <HolidaysEntry>                sHolidaysStore(Holidaysfmt);

DBCStorage <ImportPriceArmorEntry>        sImportPriceArmorStore(ImportPriceArmorfmt);
DBCStorage <ImportPriceQualityEntry>      sImportPriceQualityStore(ImportPriceQualityfmt);
DBCStorage <ImportPriceShieldEntry>       sImportPriceShieldStore(ImportPriceShieldfmt);
DBCStorage <ImportPriceWeaponEntry>       sImportPriceWeaponStore(ImportPriceWeaponfmt);
DBCStorage <ItemPriceBaseEntry>           sItemPriceBaseStore(ItemPriceBasefmt);
DBCStorage <ItemReforgeEntry>             sItemReforgeStore(ItemReforgefmt);
DBCStorage <ItemArmorQualityEntry>        sItemArmorQualityStore(ItemArmorQualityfmt);
DBCStorage <ItemArmorShieldEntry>         sItemArmorShieldStore(ItemArmorShieldfmt);
DBCStorage <ItemArmorTotalEntry>          sItemArmorTotalStore(ItemArmorTotalfmt);
DBCStorage <ItemClassEntry>               sItemClassStore(ItemClassfmt);
DBCStorage <ItemBagFamilyEntry>           sItemBagFamilyStore(ItemBagFamilyfmt);
DBCStorage <ItemDamageEntry>              sItemDamageAmmoStore(ItemDamagefmt);
DBCStorage <ItemDamageEntry>              sItemDamageOneHandStore(ItemDamagefmt);
DBCStorage <ItemDamageEntry>              sItemDamageOneHandCasterStore(ItemDamagefmt);
DBCStorage <ItemDamageEntry>              sItemDamageRangedStore(ItemDamagefmt);
DBCStorage <ItemDamageEntry>              sItemDamageThrownStore(ItemDamagefmt);
DBCStorage <ItemDamageEntry>              sItemDamageTwoHandStore(ItemDamagefmt);
DBCStorage <ItemDamageEntry>              sItemDamageTwoHandCasterStore(ItemDamagefmt);
DBCStorage <ItemDamageEntry>              sItemDamageWandStore(ItemDamagefmt);
DBCStorage <ItemDisenchantLootEntry>      sItemDisenchantLootStore(ItemDisenchantLootfmt);
//DBCStorage <ItemDisplayInfoEntry> sItemDisplayInfoStore(ItemDisplayTemplateEntryfmt); -- not used currently
DBCStorage <ItemLimitCategoryEntry> sItemLimitCategoryStore(ItemLimitCategoryEntryfmt);
DBCStorage <ItemRandomPropertiesEntry> sItemRandomPropertiesStore(ItemRandomPropertiesfmt);
DBCStorage <ItemRandomSuffixEntry> sItemRandomSuffixStore(ItemRandomSuffixfmt);
DBCStorage <ItemSetEntry> sItemSetStore(ItemSetEntryfmt);

DBCStorage <LFGDungeonEntry> sLFGDungeonStore(LFGDungeonEntryfmt);
DBCStorage <LiquidTypeEntry> sLiquidTypeStore(LiquidTypefmt);
DBCStorage <LockEntry> sLockStore(LockEntryfmt);

DBCStorage <MailTemplateEntry> sMailTemplateStore(MailTemplateEntryfmt);
DBCStorage <MapEntry> sMapStore(MapEntryfmt);

// DBC used only for initialization sMapDifficultyMap at startup.
DBCStorage <MapDifficultyEntry> sMapDifficultyStore(MapDifficultyEntryfmt); // only for loading
MapDifficultyMap sMapDifficultyMap;

DBCStorage <MovieEntry> sMovieStore(MovieEntryfmt);
DBCStorage <MountCapabilityEntry> sMountCapabilityStore(MountCapabilityfmt);
DBCStorage <MountTypeEntry> sMountTypeStore(MountTypefmt);

DBCStorage <NameGenEntry> sNameGenStore(NameGenfmt);
NameGenVectorArraysMap sGenNameVectoArraysMap;
DBCStorage <NumTalentsAtLevelEntry> sNumTalentsAtLevelStore(NumTalentsAtLevelfmt);

DBCStorage <OverrideSpellDataEntry> sOverrideSpellDataStore(OverrideSpellDatafmt);

DBCStorage <PvPDifficultyEntry> sPvPDifficultyStore(PvPDifficultyfmt);

DBCStorage <QuestSortEntry> sQuestSortStore(QuestSortEntryfmt);
DBCStorage <QuestXPEntry>   sQuestXPStore(QuestXPfmt);
DBCStorage <QuestFactionRewEntry>  sQuestFactionRewardStore(QuestFactionRewardfmt);
DBCStorage <RandomPropertiesPointsEntry> sRandomPropertiesPointsStore(RandomPropertiesPointsfmt);
DBCStorage <ScalingStatDistributionEntry> sScalingStatDistributionStore(ScalingStatDistributionfmt);
DBCStorage <ScalingStatValuesEntry> sScalingStatValuesStore(ScalingStatValuesfmt);

DBCStorage <SkillLineEntry> sSkillLineStore(SkillLinefmt);
DBCStorage <SkillLineAbilityEntry> sSkillLineAbilityStore(SkillLineAbilityfmt);

DBCStorage <SoundEntriesEntry> sSoundEntriesStore(SoundEntriesfmt);

DBCStorage <SpellItemEnchantmentEntry> sSpellItemEnchantmentStore(SpellItemEnchantmentfmt);
DBCStorage <SpellItemEnchantmentConditionEntry> sSpellItemEnchantmentConditionStore(SpellItemEnchantmentConditionfmt);
DBCStorage <SpellEntry> sSpellStore(SpellEntryfmt);
SpellCategoryStore sSpellCategoryStore;
PetFamilySpellsStore sPetFamilySpellsStore;


DBCStorage <SpellReagentsEntry> sSpellReagentsStore(SpellReagentsEntryfmt);
DBCStorage <SpellScalingEntry> sSpellScalingStore(SpellScalingEntryfmt);
DBCStorage <SpellTotemsEntry> sSpellTotemsStore(SpellTotemsEntryfmt);
DBCStorage <SpellTargetRestrictionsEntry> sSpellTargetRestrictionsStore(SpellTargetRestrictionsEntryfmt);
DBCStorage <SpellPowerEntry> sSpellPowerStore(SpellPowerEntryfmt);
DBCStorage <SpellLevelsEntry> sSpellLevelsStore(SpellLevelsEntryfmt);
DBCStorage <SpellInterruptsEntry> sSpellInterruptsStore(SpellInterruptsEntryfmt);
DBCStorage <SpellEquippedItemsEntry> sSpellEquippedItemsStore(SpellEquippedItemsEntryfmt);
DBCStorage <SpellClassOptionsEntry> sSpellClassOptionsStore(SpellClassOptionsEntryfmt);
DBCStorage <SpellCooldownsEntry> sSpellCooldownsStore(SpellCooldownsEntryfmt);
DBCStorage <SpellAuraOptionsEntry> sSpellAuraOptionsStore(SpellAuraOptionsEntryfmt);
DBCStorage <SpellAuraRestrictionsEntry> sSpellAuraRestrictionsStore(SpellAuraRestrictionsEntryfmt);
DBCStorage <SpellCastingRequirementsEntry> sSpellCastingRequirementsStore(SpellCastingRequirementsEntryfmt);

SpellEffectMap sSpellEffectMap;
SpellReagentMap sSpellReagentMap;
SpellTotemMap sSpellTotemMap;

DBCStorage <SpellCastTimesEntry> sSpellCastTimesStore(SpellCastTimefmt);
DBCStorage <SpellCategoriesEntry> sSpellCategoriesStore(SpellCategoriesEntryfmt);
DBCStorage <SpellEffectEntry> sSpellEffectStore(SpellEffectEntryfmt);
DBCStorage <SpellDifficultyEntry> sSpellDifficultyStore(SpellDifficultyfmt);
DBCStorage <SpellDurationEntry> sSpellDurationStore(SpellDurationfmt);
DBCStorage <SpellFocusObjectEntry> sSpellFocusObjectStore(SpellFocusObjectfmt);
DBCStorage <SpellRadiusEntry> sSpellRadiusStore(SpellRadiusfmt);
DBCStorage <SpellRangeEntry> sSpellRangeStore(SpellRangefmt);
DBCStorage <SpellRuneCostEntry> sSpellRuneCostStore(SpellRuneCostfmt);
DBCStorage <SpellShapeshiftEntry> sSpellShapeshiftStore(SpellShapeshiftEntryfmt);
DBCStorage <SpellShapeshiftFormEntry> sSpellShapeshiftFormStore(SpellShapeshiftFormfmt);
DBCStorage <StableSlotPricesEntry> sStableSlotPricesStore(StableSlotPricesfmt);
DBCStorage <SummonPropertiesEntry> sSummonPropertiesStore(SummonPropertiesfmt);
DBCStorage <TalentEntry> sTalentStore(TalentEntryfmt);
TalentSpellPosMap sTalentSpellPosMap;
DBCStorage <TalentTabEntry> sTalentTabStore(TalentTabEntryfmt);
DBCStorage <TalentTreePrimarySpellsEntry> sTalentTreePrimarySpellsStore(TalentTreePrimarySpellsfmt);
typedef std::map<uint32, std::vector<uint32> > TalentTreePrimarySpellsMap;
TalentTreePrimarySpellsMap sTalentTreePrimarySpellsMap;

// store absolute bit position for first rank for talent inspect
static uint32 sTalentTabPages[MAX_CLASSES][3];

DBCStorage <TaxiNodesEntry> sTaxiNodesStore(TaxiNodesEntryfmt);
TaxiMask sTaxiNodesMask;
TaxiMask sOldContinentsNodesMask;
TaxiMask sHordeTaxiNodesMask;
TaxiMask sAllianceTaxiNodesMask;
TaxiMask sDeathKnightTaxiNodesMask;

// DBC used only for initialization sTaxiPathSetBySource at startup.
TaxiPathSetBySource sTaxiPathSetBySource;
DBCStorage <TaxiPathEntry> sTaxiPathStore(TaxiPathEntryfmt);

// DBC used only for initialization sTaxiPathNodeStore at startup.
TaxiPathNodesByPath sTaxiPathNodesByPath;
static DBCStorage <TaxiPathNodeEntry> sTaxiPathNodeStore(TaxiPathNodeEntryfmt);

DBCStorage <TeamContributionPointsEntry> sTeamContributionPointsStore(TeamContributionPointsfmt);
DBCStorage <TotemCategoryEntry> sTotemCategoryStore(TotemCategoryEntryfmt);
DBCStorage <VehicleEntry> sVehicleStore(VehicleEntryfmt);
DBCStorage <VehicleSeatEntry> sVehicleSeatStore(VehicleSeatEntryfmt);
DBCStorage <WMOAreaTableEntry> sWMOAreaTableStore(WMOAreaTableEntryfmt);
DBCStorage <WorldMapAreaEntry> sWorldMapAreaStore(WorldMapAreaEntryfmt);
DBCStorage <WorldMapOverlayEntry> sWorldMapOverlayStore(WorldMapOverlayEntryfmt);
DBCStorage <WorldSafeLocsEntry> sWorldSafeLocsStore(WorldSafeLocsEntryfmt);
DBCStorage <PhaseEntry> sPhaseStores(PhaseEntryfmt);

typedef std::list<std::string> StoreProblemList;

uint32 DBCFileCount = 0;

static bool LoadDBC_assert_print(uint32 fsize, uint32 rsize, const std::string& filename)
{
    sLog->outError(LOG_FILTER_GENERAL, "Size of '%s' setted by format string (%u) not equal size of C++ structure (%u).", filename.c_str(), fsize, rsize);

    // ASSERT must fail after function call
    return false;
}

template<class T>
inline void LoadDBC(uint32& availableDbcLocales, StoreProblemList& errors, DBCStorage<T>& storage, std::string const& dbcPath, std::string const& filename, std::string const* customFormat = NULL, std::string const* customIndexName = NULL)
{
    // compatibility format and C++ structure sizes
    ASSERT(DBCFileLoader::GetFormatRecordSize(storage.GetFormat()) == sizeof(T) || LoadDBC_assert_print(DBCFileLoader::GetFormatRecordSize(storage.GetFormat()), sizeof(T), filename));

    ++DBCFileCount;
    std::string dbcFilename = dbcPath + filename;
    SqlDbc * sql = NULL;
    if (customFormat)
        sql = new SqlDbc(&filename, customFormat, customIndexName, storage.GetFormat());

    if (storage.Load(dbcFilename.c_str(), sql))
    {
        for (uint8 i = 0; i < TOTAL_LOCALES; ++i)
        {
            if (!(availableDbcLocales & (1 << i)))
                continue;

            std::string localizedName(dbcPath);
            localizedName.append(localeNames[i]);
            localizedName.push_back('/');
            localizedName.append(filename);

            if (!storage.LoadStringsFrom(localizedName.c_str()))
                availableDbcLocales &= ~(1<<i);             // mark as not available for speedup next checks
        }
    }
    else
    {
        // sort problematic dbc to (1) non compatible and (2) non-existed
        if (FILE* f = fopen(dbcFilename.c_str(), "rb"))
        {
            char buf[100];
            snprintf(buf, 100, " (exists, but has %u fields instead of " SIZEFMTD ") Possible wrong client version.", storage.GetFieldCount(), strlen(storage.GetFormat()));
            errors.push_back(dbcFilename + buf);
            fclose(f);
        }
        else
            errors.push_back(dbcFilename);
    }

    delete sql;
}

void LoadDBCStores(const std::string& dataPath)
{
    uint32 oldMSTime = getMSTime();

    std::string dbcPath = dataPath+"dbc/";

    StoreProblemList bad_dbc_files;
    uint32 availableDbcLocales = 0xFFFFFFFF;

    LoadDBC(availableDbcLocales, bad_dbc_files, sAreaStore,                   dbcPath, "AreaTable.dbc");

    // must be after sAreaStore loading
    for (uint32 i = 0; i < sAreaStore.GetNumRows(); ++i)           // areaflag numbered from 0
    {
        if (AreaTableEntry const* area = sAreaStore.LookupEntry(i))
        {
            // fill AreaId->DBC records
            sAreaFlagByAreaID.insert(AreaFlagByAreaID::value_type(uint16(area->ID), area->exploreFlag));

            // fill MapId->DBC records (skip sub zones and continents)
            if (area->zone == 0 && area->mapid != 0 && area->mapid != 1 && area->mapid != 530 && area->mapid != 571)
                sAreaFlagByMapID.insert(AreaFlagByMapID::value_type(area->mapid, area->exploreFlag));
        }
    }

    LoadDBC(availableDbcLocales, bad_dbc_files, sAchievementStore,            dbcPath, "Achievement.dbc"/*, &CustomAchievementfmt, &CustomAchievementIndex*/);//14545
    LoadDBC(availableDbcLocales, bad_dbc_files, sAchievementCriteriaStore,    dbcPath, "Achievement_Criteria.dbc");//14545
    LoadDBC(availableDbcLocales, bad_dbc_files, sAreaTriggerStore,            dbcPath, "AreaTrigger.dbc");//14545
    LoadDBC(availableDbcLocales, bad_dbc_files, sAreaGroupStore,              dbcPath, "AreaGroup.dbc");//14545
    LoadDBC(availableDbcLocales, bad_dbc_files, sAreaPOIStore,                dbcPath, "AreaPOI.dbc");//14545
    LoadDBC(availableDbcLocales, bad_dbc_files, sAuctionHouseStore,           dbcPath, "AuctionHouse.dbc");//14545
    LoadDBC(availableDbcLocales, bad_dbc_files, sArmorLocationStore,          dbcPath, "ArmorLocation.dbc");//14545
    LoadDBC(availableDbcLocales, bad_dbc_files, sBankBagSlotPricesStore,      dbcPath, "BankBagSlotPrices.dbc");//14545
    LoadDBC(availableDbcLocales, bad_dbc_files, sBattlemasterListStore,       dbcPath, "BattlemasterList.dbc");//14545
    LoadDBC(availableDbcLocales, bad_dbc_files, sBarberShopStyleStore,        dbcPath, "BarberShopStyle.dbc");//14545
    LoadDBC(availableDbcLocales, bad_dbc_files, sCharStartOutfitStore,        dbcPath, "CharStartOutfit.dbc");//14545
    LoadDBC(availableDbcLocales, bad_dbc_files, sCharTitlesStore,             dbcPath, "CharTitles.dbc");//14545
    LoadDBC(availableDbcLocales, bad_dbc_files, sChatChannelsStore,           dbcPath, "ChatChannels.dbc");//14545
    LoadDBC(availableDbcLocales, bad_dbc_files, sChrClassesStore,             dbcPath, "ChrClasses.dbc");//14545
    LoadDBC(availableDbcLocales, bad_dbc_files, sChrRacesStore,               dbcPath, "ChrRaces.dbc");//14545
    LoadDBC(availableDbcLocales, bad_dbc_files, sChrPowerTypesStore,          dbcPath, "ChrClassesXPowerTypes.dbc");//14545
    LoadDBC(availableDbcLocales, bad_dbc_files, sCinematicSequencesStore,     dbcPath, "CinematicSequences.dbc");//14545
    LoadDBC(availableDbcLocales, bad_dbc_files, sCreatureDisplayInfoStore,    dbcPath, "CreatureDisplayInfo.dbc");//14545
    LoadDBC(availableDbcLocales, bad_dbc_files, sCreatureFamilyStore,         dbcPath, "CreatureFamily.dbc");//14545
    LoadDBC(availableDbcLocales, bad_dbc_files, sCreatureModelDataStore,      dbcPath, "CreatureModelData.dbc");//14545
    LoadDBC(availableDbcLocales, bad_dbc_files, sCreatureSpellDataStore,      dbcPath, "CreatureSpellData.dbc");//14545
    LoadDBC(availableDbcLocales, bad_dbc_files, sCreatureTypeStore,           dbcPath, "CreatureType.dbc");//14545
    LoadDBC(availableDbcLocales, bad_dbc_files, sCurrencyTypesStore,          dbcPath, "CurrencyTypes.dbc");//14545
    LoadDBC(availableDbcLocales, bad_dbc_files, sDestructibleModelDataStore,  dbcPath, "DestructibleModelData.dbc");//14545
    LoadDBC(availableDbcLocales, bad_dbc_files, sDungeonEncounterStore,       dbcPath, "DungeonEncounter.dbc");//14545
    LoadDBC(availableDbcLocales, bad_dbc_files, sDurabilityCostsStore,        dbcPath, "DurabilityCosts.dbc");//14545
    LoadDBC(availableDbcLocales, bad_dbc_files, sDurabilityQualityStore,      dbcPath, "DurabilityQuality.dbc");//14545
    LoadDBC(availableDbcLocales, bad_dbc_files, sEmotesStore,                 dbcPath, "Emotes.dbc");//14545
    LoadDBC(availableDbcLocales, bad_dbc_files, sEmotesTextStore,             dbcPath, "EmotesText.dbc");//14545
    LoadDBC(availableDbcLocales, bad_dbc_files, sFactionStore,                dbcPath, "Faction.dbc");//14545
    for (uint32 i=0; i<sFactionStore.GetNumRows(); ++i)
    {
        FactionEntry const* faction = sFactionStore.LookupEntry(i);
        if (faction && faction->team)
        {
            SimpleFactionsList &flist = sFactionTeamMap[faction->team];
            flist.push_back(i);
        }
    }

    LoadDBC(availableDbcLocales, bad_dbc_files, sFactionTemplateStore,        dbcPath, "FactionTemplate.dbc");//14545
    LoadDBC(availableDbcLocales, bad_dbc_files, sGameObjectDisplayInfoStore,  dbcPath, "GameObjectDisplayInfo.dbc");//14545
    for (uint32 i = 0; i < sGameObjectDisplayInfoStore.GetNumRows(); ++i)
    {
        if (GameObjectDisplayInfoEntry const* info = sGameObjectDisplayInfoStore.LookupEntry(i))
        {
            if (info->maxX < info->minX)
                std::swap(*(float*)(&info->maxX), *(float*)(&info->minX));
            if (info->maxY < info->minY)
                std::swap(*(float*)(&info->maxY), *(float*)(&info->minY));
            if (info->maxZ < info->minZ)
                std::swap(*(float*)(&info->maxZ), *(float*)(&info->minZ));
        }
    }

    LoadDBC(availableDbcLocales, bad_dbc_files, sGemPropertiesStore,          dbcPath, "GemProperties.dbc");//14545
    LoadDBC(availableDbcLocales, bad_dbc_files, sGlyphPropertiesStore,        dbcPath, "GlyphProperties.dbc");//14545
    LoadDBC(availableDbcLocales, bad_dbc_files, sGlyphSlotStore,              dbcPath, "GlyphSlot.dbc");//14545
    LoadDBC(availableDbcLocales, bad_dbc_files, sGtBarberShopCostBaseStore,   dbcPath, "gtBarberShopCostBase.dbc");//14545
    LoadDBC(availableDbcLocales, bad_dbc_files, sGtCombatRatingsStore,        dbcPath, "gtCombatRatings.dbc");//14545
    LoadDBC(availableDbcLocales, bad_dbc_files, sGtChanceToMeleeCritBaseStore, dbcPath, "gtChanceToMeleeCritBase.dbc");//14545
    LoadDBC(availableDbcLocales, bad_dbc_files, sGtChanceToMeleeCritStore,    dbcPath, "gtChanceToMeleeCrit.dbc");//14545
    LoadDBC(availableDbcLocales, bad_dbc_files, sGtChanceToSpellCritBaseStore, dbcPath, "gtChanceToSpellCritBase.dbc");//14545
    LoadDBC(availableDbcLocales, bad_dbc_files, sGtChanceToSpellCritStore,    dbcPath, "gtChanceToSpellCrit.dbc");//14545
    LoadDBC(availableDbcLocales, bad_dbc_files, sGtOCTClassCombatRatingScalarStore,    dbcPath, "gtOCTClassCombatRatingScalar.dbc");//14545
    //LoadDBC(availableDbcLocales, bad_dbc_files, sGtOCTRegenHPStore,           dbcPath, "gtOCTRegenHP.dbc");//14545
    LoadDBC(availableDbcLocales, bad_dbc_files, sGtOCTHpPerStaminaStore,      dbcPath, "gtOCTHpPerStamina.dbc");//14545
    //LoadDBC(dbcCount, availableDbcLocales, bad_dbc_files, sGtOCTRegenMPStore,           dbcPath, "gtOCTRegenMP.dbc");       -- not used currently
    LoadDBC(availableDbcLocales, bad_dbc_files, sGtRegenMPPerSptStore,        dbcPath, "gtRegenMPPerSpt.dbc");//14545
    LoadDBC(availableDbcLocales, bad_dbc_files, sGtSpellScalingStore,        dbcPath, "gtSpellScaling.dbc");//15595
    LoadDBC(availableDbcLocales, bad_dbc_files, sGtOCTBaseHPByClassStore,        dbcPath, "gtOCTBaseHPByClass.dbc");//15595
    LoadDBC(availableDbcLocales, bad_dbc_files, sGtOCTBaseMPByClassStore,        dbcPath, "gtOCTBaseMPByClass.dbc");//15595

    LoadDBC(availableDbcLocales, bad_dbc_files, sHolidaysStore,               dbcPath, "Holidays.dbc");//14545
    LoadDBC(availableDbcLocales, bad_dbc_files, sImportPriceArmorStore,       dbcPath, "ImportPriceArmor.dbc"); // 15595
    LoadDBC(availableDbcLocales, bad_dbc_files, sImportPriceQualityStore,     dbcPath, "ImportPriceQuality.dbc"); // 15595
    LoadDBC(availableDbcLocales, bad_dbc_files, sImportPriceShieldStore,      dbcPath, "ImportPriceShield.dbc"); // 15595
    LoadDBC(availableDbcLocales, bad_dbc_files, sImportPriceWeaponStore,      dbcPath, "ImportPriceWeapon.dbc"); // 15595
    LoadDBC(availableDbcLocales, bad_dbc_files, sItemPriceBaseStore,          dbcPath, "ItemPriceBase.dbc"); // 15595
    LoadDBC(availableDbcLocales, bad_dbc_files, sItemReforgeStore,            dbcPath, "ItemReforge.dbc"); // 15595
    LoadDBC(availableDbcLocales, bad_dbc_files, sItemBagFamilyStore,          dbcPath, "ItemBagFamily.dbc");//14545
    LoadDBC(availableDbcLocales, bad_dbc_files, sItemClassStore,              dbcPath, "ItemClass.dbc"); // 15595
    //LoadDBC(dbcCount, availableDbcLocales, bad_dbc_files, sItemDisplayInfoStore,        dbcPath, "ItemDisplayInfo.dbc");     -- not used currently
    LoadDBC(availableDbcLocales, bad_dbc_files, sItemLimitCategoryStore,      dbcPath, "ItemLimitCategory.dbc");//14545
    LoadDBC(availableDbcLocales, bad_dbc_files, sItemRandomPropertiesStore,   dbcPath, "ItemRandomProperties.dbc");//14545
    LoadDBC(availableDbcLocales, bad_dbc_files, sItemRandomSuffixStore,       dbcPath, "ItemRandomSuffix.dbc");//14545
    LoadDBC(availableDbcLocales, bad_dbc_files, sItemSetStore,                dbcPath, "ItemSet.dbc");//14545

    LoadDBC(availableDbcLocales, bad_dbc_files, sItemArmorQualityStore,       dbcPath, "ItemArmorQuality.dbc");//14545
    LoadDBC(availableDbcLocales, bad_dbc_files, sItemArmorShieldStore,        dbcPath, "ItemArmorShield.dbc");//14545
    LoadDBC(availableDbcLocales, bad_dbc_files, sItemArmorTotalStore,         dbcPath, "ItemArmorTotal.dbc");//14545
    LoadDBC(availableDbcLocales, bad_dbc_files, sItemDamageAmmoStore,         dbcPath, "ItemDamageAmmo.dbc");//14545
    LoadDBC(availableDbcLocales, bad_dbc_files, sItemDamageOneHandStore,      dbcPath, "ItemDamageOneHand.dbc");//14545
    LoadDBC(availableDbcLocales, bad_dbc_files, sItemDamageOneHandCasterStore,dbcPath, "ItemDamageOneHandCaster.dbc");//14545
    LoadDBC(availableDbcLocales, bad_dbc_files, sItemDamageRangedStore,       dbcPath, "ItemDamageRanged.dbc");//14545
    LoadDBC(availableDbcLocales, bad_dbc_files, sItemDamageThrownStore,       dbcPath, "ItemDamageThrown.dbc");//14545
    LoadDBC(availableDbcLocales, bad_dbc_files, sItemDamageTwoHandStore,      dbcPath, "ItemDamageTwoHand.dbc");//14545
    LoadDBC(availableDbcLocales, bad_dbc_files, sItemDamageTwoHandCasterStore,dbcPath, "ItemDamageTwoHandCaster.dbc");//14545
    LoadDBC(availableDbcLocales, bad_dbc_files, sItemDamageWandStore,         dbcPath, "ItemDamageWand.dbc");//14545
    LoadDBC(availableDbcLocales, bad_dbc_files, sItemDisenchantLootStore,     dbcPath, "ItemDisenchantLoot.dbc");

    LoadDBC(availableDbcLocales, bad_dbc_files, sLFGDungeonStore,             dbcPath, "LFGDungeons.dbc");//14545
    LoadDBC(availableDbcLocales, bad_dbc_files, sLiquidTypeStore,             dbcPath, "LiquidType.dbc");//14545
    LoadDBC(availableDbcLocales, bad_dbc_files, sLockStore,                   dbcPath, "Lock.dbc");//14545
    LoadDBC(availableDbcLocales, bad_dbc_files, sPhaseStores,                 dbcPath, "Phase.dbc");//14545

    LoadDBC(availableDbcLocales, bad_dbc_files, sMailTemplateStore,           dbcPath, "MailTemplate.dbc");//14545
    LoadDBC(availableDbcLocales, bad_dbc_files, sMapStore,                    dbcPath, "Map.dbc");//14545
    LoadDBC(availableDbcLocales, bad_dbc_files, sMapDifficultyStore,          dbcPath, "MapDifficulty.dbc");//14545
    // fill data
    sMapDifficultyMap[MAKE_PAIR32(0, 0)] = MapDifficulty(0, 0, false);//map 0 is missingg from MapDifficulty.dbc use this till its ported to sql
    for (uint32 i = 0; i < sMapDifficultyStore.GetNumRows(); ++i)
        if (MapDifficultyEntry const* entry = sMapDifficultyStore.LookupEntry(i))
            sMapDifficultyMap[MAKE_PAIR32(entry->MapId, entry->Difficulty)] = MapDifficulty(entry->resetTime, entry->maxPlayers, entry->areaTriggerText[0] > 0);
    sMapDifficultyStore.Clear();

    LoadDBC(availableDbcLocales, bad_dbc_files, sMountCapabilityStore,        dbcPath, "MountCapability.dbc");//14545
    LoadDBC(availableDbcLocales, bad_dbc_files, sMountTypeStore,              dbcPath, "MountType.dbc");//14545

    LoadDBC(availableDbcLocales, bad_dbc_files, sNameGenStore,                dbcPath, "NameGen.dbc");//14545
    for (uint32 i = 0; i < sNameGenStore.GetNumRows(); ++i)
        if (NameGenEntry const* entry = sNameGenStore.LookupEntry(i))
            sGenNameVectoArraysMap[entry->race].stringVectorArray[entry->gender].push_back(std::string(entry->name));
    sNameGenStore.Clear();
    LoadDBC(availableDbcLocales, bad_dbc_files, sNumTalentsAtLevelStore,      dbcPath, "NumTalentsAtLevel.dbc");//14545

    LoadDBC(availableDbcLocales, bad_dbc_files, sMovieStore,                  dbcPath, "Movie.dbc");//14545

    LoadDBC(availableDbcLocales, bad_dbc_files, sOverrideSpellDataStore,      dbcPath, "OverrideSpellData.dbc");//14545

    LoadDBC(availableDbcLocales, bad_dbc_files, sPvPDifficultyStore,          dbcPath, "PvpDifficulty.dbc");//14545
    for (uint32 i = 0; i < sPvPDifficultyStore.GetNumRows(); ++i)
        if (PvPDifficultyEntry const* entry = sPvPDifficultyStore.LookupEntry(i))
            if (entry->bracketId > MAX_BATTLEGROUND_BRACKETS)
                ASSERT(false && "Need update MAX_BATTLEGROUND_BRACKETS by DBC data");

    LoadDBC(availableDbcLocales, bad_dbc_files, sQuestXPStore,                dbcPath, "QuestXP.dbc");//14545
    LoadDBC(availableDbcLocales, bad_dbc_files, sQuestFactionRewardStore,     dbcPath, "QuestFactionReward.dbc");//14545
    LoadDBC(availableDbcLocales, bad_dbc_files, sQuestSortStore,              dbcPath, "QuestSort.dbc");//14545

    LoadDBC(availableDbcLocales, bad_dbc_files, sRandomPropertiesPointsStore, dbcPath, "RandPropPoints.dbc");//14545

    LoadDBC(availableDbcLocales, bad_dbc_files, sScalingStatDistributionStore, dbcPath, "ScalingStatDistribution.dbc");//14545
    LoadDBC(availableDbcLocales, bad_dbc_files, sScalingStatValuesStore,      dbcPath, "ScalingStatValues.dbc");//14545
    LoadDBC(availableDbcLocales, bad_dbc_files, sSkillLineStore,              dbcPath, "SkillLine.dbc");//14545
    LoadDBC(availableDbcLocales, bad_dbc_files, sSkillLineAbilityStore,       dbcPath, "SkillLineAbility.dbc");//14545
    LoadDBC(availableDbcLocales, bad_dbc_files, sSoundEntriesStore,           dbcPath, "SoundEntries.dbc");//14545
    LoadDBC(availableDbcLocales, bad_dbc_files, sSpellStore,                  dbcPath, "Spell.dbc"/*, &CustomSpellEntryfmt, &CustomSpellEntryIndex*/);//
    for (uint32 i = 1; i < sSpellStore.GetNumRows(); ++i)
    {
        SpellCategoriesEntry const* spell = sSpellCategoriesStore.LookupEntry(i);
        if (spell && spell->Category)
            sSpellCategoryStore[spell->Category].insert(i);
    }

    for (uint32 j = 0; j < sSkillLineAbilityStore.GetNumRows(); ++j)
    {
        SkillLineAbilityEntry const *skillLine = sSkillLineAbilityStore.LookupEntry(j);

        if (!skillLine)
            continue;

        SpellEntry const* spellInfo = sSpellStore.LookupEntry(skillLine->spellId);
        if (spellInfo && spellInfo->Attributes & SPELL_ATTR0_PASSIVE)
        {
            for (uint32 i = 1; i < sCreatureFamilyStore.GetNumRows(); ++i)
            {
                SpellLevelsEntry const* levels = sSpellLevelsStore.LookupEntry(i);
                if (!levels)
                    continue;

                CreatureFamilyEntry const* cFamily = sCreatureFamilyStore.LookupEntry(i);
                if (!cFamily)
                    continue;

                if (skillLine->skillId != cFamily->skillLine[0] && skillLine->skillId != cFamily->skillLine[1])
                    continue;
                if (levels->spellLevel)
                    continue;

                if (skillLine->learnOnGetSkill != ABILITY_LEARNED_ON_GET_RACE_OR_CLASS_SKILL)
                    continue;

                sPetFamilySpellsStore[i].insert(spellInfo->Id);
            }
        }
    }


    LoadDBC(availableDbcLocales, bad_dbc_files, sSpellReagentsStore,          dbcPath,"SpellReagents.dbc");//14545
    LoadDBC(availableDbcLocales, bad_dbc_files, sSpellScalingStore,           dbcPath,"SpellScaling.dbc");//14545
    LoadDBC(availableDbcLocales, bad_dbc_files, sSpellTotemsStore,            dbcPath,"SpellTotems.dbc");//14545
    LoadDBC(availableDbcLocales, bad_dbc_files, sSpellTargetRestrictionsStore,dbcPath,"SpellTargetRestrictions.dbc");//14545
    LoadDBC(availableDbcLocales, bad_dbc_files, sSpellPowerStore,             dbcPath,"SpellPower.dbc");//14545
    LoadDBC(availableDbcLocales, bad_dbc_files, sSpellLevelsStore,            dbcPath,"SpellLevels.dbc");//14545
    LoadDBC(availableDbcLocales, bad_dbc_files, sSpellInterruptsStore,        dbcPath,"SpellInterrupts.dbc");//14545
    LoadDBC(availableDbcLocales, bad_dbc_files, sSpellEquippedItemsStore,     dbcPath,"SpellEquippedItems.dbc");//14545
    LoadDBC(availableDbcLocales, bad_dbc_files, sSpellClassOptionsStore,      dbcPath,"SpellClassOptions.dbc");//14545
    LoadDBC(availableDbcLocales, bad_dbc_files, sSpellCooldownsStore,         dbcPath,"SpellCooldowns.dbc");//14545
    LoadDBC(availableDbcLocales, bad_dbc_files, sSpellAuraOptionsStore,       dbcPath,"SpellAuraOptions.dbc");//14545
    LoadDBC(availableDbcLocales, bad_dbc_files, sSpellAuraRestrictionsStore,  dbcPath,"SpellAuraRestrictions.dbc");//14545
    LoadDBC(availableDbcLocales, bad_dbc_files, sSpellCastingRequirementsStore, dbcPath,"SpellCastingRequirements.dbc");//14545

    LoadDBC(availableDbcLocales, bad_dbc_files, sSpellCategoriesStore,        dbcPath,"SpellCategories.dbc");//14545
    LoadDBC(availableDbcLocales, bad_dbc_files, sSpellEffectStore,            dbcPath,"SpellEffect.dbc");//14545

    for(uint32 i = 1; i < sSpellEffectStore.GetNumRows(); ++i)
    {
        if(SpellEffectEntry const *spellEffect = sSpellEffectStore.LookupEntry(i))
            sSpellEffectMap[spellEffect->EffectSpellId].effects[spellEffect->EffectIndex] = spellEffect;
    }

    LoadDBC(availableDbcLocales, bad_dbc_files, sSpellCastTimesStore,         dbcPath, "SpellCastTimes.dbc");//14545
    LoadDBC(availableDbcLocales, bad_dbc_files, sSpellDifficultyStore,        dbcPath, "SpellDifficulty.dbc"/*, &CustomSpellDifficultyfmt, &CustomSpellDifficultyIndex*/);//14545
    LoadDBC(availableDbcLocales, bad_dbc_files, sSpellDurationStore,          dbcPath, "SpellDuration.dbc");//14545
    LoadDBC(availableDbcLocales, bad_dbc_files, sSpellFocusObjectStore,       dbcPath, "SpellFocusObject.dbc");//14545
    LoadDBC(availableDbcLocales, bad_dbc_files, sSpellItemEnchantmentStore,   dbcPath, "SpellItemEnchantment.dbc");//14545
    LoadDBC(availableDbcLocales, bad_dbc_files, sSpellItemEnchantmentConditionStore, dbcPath, "SpellItemEnchantmentCondition.dbc");//14545
    LoadDBC(availableDbcLocales, bad_dbc_files, sSpellRadiusStore,            dbcPath, "SpellRadius.dbc");//14545
    LoadDBC(availableDbcLocales, bad_dbc_files, sSpellRangeStore,             dbcPath, "SpellRange.dbc");//14545
    LoadDBC(availableDbcLocales, bad_dbc_files, sSpellRuneCostStore,          dbcPath, "SpellRuneCost.dbc");//14545
    LoadDBC(availableDbcLocales, bad_dbc_files, sSpellShapeshiftStore,        dbcPath, "SpellShapeshift.dbc");//14545
    LoadDBC(availableDbcLocales, bad_dbc_files, sSpellShapeshiftFormStore,    dbcPath, "SpellShapeshiftForm.dbc");//14545
    //LoadDBC(availableDbcLocales, bad_dbc_files, sStableSlotPricesStore,       dbcPath, "StableSlotPrices.dbc");
    LoadDBC(availableDbcLocales, bad_dbc_files, sSummonPropertiesStore,       dbcPath, "SummonProperties.dbc");//14545

    LoadDBC(availableDbcLocales, bad_dbc_files, sTalentStore,                 dbcPath, "Talent.dbc");//14545

    // Create Spelldifficulty searcher
    for (uint32 i = 0; i < sSpellDifficultyStore.GetNumRows(); ++i)
    {
        SpellDifficultyEntry const* spellDiff = sSpellDifficultyStore.LookupEntry(i);
        if (!spellDiff)
            continue;

        SpellDifficultyEntry newEntry;
        memset(newEntry.SpellID, 0, 4*sizeof(uint32));
        for (int x = 0; x < MAX_DIFFICULTY; ++x)
        {
            if (spellDiff->SpellID[x] <= 0 || !sSpellStore.LookupEntry(spellDiff->SpellID[x]))
            {
                if (spellDiff->SpellID[x] > 0)//don't show error if spell is <= 0, not all modes have spells and there are unknown negative values
                    sLog->outError(LOG_FILTER_SQL, "spelldifficulty_dbc: spell %i at field id:%u at spellid%i does not exist in SpellStore (spell.dbc), loaded as 0", spellDiff->SpellID[x], spellDiff->ID, x);
                newEntry.SpellID[x] = 0;//spell was <= 0 or invalid, set to 0
            }
            else
                newEntry.SpellID[x] = spellDiff->SpellID[x];
        }
        if (newEntry.SpellID[0] <= 0 || newEntry.SpellID[1] <= 0)//id0-1 must be always set!
            continue;

        for (int x = 0; x < MAX_DIFFICULTY; ++x)
            sSpellMgr->SetSpellDifficultyId(uint32(newEntry.SpellID[x]), spellDiff->ID);
    }

    // create talent spells set
    for (unsigned int i = 0; i < sTalentStore.GetNumRows(); ++i)
    {
        TalentEntry const* talentInfo = sTalentStore.LookupEntry(i);
        if (!talentInfo)
            continue;

        for (int j = 0; j < MAX_TALENT_RANK; j++)
            if (talentInfo->RankID[j])
                sTalentSpellPosMap[talentInfo->RankID[j]] = TalentSpellPos(i, j);
    }

    LoadDBC(availableDbcLocales, bad_dbc_files, sTalentTabStore,              dbcPath, "TalentTab.dbc");//14545

    // prepare fast data access to bit pos of talent ranks for use at inspecting
    {
        // now have all max ranks (and then bit amount used for store talent ranks in inspect)
        for (uint32 talentTabId = 1; talentTabId < sTalentTabStore.GetNumRows(); ++talentTabId)
        {
            TalentTabEntry const* talentTabInfo = sTalentTabStore.LookupEntry(talentTabId);
            if (!talentTabInfo)
                continue;

            // prevent memory corruption; otherwise cls will become 12 below
            if ((talentTabInfo->ClassMask & CLASSMASK_ALL_PLAYABLE) == 0)
                continue;

            // store class talent tab pages
            for (uint32 cls = 1; cls < MAX_CLASSES; ++cls)
                if (talentTabInfo->ClassMask & (1 << (cls - 1)))
                    sTalentTabPages[cls][talentTabInfo->tabpage] = talentTabId;
        }
    }

    LoadDBC(availableDbcLocales, bad_dbc_files, sTalentTreePrimarySpellsStore, dbcPath, "TalentTreePrimarySpells.dbc");
    for (uint32 i = 0; i < sTalentTreePrimarySpellsStore.GetNumRows(); ++i)
        if (TalentTreePrimarySpellsEntry const* talentSpell = sTalentTreePrimarySpellsStore.LookupEntry(i))
            sTalentTreePrimarySpellsMap[talentSpell->TalentTree].push_back(talentSpell->SpellId);
    sTalentTreePrimarySpellsStore.Clear();

    LoadDBC(availableDbcLocales, bad_dbc_files, sTaxiNodesStore,              dbcPath, "TaxiNodes.dbc");//14545
    LoadDBC(availableDbcLocales, bad_dbc_files, sTaxiPathStore,               dbcPath, "TaxiPath.dbc");//14545
    for (uint32 i = 1; i < sTaxiPathStore.GetNumRows(); ++i)
        if (TaxiPathEntry const* entry = sTaxiPathStore.LookupEntry(i))
            sTaxiPathSetBySource[entry->from][entry->to] = TaxiPathBySourceAndDestination(entry->ID, entry->price);
    uint32 pathCount = sTaxiPathStore.GetNumRows();

    //## TaxiPathNode.dbc ## Loaded only for initialization different structures
    LoadDBC(availableDbcLocales, bad_dbc_files, sTaxiPathNodeStore,           dbcPath, "TaxiPathNode.dbc");//14545
    // Calculate path nodes count
    std::vector<uint32> pathLength;
    pathLength.resize(pathCount);                           // 0 and some other indexes not used
    for (uint32 i = 1; i < sTaxiPathNodeStore.GetNumRows(); ++i)
        if (TaxiPathNodeEntry const* entry = sTaxiPathNodeStore.LookupEntry(i))
        {
            if (pathLength[entry->path] < entry->index + 1)
                pathLength[entry->path] = entry->index + 1;
        }
    // Set path length
    sTaxiPathNodesByPath.resize(pathCount);                 // 0 and some other indexes not used
    for (uint32 i = 1; i < sTaxiPathNodesByPath.size(); ++i)
        sTaxiPathNodesByPath[i].resize(pathLength[i]);
    // fill data
    for (uint32 i = 1; i < sTaxiPathNodeStore.GetNumRows(); ++i)
        if (TaxiPathNodeEntry const* entry = sTaxiPathNodeStore.LookupEntry(i))
            sTaxiPathNodesByPath[entry->path].set(entry->index, entry);

    // Initialize global taxinodes mask
    // include existed nodes that have at least single not spell base (scripted) path
    {
        std::set<uint32> spellPaths;
        for (uint32 i = 1; i < sSpellEffectStore.GetNumRows(); ++i)
            if (SpellEffectEntry const* sInfo = sSpellEffectStore.LookupEntry (i))
                if (sInfo->Effect == SPELL_EFFECT_SEND_TAXI)
                    spellPaths.insert(sInfo->EffectMiscValue);

        memset(sTaxiNodesMask, 0, sizeof(sTaxiNodesMask));
        memset(sOldContinentsNodesMask, 0, sizeof(sOldContinentsNodesMask));
        memset(sHordeTaxiNodesMask, 0, sizeof(sHordeTaxiNodesMask));
        memset(sAllianceTaxiNodesMask, 0, sizeof(sAllianceTaxiNodesMask));
        memset(sDeathKnightTaxiNodesMask, 0, sizeof(sDeathKnightTaxiNodesMask));
        for (uint32 i = 1; i < sTaxiNodesStore.GetNumRows(); ++i)
        {
            TaxiNodesEntry const* node = sTaxiNodesStore.LookupEntry(i);
            if (!node)
                continue;

            TaxiPathSetBySource::const_iterator src_i = sTaxiPathSetBySource.find(i);
            if (src_i != sTaxiPathSetBySource.end() && !src_i->second.empty())
            {
                bool ok = false;
                for (TaxiPathSetForSource::const_iterator dest_i = src_i->second.begin(); dest_i != src_i->second.end(); ++dest_i)
                {
                    // not spell path
                    if (spellPaths.find(dest_i->second.ID) == spellPaths.end())
                    {
                        ok = true;
                        break;
                    }
                }

                if (!ok)
                    continue;
            }

            // valid taxi network node
            uint8  field   = (uint8)((i - 1) / 8);
            uint32 submask = 1 << ((i-1) % 8);

            sTaxiNodesMask[field] |= submask;
            if (node->MountCreatureID[0] && node->MountCreatureID[0] != 32981)
                sHordeTaxiNodesMask[field] |= submask;
            if (node->MountCreatureID[1] && node->MountCreatureID[1] != 32981)
                sAllianceTaxiNodesMask[field] |= submask;
            if (node->MountCreatureID[0] == 32981 || node->MountCreatureID[1] == 32981)
                sDeathKnightTaxiNodesMask[field] |= submask;

            // old continent node (+ nodes virtually at old continents, check explicitly to avoid loading map files for zone info)
            if (node->map_id < 2 || i == 82 || i == 83 || i == 93 || i == 94)
                sOldContinentsNodesMask[field] |= submask;

            // fix DK node at Ebon Hold and Shadow Vault flight master
            if (i == 315 || i == 333)
                ((TaxiNodesEntry*)node)->MountCreatureID[1] = 32981;
        }
    }

    //LoadDBC(availableDbcLocales, bad_dbc_files, sTeamContributionPointsStore, dbcPath, "TeamContributionPoints.dbc");
    LoadDBC(availableDbcLocales, bad_dbc_files, sTotemCategoryStore,          dbcPath, "TotemCategory.dbc");//14545

    LoadDBC(availableDbcLocales, bad_dbc_files, sVehicleStore,                dbcPath, "Vehicle.dbc");//14545
    LoadDBC(availableDbcLocales, bad_dbc_files, sVehicleSeatStore,            dbcPath, "VehicleSeat.dbc");//14545

    LoadDBC(availableDbcLocales, bad_dbc_files, sWMOAreaTableStore,           dbcPath, "WMOAreaTable.dbc");//14545
    for (uint32 i = 0; i < sWMOAreaTableStore.GetNumRows(); ++i)
        if (WMOAreaTableEntry const* entry = sWMOAreaTableStore.LookupEntry(i))
            sWMOAreaInfoByTripple.insert(WMOAreaInfoByTripple::value_type(WMOAreaTableTripple(entry->rootId, entry->adtId, entry->groupId), entry));
    LoadDBC(availableDbcLocales, bad_dbc_files, sWorldMapAreaStore,           dbcPath, "WorldMapArea.dbc");//14545
    LoadDBC(availableDbcLocales, bad_dbc_files, sWorldMapOverlayStore,        dbcPath, "WorldMapOverlay.dbc");//14545
    LoadDBC(availableDbcLocales, bad_dbc_files, sWorldSafeLocsStore,          dbcPath, "WorldSafeLocs.dbc");//14545

    // error checks
    if (bad_dbc_files.size() >= DBCFileCount)
    {
        sLog->outError(LOG_FILTER_GENERAL, "Incorrect DataDir value in worldserver.conf or ALL required *.dbc files (%d) not found by path: %sdbc", DBCFileCount, dataPath.c_str());
        exit(1);
    }
    else if (!bad_dbc_files.empty())
    {
        std::string str;
        for (StoreProblemList::iterator i = bad_dbc_files.begin(); i != bad_dbc_files.end(); ++i)
            str += *i + "\n";

        sLog->outError(LOG_FILTER_GENERAL, "Some required *.dbc files (%u from %d) not found or not compatible:\n%s", (uint32)bad_dbc_files.size(), DBCFileCount, str.c_str());
        exit(1);
    }

    // Check loaded DBC files proper version
    if (!sAreaStore.LookupEntry(4713)          ||     // last area (areaflag) added in 4.3.4 (15595)
        !sCharTitlesStore.LookupEntry(287)     ||     // last char title added in 4.3.4 (15595)
        !sGemPropertiesStore.LookupEntry(2250) ||     // last gem property added in 4.3.4 (15595)
        !sMapStore.LookupEntry(980)            ||     // last map added in 4.3.4 (15595)
        !sSpellStore.LookupEntry(121820)       )      // last spell added in 4.3.4 (15595)
    {
        sLog->outError(LOG_FILTER_GENERAL, "You have _outdated_ DBC files. Please extract correct versions from current using client.");
        exit(1);
    }

<<<<<<< HEAD
    sLog->outInfo(LOG_FILTER_GENERAL, ">> Initialized %d DBC data stores in %u ms", DBCFileCount, GetMSTimeDiffToNow(oldMSTime));
}

const std::string* GetRandomCharacterName(uint8 race, uint8 gender)
{
    uint32 size = sGenNameVectoArraysMap[race].stringVectorArray[gender].size();
    uint32 randPos = urand(0,size-1);
=======
    sLog->outInfo(LOG_FILTER_SERVER_LOADING, ">> Initialized %d data stores in %u ms", DBCFileCount, GetMSTimeDiffToNow(oldMSTime));
>>>>>>> 3c42401d

    return &sGenNameVectoArraysMap[race].stringVectorArray[gender][randPos];
}

SimpleFactionsList const* GetFactionTeamList(uint32 faction)
{
    FactionTeamMap::const_iterator itr = sFactionTeamMap.find(faction);
    if (itr != sFactionTeamMap.end())
        return &itr->second;

    return NULL;
}

char const* GetPetName(uint32 petfamily, uint32 /*dbclang*/)
{
    if (!petfamily)
        return NULL;
    CreatureFamilyEntry const* pet_family = sCreatureFamilyStore.LookupEntry(petfamily);
    if (!pet_family)
        return NULL;
    return pet_family->Name ? pet_family->Name : NULL;
}

SpellEffectEntry const* GetSpellEffectEntry(uint32 spellId, uint32 effect)
{
    SpellEffectMap::const_iterator itr = sSpellEffectMap.find(spellId);
    if(itr == sSpellEffectMap.end())
        return NULL;

    return itr->second.effects[effect];
}

SpellReagentsEntry const* GetSpellReagentEntry(uint32 spellId, uint8 reagent)
{
    SpellReagentMap::const_iterator itr = sSpellReagentMap.find(spellId);
    if(itr == sSpellReagentMap.end())
        return NULL;

    return itr->second.reagents[reagent];
}

SpellTotemsEntry const* GetSpellTotemEntry(uint32 spellId, uint8 totem)
{
    SpellTotemMap::const_iterator itr = sSpellTotemMap.find(spellId);
    if(itr == sSpellTotemMap.end())
        return NULL;

    return itr->second.totems[totem];
}

TalentSpellPos const* GetTalentSpellPos(uint32 spellId)
{
    TalentSpellPosMap::const_iterator itr = sTalentSpellPosMap.find(spellId);
    if (itr == sTalentSpellPosMap.end())
        return NULL;

    return &itr->second;
}

uint32 GetTalentSpellCost(uint32 spellId)
{
    if (TalentSpellPos const* pos = GetTalentSpellPos(spellId))
        return pos->rank+1;

    return 0;
}

int32 GetAreaFlagByAreaID(uint32 area_id)
{
    AreaFlagByAreaID::iterator i = sAreaFlagByAreaID.find(area_id);
    if (i == sAreaFlagByAreaID.end())
        return -1;

    return i->second;
}

WMOAreaTableEntry const* GetWMOAreaTableEntryByTripple(int32 rootid, int32 adtid, int32 groupid)
{
    WMOAreaInfoByTripple::iterator i = sWMOAreaInfoByTripple.find(WMOAreaTableTripple(rootid, adtid, groupid));
        if (i == sWMOAreaInfoByTripple.end())
            return NULL;
        return i->second;
}

AreaTableEntry const* GetAreaEntryByAreaID(uint32 area_id)
{
    int32 areaflag = GetAreaFlagByAreaID(area_id);
    if (areaflag < 0)
        return NULL;

    return sAreaStore.LookupEntry(areaflag);
}

AreaTableEntry const* GetAreaEntryByAreaFlagAndMap(uint32 area_flag, uint32 map_id)
{
    if (area_flag)
        return sAreaStore.LookupEntry(area_flag);

    if (MapEntry const* mapEntry = sMapStore.LookupEntry(map_id))
        return GetAreaEntryByAreaID(mapEntry->linked_zone);

    return NULL;
}

uint32 GetAreaFlagByMapId(uint32 mapid)
{
    AreaFlagByMapID::iterator i = sAreaFlagByMapID.find(mapid);
    if (i == sAreaFlagByMapID.end())
        return 0;
    else
        return i->second;
}

uint32 GetVirtualMapForMapAndZone(uint32 mapid, uint32 zoneId)
{
    if (mapid != 530 && mapid != 571 && mapid != 732)   // speed for most cases
        return mapid;

    if (WorldMapAreaEntry const* wma = sWorldMapAreaStore.LookupEntry(zoneId))
        return wma->virtual_map_id >= 0 ? wma->virtual_map_id : wma->map_id;

    return mapid;
}

/*
Used only for calculate xp gain by content lvl.
Calculation on Gilneas and group maps of LostIslands calculated as CONTENT_1_60.
*/
ContentLevels GetContentLevelsForMapAndZone(uint32 mapid, uint32 zoneId)
{
    mapid = GetVirtualMapForMapAndZone(mapid, zoneId);
    if (mapid < 2)
        return CONTENT_1_60;

    MapEntry const* mapEntry = sMapStore.LookupEntry(mapid);
    if (!mapEntry)
        return CONTENT_1_60;

    // no need enum all maps from phasing
    if (mapEntry->rootPhaseMap >= 0)
        mapid = mapEntry->rootPhaseMap;

    switch (mapid)
    {
        case 648:   //LostIslands
        case 654:   //Gilneas
            return CONTENT_1_60;
        default:
            return ContentLevels(mapEntry->Expansion());
    }
}

bool IsTotemCategoryCompatiableWith(uint32 itemTotemCategoryId, uint32 requiredTotemCategoryId)
{
    if (requiredTotemCategoryId == 0)
        return true;
    if (itemTotemCategoryId == 0)
        return false;

    TotemCategoryEntry const* itemEntry = sTotemCategoryStore.LookupEntry(itemTotemCategoryId);
    if (!itemEntry)
        return false;
    TotemCategoryEntry const* reqEntry = sTotemCategoryStore.LookupEntry(requiredTotemCategoryId);
    if (!reqEntry)
        return false;

    if (itemEntry->categoryType != reqEntry->categoryType)
        return false;

    return (itemEntry->categoryMask & reqEntry->categoryMask) == reqEntry->categoryMask;
}

void Zone2MapCoordinates(float& x, float& y, uint32 zone)
{
    WorldMapAreaEntry const* maEntry = sWorldMapAreaStore.LookupEntry(zone);

    // if not listed then map coordinates (instance)
    if (!maEntry)
        return;

    std::swap(x, y);                                         // at client map coords swapped
    x = x*((maEntry->x2-maEntry->x1)/100)+maEntry->x1;
    y = y*((maEntry->y2-maEntry->y1)/100)+maEntry->y1;      // client y coord from top to down
}

void Map2ZoneCoordinates(float& x, float& y, uint32 zone)
{
    WorldMapAreaEntry const* maEntry = sWorldMapAreaStore.LookupEntry(zone);

    // if not listed then map coordinates (instance)
    if (!maEntry)
        return;

    x = (x-maEntry->x1)/((maEntry->x2-maEntry->x1)/100);
    y = (y-maEntry->y1)/((maEntry->y2-maEntry->y1)/100);    // client y coord from top to down
    std::swap(x, y);                                         // client have map coords swapped
}

MapDifficulty const* GetMapDifficultyData(uint32 mapId, Difficulty difficulty)
{
    MapDifficultyMap::const_iterator itr = sMapDifficultyMap.find(MAKE_PAIR32(mapId, difficulty));
    return itr != sMapDifficultyMap.end() ? &itr->second : NULL;
}

MapDifficulty const* GetDownscaledMapDifficultyData(uint32 mapId, Difficulty &difficulty)
{
    uint32 tmpDiff = difficulty;
    MapDifficulty const* mapDiff = GetMapDifficultyData(mapId, Difficulty(tmpDiff));
    if (!mapDiff)
    {
        if (tmpDiff > RAID_DIFFICULTY_25MAN_NORMAL) // heroic, downscale to normal
            tmpDiff -= 2;
        else
            tmpDiff -= 1;   // any non-normal mode for raids like tbc (only one mode)

        // pull new data
        mapDiff = GetMapDifficultyData(mapId, Difficulty(tmpDiff)); // we are 10 normal or 25 normal
        if (!mapDiff)
        {
            tmpDiff -= 1;
            mapDiff = GetMapDifficultyData(mapId, Difficulty(tmpDiff)); // 10 normal
        }
    }

    difficulty = Difficulty(tmpDiff);
    return mapDiff;
}

PvPDifficultyEntry const* GetBattlegroundBracketByLevel(uint32 mapid, uint32 level)
{
    PvPDifficultyEntry const* maxEntry = NULL;              // used for level > max listed level case
    for (uint32 i = 0; i < sPvPDifficultyStore.GetNumRows(); ++i)
    {
        if (PvPDifficultyEntry const* entry = sPvPDifficultyStore.LookupEntry(i))
        {
            // skip unrelated and too-high brackets
            if (entry->mapId != mapid || entry->minLevel > level)
                continue;

            // exactly fit
            if (entry->maxLevel >= level)
                return entry;

            // remember for possible out-of-range case (search higher from existed)
            if (!maxEntry || maxEntry->maxLevel < entry->maxLevel)
                maxEntry = entry;
        }
    }

    return maxEntry;
}

PvPDifficultyEntry const* GetBattlegroundBracketById(uint32 mapid, BattlegroundBracketId id)
{
    for (uint32 i = 0; i < sPvPDifficultyStore.GetNumRows(); ++i)
        if (PvPDifficultyEntry const* entry = sPvPDifficultyStore.LookupEntry(i))
            if (entry->mapId == mapid && entry->GetBracketId() == id)
                return entry;

    return NULL;
}

uint32 const* GetTalentTabPages(uint8 cls)
{
    return sTalentTabPages[cls];
}

std::vector<uint32> const* GetTalentTreePrimarySpells(uint32 talentTree)
{
    TalentTreePrimarySpellsMap::const_iterator itr = sTalentTreePrimarySpellsMap.find(talentTree);
    if (itr == sTalentTreePrimarySpellsMap.end())
        return NULL;

    return &itr->second;
}

uint32 GetLiquidFlags(uint32 liquidType)
{
    if (LiquidTypeEntry const* liq = sLiquidTypeStore.LookupEntry(liquidType))
        return 1 << liq->Type;

    return 0;
}

uint32 ScalingStatValuesEntry::GetStatMultiplier(uint32 inventoryType) const
{
    if (inventoryType < MAX_INVTYPE)
    {
        switch (inventoryType)
        {
            case INVTYPE_NON_EQUIP:
            case INVTYPE_BODY:
            case INVTYPE_BAG:
            case INVTYPE_TABARD:
            case INVTYPE_AMMO:
            case INVTYPE_QUIVER:
                return 0;
            case INVTYPE_HEAD:
            case INVTYPE_CHEST:
            case INVTYPE_LEGS:
            case INVTYPE_2HWEAPON:
            case INVTYPE_ROBE:
                return StatMultiplier[0];
            case INVTYPE_SHOULDERS:
            case INVTYPE_WAIST:
            case INVTYPE_FEET:
            case INVTYPE_HANDS:
            case INVTYPE_TRINKET:
                return StatMultiplier[1];
            case INVTYPE_NECK:
            case INVTYPE_WRISTS:
            case INVTYPE_FINGER:
            case INVTYPE_SHIELD:
            case INVTYPE_CLOAK:
            case INVTYPE_HOLDABLE:
                return StatMultiplier[2];
            case INVTYPE_RANGED:
            case INVTYPE_THROWN:
            case INVTYPE_RANGEDRIGHT:
            case INVTYPE_RELIC:
                return StatMultiplier[3];
            case INVTYPE_WEAPON:
            case INVTYPE_WEAPONMAINHAND:
            case INVTYPE_WEAPONOFFHAND:
                return StatMultiplier[4];
            default:
                break;
        }
    }
    return 0;
}

uint32 ScalingStatValuesEntry::GetArmor(uint32 inventoryType, uint32 armorType) const
{
    if (inventoryType <= INVTYPE_ROBE && armorType < 4)
    {
        switch (inventoryType)
        {
            case INVTYPE_NON_EQUIP:
            case INVTYPE_NECK:
            case INVTYPE_BODY:
            case INVTYPE_FINGER:
            case INVTYPE_TRINKET:
            case INVTYPE_WEAPON:
            case INVTYPE_SHIELD:
            case INVTYPE_RANGED:
            case INVTYPE_2HWEAPON:
            case INVTYPE_BAG:
            case INVTYPE_TABARD:
                break;
            case INVTYPE_SHOULDERS:
                return Armor[0][armorType];
            case INVTYPE_CHEST:
            case INVTYPE_ROBE:
                return Armor[1][armorType];
            case INVTYPE_HEAD:
                return Armor[2][armorType];
            case INVTYPE_LEGS:
                return Armor[3][armorType];
            case INVTYPE_FEET:
                return Armor[4][armorType];
            case INVTYPE_WAIST:
                return Armor[5][armorType];
            case INVTYPE_HANDS:
                return Armor[6][armorType];
            case INVTYPE_WRISTS:
                return Armor[7][armorType];
            case INVTYPE_CLOAK:
                return CloakArmor;
            default:
                break;
        }
    }
    return 0;
}

uint32 ScalingStatValuesEntry::GetDPSAndDamageMultiplier(uint32 subClass, bool isCasterWeapon, float* damageMultiplier) const
{
    if (!isCasterWeapon)
    {
        switch (subClass)
        {
            case ITEM_SUBCLASS_WEAPON_AXE:
            case ITEM_SUBCLASS_WEAPON_MACE:
            case ITEM_SUBCLASS_WEAPON_SWORD:
            case ITEM_SUBCLASS_WEAPON_DAGGER:
            case ITEM_SUBCLASS_WEAPON_THROWN:
                *damageMultiplier = 0.3f;
                return dpsMod[0];
            case ITEM_SUBCLASS_WEAPON_AXE2:
            case ITEM_SUBCLASS_WEAPON_MACE2:
            case ITEM_SUBCLASS_WEAPON_POLEARM:
            case ITEM_SUBCLASS_WEAPON_SWORD2:
            case ITEM_SUBCLASS_WEAPON_STAFF:
            case ITEM_SUBCLASS_WEAPON_FISHING_POLE:
                *damageMultiplier = 0.2f;
                return dpsMod[1];
            case ITEM_SUBCLASS_WEAPON_BOW:
            case ITEM_SUBCLASS_WEAPON_GUN:
            case ITEM_SUBCLASS_WEAPON_CROSSBOW:
                *damageMultiplier = 0.3f;
                return dpsMod[4];
            case ITEM_SUBCLASS_WEAPON_Obsolete:
            case ITEM_SUBCLASS_WEAPON_EXOTIC:
            case ITEM_SUBCLASS_WEAPON_EXOTIC2:
            case ITEM_SUBCLASS_WEAPON_FIST_WEAPON:
            case ITEM_SUBCLASS_WEAPON_MISCELLANEOUS:
            case ITEM_SUBCLASS_WEAPON_SPEAR:
            case ITEM_SUBCLASS_WEAPON_WAND:
                break;
        }
    }
    else
    {
        if (subClass <= ITEM_SUBCLASS_WEAPON_WAND)
        {
            uint32 mask = 1 << subClass;
            // two-handed weapons
            if (mask & 0x562)
            {
                *damageMultiplier = 0.2f;
                return dpsMod[3];
            }

            if (mask & (1 << ITEM_SUBCLASS_WEAPON_WAND))
            {
                *damageMultiplier = 0.3f;
                return dpsMod[5];
            }
        }
        *damageMultiplier = 0.3f;
        return dpsMod[2];
    }
    return 0;
}
<|MERGE_RESOLUTION|>--- conflicted
+++ resolved
@@ -751,17 +751,13 @@
         exit(1);
     }
 
-<<<<<<< HEAD
-    sLog->outInfo(LOG_FILTER_GENERAL, ">> Initialized %d DBC data stores in %u ms", DBCFileCount, GetMSTimeDiffToNow(oldMSTime));
+    sLog->outInfo(LOG_FILTER_SERVER_LOADING, ">> Initialized %d DBC data stores in %u ms", DBCFileCount, GetMSTimeDiffToNow(oldMSTime));
 }
 
 const std::string* GetRandomCharacterName(uint8 race, uint8 gender)
 {
     uint32 size = sGenNameVectoArraysMap[race].stringVectorArray[gender].size();
     uint32 randPos = urand(0,size-1);
-=======
-    sLog->outInfo(LOG_FILTER_SERVER_LOADING, ">> Initialized %d data stores in %u ms", DBCFileCount, GetMSTimeDiffToNow(oldMSTime));
->>>>>>> 3c42401d
 
     return &sGenNameVectoArraysMap[race].stringVectorArray[gender][randPos];
 }
