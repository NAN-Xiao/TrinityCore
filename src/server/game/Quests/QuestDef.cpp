/*
 * Copyright (C) 2008-2013 TrinityCore <http://www.trinitycore.org/>
 * Copyright (C) 2005-2009 MaNGOS <http://getmangos.com/>
 *
 * This program is free software; you can redistribute it and/or modify it
 * under the terms of the GNU General Public License as published by the
 * Free Software Foundation; either version 2 of the License, or (at your
 * option) any later version.
 *
 * This program is distributed in the hope that it will be useful, but WITHOUT
 * ANY WARRANTY; without even the implied warranty of MERCHANTABILITY or
 * FITNESS FOR A PARTICULAR PURPOSE. See the GNU General Public License for
 * more details.
 *
 * You should have received a copy of the GNU General Public License along
 * with this program. If not, see <http://www.gnu.org/licenses/>.
 */

#include "QuestDef.h"
#include "Player.h"
#include "World.h"
#include "ObjectMgr.h"

Quest::Quest(Field* questRecord)
{
    Id = questRecord[0].GetUInt32();
    Method = questRecord[1].GetUInt8();
    Level = questRecord[2].GetInt16();
    MinLevel = uint32(questRecord[3].GetInt16());
    MaxLevel = uint32(questRecord[4].GetInt16());
    ZoneOrSort = questRecord[5].GetInt16();
    Type = questRecord[6].GetUInt16();
    SuggestedPlayers = questRecord[7].GetUInt8();
    LimitTime = questRecord[8].GetUInt32();
    RequiredClasses = questRecord[9].GetUInt16();
    RequiredRaces = questRecord[10].GetUInt32();
    RequiredSkillId = questRecord[11].GetUInt16();
    RequiredSkillPoints = questRecord[12].GetUInt16();
    RequiredFactionId1 = questRecord[13].GetUInt16();
    RequiredFactionId2 = questRecord[14].GetUInt16();
    RequiredFactionValue1 = questRecord[15].GetInt32();
    RequiredFactionValue2 = questRecord[16].GetInt32();
    RequiredMinRepFaction = questRecord[17].GetUInt16();
    RequiredMaxRepFaction = questRecord[18].GetUInt16();
    RequiredMinRepValue = questRecord[19].GetInt32();
    RequiredMaxRepValue = questRecord[20].GetInt32();
    PrevQuestId = questRecord[21].GetInt32();
    NextQuestId = questRecord[22].GetInt32();
    ExclusiveGroup = questRecord[23].GetInt32();
    NextQuestIdChain = questRecord[24].GetUInt32();
    RewardXPId = questRecord[25].GetUInt8();
    RewardOrRequiredMoney = questRecord[26].GetInt32();
    RewardMoneyMaxLevel = questRecord[27].GetUInt32();
    RewardSpell = questRecord[28].GetUInt32();
    RewardSpellCast = questRecord[29].GetInt32();
    RewardHonor = questRecord[30].GetUInt32();
    RewardHonorMultiplier = questRecord[31].GetFloat();
    RewardMailTemplateId = questRecord[32].GetUInt32();
    RewardMailDelay = questRecord[33].GetUInt32();
    SourceItemId = questRecord[34].GetUInt32();
    SourceItemIdCount = questRecord[35].GetUInt8();
    SourceSpellid = questRecord[36].GetUInt32();
    Flags = questRecord[37].GetUInt32();
    SpecialFlags = questRecord[38].GetUInt8();
    MinimapTargetMark = questRecord[39].GetUInt8();
    RewardTitleId = questRecord[40].GetUInt8();
    RequiredPlayerKills = questRecord[41].GetUInt8();
    RewardTalents = questRecord[42].GetUInt8();
    RewardArenaPoints = questRecord[43].GetUInt16();
    RewardSkillId = questRecord[44].GetUInt16();
    RewardSkillPoints = questRecord[45].GetUInt8();
    RewardReputationMask = questRecord[46].GetUInt8();
    QuestGiverPortrait = questRecord[47].GetUInt32();
    QuestTurnInPortrait = questRecord[48].GetUInt32();

    for (int i = 0; i < QUEST_REWARDS_COUNT; ++i)
        RewardItemId[i] = questRecord[49+i].GetUInt32();

    for (int i = 0; i < QUEST_REWARDS_COUNT; ++i)
        RewardItemIdCount[i] = questRecord[53+i].GetUInt16();

    for (int i = 0; i < QUEST_REWARD_CHOICES_COUNT; ++i)
        RewardChoiceItemId[i] = questRecord[57+i].GetUInt32();

    for (int i = 0; i < QUEST_REWARD_CHOICES_COUNT; ++i)
        RewardChoiceItemCount[i] = questRecord[63+i].GetUInt16();

    for (int i = 0; i < QUEST_REPUTATIONS_COUNT; ++i)
        RewardFactionId[i] = questRecord[69+i].GetUInt16();

    for (int i = 0; i < QUEST_REPUTATIONS_COUNT; ++i)
        RewardFactionValueId[i] = questRecord[74+i].GetInt32();

    for (int i = 0; i < QUEST_REPUTATIONS_COUNT; ++i)
        RewardFactionValueIdOverride[i] = questRecord[79+i].GetInt32();

    PointMapId = questRecord[84].GetUInt16();
    PointX = questRecord[85].GetFloat();
    PointY = questRecord[86].GetFloat();
    PointOption = questRecord[87].GetUInt32();
    Title = questRecord[88].GetString();
    Objectives = questRecord[89].GetString();
    Details = questRecord[90].GetString();
    EndText = questRecord[91].GetString();
    CompletedText = questRecord[92].GetString();
    OfferRewardText = questRecord[93].GetString();
    RequestItemsText = questRecord[94].GetString();

    for (int i = 0; i < QUEST_OBJECTIVES_COUNT; ++i)
        RequiredNpcOrGo[i] = questRecord[95+i].GetInt32();

    for (int i = 0; i < QUEST_OBJECTIVES_COUNT; ++i)
        RequiredNpcOrGoCount[i] = questRecord[99+i].GetUInt16();

    for (int i = 0; i < QUEST_SOURCE_ITEM_IDS_COUNT; ++i)
        RequiredSourceItemId[i] = questRecord[103+i].GetUInt32();

    for (int i = 0; i < QUEST_SOURCE_ITEM_IDS_COUNT; ++i)
        RequiredSourceItemCount[i] = questRecord[107+i].GetUInt16();

    for (int i = 0; i < QUEST_ITEM_OBJECTIVES_COUNT; ++i)
        RequiredItemId[i] = questRecord[111+i].GetUInt32();

    for (int i = 0; i < QUEST_ITEM_OBJECTIVES_COUNT; ++i)
        RequiredItemCount[i] = questRecord[117+i].GetUInt16();

    RequiredSpell = questRecord[123].GetUInt32();

    for (int i = 0; i < QUEST_OBJECTIVES_COUNT; ++i) // To be removed
        RequiredSpellCast[i] = questRecord[124+i].GetUInt32();

    for (int i = 0; i < QUEST_OBJECTIVES_COUNT; ++i)
        ObjectiveText[i] = questRecord[128+i].GetString();

    for (int i = 0; i < QUEST_REWARD_CURRENCY_COUNT; ++i)
        RewardCurrencyId[i] = questRecord[132+i].GetUInt16();

    for (int i = 0; i < QUEST_REWARD_CURRENCY_COUNT; ++i)
        RewardCurrencyCount[i] = questRecord[136+i].GetUInt8();

    for (int i = 0; i < QUEST_REQUIRED_CURRENCY_COUNT; ++i)
        RequiredCurrencyId[i] = questRecord[140+i].GetUInt16();

    for (int i = 0; i < QUEST_REQUIRED_CURRENCY_COUNT; ++i)
        RequiredCurrencyCount[i] = questRecord[144+i].GetUInt8();

    QuestGiverTextWindow = questRecord[148].GetString();
    QuestGiverTargetName = questRecord[149].GetString();
    QuestTurnTextWindow = questRecord[150].GetString();
    QuestTurnTargetName = questRecord[151].GetString();
    SoundAccept = questRecord[152].GetUInt16();
    SoundTurnIn = questRecord[153].GetUInt16();

    for (int i = 0; i < QUEST_EMOTE_COUNT; ++i)
        DetailsEmote[i] = questRecord[154+i].GetUInt16();

    for (int i = 0; i < QUEST_EMOTE_COUNT; ++i)
        DetailsEmoteDelay[i] = questRecord[158+i].GetUInt32();

    EmoteOnIncomplete = questRecord[162].GetUInt16();
    EmoteOnComplete = questRecord[163].GetUInt16();

    for (int i = 0; i < QUEST_EMOTE_COUNT; ++i)
        OfferRewardEmote[i] = questRecord[164+i].GetInt16();

    for (int i = 0; i < QUEST_EMOTE_COUNT; ++i)
        OfferRewardEmoteDelay[i] = questRecord[168+i].GetInt32();

    // int32 WDBVerified = questRecord[172].GetInt32();

    if (SpecialFlags & QUEST_SPECIAL_FLAGS_AUTO_ACCEPT)
        Flags |= QUEST_FLAGS_AUTO_ACCEPT;

    m_reqItemsCount = 0;
    m_reqNpcOrGoCount = 0;
    m_rewItemsCount = 0;
    m_rewChoiceItemsCount = 0;
    m_rewCurrencyCount = 0;
    m_reqCurrencyCount = 0;

    for (int i = 0; i < QUEST_ITEM_OBJECTIVES_COUNT; ++i)
        if (RequiredItemId[i])
            ++m_reqItemsCount;

    for (int i = 0; i < QUEST_OBJECTIVES_COUNT; ++i)
        if (RequiredNpcOrGo[i])
            ++m_reqNpcOrGoCount;

    for (int i = 0; i < QUEST_REWARDS_COUNT; ++i)
        if (RewardItemId[i])
            ++m_rewItemsCount;

    for (int i = 0; i < QUEST_REWARD_CHOICES_COUNT; ++i)
        if (RewardChoiceItemId[i])
            ++m_rewChoiceItemsCount;

    for (int i = 0; i < QUEST_REWARD_CURRENCY_COUNT; ++i)
        if (RewardCurrencyId[i])
            ++m_rewCurrencyCount;

    for (int i = 0; i < QUEST_REQUIRED_CURRENCY_COUNT; ++i)
        if (RequiredCurrencyId[i])
            ++m_reqCurrencyCount;

}

uint32 Quest::XPValue(Player* player) const
{
    if (player)
    {
        int32 quest_level = (Level == -1 ? player->getLevel() : Level);
        const QuestXPEntry* xpentry = sQuestXPStore.LookupEntry(quest_level);
        if (!xpentry)
            return 0;

        int32 diffFactor = 2 * (quest_level - player->getLevel()) + 20;
        if (diffFactor < 1)
            diffFactor = 1;
        else if (diffFactor > 10)
            diffFactor = 10;

        uint32 xp = diffFactor * xpentry->Exp[RewardXPId] / 10;
        if (xp <= 100)
            xp = 5 * ((xp + 2) / 5);
        else if (xp <= 500)
            xp = 10 * ((xp + 5) / 10);
        else if (xp <= 1000)
            xp = 25 * ((xp + 12) / 25);
        else
            xp = 50 * ((xp + 25) / 50);

        return xp;
    }

    return 0;
}

int32 Quest::GetRewOrReqMoney() const
{
    if (RewardOrRequiredMoney <= 0)
        return RewardOrRequiredMoney;

    return int32(RewardOrRequiredMoney * sWorld->getRate(RATE_DROP_MONEY));
}

<<<<<<< HEAD
void Quest::BuildExtraQuestInfo(WorldPacket& data, Player* player) const
{
    data << uint32(GetRewChoiceItemsCount());
    for (uint8 i = 0; i < QUEST_REWARD_CHOICES_COUNT; ++i)
        data << uint32(RewardChoiceItemId[i]);
    for (uint8 i = 0; i < QUEST_REWARD_CHOICES_COUNT; ++i)
        data << uint32(RewardChoiceItemCount[i]);
    for (uint8 i = 0; i < QUEST_REWARD_CHOICES_COUNT; ++i)
    {
        if (ItemTemplate const* itemTemplate = sObjectMgr->GetItemTemplate(RewardChoiceItemId[i]))
            data << uint32(itemTemplate->DisplayInfoID);
        else
            data << uint32(0);
    }

    data << uint32(GetReqItemsCount());
    for (uint8 i = 0; i < QUEST_REWARDS_COUNT; ++i)
        data << uint32(RewardItemId[i]);
    for (uint8 i = 0; i < QUEST_REWARDS_COUNT; ++i)
        data << uint32(RewardItemIdCount[i]);
    for (uint8 i = 0; i < QUEST_REWARDS_COUNT; ++i)
    {
        if (ItemTemplate const* itemTemplate = sObjectMgr->GetItemTemplate(RewardItemId[i]))
            data << uint32(itemTemplate->DisplayInfoID);
        else
            data << uint32(0);
    }

    data << uint32(GetRewOrReqMoney());
    data << uint32(XPValue(player) * sWorld->getRate(RATE_XP_QUEST));

    data << uint32(GetCharTitleId());
    data << uint32(0);                                      // unk
    data << float(0.0f);                                    // unk
    data << uint32(GetBonusTalents());
    data << uint32(0);                                      // unk
    data << uint32(GetRewardReputationMask());

    /* Pre cata struct, some of these unks might be the missing values in cata:
    // rewarded honor points. Multiply with 10 to satisfy client
    data << 10 * Trinity::Honor::hk_honor_at_level(_session->GetPlayer()->getLevel(), quest->GetRewHonorMultiplier());
    data << float(0);                                       // unk, honor multiplier?
    data << uint32(0x08);                                   // unused by client?
    data << uint32(quest->GetRewSpell());                   // reward spell, this spell will display (icon) (casted if RewSpellCast == 0)
    data << int32(quest->GetRewSpellCast());                // casted spell
    data << uint32(0);                                      // unknown
    data << uint32(quest->GetBonusTalents());               // bonus talents
    data << uint32(quest->GetRewArenaPoints());             // arena points
    data << uint32(0);
    */

    for (uint8 i = 0; i < QUEST_REPUTATIONS_COUNT; ++i)    // reward factions ids
        data << uint32(RewardFactionId[i]);

    for (uint8 i = 0; i < QUEST_REPUTATIONS_COUNT; ++i)    // columnid in QuestFactionReward.dbc (zero based)?
        data << int32(RewardFactionValueId[i]);

    for (uint8 i = 0; i < QUEST_REPUTATIONS_COUNT; ++i)    // reward reputation override?
        data << uint32(RewardFactionValueIdOverride[i]);

    data << uint32(GetRewSpell());
    data << uint32(GetRewSpellCast());

    for (uint8 i = 0; i < QUEST_REWARD_CURRENCY_COUNT; ++i)
        data << uint32(RewardCurrencyId[i]);

    for (uint8 i = 0; i < QUEST_REWARD_CURRENCY_COUNT; ++i)
        data << uint32(RewardCurrencyCount[i]);

    data << uint32(GetRewardSkillId());
    data << uint32(GetRewardSkillPoints());
=======
uint32 Quest::GetRewMoneyMaxLevel() const
{
    if (HasFlag(QUEST_FLAGS_NO_MONEY_FROM_XP))
        return 0;

    return RewardMoneyMaxLevel;
>>>>>>> 480c6cf4
}

bool Quest::IsAutoAccept() const
{
    return sWorld->getBoolConfig(CONFIG_QUEST_IGNORE_AUTO_ACCEPT) ? false : (Flags & QUEST_FLAGS_AUTO_ACCEPT);
}

bool Quest::IsAutoComplete() const
{
    return sWorld->getBoolConfig(CONFIG_QUEST_IGNORE_AUTO_COMPLETE) ? false : (Method == 0 || HasFlag(QUEST_FLAGS_AUTOCOMPLETE));
}

bool Quest::IsRaidQuest(Difficulty difficulty) const
{
    switch (Type)
    {
        case QUEST_TYPE_RAID:
            return true;
        case QUEST_TYPE_RAID_10:
            return !(difficulty & RAID_DIFFICULTY_MASK_25MAN);
        case QUEST_TYPE_RAID_25:
            return difficulty & RAID_DIFFICULTY_MASK_25MAN;
        default:
            break;
    }

    return false;
}

bool Quest::IsAllowedInRaid(Difficulty difficulty) const
{
    if (IsRaidQuest(difficulty))
        return true;

    return sWorld->getBoolConfig(CONFIG_QUEST_IGNORE_RAID);
}

uint32 Quest::CalculateHonorGain(uint8 level) const
{
    if (level > GT_MAX_LEVEL)
        level = GT_MAX_LEVEL;

    uint32 honor = 0;

    /*if (GetRewHonorAddition() > 0 || GetRewHonorMultiplier() > 0.0f)
    {
        // values stored from 0.. for 1...
        TeamContributionPointsEntry const* tc = sTeamContributionPointsStore.LookupEntry(level);
        if (!tc)
            return 0;

        honor = uint32(tc->value * GetRewHonorMultiplier() * 0.1f);
        honor += GetRewHonorAddition();
    }*/

    return honor;
}<|MERGE_RESOLUTION|>--- conflicted
+++ resolved
@@ -243,7 +243,6 @@
     return int32(RewardOrRequiredMoney * sWorld->getRate(RATE_DROP_MONEY));
 }
 
-<<<<<<< HEAD
 void Quest::BuildExtraQuestInfo(WorldPacket& data, Player* player) const
 {
     data << uint32(GetRewChoiceItemsCount());
@@ -315,14 +314,14 @@
 
     data << uint32(GetRewardSkillId());
     data << uint32(GetRewardSkillPoints());
-=======
+}
+
 uint32 Quest::GetRewMoneyMaxLevel() const
 {
     if (HasFlag(QUEST_FLAGS_NO_MONEY_FROM_XP))
         return 0;
 
     return RewardMoneyMaxLevel;
->>>>>>> 480c6cf4
 }
 
 bool Quest::IsAutoAccept() const
