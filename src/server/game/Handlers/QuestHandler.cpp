--- conflicted
+++ resolved
@@ -522,15 +522,11 @@
 
     TC_LOG_DEBUG(LOG_FILTER_NETWORKIO, "WORLD: Received CMSG_QUESTGIVER_COMPLETE_QUEST npc = %u, questId = %u", uint32(GUID_LOPART(playerGuid)), questId);
 
-<<<<<<< HEAD
-    Object* object = ObjectAccessor::GetObjectByTypeMask(*_player, playerGuid, TYPEMASK_UNIT|TYPEMASK_GAMEOBJECT);
-=======
     Quest const* quest = sObjectMgr->GetQuestTemplate(questId);
     if (!quest)
         return;
-
-    Object* object = ObjectAccessor::GetObjectByTypeMask(*_player, guid, TYPEMASK_UNIT|TYPEMASK_GAMEOBJECT);
->>>>>>> 33f8c3ea
+        
+    Object* object = ObjectAccessor::GetObjectByTypeMask(*_player, playerGuid, TYPEMASK_UNIT | TYPEMASK_GAMEOBJECT);
     if (!object || !object->hasInvolvedQuest(questId))
         return;
 
@@ -543,63 +539,27 @@
 
     if (!_player->CanSeeStartQuest(quest) && _player->GetQuestStatus(questId) == QUEST_STATUS_NONE)
     {
-<<<<<<< HEAD
-        if (autoCompleteMode && !quest->HasFlag(QUEST_FLAGS_AUTO_SUBMIT))
-        {
-            TC_LOG_ERROR(LOG_FILTER_NETWORKIO, "Possible hacking attempt: Player %s [playerGuid: %u] tried to complete questId [entry: %u] by auto-submit flag for quest witch not suport it.",
-                          _player->GetName().c_str(), _player->GetGUIDLow(), questId);
-            return;
-        }
-
-        if (!_player->CanSeeStartQuest(quest) && _player->GetQuestStatus(questId) == QUEST_STATUS_NONE)
-        {
-            TC_LOG_ERROR(LOG_FILTER_NETWORKIO, "Possible hacking attempt: Player %s [playerGuid: %u] tried to complete questId [entry: %u] without being in possession of the questId!",
-                          _player->GetName().c_str(), _player->GetGUIDLow(), questId);
-            return;
-        }
-        /// @todo need a virtual function
-        if (_player->InBattleground())
-            if (Battleground* bg = _player->GetBattleground())
-                if (bg->GetTypeID() == BATTLEGROUND_AV)
-                    bg->ToBattlegroundAV()->HandleQuestComplete(questId, _player);
-
-        if (_player->GetQuestStatus(questId) != QUEST_STATUS_COMPLETE)
-        {
-            if (quest->IsRepeatable())
-                _player->PlayerTalkClass->SendQuestGiverRequestItems(quest, playerGuid, _player->CanCompleteRepeatableQuest(quest), false);
-            else
-                _player->PlayerTalkClass->SendQuestGiverRequestItems(quest, playerGuid, _player->CanRewardQuest(quest, false), false);
-        }
-        else
-        {
-            if (quest->GetReqItemsCount())                  // some items required
-                _player->PlayerTalkClass->SendQuestGiverRequestItems(quest, playerGuid, _player->CanRewardQuest(quest, false), false);
-            else                                            // no items required
-                _player->PlayerTalkClass->SendQuestGiverOfferReward(quest, playerGuid, !autoCompleteMode);
-        }
-=======
         TC_LOG_ERROR(LOG_FILTER_NETWORKIO, "Possible hacking attempt: Player %s [guid: %u] tried to complete quest [entry: %u] without being in possession of the quest!",
-                      _player->GetName().c_str(), _player->GetGUIDLow(), questId);
+            _player->GetName().c_str(), _player->GetGUIDLow(), questId);
         return;
     }
 
     if (Battleground* bg = _player->GetBattleground())
         bg->HandleQuestComplete(questId, _player);
->>>>>>> 33f8c3ea
 
     if (_player->GetQuestStatus(questId) != QUEST_STATUS_COMPLETE)
     {
         if (quest->IsRepeatable())
-            _player->PlayerTalkClass->SendQuestGiverRequestItems(quest, guid, _player->CanCompleteRepeatableQuest(quest), false);
+            _player->PlayerTalkClass->SendQuestGiverRequestItems(quest, playerGuid, _player->CanCompleteRepeatableQuest(quest), false);
         else
-            _player->PlayerTalkClass->SendQuestGiverRequestItems(quest, guid, _player->CanRewardQuest(quest, false), false);
+            _player->PlayerTalkClass->SendQuestGiverRequestItems(quest, playerGuid, _player->CanRewardQuest(quest, false), false);
     }
     else
     {
         if (quest->GetReqItemsCount())                  // some items required
-            _player->PlayerTalkClass->SendQuestGiverRequestItems(quest, guid, _player->CanRewardQuest(quest, false), false);
+            _player->PlayerTalkClass->SendQuestGiverRequestItems(quest, playerGuid, _player->CanRewardQuest(quest, false), false);
         else                                            // no items required
-            _player->PlayerTalkClass->SendQuestGiverOfferReward(quest, guid, true);
+            _player->PlayerTalkClass->SendQuestGiverOfferReward(quest, playerGuid, true);
     }
 
     if (Creature* creature = object->ToCreature())
