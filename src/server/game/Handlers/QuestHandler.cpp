/*
 * Copyright (C) 2008-2014 TrinityCore <http://www.trinitycore.org/>
 * Copyright (C) 2005-2009 MaNGOS <http://getmangos.com/>
 *
 * This program is free software; you can redistribute it and/or modify it
 * under the terms of the GNU General Public License as published by the
 * Free Software Foundation; either version 2 of the License, or (at your
 * option) any later version.
 *
 * This program is distributed in the hope that it will be useful, but WITHOUT
 * ANY WARRANTY; without even the implied warranty of MERCHANTABILITY or
 * FITNESS FOR A PARTICULAR PURPOSE. See the GNU General Public License for
 * more details.
 *
 * You should have received a copy of the GNU General Public License along
 * with this program. If not, see <http://www.gnu.org/licenses/>.
 */

#include "Common.h"
#include "Log.h"
#include "WorldPacket.h"
#include "WorldSession.h"
#include "Opcodes.h"
#include "World.h"
#include "ObjectMgr.h"
#include "Player.h"
#include "GossipDef.h"
#include "QuestDef.h"
#include "ObjectAccessor.h"
#include "Group.h"
#include "Battleground.h"
#include "ScriptMgr.h"
#include "GameObjectAI.h"

void WorldSession::HandleQuestgiverStatusQueryOpcode(WorldPacket& recvData)
{
    ObjectGuid guid;
    recvData >> guid;
    uint32 questStatus = DIALOG_STATUS_NONE;

    Object* questGiver = ObjectAccessor::GetObjectByTypeMask(*_player, guid, TYPEMASK_UNIT | TYPEMASK_GAMEOBJECT);
    if (!questGiver)
    {
        TC_LOG_INFO("network", "Error in CMSG_QUESTGIVER_STATUS_QUERY, called for non-existing questgiver (%s)", guid.ToString().c_str());
        return;
    }

    switch (questGiver->GetTypeId())
    {
        case TYPEID_UNIT:
        {
            TC_LOG_DEBUG("network", "WORLD: Received CMSG_QUESTGIVER_STATUS_QUERY for npc, guid = %u", questGiver->GetGUIDLow());
            if (!questGiver->ToCreature()->IsHostileTo(_player)) // do not show quest status to enemies
                questStatus = _player->GetQuestDialogStatus(questGiver);
            break;
        }
        case TYPEID_GAMEOBJECT:
        {
            TC_LOG_DEBUG("network", "WORLD: Received CMSG_QUESTGIVER_STATUS_QUERY for GameObject guid = %u", questGiver->GetGUIDLow());
            questStatus = _player->GetQuestDialogStatus(questGiver);
            break;
        }
        default:
            TC_LOG_ERROR("network", "QuestGiver called for unexpected type %u", questGiver->GetTypeId());
            break;
    }

    //inform client about status of quest
    _player->PlayerTalkClass->SendQuestGiverStatus(questStatus, guid);
}

void WorldSession::HandleQuestgiverHelloOpcode(WorldPacket& recvData)
{
    ObjectGuid guid;
    recvData >> guid;

    TC_LOG_DEBUG("network", "WORLD: Received CMSG_QUESTGIVER_HELLO %s", guid.ToString().c_str());

    Creature* creature = GetPlayer()->GetNPCIfCanInteractWith(guid, UNIT_NPC_FLAG_NONE);
    if (!creature)
    {
        TC_LOG_DEBUG("network", "WORLD: HandleQuestgiverHelloOpcode - %s not found or you can't interact with him.",
            guid.ToString().c_str());
        return;
    }

    // remove fake death
    if (GetPlayer()->HasUnitState(UNIT_STATE_DIED))
        GetPlayer()->RemoveAurasByType(SPELL_AURA_FEIGN_DEATH);
    // Stop the npc if moving
    creature->StopMoving();

    if (sScriptMgr->OnGossipHello(_player, creature))
        return;

    _player->PrepareGossipMenu(creature, creature->GetCreatureTemplate()->GossipMenuId, true);
    _player->SendPreparedGossip(creature);

    creature->AI()->sGossipHello(_player);
}

void WorldSession::HandleQuestgiverAcceptQuestOpcode(WorldPacket& recvData)
{
    ObjectGuid guid;
    uint32 questId;
    uint32 unk1;
    recvData >> guid >> questId >> unk1;

    TC_LOG_DEBUG("network", "WORLD: Received CMSG_QUESTGIVER_ACCEPT_QUEST %s, quest = %u, unk1 = %u", guid.ToString().c_str(), questId, unk1);

    Object* object = ObjectAccessor::GetObjectByTypeMask(*_player, guid, TYPEMASK_UNIT|TYPEMASK_GAMEOBJECT|TYPEMASK_ITEM|TYPEMASK_PLAYER);

#define CLOSE_GOSSIP_CLEAR_DIVIDER() \
    do { \
        _player->PlayerTalkClass->SendCloseGossip(); \
        _player->SetDivider(ObjectGuid::Empty); \
    } while (0)

    // no or incorrect quest giver
    if (!object)
    {
        CLOSE_GOSSIP_CLEAR_DIVIDER();
        return;
    }

    if (Player* playerQuestObject = object->ToPlayer())
    {
        if ((_player->GetDivider() && _player->GetDivider() != guid) ||
           ((object != _player && !playerQuestObject->CanShareQuest(questId))))
        {
            CLOSE_GOSSIP_CLEAR_DIVIDER();
            return;
        }
    }
    else
    {
        if (!object->hasQuest(questId))
        {
            CLOSE_GOSSIP_CLEAR_DIVIDER();
            return;
        }
    }

    // some kind of WPE protection
    if (!_player->CanInteractWithQuestGiver(object))
        return;

    if (Quest const* quest = sObjectMgr->GetQuestTemplate(questId))
    {
        // prevent cheating
        if (!GetPlayer()->CanTakeQuest(quest, true))
        {
            CLOSE_GOSSIP_CLEAR_DIVIDER();
            return;
        }

        if (!_player->GetDivider().IsEmpty())
        {
            Player* player = ObjectAccessor::FindPlayer(_player->GetDivider());
            if (player)
            {
                player->SendPushToPartyResponse(_player, QUEST_PARTY_MSG_ACCEPT_QUEST);
                _player->SetDivider(ObjectGuid::Empty);
            }
        }

        if (_player->CanAddQuest(quest, true))
        {
            _player->AddQuestAndCheckCompletion(quest, object);

            if (quest->HasFlag(QUEST_FLAGS_PARTY_ACCEPT))
            {
                if (Group* group = _player->GetGroup())
                {
                    for (GroupReference* itr = group->GetFirstMember(); itr != NULL; itr = itr->next())
                    {
                        Player* player = itr->GetSource();

                        if (!player || player == _player)     // not self
                            continue;

                        if (player->CanTakeQuest(quest, true))
                        {
                            player->SetDivider(_player->GetGUID());

                            // need confirmation that any gossip window will close
                            player->PlayerTalkClass->SendCloseGossip();

                            _player->SendQuestConfirmAccept(quest, player);
                        }
                    }
                }
            }

            _player->PlayerTalkClass->SendCloseGossip();

            if (quest->GetSrcSpell() > 0)
                _player->CastSpell(_player, quest->GetSrcSpell(), true);

            return;
        }
    }

    _player->PlayerTalkClass->SendCloseGossip();

#undef CLOSE_GOSSIP_CLEAR_DIVIDER
}

void WorldSession::HandleQuestgiverQueryQuestOpcode(WorldPacket& recvData)
{
    ObjectGuid guid;
    uint32 questId;
    uint8 unk1;
    recvData >> guid >> questId >> unk1;
    TC_LOG_DEBUG("network", "WORLD: Received CMSG_QUESTGIVER_QUERY_QUEST npc = %s, quest = %u, unk1 = %u", guid.ToString().c_str(), questId, unk1);

    // Verify that the guid is valid and is a questgiver or involved in the requested quest
    Object* object = ObjectAccessor::GetObjectByTypeMask(*_player, guid, TYPEMASK_UNIT | TYPEMASK_GAMEOBJECT | TYPEMASK_ITEM);
    if (!object || (!object->hasQuest(questId) && !object->hasInvolvedQuest(questId)))
    {
        _player->PlayerTalkClass->SendCloseGossip();
        return;
    }

    if (Quest const* quest = sObjectMgr->GetQuestTemplate(questId))
    {
        if (!_player->CanTakeQuest(quest, true))
            return;

        if (quest->IsAutoAccept() && _player->CanAddQuest(quest, true))
            _player->AddQuestAndCheckCompletion(quest, object);

        if (quest->IsAutoComplete())
            _player->PlayerTalkClass->SendQuestGiverRequestItems(quest, object->GetGUID(), _player->CanCompleteQuest(quest->GetQuestId()), true);
        else
            _player->PlayerTalkClass->SendQuestGiverQuestDetails(quest, object->GetGUID(), true);
    }
}

void WorldSession::HandleQuestQueryOpcode(WorldPacket& recvData)
{
    if (!_player)
        return;

    uint32 questId;
    recvData >> questId;
    TC_LOG_DEBUG("network", "WORLD: Received CMSG_QUEST_QUERY quest = %u", questId);

    if (Quest const* quest = sObjectMgr->GetQuestTemplate(questId))
        _player->PlayerTalkClass->SendQuestQueryResponse(quest);
}

void WorldSession::HandleQuestgiverChooseRewardOpcode(WorldPacket& recvData)
{
    uint32 questId, reward;
    ObjectGuid guid;
    recvData >> guid >> questId >> reward;

    if (reward >= QUEST_REWARD_CHOICES_COUNT)
    {
        TC_LOG_ERROR("network", "Error in CMSG_QUESTGIVER_CHOOSE_REWARD: player %s (guid %d) tried to get invalid reward (%u) (possible packet-hacking detected)", _player->GetName().c_str(), _player->GetGUIDLow(), reward);
        return;
    }

    TC_LOG_DEBUG("network", "WORLD: Received CMSG_QUESTGIVER_CHOOSE_REWARD npc = %s, quest = %u, reward = %u", guid.ToString().c_str(), questId, reward);

    Quest const* quest = sObjectMgr->GetQuestTemplate(questId);
    if (!quest)
        return;

    Object* object = _player;

    if (!quest->HasFlag(QUEST_FLAGS_AUTOCOMPLETE))
    {
        object = ObjectAccessor::GetObjectByTypeMask(*_player, guid, TYPEMASK_UNIT|TYPEMASK_GAMEOBJECT);
        if (!object || !object->hasInvolvedQuest(questId))
            return;

        // some kind of WPE protection
        if (!_player->CanInteractWithQuestGiver(object))
            return;
    }

    if ((!_player->CanSeeStartQuest(quest) &&  _player->GetQuestStatus(questId) == QUEST_STATUS_NONE) ||
        (_player->GetQuestStatus(questId) != QUEST_STATUS_COMPLETE && !quest->IsAutoComplete()))
    {
        TC_LOG_ERROR("network", "Error in QUEST_STATUS_COMPLETE: player %s (guid %u) tried to complete quest %u, but is not allowed to do so (possible packet-hacking or high latency)",
                        _player->GetName().c_str(), _player->GetGUIDLow(), questId);
        return;
    }

    if (_player->CanRewardQuest(quest, reward, true))
    {
        _player->RewardQuest(quest, reward, object);

        switch (object->GetTypeId())
        {
            case TYPEID_UNIT:
            case TYPEID_PLAYER:
            {
                //For AutoSubmition was added plr case there as it almost same exclute AI script cases.
                Creature* creatureQGiver = object->ToCreature();
                if (!creatureQGiver || !sScriptMgr->OnQuestReward(_player, creatureQGiver, quest, reward))
                {
                    // Send next quest
                    if (Quest const* nextQuest = _player->GetNextQuest(guid, quest))
                    {
                        // Only send the quest to the player if the conditions are met
                        if (_player->CanTakeQuest(nextQuest, false))
                        {
                            if (nextQuest->IsAutoAccept() && _player->CanAddQuest(nextQuest, true))
                                _player->AddQuestAndCheckCompletion(nextQuest, object);

                            _player->PlayerTalkClass->SendQuestGiverQuestDetails(nextQuest, guid, true);
                        }
                    }

                    if (creatureQGiver)
                        creatureQGiver->AI()->sQuestReward(_player, quest, reward);
                }
                break;
            }
            case TYPEID_GAMEOBJECT:
            {
                GameObject* questGiver = object->ToGameObject();
                if (!sScriptMgr->OnQuestReward(_player, questGiver, quest, reward))
                {
                    // Send next quest
                    if (Quest const* nextQuest = _player->GetNextQuest(guid, quest))
                    {
                        // Only send the quest to the player if the conditions are met
                        if (_player->CanTakeQuest(nextQuest, false))
                        {
                            if (nextQuest->IsAutoAccept() && _player->CanAddQuest(nextQuest, true))
                                _player->AddQuestAndCheckCompletion(nextQuest, object);

                            _player->PlayerTalkClass->SendQuestGiverQuestDetails(nextQuest, guid, true);
                        }
                    }

                    questGiver->AI()->QuestReward(_player, quest, reward);
                }
                break;
            }
            default:
                break;
        }
    }
    else
        _player->PlayerTalkClass->SendQuestGiverOfferReward(quest, guid, true);
}

void WorldSession::HandleQuestgiverRequestRewardOpcode(WorldPacket& recvData)
{
    uint32 questId;
    ObjectGuid guid;
    recvData >> guid >> questId;

    TC_LOG_DEBUG("network", "WORLD: Received CMSG_QUESTGIVER_REQUEST_REWARD npc = %s, quest = %u", guid.ToString().c_str(), questId);

    Object* object = ObjectAccessor::GetObjectByTypeMask(*_player, guid, TYPEMASK_UNIT | TYPEMASK_GAMEOBJECT);
    if (!object || !object->hasInvolvedQuest(questId))
        return;

    // some kind of WPE protection
    if (!_player->CanInteractWithQuestGiver(object))
        return;

    if (_player->CanCompleteQuest(questId))
        _player->CompleteQuest(questId);

    if (_player->GetQuestStatus(questId) != QUEST_STATUS_COMPLETE)
        return;

    if (Quest const* quest = sObjectMgr->GetQuestTemplate(questId))
        _player->PlayerTalkClass->SendQuestGiverOfferReward(quest, guid, true);
}

void WorldSession::HandleQuestgiverCancel(WorldPacket& /*recvData*/)
{
    TC_LOG_DEBUG("network", "WORLD: Received CMSG_QUESTGIVER_CANCEL");

    _player->PlayerTalkClass->SendCloseGossip();
}

void WorldSession::HandleQuestLogSwapQuest(WorldPacket& recvData)
{
    uint8 slot1, slot2;
    recvData >> slot1 >> slot2;

    if (slot1 == slot2 || slot1 >= MAX_QUEST_LOG_SIZE || slot2 >= MAX_QUEST_LOG_SIZE)
        return;

    TC_LOG_DEBUG("network", "WORLD: Received CMSG_QUESTLOG_SWAP_QUEST slot 1 = %u, slot 2 = %u", slot1, slot2);

    GetPlayer()->SwapQuestSlot(slot1, slot2);
}

void WorldSession::HandleQuestLogRemoveQuest(WorldPacket& recvData)
{
    uint8 slot;
    recvData >> slot;

    TC_LOG_DEBUG("network", "WORLD: Received CMSG_QUESTLOG_REMOVE_QUEST slot = %u", slot);

    if (slot < MAX_QUEST_LOG_SIZE)
    {
        if (uint32 questId = _player->GetQuestSlotQuestId(slot))
        {
            if (!_player->TakeQuestSourceItem(questId, true))
                return;                                     // can't un-equip some items, reject quest cancel

            if (Quest const* quest = sObjectMgr->GetQuestTemplate(questId))
            {
                if (quest->HasSpecialFlag(QUEST_SPECIAL_FLAGS_TIMED))
                    _player->RemoveTimedQuest(questId);

                if (quest->HasFlag(QUEST_FLAGS_FLAGS_PVP))
                {
                    _player->pvpInfo.IsHostile = _player->pvpInfo.IsInHostileArea || _player->HasPvPForcingQuest();
                    _player->UpdatePvPState();
                }
            }

            _player->TakeQuestSourceItem(questId, true); // remove quest src item from player
            _player->RemoveActiveQuest(questId);
            _player->RemoveTimedAchievement(ACHIEVEMENT_TIMED_TYPE_QUEST, questId);

            TC_LOG_INFO("network", "Player %u abandoned quest %u", _player->GetGUIDLow(), questId);
        }

        _player->SetQuestSlot(slot, 0);

        _player->UpdateAchievementCriteria(ACHIEVEMENT_CRITERIA_TYPE_QUEST_ABANDONED, 1);
    }
}

void WorldSession::HandleQuestConfirmAccept(WorldPacket& recvData)
{
    uint32 questId;
    recvData >> questId;

    TC_LOG_DEBUG("network", "WORLD: Received CMSG_QUEST_CONFIRM_ACCEPT questId = %u", questId);

    if (Quest const* quest = sObjectMgr->GetQuestTemplate(questId))
    {
        if (!quest->HasFlag(QUEST_FLAGS_PARTY_ACCEPT))
            return;

        Player* originalPlayer = ObjectAccessor::FindPlayer(_player->GetDivider());
        if (!originalPlayer)
            return;

        if (!_player->IsInSameRaidWith(originalPlayer))
            return;

        if (_player->CanAddQuest(quest, true))
            _player->AddQuestAndCheckCompletion(quest, NULL); // NULL, this prevent DB script from duplicate running

        _player->SetDivider(ObjectGuid::Empty);
    }
}

void WorldSession::HandleQuestgiverCompleteQuest(WorldPacket& recvData)
{
    uint32 questId;
<<<<<<< HEAD
    uint64 guid; // NPC / GameObject guid for normal quest completion. Player guid for self-completed quests
    bool autoCompleteMode;      // 0 - standart complete quest mode with npc, 1 - auto-complete mode
    recvData >> guid >> questId >> autoCompleteMode;

    TC_LOG_DEBUG("network", "WORLD: Received CMSG_QUESTGIVER_COMPLETE_QUEST npc = %u, questId = %u self-complete: %u", uint32(GUID_LOPART(guid)), questId, autoCompleteMode ? 1 : 0);
=======
    ObjectGuid guid;

    recvData >> guid >> questId;

    TC_LOG_DEBUG("network", "WORLD: Received CMSG_QUESTGIVER_COMPLETE_QUEST npc = %s, quest = %u", guid.ToString().c_str(), questId);
>>>>>>> 050d56ac

    Quest const* quest = sObjectMgr->GetQuestTemplate(questId);
    if (!quest)
        return;

    if (autoCompleteMode && !quest->HasFlag(QUEST_FLAGS_AUTOCOMPLETE))
        return;

    Object* object = nullptr;
    if (autoCompleteMode)
        object = _player;
    else
        object = ObjectAccessor::GetObjectByTypeMask(*_player, guid, TYPEMASK_UNIT | TYPEMASK_GAMEOBJECT);

    if (!object)
        return;

    if (autoCompleteMode == 0)
    {
        if (!object->hasInvolvedQuest(questId))
            return;

        // some kind of WPE protection
        if (!_player->CanInteractWithQuestGiver(object))
            return;
    }
    else
    {
        // Do not allow completing quests on other players.
        if (guid != _player->GetGUID())
            return;
    }

    if (!_player->CanSeeStartQuest(quest) && _player->GetQuestStatus(questId) == QUEST_STATUS_NONE)
    {
        TC_LOG_ERROR("network", "Possible hacking attempt: Player %s [guid: %u] tried to complete quest [entry: %u] without being in possession of the quest!",
            _player->GetName().c_str(), _player->GetGUIDLow(), questId);
        return;
    }

    if (Battleground* bg = _player->GetBattleground())
        bg->HandleQuestComplete(questId, _player);

    if (_player->GetQuestStatus(questId) != QUEST_STATUS_COMPLETE)
    {
        if (quest->IsRepeatable())
            _player->PlayerTalkClass->SendQuestGiverRequestItems(quest, guid, _player->CanCompleteRepeatableQuest(quest), false);
        else
            _player->PlayerTalkClass->SendQuestGiverRequestItems(quest, guid, _player->CanRewardQuest(quest, false), false);
    }
    else
    {
        if (quest->GetReqItemsCount())                  // some items required
            _player->PlayerTalkClass->SendQuestGiverRequestItems(quest, guid, _player->CanRewardQuest(quest, false), false);
        else                                            // no items required
            _player->PlayerTalkClass->SendQuestGiverOfferReward(quest, guid, true);
    }
}

void WorldSession::HandleQuestgiverQuestAutoLaunch(WorldPacket& /*recvPacket*/)
{
    TC_LOG_DEBUG("network", "WORLD: Received CMSG_QUESTGIVER_QUEST_AUTOLAUNCH");
}

void WorldSession::HandlePushQuestToParty(WorldPacket& recvPacket)
{
    uint32 questId;
    recvPacket >> questId;

    if (!_player->CanShareQuest(questId))
        return;

    TC_LOG_DEBUG("network", "WORLD: Received CMSG_PUSHQUESTTOPARTY questId = %u", questId);

    Quest const* quest = sObjectMgr->GetQuestTemplate(questId);
    if (!quest)
        return;

    Player * const sender = GetPlayer();

    Group* group = sender->GetGroup();
    if (!group)
        return;

    for (GroupReference* itr = group->GetFirstMember(); itr != NULL; itr = itr->next())
    {
        Player* receiver = itr->GetSource();

        if (!receiver || receiver == sender)
            continue;

        if (!receiver->SatisfyQuestStatus(quest, false))
        {
            sender->SendPushToPartyResponse(receiver, QUEST_PARTY_MSG_HAVE_QUEST);
            continue;
        }

        if (receiver->GetQuestStatus(questId) == QUEST_STATUS_COMPLETE)
        {
            sender->SendPushToPartyResponse(receiver, QUEST_PARTY_MSG_FINISH_QUEST);
            continue;
        }

        if (!receiver->CanTakeQuest(quest, false))
        {
            sender->SendPushToPartyResponse(receiver, QUEST_PARTY_MSG_CANT_TAKE_QUEST);
            continue;
        }

        if (!receiver->SatisfyQuestLog(false))
        {
            sender->SendPushToPartyResponse(receiver, QUEST_PARTY_MSG_LOG_FULL);
            continue;
        }

        if (receiver->GetDivider())
        {
            sender->SendPushToPartyResponse(receiver, QUEST_PARTY_MSG_BUSY);
            continue;
        }

        sender->SendPushToPartyResponse(receiver, QUEST_PARTY_MSG_SHARING_QUEST);

        if (quest->IsAutoAccept() && receiver->CanAddQuest(quest, true) && receiver->CanTakeQuest(quest, true))
            receiver->AddQuestAndCheckCompletion(quest, sender);

        if (quest->IsAutoComplete() && quest->IsRepeatable() && !quest->IsDailyOrWeekly())
            receiver->PlayerTalkClass->SendQuestGiverRequestItems(quest, sender->GetGUID(), receiver->CanCompleteRepeatableQuest(quest), true);
        else
        {
            receiver->SetDivider(sender->GetGUID());
            receiver->PlayerTalkClass->SendQuestGiverQuestDetails(quest, sender->GetGUID(), true);
        }
    }
}

void WorldSession::HandleQuestPushResult(WorldPacket& recvPacket)
{
    ObjectGuid guid;
    uint32 questId;
    uint8 msg;
    recvPacket >> guid >> questId >> msg;

    TC_LOG_DEBUG("network", "WORLD: Received MSG_QUEST_PUSH_RESULT");

    if (_player->GetDivider() && _player->GetDivider() == guid)
    {
        Player* player = ObjectAccessor::FindPlayer(_player->GetDivider());
        if (player)
        {
            WorldPacket data(MSG_QUEST_PUSH_RESULT, 8 + 4 + 1);
            data << uint64(_player->GetGUID());
            data << uint8(msg);                             // valid values: 0-8
            player->SendDirectMessage(&data);
            _player->SetDivider(ObjectGuid::Empty);
        }
    }
}

void WorldSession::HandleQuestgiverStatusMultipleQuery(WorldPacket& /*recvPacket*/)
{
    TC_LOG_DEBUG("network", "WORLD: Received CMSG_QUESTGIVER_STATUS_MULTIPLE_QUERY");

    uint32 count = 0;

    WorldPacket data(SMSG_QUESTGIVER_STATUS_MULTIPLE, 4 + 8 + 4);
    data << uint32(count);                                  // placeholder

    for (GuidSet::const_iterator itr = _player->m_clientGUIDs.begin(); itr != _player->m_clientGUIDs.end(); ++itr)
    {
        uint32 questStatus = DIALOG_STATUS_NONE;

        if (itr->IsAnyTypeCreature())
        {
            // need also pet quests case support
            Creature* questgiver = ObjectAccessor::GetCreatureOrPetOrVehicle(*GetPlayer(), *itr);
            if (!questgiver || questgiver->IsHostileTo(_player))
                continue;
            if (!questgiver->HasFlag(UNIT_NPC_FLAGS, UNIT_NPC_FLAG_QUESTGIVER))
                continue;

            questStatus = _player->GetQuestDialogStatus(questgiver);

            data << uint64(questgiver->GetGUID());
            data << uint32(questStatus);
            ++count;
        }
        else if (itr->IsGameObject())
        {
            GameObject* questgiver = GetPlayer()->GetMap()->GetGameObject(*itr);
            if (!questgiver || questgiver->GetGoType() != GAMEOBJECT_TYPE_QUESTGIVER)
                continue;

            questStatus = _player->GetQuestDialogStatus(questgiver);

            data << uint64(questgiver->GetGUID());
            data << uint32(questStatus);
            ++count;
        }
    }

    data.put<uint32>(0, count);                             // write real count
    SendPacket(&data);
}

void WorldSession::HandleQueryQuestsCompleted(WorldPacket& /*recvData*/)
{
    size_t rew_count = _player->GetRewardedQuestCount();

    WorldPacket data(SMSG_QUERY_QUESTS_COMPLETED_RESPONSE, 4 + 4 * rew_count);
    data << uint32(rew_count);

    const RewardedQuestSet &rewQuests = _player->getRewardedQuests();
    for (RewardedQuestSet::const_iterator itr = rewQuests.begin(); itr != rewQuests.end(); ++itr)
        data << uint32(*itr);

    SendPacket(&data);
}<|MERGE_RESOLUTION|>--- conflicted
+++ resolved
@@ -464,19 +464,11 @@
 void WorldSession::HandleQuestgiverCompleteQuest(WorldPacket& recvData)
 {
     uint32 questId;
-<<<<<<< HEAD
-    uint64 guid; // NPC / GameObject guid for normal quest completion. Player guid for self-completed quests
+    ObjectGuid guid; // NPC / GameObject guid for normal quest completion. Player guid for self-completed quests
     bool autoCompleteMode;      // 0 - standart complete quest mode with npc, 1 - auto-complete mode
     recvData >> guid >> questId >> autoCompleteMode;
 
-    TC_LOG_DEBUG("network", "WORLD: Received CMSG_QUESTGIVER_COMPLETE_QUEST npc = %u, questId = %u self-complete: %u", uint32(GUID_LOPART(guid)), questId, autoCompleteMode ? 1 : 0);
-=======
-    ObjectGuid guid;
-
-    recvData >> guid >> questId;
-
-    TC_LOG_DEBUG("network", "WORLD: Received CMSG_QUESTGIVER_COMPLETE_QUEST npc = %s, quest = %u", guid.ToString().c_str(), questId);
->>>>>>> 050d56ac
+    TC_LOG_DEBUG("network", "WORLD: Received CMSG_QUESTGIVER_COMPLETE_QUEST npc = %s, questId = %u self-complete: %u", guid.ToString().c_str(), questId, autoCompleteMode ? 1 : 0);
 
     Quest const* quest = sObjectMgr->GetQuestTemplate(questId);
     if (!quest)
