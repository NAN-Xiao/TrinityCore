--- conflicted
+++ resolved
@@ -122,9 +122,8 @@
         if (!item)
             continue;
 
-<<<<<<< HEAD
-        ObjectGuid giftCreatorGuid = item->GetUInt64Value(ITEM_FIELD_GIFTCREATOR);
-        ObjectGuid creatorGuid = item->GetUInt64Value(ITEM_FIELD_CREATOR);
+        ObjectGuid giftCreatorGuid = item->GetGuidValue(ITEM_FIELD_GIFTCREATOR);
+        ObjectGuid creatorGuid = item->GetGuidValue(ITEM_FIELD_CREATOR);
 
         data.WriteBit(giftCreatorGuid[7]);
         data.WriteBit(giftCreatorGuid[1]);
@@ -132,32 +131,6 @@
         data.WriteBit(giftCreatorGuid[3]);
 
         if (notWrapped)
-=======
-        if (Item* item = view_trade->GetItem(TradeSlots(i)))
-        {
-            data << uint32(item->GetTemplate()->ItemId);       // entry
-            data << uint32(item->GetTemplate()->DisplayInfoID);// display id
-            data << uint32(item->GetCount());               // stack count
-                                                            // wrapped: hide stats but show giftcreator name
-            data << uint32(item->HasFlag(ITEM_FIELD_FLAGS, ITEM_FLAG_WRAPPED) ? 1 : 0);
-            data << uint64(item->GetGuidValue(ITEM_FIELD_GIFTCREATOR));
-                                                            // perm. enchantment and gems
-            data << uint32(item->GetEnchantmentId(PERM_ENCHANTMENT_SLOT));
-            for (uint32 enchant_slot = SOCK_ENCHANTMENT_SLOT; enchant_slot < SOCK_ENCHANTMENT_SLOT+MAX_GEM_SOCKETS; ++enchant_slot)
-                data << uint32(item->GetEnchantmentId(EnchantmentSlot(enchant_slot)));
-                                                            // creator
-            data << uint64(item->GetGuidValue(ITEM_FIELD_CREATOR));
-            data << uint32(item->GetSpellCharges());        // charges
-            data << uint32(item->GetItemSuffixFactor());    // SuffixFactor
-            data << uint32(item->GetItemRandomPropertyId());// random properties id
-            data << uint32(item->GetTemplate()->LockID);       // lock id
-                                                            // max durability
-            data << uint32(item->GetUInt32Value(ITEM_FIELD_MAXDURABILITY));
-                                                            // durability
-            data << uint32(item->GetUInt32Value(ITEM_FIELD_DURABILITY));
-        }
-        else
->>>>>>> 050d56ac
         {
             data.WriteBit(creatorGuid[7]);
             data.WriteBit(creatorGuid[1]);
@@ -693,7 +666,6 @@
 
 void WorldSession::HandleInitiateTradeOpcode(WorldPacket& recvPacket)
 {
-<<<<<<< HEAD
     ObjectGuid guid;
 
     guid[0] = recvPacket.ReadBit();
@@ -713,10 +685,6 @@
     recvPacket.ReadByteSeq(guid[2]);
     recvPacket.ReadByteSeq(guid[6]);
     recvPacket.ReadByteSeq(guid[0]);
-=======
-    ObjectGuid ID;
-    recvPacket >> ID;
->>>>>>> 050d56ac
 
     if (GetPlayer()->m_trade)
         return;
