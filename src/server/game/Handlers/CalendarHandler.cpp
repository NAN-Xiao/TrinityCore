--- conflicted
+++ resolved
@@ -90,15 +90,11 @@
         data.AppendPackedTime(calendarEvent->GetEventTime());
         data << uint32(calendarEvent->GetFlags());
         data << int32(calendarEvent->GetDungeonId());
-<<<<<<< HEAD
 
         Guild* guild = sGuildMgr->GetGuildById(calendarEvent->GetGuildId());
         data << uint64(guild ? guild->GetGUID() : 0);
 
         data.appendPackGUID(calendarEvent->GetCreatorGUID());
-=======
-        data << calendarEvent->GetCreatorGUID().WriteAsPacked();
->>>>>>> 050d56ac
     }
 
     data << uint32(currTime);                              // server time
@@ -675,20 +671,12 @@
 {
     ObjectGuid guid = _player->GetGUID();
     uint64 eventId;
-<<<<<<< HEAD
-    uint64 complainGUID;
+    ObjectGuid complainGUID;
     uint64 inviteId;
 
     recvData >> complainGUID >> eventId >> inviteId;
-    TC_LOG_DEBUG("network", "CMSG_CALENDAR_COMPLAIN [" UI64FMTD "] EventId ["
-        UI64FMTD "] guid [" UI64FMTD "] InviteId [" UI64FMTD "]", guid, eventId, complainGUID, inviteId);
-=======
-    ObjectGuid complainGUID;
-
-    recvData >> eventId >> complainGUID;
     TC_LOG_DEBUG("network", "CMSG_CALENDAR_COMPLAIN [%s] EventId ["
-        UI64FMTD "] guid [%s]", guid.ToString().c_str(), eventId, complainGUID.ToString().c_str());
->>>>>>> 050d56ac
+        UI64FMTD "] guid [%s] InviteId [" UI64FMTD "]", guid.ToString().c_str(), eventId, complainGUID.ToString().c_str(), inviteId);
 
     // what to do with complains?
 }
