--- conflicted
+++ resolved
@@ -60,12 +60,8 @@
 {
     ObjectGuid guid1;
     uint32 data;
-<<<<<<< HEAD
-    uint64 guid2;
+    ObjectGuid guid2;
     float x, y, z;
-=======
-    ObjectGuid guid2;
->>>>>>> 050d56ac
     recvData >> guid1;                                     //pet guid
     recvData >> data;
     recvData >> guid2;                                     //tag guid
@@ -148,11 +144,7 @@
     pet->AttackStop();
 }
 
-<<<<<<< HEAD
-void WorldSession::HandlePetActionHelper(Unit* pet, uint64 guid1, uint32 spellid, uint16 flag, uint64 guid2, float x, float y, float z)
-=======
-void WorldSession::HandlePetActionHelper(Unit* pet, ObjectGuid guid1, uint32 spellid, uint16 flag, ObjectGuid guid2)
->>>>>>> 050d56ac
+void WorldSession::HandlePetActionHelper(Unit* pet, ObjectGuid guid1, uint32 spellid, uint16 flag, ObjectGuid guid2, float x, float y, float z)
 {
     CharmInfo* charmInfo = pet->GetCharmInfo();
     if (!charmInfo)
