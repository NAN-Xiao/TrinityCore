/*
 * Copyright (C) 2008-2014 TrinityCore <http://www.trinitycore.org/>
 * Copyright (C) 2005-2009 MaNGOS <http://getmangos.com/>
 *
 * This program is free software; you can redistribute it and/or modify it
 * under the terms of the GNU General Public License as published by the
 * Free Software Foundation; either version 2 of the License, or (at your
 * option) any later version.
 *
 * This program is distributed in the hope that it will be useful, but WITHOUT
 * ANY WARRANTY; without even the implied warranty of MERCHANTABILITY or
 * FITNESS FOR A PARTICULAR PURPOSE. See the GNU General Public License for
 * more details.
 *
 * You should have received a copy of the GNU General Public License along
 * with this program. If not, see <http://www.gnu.org/licenses/>.
 */

#include "ObjectMgr.h"
#include "Player.h"
#include "World.h"
#include "WorldPacket.h"
#include "WorldSession.h"

#include "AuctionHouseMgr.h"
#include "Log.h"
#include "Language.h"
#include "Opcodes.h"
#include "UpdateMask.h"
#include "Util.h"
#include "AccountMgr.h"

//void called when player click on auctioneer npc
void WorldSession::HandleAuctionHelloOpcode(WorldPacket& recvData)
{
    ObjectGuid guid;                                            //NPC guid
    recvData >> guid;

    Creature* unit = GetPlayer()->GetNPCIfCanInteractWith(guid, UNIT_NPC_FLAG_AUCTIONEER);
    if (!unit)
    {
        TC_LOG_DEBUG("network", "WORLD: HandleAuctionHelloOpcode - Unit (%s) not found or you can't interact with him.", guid.ToString().c_str());
        return;
    }

    // remove fake death
    if (GetPlayer()->HasUnitState(UNIT_STATE_DIED))
        GetPlayer()->RemoveAurasByType(SPELL_AURA_FEIGN_DEATH);

    SendAuctionHello(guid, unit);
}

//this void causes that auction window is opened
void WorldSession::SendAuctionHello(ObjectGuid guid, Creature* unit)
{
    if (GetPlayer()->getLevel() < sWorld->getIntConfig(CONFIG_AUCTION_LEVEL_REQ))
    {
        SendNotification(GetTrinityString(LANG_AUCTION_REQ), sWorld->getIntConfig(CONFIG_AUCTION_LEVEL_REQ));
        return;
    }

    AuctionHouseEntry const* ahEntry = AuctionHouseMgr::GetAuctionHouseEntry(unit->getFaction());
    if (!ahEntry)
        return;

    WorldPacket data(MSG_AUCTION_HELLO, 12);
    data << uint64(guid);
    data << uint32(ahEntry->houseId);
    data << uint8(1);                                       // 3.3.3: 1 - AH enabled, 0 - AH disabled
    SendPacket(&data);
}

//call this method when player bids, creates, or deletes auction
void WorldSession::SendAuctionCommandResult(AuctionEntry* auction, uint32 action, uint32 errorCode, uint32 bidError)
{
    WorldPacket data(SMSG_AUCTION_COMMAND_RESULT);
    data << uint32(auction ? auction->Id : 0);
    data << uint32(action);
    data << uint32(errorCode);

    switch (errorCode)
    {
        case ERR_AUCTION_OK:
            if (action == AUCTION_PLACE_BID)
                data << uint64(auction->bid ? auction->GetAuctionOutBid() : 0);
            break;
        case ERR_AUCTION_INVENTORY:
            data << uint32(bidError);
            break;
        case ERR_AUCTION_HIGHER_BID:
            data << uint64(auction->bidder);
            data << uint64(auction->bid);
            data << uint64(auction->bid ? auction->GetAuctionOutBid() : 0);
            break;
    }

    SendPacket(&data);
}

//this function sends notification, if bidder is online
void WorldSession::SendAuctionBidderNotification(uint32 location, uint32 auctionId, ObjectGuid bidder, uint32 bidSum, uint32 diff, uint32 itemEntry)
{
    WorldPacket data(SMSG_AUCTION_BIDDER_NOTIFICATION, (8*4));
    data << uint32(location);
    data << uint32(auctionId);
    data << uint64(bidder);
    data << uint64(bidSum);
    data << uint64(diff);
    data << uint32(itemEntry);
    data << uint32(0);
    SendPacket(&data);
}

// this void causes on client to display: "Your auction sold"
void WorldSession::SendAuctionOwnerNotification(AuctionEntry* auction)
{
    WorldPacket data(SMSG_AUCTION_OWNER_NOTIFICATION, 40);
    data << uint32(auction->Id);
    data << uint64(auction->bid);
    data << uint64(0);                                     //unk
    data << uint64(0);                                     //unk
    data << uint32(auction->itemEntry);
    data << uint32(0);                                     //unk
    data << float(0);                                      //unk
    SendPacket(&data);
}

void WorldSession::SendAuctionRemovedNotification(uint32 auctionId, uint32 itemEntry, int32 randomPropertyId)
{
    WorldPacket data(SMSG_AUCTION_REMOVED_NOTIFICATION, (4+4+4));
    data << uint32(auctionId);
    data << uint32(itemEntry);
    data << uint32(randomPropertyId);
    SendPacket(&data);
}

//this void creates new auction and adds auction to some auctionhouse
void WorldSession::HandleAuctionSellItem(WorldPacket& recvData)
{
<<<<<<< HEAD
    uint64 auctioneer, bid, buyout;
    uint32 itemsCount, etime;
=======
    ObjectGuid auctioneer;
    uint32 itemsCount, etime, bid, buyout;
>>>>>>> 050d56ac
    recvData >> auctioneer;
    recvData >> itemsCount;

    ObjectGuid itemGUIDs[MAX_AUCTION_ITEMS]; // 160 slot = 4x 36 slot bag + backpack 16 slot
    uint32 count[MAX_AUCTION_ITEMS];
    memset(count, 0, sizeof(count));

    if (itemsCount > MAX_AUCTION_ITEMS)
    {
        SendAuctionCommandResult(NULL, AUCTION_SELL_ITEM, ERR_AUCTION_DATABASE_ERROR);
        recvData.rfinish();
        return;
    }

    for (uint32 i = 0; i < itemsCount; ++i)
    {
        recvData >> itemGUIDs[i];
        recvData >> count[i];

        if (!itemGUIDs[i] || !count[i] || count[i] > 1000)
        {
            recvData.rfinish();
            return;
        }
    }

    recvData >> bid;
    recvData >> buyout;
    recvData >> etime;

    if (!bid || !etime)
        return;

    if (bid > MAX_MONEY_AMOUNT || buyout > MAX_MONEY_AMOUNT)
    {
        TC_LOG_DEBUG("network", "WORLD: HandleAuctionSellItem - Player %s (GUID %u) attempted to sell item with higher price than max gold amount.", _player->GetName().c_str(), _player->GetGUIDLow());
        SendAuctionCommandResult(NULL, AUCTION_SELL_ITEM, ERR_AUCTION_DATABASE_ERROR);
        return;
    }


    Creature* creature = GetPlayer()->GetNPCIfCanInteractWith(auctioneer, UNIT_NPC_FLAG_AUCTIONEER);
    if (!creature)
    {
        TC_LOG_DEBUG("network", "WORLD: HandleAuctionSellItem - Unit (%s) not found or you can't interact with him.", auctioneer.ToString().c_str());
        return;
    }

    AuctionHouseEntry const* auctionHouseEntry = AuctionHouseMgr::GetAuctionHouseEntry(creature->getFaction());
    if (!auctionHouseEntry)
    {
        TC_LOG_DEBUG("network", "WORLD: HandleAuctionSellItem - Unit (%s) has wrong faction.", auctioneer.ToString().c_str());
        return;
    }

    etime *= MINUTE;

    switch (etime)
    {
        case 1*MIN_AUCTION_TIME:
        case 2*MIN_AUCTION_TIME:
        case 4*MIN_AUCTION_TIME:
            break;
        default:
            return;
    }

    if (GetPlayer()->HasUnitState(UNIT_STATE_DIED))
        GetPlayer()->RemoveAurasByType(SPELL_AURA_FEIGN_DEATH);

    Item* items[MAX_AUCTION_ITEMS];

    uint32 finalCount = 0;
    uint32 itemEntry = 0;

    for (uint32 i = 0; i < itemsCount; ++i)
    {
        Item* item = _player->GetItemByGuid(itemGUIDs[i]);

        if (!item)
        {
            SendAuctionCommandResult(NULL, AUCTION_SELL_ITEM, ERR_AUCTION_ITEM_NOT_FOUND);
            return;
        }

        if (itemEntry == 0)
            itemEntry = item->GetTemplate()->ItemId;

        if (sAuctionMgr->GetAItem(item->GetGUIDLow()) || !item->CanBeTraded() || item->IsNotEmptyBag() ||
            item->GetTemplate()->Flags & ITEM_PROTO_FLAG_CONJURED || item->GetUInt32Value(ITEM_FIELD_DURATION) ||
            item->GetCount() < count[i] || itemEntry != item->GetTemplate()->ItemId)
        {
            SendAuctionCommandResult(NULL, AUCTION_SELL_ITEM, ERR_AUCTION_DATABASE_ERROR);
            return;
        }

        items[i] = item;
        finalCount += count[i];
    }

    if (!finalCount)
    {
        SendAuctionCommandResult(NULL, AUCTION_SELL_ITEM, ERR_AUCTION_DATABASE_ERROR);
        return;
    }

    // check if there are 2 identical guids, in this case user is most likely cheating
    for (uint32 i = 0; i < itemsCount - 1; ++i)
    {
        for (uint32 j = i + 1; j < itemsCount; ++j)
        {
            if (itemGUIDs[i] == itemGUIDs[j])
            {
                SendAuctionCommandResult(0, AUCTION_SELL_ITEM, ERR_AUCTION_DATABASE_ERROR);
                return;
            }
        }
    }

    for (uint32 i = 0; i < itemsCount; ++i)
    {
        Item* item = items[i];

        if (item->GetMaxStackCount() < finalCount)
        {
            SendAuctionCommandResult(NULL, AUCTION_SELL_ITEM, ERR_AUCTION_DATABASE_ERROR);
            return;
        }
    }

    Item* item = items[0];

    uint32 auctionTime = uint32(etime * sWorld->getRate(RATE_AUCTION_TIME));
    AuctionHouseObject* auctionHouse = sAuctionMgr->GetAuctionsMap(creature->getFaction());

    uint32 deposit = sAuctionMgr->GetAuctionDeposit(auctionHouseEntry, etime, item, finalCount);
    if (!_player->HasEnoughMoney((uint64)deposit))
    {
        SendAuctionCommandResult(NULL, AUCTION_SELL_ITEM, ERR_AUCTION_NOT_ENOUGHT_MONEY);
        return;
    }

    AuctionEntry* AH = new AuctionEntry();

    if (sWorld->getBoolConfig(CONFIG_ALLOW_TWO_SIDE_INTERACTION_AUCTION))
        AH->auctioneer = 23442;     ///@TODO - HARDCODED DB GUID, BAD BAD BAD
    else
        AH->auctioneer = auctioneer.GetCounter();

    // Required stack size of auction matches to current item stack size, just move item to auctionhouse
    if (itemsCount == 1 && item->GetCount() == count[0])
    {
        if (HasPermission(rbac::RBAC_PERM_LOG_GM_TRADE))
        {
            sLog->outCommand(GetAccountId(), "GM %s (Account: %u) create auction: %s (Entry: %u Count: %u)",
                GetPlayerName().c_str(), GetAccountId(), item->GetTemplate()->Name1.c_str(), item->GetEntry(), item->GetCount());
        }

        AH->Id = sObjectMgr->GenerateAuctionID();
        AH->itemGUIDLow = item->GetGUIDLow();
        AH->itemEntry = item->GetEntry();
        AH->itemCount = item->GetCount();
        AH->owner = _player->GetGUIDLow();
        AH->startbid = bid;
        AH->bidder = 0;
        AH->bid = 0;
        AH->buyout = buyout;
        AH->expire_time = time(NULL) + auctionTime;
        AH->deposit = deposit;
        AH->auctionHouseEntry = auctionHouseEntry;

<<<<<<< HEAD
        TC_LOG_INFO("network", "CMSG_AUCTION_SELL_ITEM: Player %s (guid %d) is selling item %s entry %u (guid %d) "
            "to auctioneer %u with count %u with initial bid " UI64FMTD " with buyout " UI64FMTD " and with time %u (in sec) in auctionhouse %u",
            _player->GetName().c_str(), _player->GetGUIDLow(), item->GetTemplate()->Name1.c_str(), item->GetEntry(), item->GetGUIDLow(),
            AH->auctioneer, item->GetCount(), bid, buyout, auctionTime, AH->GetHouseId());
=======
        TC_LOG_INFO("network", "CMSG_AUCTION_SELL_ITEM: Player %s (guid %d) is selling item %s entry %u (guid %d) to auctioneer %u with count %u with initial bid %u with buyout %u and with time %u (in sec) in auctionhouse %u",
            _player->GetName().c_str(), _player->GetGUIDLow(), item->GetTemplate()->Name1.c_str(), item->GetEntry(), item->GetGUIDLow(), AH->auctioneer, item->GetCount(), bid, buyout, auctionTime, AH->GetHouseId());
>>>>>>> 050d56ac
        sAuctionMgr->AddAItem(item);
        auctionHouse->AddAuction(AH);

        _player->MoveItemFromInventory(item->GetBagSlot(), item->GetSlot(), true);

        SQLTransaction trans = CharacterDatabase.BeginTransaction();
        item->DeleteFromInventoryDB(trans);
        item->SaveToDB(trans);
        AH->SaveToDB(trans);
        _player->SaveInventoryAndGoldToDB(trans);
        CharacterDatabase.CommitTransaction(trans);

        SendAuctionCommandResult(AH, AUCTION_SELL_ITEM, ERR_AUCTION_OK);

        GetPlayer()->UpdateAchievementCriteria(ACHIEVEMENT_CRITERIA_TYPE_CREATE_AUCTION, 1);
    }
    else // Required stack size of auction does not match to current item stack size, clone item and set correct stack size
    {
        Item* newItem = item->CloneItem(finalCount, _player);
        if (!newItem)
        {
            TC_LOG_ERROR("network", "CMSG_AUCTION_SELL_ITEM: Could not create clone of item %u", item->GetEntry());
            SendAuctionCommandResult(NULL, AUCTION_SELL_ITEM, ERR_AUCTION_DATABASE_ERROR);
            delete AH;
            return;
        }

        if (HasPermission(rbac::RBAC_PERM_LOG_GM_TRADE))
        {
            sLog->outCommand(GetAccountId(), "GM %s (Account: %u) create auction: %s (Entry: %u Count: %u)",
                GetPlayerName().c_str(), GetAccountId(), newItem->GetTemplate()->Name1.c_str(), newItem->GetEntry(), newItem->GetCount());
        }

        AH->Id = sObjectMgr->GenerateAuctionID();
        AH->itemGUIDLow = newItem->GetGUIDLow();
        AH->itemEntry = newItem->GetEntry();
        AH->itemCount = newItem->GetCount();
        AH->owner = _player->GetGUIDLow();
        AH->startbid = bid;
        AH->bidder = 0;
        AH->bid = 0;
        AH->buyout = buyout;
        AH->expire_time = time(NULL) + auctionTime;
        AH->deposit = deposit;
        AH->auctionHouseEntry = auctionHouseEntry;

<<<<<<< HEAD
        TC_LOG_INFO("network", "CMSG_AUCTION_SELL_ITEM: Player %s (guid %d) is selling item %s entry %u (guid %d) to "
             "auctioneer %u with count %u with initial bid " UI64FMTD " with buyout " UI64FMTD " and with time %u (in sec) in auctionhouse %u",
             _player->GetName().c_str(), _player->GetGUIDLow(), newItem->GetTemplate()->Name1.c_str(), newItem->GetEntry(),
             newItem->GetGUIDLow(), AH->auctioneer, newItem->GetCount(), bid, buyout, auctionTime, AH->GetHouseId());
=======
        TC_LOG_INFO("network", "CMSG_AUCTION_SELL_ITEM: Player %s (guid %d) is selling item %s entry %u (guid %d) to auctioneer %u with count %u with initial bid %u with buyout %u and with time %u (in sec) in auctionhouse %u",
            _player->GetName().c_str(), _player->GetGUIDLow(), newItem->GetTemplate()->Name1.c_str(), newItem->GetEntry(), newItem->GetGUIDLow(), AH->auctioneer, newItem->GetCount(), bid, buyout, auctionTime, AH->GetHouseId());
>>>>>>> 050d56ac
        sAuctionMgr->AddAItem(newItem);
        auctionHouse->AddAuction(AH);

        for (uint32 j = 0; j < itemsCount; ++j)
        {
            Item* item2 = items[j];

            // Item stack count equals required count, ready to delete item - cloned item will be used for auction
            if (item2->GetCount() == count[j])
            {
                _player->MoveItemFromInventory(item2->GetBagSlot(), item2->GetSlot(), true);

                SQLTransaction trans = CharacterDatabase.BeginTransaction();
                item2->DeleteFromInventoryDB(trans);
                item2->DeleteFromDB(trans);
                CharacterDatabase.CommitTransaction(trans);
                delete item2;
            }
            else // Item stack count is bigger than required count, update item stack count and save to database - cloned item will be used for auction
            {
                item2->SetCount(item2->GetCount() - count[j]);
                item2->SetState(ITEM_CHANGED, _player);
                _player->ItemRemovedQuestCheck(item2->GetEntry(), count[j]);
                item2->SendUpdateToPlayer(_player);

                SQLTransaction trans = CharacterDatabase.BeginTransaction();
                item2->SaveToDB(trans);
                CharacterDatabase.CommitTransaction(trans);
            }
        }

        SQLTransaction trans = CharacterDatabase.BeginTransaction();
        newItem->SaveToDB(trans);
        AH->SaveToDB(trans);
        _player->SaveInventoryAndGoldToDB(trans);
        CharacterDatabase.CommitTransaction(trans);

        SendAuctionCommandResult(AH, AUCTION_SELL_ITEM, ERR_AUCTION_OK);

        GetPlayer()->UpdateAchievementCriteria(ACHIEVEMENT_CRITERIA_TYPE_CREATE_AUCTION, 1);
    }

    _player->ModifyMoney(-int32(deposit));
}

// this function is called when client bids or buys out auction
void WorldSession::HandleAuctionPlaceBid(WorldPacket& recvData)
{
    TC_LOG_DEBUG("network", "WORLD: Received CMSG_AUCTION_PLACE_BID");

    ObjectGuid auctioneer;
    uint32 auctionId;
    uint64 price;
    recvData >> auctioneer;
    recvData >> auctionId;
    recvData >> price;

    if (!auctionId || !price)
        return;                                             // check for cheaters

    Creature* creature = GetPlayer()->GetNPCIfCanInteractWith(auctioneer, UNIT_NPC_FLAG_AUCTIONEER);
    if (!creature)
    {
        TC_LOG_DEBUG("network", "WORLD: HandleAuctionPlaceBid - %s not found or you can't interact with him.", auctioneer.ToString().c_str());
        return;
    }

    // remove fake death
    if (GetPlayer()->HasUnitState(UNIT_STATE_DIED))
        GetPlayer()->RemoveAurasByType(SPELL_AURA_FEIGN_DEATH);

    AuctionHouseObject* auctionHouse = sAuctionMgr->GetAuctionsMap(creature->getFaction());

    AuctionEntry* auction = auctionHouse->GetAuction(auctionId);
    Player* player = GetPlayer();

    if (!auction || auction->owner == player->GetGUIDLow())
    {
        //you cannot bid your own auction:
        SendAuctionCommandResult(NULL, AUCTION_PLACE_BID, ERR_AUCTION_BID_OWN);
        return;
    }

    // impossible have online own another character (use this for speedup check in case online owner)
<<<<<<< HEAD
    /*Player* auction_owner = ObjectAccessor::FindPlayer(MAKE_NEW_GUID(auction->owner, 0, HIGHGUID_PLAYER));
    if (!auction_owner && sObjectMgr->GetPlayerAccountIdByGUID(MAKE_NEW_GUID(auction->owner, 0, HIGHGUID_PLAYER)) == player->GetSession()->GetAccountId())
=======
    ObjectGuid ownerGuid(HIGHGUID_PLAYER, auction->owner);
    Player* auction_owner = ObjectAccessor::FindPlayer(ownerGuid);
    if (!auction_owner && sObjectMgr->GetPlayerAccountIdByGUID(ownerGuid) == player->GetSession()->GetAccountId())
>>>>>>> 050d56ac
    {
        //you cannot bid your another character auction:
        SendAuctionCommandResult(NULL, AUCTION_PLACE_BID, ERR_AUCTION_BID_OWN);
        return;
    }*/

    // cheating
    if (price <= auction->bid || price < auction->startbid)
        return;

    // price too low for next bid if not buyout
    if ((price < auction->buyout || auction->buyout == 0) &&
        price < auction->bid + auction->GetAuctionOutBid())
    {
        // client already test it but just in case ...
        SendAuctionCommandResult(auction, AUCTION_PLACE_BID, ERR_AUCTION_HIGHER_BID);
        return;
    }

    if (!player->HasEnoughMoney(price))
    {
        // client already test it but just in case ...
        SendAuctionCommandResult(auction, AUCTION_PLACE_BID, ERR_AUCTION_NOT_ENOUGHT_MONEY);
        return;
    }

    SQLTransaction trans = CharacterDatabase.BeginTransaction();

    if (price < auction->buyout || auction->buyout == 0)
    {
        if (auction->bidder > 0)
        {
            if (auction->bidder == player->GetGUIDLow())
                player->ModifyMoney(-int64(price - auction->bid));
            else
            {
                // mail to last bidder and return money
                sAuctionMgr->SendAuctionOutbiddedMail(auction, price, GetPlayer(), trans);
                player->ModifyMoney(-int64(price));
            }
        }
        else
            player->ModifyMoney(-int64(price));

        auction->bidder = player->GetGUIDLow();
        auction->bid = price;
        GetPlayer()->UpdateAchievementCriteria(ACHIEVEMENT_CRITERIA_TYPE_HIGHEST_AUCTION_BID, price);

        PreparedStatement* stmt = CharacterDatabase.GetPreparedStatement(CHAR_UPD_AUCTION_BID);
        stmt->setUInt32(0, auction->bidder);
        stmt->setUInt32(1, auction->bid);
        stmt->setUInt32(2, auction->Id);
        trans->Append(stmt);

        SendAuctionCommandResult(auction, AUCTION_PLACE_BID, ERR_AUCTION_OK);
    }
    else
    {
        //buyout:
        if (player->GetGUIDLow() == auction->bidder)
            player->ModifyMoney(-int64(auction->buyout - auction->bid));
        else
        {
            player->ModifyMoney(-int64(auction->buyout));
            if (auction->bidder)                          //buyout for bidded auction ..
                sAuctionMgr->SendAuctionOutbiddedMail(auction, auction->buyout, GetPlayer(), trans);
        }
        auction->bidder = player->GetGUIDLow();
        auction->bid = auction->buyout;
        GetPlayer()->UpdateAchievementCriteria(ACHIEVEMENT_CRITERIA_TYPE_HIGHEST_AUCTION_BID, auction->buyout);

        //- Mails must be under transaction control too to prevent data loss
        sAuctionMgr->SendAuctionSalePendingMail(auction, trans);
        sAuctionMgr->SendAuctionSuccessfulMail(auction, trans);
        sAuctionMgr->SendAuctionWonMail(auction, trans);

        SendAuctionCommandResult(auction, AUCTION_PLACE_BID, ERR_AUCTION_OK);

        auction->DeleteFromDB(trans);

        uint32 itemEntry = auction->itemEntry;
        sAuctionMgr->RemoveAItem(auction->itemGUIDLow);
        auctionHouse->RemoveAuction(auction, itemEntry);
    }
    player->SaveInventoryAndGoldToDB(trans);
    CharacterDatabase.CommitTransaction(trans);
}

//this void is called when auction_owner cancels his auction
void WorldSession::HandleAuctionRemoveItem(WorldPacket& recvData)
{
    TC_LOG_DEBUG("network", "WORLD: Received CMSG_AUCTION_REMOVE_ITEM");

    ObjectGuid auctioneer;
    uint32 auctionId;
    recvData >> auctioneer;
    recvData >> auctionId;

    Creature* creature = GetPlayer()->GetNPCIfCanInteractWith(auctioneer, UNIT_NPC_FLAG_AUCTIONEER);
    if (!creature)
    {
        TC_LOG_DEBUG("network", "WORLD: HandleAuctionRemoveItem - %s not found or you can't interact with him.", auctioneer.ToString().c_str());
        return;
    }

    // remove fake death
    if (GetPlayer()->HasUnitState(UNIT_STATE_DIED))
        GetPlayer()->RemoveAurasByType(SPELL_AURA_FEIGN_DEATH);

    AuctionHouseObject* auctionHouse = sAuctionMgr->GetAuctionsMap(creature->getFaction());

    AuctionEntry* auction = auctionHouse->GetAuction(auctionId);
    Player* player = GetPlayer();

    SQLTransaction trans = CharacterDatabase.BeginTransaction();
    if (auction && auction->owner == player->GetGUIDLow())
    {
        Item* pItem = sAuctionMgr->GetAItem(auction->itemGUIDLow);
        if (pItem)
        {
            if (auction->bidder > 0)                        // If we have a bidder, we have to send him the money he paid
            {
                uint32 auctionCut = auction->GetAuctionCut();
                if (!player->HasEnoughMoney((uint64)auctionCut))          //player doesn't have enough money, maybe message needed
                    return;
                sAuctionMgr->SendAuctionCancelledToBidderMail(auction, trans, pItem);
                player->ModifyMoney(-int64(auctionCut));
            }

            // item will deleted or added to received mail list
            MailDraft(auction->BuildAuctionMailSubject(AUCTION_CANCELED), AuctionEntry::BuildAuctionMailBody(0, 0, auction->buyout, auction->deposit, 0))
                .AddItem(pItem)
                .SendMailTo(trans, player, auction, MAIL_CHECK_MASK_COPIED);
        }
        else
        {
            TC_LOG_ERROR("network", "Auction id: %u got non existing item (item guid : %u)!", auction->Id, auction->itemGUIDLow);
            SendAuctionCommandResult(NULL, AUCTION_CANCEL, ERR_AUCTION_DATABASE_ERROR);
            return;
        }
    }
    else
    {
        SendAuctionCommandResult(NULL, AUCTION_CANCEL, ERR_AUCTION_DATABASE_ERROR);
        //this code isn't possible ... maybe there should be assert
        TC_LOG_ERROR("network", "CHEATER: %u tried to cancel auction (id: %u) of another player or auction is NULL", player->GetGUIDLow(), auctionId);
        return;
    }

    //inform player, that auction is removed
    SendAuctionCommandResult(auction, AUCTION_CANCEL, ERR_AUCTION_OK);

    // Now remove the auction

    player->SaveInventoryAndGoldToDB(trans);
    auction->DeleteFromDB(trans);
    CharacterDatabase.CommitTransaction(trans);

    uint32 itemEntry = auction->itemEntry;
    sAuctionMgr->RemoveAItem(auction->itemGUIDLow);
    auctionHouse->RemoveAuction(auction, itemEntry);
}

//called when player lists his bids
void WorldSession::HandleAuctionListBidderItems(WorldPacket& recvData)
{
    TC_LOG_DEBUG("network", "WORLD: Received CMSG_AUCTION_LIST_BIDDER_ITEMS");

    ObjectGuid guid;                                        //NPC guid
    uint32 listfrom;                                        //page of auctions
    uint32 outbiddedCount;                                  //count of outbidded auctions

    recvData >> guid;
    recvData >> listfrom;                                  // not used in fact (this list not have page control in client)
    recvData >> outbiddedCount;
    if (recvData.size() != (16 + outbiddedCount * 4))
    {
        TC_LOG_ERROR("network", "Client sent bad opcode!!! with count: %u and size : %lu (must be: %u)", outbiddedCount, (unsigned long)recvData.size(), (16 + outbiddedCount * 4));
        outbiddedCount = 0;
    }

    Creature* creature = GetPlayer()->GetNPCIfCanInteractWith(guid, UNIT_NPC_FLAG_AUCTIONEER);
    if (!creature)
    {
        TC_LOG_DEBUG("network", "WORLD: HandleAuctionListBidderItems - %s not found or you can't interact with him.", guid.ToString().c_str());
        recvData.rfinish();
        return;
    }

    // remove fake death
    if (GetPlayer()->HasUnitState(UNIT_STATE_DIED))
        GetPlayer()->RemoveAurasByType(SPELL_AURA_FEIGN_DEATH);

    AuctionHouseObject* auctionHouse = sAuctionMgr->GetAuctionsMap(creature->getFaction());

    WorldPacket data(SMSG_AUCTION_BIDDER_LIST_RESULT, (4+4+4));
    Player* player = GetPlayer();
    data << uint32(0);                                     //add 0 as count
    uint32 count = 0;
    uint32 totalcount = 0;
    while (outbiddedCount > 0)                             //add all data, which client requires
    {
        --outbiddedCount;
        uint32 outbiddedAuctionId;
        recvData >> outbiddedAuctionId;
        AuctionEntry* auction = auctionHouse->GetAuction(outbiddedAuctionId);
        if (auction && auction->BuildAuctionInfo(data))
        {
            ++totalcount;
            ++count;
        }
    }

    auctionHouse->BuildListBidderItems(data, player, count, totalcount);
    data.put<uint32>(0, count);                           // add count to placeholder
    data << totalcount;
    data << uint32(300);                                  //unk 2.3.0
    SendPacket(&data);
}

//this void sends player info about his auctions
void WorldSession::HandleAuctionListOwnerItems(WorldPacket& recvData)
{
    TC_LOG_DEBUG("network", "WORLD: Received CMSG_AUCTION_LIST_OWNER_ITEMS");

    uint32 listfrom;
    ObjectGuid guid;

    recvData >> guid;
    recvData >> listfrom;                                  // not used in fact (this list not have page control in client)

    Creature* creature = GetPlayer()->GetNPCIfCanInteractWith(guid, UNIT_NPC_FLAG_AUCTIONEER);
    if (!creature)
    {
        TC_LOG_DEBUG("network", "WORLD: HandleAuctionListOwnerItems - %s not found or you can't interact with him.", guid.ToString().c_str());
        return;
    }

    // remove fake death
    if (GetPlayer()->HasUnitState(UNIT_STATE_DIED))
        GetPlayer()->RemoveAurasByType(SPELL_AURA_FEIGN_DEATH);

    AuctionHouseObject* auctionHouse = sAuctionMgr->GetAuctionsMap(creature->getFaction());

    WorldPacket data(SMSG_AUCTION_OWNER_LIST_RESULT, (4+4+4));
    data << uint32(0);                                     // amount place holder

    uint32 count = 0;
    uint32 totalcount = 0;

    auctionHouse->BuildListOwnerItems(data, _player, count, totalcount);
    data.put<uint32>(0, count);
    data << uint32(totalcount);
    data << uint32(0);
    SendPacket(&data);
}

//this void is called when player clicks on search button
void WorldSession::HandleAuctionListItems(WorldPacket& recvData)
{
    TC_LOG_DEBUG("network", "WORLD: Received CMSG_AUCTION_LIST_ITEMS");

    std::string searchedname;
    uint8 levelmin, levelmax, usable;
    uint32 listfrom, auctionSlotID, auctionMainCategory, auctionSubCategory, quality;
    ObjectGuid guid;

    recvData >> guid;
    recvData >> listfrom;                                  // start, used for page control listing by 50 elements
    recvData >> searchedname;

    recvData >> levelmin >> levelmax;
    recvData >> auctionSlotID >> auctionMainCategory >> auctionSubCategory;
    recvData >> quality >> usable;

    recvData.read_skip<uint8>();                           // unk
    recvData.read_skip<uint8>();                           // unk

    // this block looks like it uses some lame byte packing or similar...
    for (uint8 i = 0; i < 15; i++)
        recvData.read_skip<uint8>();

    Creature* creature = GetPlayer()->GetNPCIfCanInteractWith(guid, UNIT_NPC_FLAG_AUCTIONEER);
    if (!creature)
    {
        TC_LOG_DEBUG("network", "WORLD: HandleAuctionListItems - %s not found or you can't interact with him.", guid.ToString().c_str());
        return;
    }

    // remove fake death
    if (GetPlayer()->HasUnitState(UNIT_STATE_DIED))
        GetPlayer()->RemoveAurasByType(SPELL_AURA_FEIGN_DEATH);

    AuctionHouseObject* auctionHouse = sAuctionMgr->GetAuctionsMap(creature->getFaction());

<<<<<<< HEAD
    //TC_LOG_DEBUG("misc", "Auctionhouse search (GUID: %u TypeId: %u)",, list from: %u, searchedname: %s, levelmin: %u, levelmax: %u, auctionSlotID: %u, auctionMainCategory: %u, auctionSubCategory: %u, quality: %u, usable: %u",
    //  GUID_LOPART(guid), GuidHigh2TypeId(GUID_HIPART(guid)), listfrom, searchedname.c_str(), levelmin, levelmax, auctionSlotID, auctionMainCategory, auctionSubCategory, quality, usable);
=======
    TC_LOG_DEBUG("auctionHouse", "Auctionhouse search (%s) list from: %u, searchedname: %s, levelmin: %u, levelmax: %u, auctionSlotID: %u, auctionMainCategory: %u, auctionSubCategory: %u, quality: %u, usable: %u",
        guid.ToString().c_str(), listfrom, searchedname.c_str(), levelmin, levelmax, auctionSlotID, auctionMainCategory, auctionSubCategory, quality, usable);
>>>>>>> 050d56ac

    WorldPacket data(SMSG_AUCTION_LIST_RESULT, (4+4+4));
    uint32 count = 0;
    uint32 totalcount = 0;
    data << uint32(0);

    // converting string that we try to find to lower case
    std::wstring wsearchedname;
    if (!Utf8toWStr(searchedname, wsearchedname))
        return;

    wstrToLower(wsearchedname);

    auctionHouse->BuildListAuctionItems(data, _player,
        wsearchedname, listfrom, levelmin, levelmax, usable,
        auctionSlotID, auctionMainCategory, auctionSubCategory, quality,
        count, totalcount);

    data.put<uint32>(0, count);
    data << uint32(totalcount);
    data << uint32(300);                                  //unk 2.3.0
    SendPacket(&data);
}

void WorldSession::HandleAuctionListPendingSales(WorldPacket& recvData)
{
    TC_LOG_DEBUG("network", "WORLD: Received CMSG_AUCTION_LIST_PENDING_SALES");

    recvData.read_skip<uint64>();

    uint32 count = 0;

    WorldPacket data(SMSG_AUCTION_LIST_PENDING_SALES, 4);
    data << uint32(count);                                  // count
    /*for (uint32 i = 0; i < count; ++i)
    {
        data << "";                                         // string
        data << "";                                         // string
        data << uint64(0);
        data << uint32(0);
        data << float(0);
    }*/
    SendPacket(&data);
}<|MERGE_RESOLUTION|>--- conflicted
+++ resolved
@@ -137,13 +137,9 @@
 //this void creates new auction and adds auction to some auctionhouse
 void WorldSession::HandleAuctionSellItem(WorldPacket& recvData)
 {
-<<<<<<< HEAD
-    uint64 auctioneer, bid, buyout;
+    ObjectGuid auctioneer;
+    uint64 bid, buyout;
     uint32 itemsCount, etime;
-=======
-    ObjectGuid auctioneer;
-    uint32 itemsCount, etime, bid, buyout;
->>>>>>> 050d56ac
     recvData >> auctioneer;
     recvData >> itemsCount;
 
@@ -315,15 +311,8 @@
         AH->deposit = deposit;
         AH->auctionHouseEntry = auctionHouseEntry;
 
-<<<<<<< HEAD
-        TC_LOG_INFO("network", "CMSG_AUCTION_SELL_ITEM: Player %s (guid %d) is selling item %s entry %u (guid %d) "
-            "to auctioneer %u with count %u with initial bid " UI64FMTD " with buyout " UI64FMTD " and with time %u (in sec) in auctionhouse %u",
-            _player->GetName().c_str(), _player->GetGUIDLow(), item->GetTemplate()->Name1.c_str(), item->GetEntry(), item->GetGUIDLow(),
-            AH->auctioneer, item->GetCount(), bid, buyout, auctionTime, AH->GetHouseId());
-=======
         TC_LOG_INFO("network", "CMSG_AUCTION_SELL_ITEM: Player %s (guid %d) is selling item %s entry %u (guid %d) to auctioneer %u with count %u with initial bid %u with buyout %u and with time %u (in sec) in auctionhouse %u",
             _player->GetName().c_str(), _player->GetGUIDLow(), item->GetTemplate()->Name1.c_str(), item->GetEntry(), item->GetGUIDLow(), AH->auctioneer, item->GetCount(), bid, buyout, auctionTime, AH->GetHouseId());
->>>>>>> 050d56ac
         sAuctionMgr->AddAItem(item);
         auctionHouse->AddAuction(AH);
 
@@ -370,15 +359,8 @@
         AH->deposit = deposit;
         AH->auctionHouseEntry = auctionHouseEntry;
 
-<<<<<<< HEAD
-        TC_LOG_INFO("network", "CMSG_AUCTION_SELL_ITEM: Player %s (guid %d) is selling item %s entry %u (guid %d) to "
-             "auctioneer %u with count %u with initial bid " UI64FMTD " with buyout " UI64FMTD " and with time %u (in sec) in auctionhouse %u",
-             _player->GetName().c_str(), _player->GetGUIDLow(), newItem->GetTemplate()->Name1.c_str(), newItem->GetEntry(),
-             newItem->GetGUIDLow(), AH->auctioneer, newItem->GetCount(), bid, buyout, auctionTime, AH->GetHouseId());
-=======
         TC_LOG_INFO("network", "CMSG_AUCTION_SELL_ITEM: Player %s (guid %d) is selling item %s entry %u (guid %d) to auctioneer %u with count %u with initial bid %u with buyout %u and with time %u (in sec) in auctionhouse %u",
             _player->GetName().c_str(), _player->GetGUIDLow(), newItem->GetTemplate()->Name1.c_str(), newItem->GetEntry(), newItem->GetGUIDLow(), AH->auctioneer, newItem->GetCount(), bid, buyout, auctionTime, AH->GetHouseId());
->>>>>>> 050d56ac
         sAuctionMgr->AddAItem(newItem);
         auctionHouse->AddAuction(AH);
 
@@ -463,19 +445,14 @@
     }
 
     // impossible have online own another character (use this for speedup check in case online owner)
-<<<<<<< HEAD
-    /*Player* auction_owner = ObjectAccessor::FindPlayer(MAKE_NEW_GUID(auction->owner, 0, HIGHGUID_PLAYER));
-    if (!auction_owner && sObjectMgr->GetPlayerAccountIdByGUID(MAKE_NEW_GUID(auction->owner, 0, HIGHGUID_PLAYER)) == player->GetSession()->GetAccountId())
-=======
     ObjectGuid ownerGuid(HIGHGUID_PLAYER, auction->owner);
     Player* auction_owner = ObjectAccessor::FindPlayer(ownerGuid);
     if (!auction_owner && sObjectMgr->GetPlayerAccountIdByGUID(ownerGuid) == player->GetSession()->GetAccountId())
->>>>>>> 050d56ac
     {
         //you cannot bid your another character auction:
         SendAuctionCommandResult(NULL, AUCTION_PLACE_BID, ERR_AUCTION_BID_OWN);
         return;
-    }*/
+    }
 
     // cheating
     if (price <= auction->bid || price < auction->startbid)
@@ -766,13 +743,8 @@
 
     AuctionHouseObject* auctionHouse = sAuctionMgr->GetAuctionsMap(creature->getFaction());
 
-<<<<<<< HEAD
-    //TC_LOG_DEBUG("misc", "Auctionhouse search (GUID: %u TypeId: %u)",, list from: %u, searchedname: %s, levelmin: %u, levelmax: %u, auctionSlotID: %u, auctionMainCategory: %u, auctionSubCategory: %u, quality: %u, usable: %u",
-    //  GUID_LOPART(guid), GuidHigh2TypeId(GUID_HIPART(guid)), listfrom, searchedname.c_str(), levelmin, levelmax, auctionSlotID, auctionMainCategory, auctionSubCategory, quality, usable);
-=======
     TC_LOG_DEBUG("auctionHouse", "Auctionhouse search (%s) list from: %u, searchedname: %s, levelmin: %u, levelmax: %u, auctionSlotID: %u, auctionMainCategory: %u, auctionSubCategory: %u, quality: %u, usable: %u",
         guid.ToString().c_str(), listfrom, searchedname.c_str(), levelmin, levelmax, auctionSlotID, auctionMainCategory, auctionSubCategory, quality, usable);
->>>>>>> 050d56ac
 
     WorldPacket data(SMSG_AUCTION_LIST_RESULT, (4+4+4));
     uint32 count = 0;
