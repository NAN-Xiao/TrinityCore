/*
 * Copyright (C) 2008-2015 TrinityCore <http://www.trinitycore.org/>
 * Copyright (C) 2005-2009 MaNGOS <http://getmangos.com/>
 *
 * This program is free software; you can redistribute it and/or modify it
 * under the terms of the GNU General Public License as published by the
 * Free Software Foundation; either version 2 of the License, or (at your
 * option) any later version.
 *
 * This program is distributed in the hope that it will be useful, but WITHOUT
 * ANY WARRANTY; without even the implied warranty of MERCHANTABILITY or
 * FITNESS FOR A PARTICULAR PURPOSE. See the GNU General Public License for
 * more details.
 *
 * You should have received a copy of the GNU General Public License along
 * with this program. If not, see <http://www.gnu.org/licenses/>.
 */

#include "Common.h"
#include "Language.h"
#include "DatabaseEnv.h"
#include "WorldPacket.h"
#include "Opcodes.h"
#include "Log.h"
#include "Player.h"
#include "GossipDef.h"
#include "World.h"
#include "ObjectMgr.h"
#include "GuildMgr.h"
#include "WorldSession.h"
#include "BigNumber.h"
#include "SHA1.h"
#include "UpdateData.h"
#include "LootMgr.h"
#include "Chat.h"
#include "zlib.h"
#include "ObjectAccessor.h"
#include "Object.h"
#include "Battleground.h"
#include "OutdoorPvP.h"
#include "Pet.h"
#include "CellImpl.h"
#include "AccountMgr.h"
#include "Vehicle.h"
#include "CreatureAI.h"
#include "DBCEnums.h"
#include "ScriptMgr.h"
#include "MapManager.h"
#include "InstanceScript.h"
#include "GameObjectAI.h"
#include "Group.h"
#include "AccountMgr.h"
#include "Spell.h"
#include "SpellPackets.h"
#include "BattlegroundMgr.h"
#include "Battlefield.h"
#include "BattlefieldMgr.h"
#include "DB2Stores.h"
#include "CharacterPackets.h"
#include "ClientConfigPackets.h"
#include "MiscPackets.h"
#include "NPCPackets.h"
#include "AchievementPackets.h"
#include "WhoPackets.h"

void WorldSession::HandleRepopRequest(WorldPackets::Misc::RepopRequest& /*packet*/)
{
    TC_LOG_DEBUG("network", "WORLD: Recvd CMSG_REPOP_REQUEST Message");

    if (GetPlayer()->IsAlive() || GetPlayer()->HasFlag(PLAYER_FLAGS, PLAYER_FLAGS_GHOST))
        return;

    if (GetPlayer()->HasAuraType(SPELL_AURA_PREVENT_RESURRECTION))
        return; // silently return, client should display the error by itself

    // the world update order is sessions, players, creatures
    // the netcode runs in parallel with all of these
    // creatures can kill players
    // so if the server is lagging enough the player can
    // release spirit after he's killed but before he is updated
    if (GetPlayer()->getDeathState() == JUST_DIED)
    {
        TC_LOG_DEBUG("network", "HandleRepopRequestOpcode: got request after player %s(%s) was killed and before he was updated",
            GetPlayer()->GetName().c_str(), GetPlayer()->GetGUID().ToString().c_str());
        GetPlayer()->KillPlayer();
    }

    //this is spirit release confirm?
    GetPlayer()->RemovePet(NULL, PET_SAVE_NOT_IN_SLOT, true);
    GetPlayer()->BuildPlayerRepop();
    GetPlayer()->RepopAtGraveyard();
}

void WorldSession::HandleGossipSelectOptionOpcode(WorldPackets::NPC::GossipSelectOption& packet)
{
    if (!_player->PlayerTalkClass->GetGossipMenu().GetItem(packet.GossipIndex))
        return;

    // Prevent cheating on C++ scripted menus
    if (_player->PlayerTalkClass->GetGossipMenu().GetSenderGUID() != packet.GossipUnit)
        return;

    Creature* unit = nullptr;
    GameObject* go = nullptr;
    if (packet.GossipUnit.IsCreatureOrVehicle())
    {
        unit = GetPlayer()->GetNPCIfCanInteractWith(packet.GossipUnit, UNIT_NPC_FLAG_NONE);
        if (!unit)
        {

            TC_LOG_DEBUG("network", "WORLD: HandleGossipSelectOptionOpcode - %s not found or you can't interact with him.", packet.GossipUnit.ToString().c_str());
            return;
        }
    }
    else if (packet.GossipUnit.IsGameObject())
    {
        go = _player->GetMap()->GetGameObject(packet.GossipUnit);
        if (!go)
        {
            TC_LOG_DEBUG("network", "WORLD: HandleGossipSelectOptionOpcode - %s not found.", packet.GossipUnit.ToString().c_str());
            return;
        }
    }
    else
    {

        TC_LOG_DEBUG("network", "WORLD: HandleGossipSelectOptionOpcode - unsupported %s.", packet.GossipUnit.ToString().c_str());
        return;
    }

    // remove fake death
    if (GetPlayer()->HasUnitState(UNIT_STATE_DIED))
        GetPlayer()->RemoveAurasByType(SPELL_AURA_FEIGN_DEATH);

    if ((unit && unit->GetCreatureTemplate()->ScriptID != unit->LastUsedScriptID) || (go && go->GetGOInfo()->ScriptId != go->LastUsedScriptID))
    {
        TC_LOG_DEBUG("network", "WORLD: HandleGossipSelectOptionOpcode - Script reloaded while in use, ignoring and set new scipt id");
        if (unit)
            unit->LastUsedScriptID = unit->GetCreatureTemplate()->ScriptID;

        if (go)
            go->LastUsedScriptID = go->GetGOInfo()->ScriptId;
        _player->PlayerTalkClass->SendCloseGossip();
        return;
    }

    if (!packet.PromotionCode.empty())
    {
        if (unit)
        {
            unit->AI()->sGossipSelectCode(_player, packet.GossipID, packet.GossipIndex, packet.PromotionCode.c_str());
            if (!sScriptMgr->OnGossipSelectCode(_player, unit, _player->PlayerTalkClass->GetGossipOptionSender(packet.GossipIndex), _player->PlayerTalkClass->GetGossipOptionAction(packet.GossipIndex), packet.PromotionCode.c_str()))
                _player->OnGossipSelect(unit, packet.GossipIndex, packet.GossipID);
        }
        else
        {
            go->AI()->GossipSelectCode(_player, packet.GossipID, packet.GossipIndex, packet.PromotionCode.c_str());
            if (!sScriptMgr->OnGossipSelectCode(_player, go, _player->PlayerTalkClass->GetGossipOptionSender(packet.GossipIndex), _player->PlayerTalkClass->GetGossipOptionAction(packet.GossipIndex), packet.PromotionCode.c_str()))
                _player->OnGossipSelect(go, packet.GossipIndex, packet.GossipID);
        }
    }
    else
    {
        if (unit)
        {
            unit->AI()->sGossipSelect(_player, packet.GossipID, packet.GossipIndex);
            if (!sScriptMgr->OnGossipSelect(_player, unit, _player->PlayerTalkClass->GetGossipOptionSender(packet.GossipIndex), _player->PlayerTalkClass->GetGossipOptionAction(packet.GossipIndex)))
                _player->OnGossipSelect(unit, packet.GossipIndex, packet.GossipID);
        }
        else
        {
            go->AI()->GossipSelect(_player, packet.GossipID, packet.GossipIndex);
            if (!sScriptMgr->OnGossipSelect(_player, go, _player->PlayerTalkClass->GetGossipOptionSender(packet.GossipIndex), _player->PlayerTalkClass->GetGossipOptionAction(packet.GossipIndex)))
                _player->OnGossipSelect(go, packet.GossipIndex, packet.GossipID);
        }
    }
}

void WorldSession::HandleWhoOpcode(WorldPackets::Who::WhoRequestPkt& whoRequest)
{
    WorldPackets::Who::WhoRequest& request = whoRequest.Request;

    TC_LOG_DEBUG("network", "WorldSession::HandleWhoOpcode: MinLevel: %u, MaxLevel: %u, Name: %s (VirtualRealmName: %s), Guild: %s (GuildVirtualRealmName: %s), RaceFilter: %d, ClassFilter: %d, Areas: " SZFMTD ", Words: " SZFMTD ".",
        request.MinLevel, request.MaxLevel, request.Name.c_str(), request.VirtualRealmName.c_str(), request.Guild.c_str(), request.GuildVirtualRealmName.c_str(),
        request.RaceFilter, request.ClassFilter, whoRequest.Areas.size(), request.Words.size());

    // zones count, client limit = 10 (2.0.10)
    // can't be received from real client or broken packet
    if (whoRequest.Areas.size() > 10)
        return;

    // user entered strings count, client limit=4 (checked on 2.0.10)
    // can't be received from real client or broken packet
    if (request.Words.size() > 4)
        return;

    /// @todo: handle following packet values
    /// VirtualRealmNames
    /// ShowEnemies
    /// ShowArenaPlayers
    /// ExactName
    /// ServerInfo

    std::vector<std::wstring> wWords;
    wWords.resize(request.Words.size());
    for (size_t i = 0; i < request.Words.size(); ++i)
    {
        TC_LOG_DEBUG("network", "WorldSession::HandleWhoOpcode: Word: %s", request.Words[i].Word.c_str());

        // user entered string, it used as universal search pattern(guild+player name)?
        if (!Utf8toWStr(request.Words[i].Word, wWords[i]))
            continue;

        wstrToLower(wWords[i]);
    }

    std::wstring wPlayerName;
    std::wstring wGuildName;

    if (!(Utf8toWStr(request.Name, wPlayerName) && Utf8toWStr(request.Guild, wGuildName)))
        return;

    wstrToLower(wPlayerName);
    wstrToLower(wGuildName);

    // client send in case not set max level value 100 but Trinity supports 255 max level,
    // update it to show GMs with characters after 100 level
    if (whoRequest.Request.MaxLevel >= MAX_LEVEL)
        whoRequest.Request.MaxLevel = STRONG_MAX_LEVEL;

    uint32 team = _player->GetTeam();

    uint32 gmLevelInWhoList  = sWorld->getIntConfig(CONFIG_GM_LEVEL_IN_WHO_LIST);

    WorldPackets::Who::WhoResponsePkt response;

    boost::shared_lock<boost::shared_mutex> lock(*HashMapHolder<Player>::GetLock());

    HashMapHolder<Player>::MapType const& m = ObjectAccessor::GetPlayers();
    for (HashMapHolder<Player>::MapType::const_iterator itr = m.begin(); itr != m.end(); ++itr)
    {
        Player* target = itr->second;
        // player can see member of other team only if has RBAC_PERM_TWO_SIDE_WHO_LIST
        if (target->GetTeam() != team && !HasPermission(rbac::RBAC_PERM_TWO_SIDE_WHO_LIST))
            continue;

        // player can see MODERATOR, GAME MASTER, ADMINISTRATOR only if has RBAC_PERM_WHO_SEE_ALL_SEC_LEVELS
        if (target->GetSession()->GetSecurity() > AccountTypes(gmLevelInWhoList) && !HasPermission(rbac::RBAC_PERM_WHO_SEE_ALL_SEC_LEVELS))
            continue;

        // do not process players which are not in world
        if (!target->IsInWorld())
            continue;

        // check if target is globally visible for player
        if (!target->IsVisibleGloballyFor(_player))
            continue;

        // check if target's level is in level range
        uint8 lvl = target->getLevel();
        if (lvl < request.MinLevel || lvl > request.MaxLevel)
            continue;

        // check if class matches classmask
        if (request.ClassFilter >= 0 && !(request.ClassFilter & (1 << target->getClass())))
            continue;

        // check if race matches racemask
        if (request.RaceFilter >= 0 && !(request.RaceFilter & (1 << target->getRace())))
            continue;

        if (!whoRequest.Areas.empty())
        {
            if (std::find(whoRequest.Areas.begin(), whoRequest.Areas.end(), target->GetZoneId()) == whoRequest.Areas.end())
                continue;
        }

        std::wstring wTargetName;

        if (!Utf8toWStr(target->GetName(), wTargetName))
            continue;

        wstrToLower(wTargetName);

        if (!wPlayerName.empty() && wTargetName.find(wPlayerName) == std::wstring::npos)
            continue;

        Guild* targetGuild = target->GetGuild();
        std::wstring wTargetGuildName;

        if (!Utf8toWStr(targetGuild ? targetGuild->GetName() : "", wTargetGuildName))
            continue;

        wstrToLower(wTargetGuildName);

        if (!wGuildName.empty() && wTargetGuildName.find(wGuildName) == std::wstring::npos)
            continue;

        if (!wWords.empty())
        {
            std::string aName;
            if (AreaTableEntry const* areaEntry = GetAreaEntryByAreaID(target->GetZoneId()))
                aName = areaEntry->ZoneName;

            bool show = false;
            for (size_t i = 0; i < wWords.size(); ++i)
            {
                if (!wWords[i].empty())
                {
                    if (wTargetName.find(wWords[i]) != std::wstring::npos ||
                        wTargetGuildName.find(wWords[i]) != std::wstring::npos ||
                        Utf8FitTo(aName, wWords[i]))
                    {
                        show = true;
                        break;
                    }
                }
            }

            if (!show)
                continue;
        }

        WorldPackets::Who::WhoEntry whoEntry;
        if (!whoEntry.PlayerData.Initialize(target->GetGUID(), target))
            continue;

        if (targetGuild)
        {
            whoEntry.GuildGUID = targetGuild->GetGUID();
            whoEntry.GuildVirtualRealmAddress = GetVirtualRealmAddress();
            whoEntry.GuildName = targetGuild->GetName();
        }

        whoEntry.AreaID = target->GetZoneId();
        whoEntry.IsGM = target->IsGameMaster();

        response.Response.Entries.push_back(whoEntry);

        // 50 is maximum player count sent to client - can be overridden
        // through config, but is unstable
        if (response.Response.Entries.size() >= sWorld->getIntConfig(CONFIG_MAX_WHO))
            break;
    }

    SendPacket(response.Write());
}

void WorldSession::HandleLogoutRequestOpcode(WorldPackets::Character::LogoutRequest& /*logoutRequest*/)
{
    TC_LOG_DEBUG("network", "WORLD: Recvd CMSG_LOGOUT_REQUEST Message, security - %u", GetSecurity());

    ObjectGuid lguid = GetPlayer()->GetLootGUID();
    if (!lguid.IsEmpty())
        DoLootRelease(lguid);

    bool instantLogout = (GetPlayer()->HasFlag(PLAYER_FLAGS, PLAYER_FLAGS_RESTING) && !GetPlayer()->IsInCombat()) ||
                         GetPlayer()->IsInFlight() || HasPermission(rbac::RBAC_PERM_INSTANT_LOGOUT);

    /// TODO: Possibly add RBAC permission to log out in combat
    bool canLogoutInCombat = GetPlayer()->HasFlag(PLAYER_FLAGS, PLAYER_FLAGS_RESTING);

    uint32 reason = 0;
    if (GetPlayer()->IsInCombat() && !canLogoutInCombat)
        reason = 1;
    else if (GetPlayer()->IsFalling())
        reason = 3;                                         // is jumping or falling
    else if (GetPlayer()->duel || GetPlayer()->HasAura(9454)) // is dueling or frozen by GM via freeze command
        reason = 2;                                         // FIXME - Need the correct value

    WorldPackets::Character::LogoutResponse logoutResponse;
    logoutResponse.LogoutResult = reason;
    logoutResponse.Instant = instantLogout;
    SendPacket(logoutResponse.Write());

    if (reason)
    {
        SetLogoutStartTime(0);
        return;
    }

    // instant logout in taverns/cities or on taxi or for admins, gm's, mod's if its enabled in worldserver.conf
    if (instantLogout)
    {
        LogoutPlayer(true);
        return;
    }

    // not set flags if player can't free move to prevent lost state at logout cancel
    if (GetPlayer()->CanFreeMove())
    {
        if (GetPlayer()->GetStandState() == UNIT_STAND_STATE_STAND)
            GetPlayer()->SetStandState(UNIT_STAND_STATE_SIT);
        GetPlayer()->SetRooted(true);
        GetPlayer()->SetFlag(UNIT_FIELD_FLAGS, UNIT_FLAG_STUNNED);
    }

    SetLogoutStartTime(time(NULL));
}

void WorldSession::HandleLogoutCancelOpcode(WorldPackets::Character::LogoutCancel& /*logoutCancel*/)
{
    TC_LOG_DEBUG("network", "WORLD: Recvd CMSG_LOGOUT_CANCEL Message");

    // Player have already logged out serverside, too late to cancel
    if (!GetPlayer())
        return;

    SetLogoutStartTime(0);

    SendPacket(WorldPackets::Character::LogoutCancelAck().Write());

    // not remove flags if can't free move - its not set in Logout request code.
    if (GetPlayer()->CanFreeMove())
    {
        //!we can move again
        GetPlayer()->SetRooted(false);

        //! Stand Up
        GetPlayer()->SetStandState(UNIT_STAND_STATE_STAND);

        //! DISABLE_ROTATE
        GetPlayer()->RemoveFlag(UNIT_FIELD_FLAGS, UNIT_FLAG_STUNNED);
    }

    TC_LOG_DEBUG("network", "WORLD: Sent SMSG_LOGOUT_CANCEL_ACK Message");
}

void WorldSession::HandleTogglePvP(WorldPacket& recvData)
{
    // this opcode can be used in two ways: Either set explicit new status or toggle old status
    if (recvData.size() == 1)
    {
        bool newPvPStatus;
        recvData >> newPvPStatus;
        GetPlayer()->ApplyModFlag(PLAYER_FLAGS, PLAYER_FLAGS_IN_PVP, newPvPStatus);
        GetPlayer()->ApplyModFlag(PLAYER_FLAGS, PLAYER_FLAGS_PVP_TIMER, !newPvPStatus);
    }
    else
    {
        GetPlayer()->ToggleFlag(PLAYER_FLAGS, PLAYER_FLAGS_IN_PVP);
        GetPlayer()->ToggleFlag(PLAYER_FLAGS, PLAYER_FLAGS_PVP_TIMER);
    }

    if (GetPlayer()->HasFlag(PLAYER_FLAGS, PLAYER_FLAGS_IN_PVP))
    {
        if (!GetPlayer()->IsPvP() || GetPlayer()->pvpInfo.EndTimer)
            GetPlayer()->UpdatePvP(true, true);
    }
    else
    {
        if (!GetPlayer()->pvpInfo.IsHostile && GetPlayer()->IsPvP())
            GetPlayer()->pvpInfo.EndTimer = time(NULL);     // start toggle-off
    }

    //if (OutdoorPvP* pvp = _player->GetOutdoorPvP())
    //    pvp->HandlePlayerActivityChanged(_player);
}

void WorldSession::HandleZoneUpdateOpcode(WorldPacket& recvData)
{
    uint32 newZone;
    recvData >> newZone;

    TC_LOG_DEBUG("network", "WORLD: Recvd ZONE_UPDATE: %u", newZone);

    // use server side data, but only after update the player position. See Player::UpdatePosition().
    GetPlayer()->SetNeedsZoneUpdate(true);

    //GetPlayer()->SendInitWorldStates(true, newZone);
}

void WorldSession::HandlePortGraveyard(WorldPackets::Misc::PortGraveyard& /*packet*/)
{
    if (GetPlayer()->IsAlive() || !GetPlayer()->HasFlag(PLAYER_FLAGS, PLAYER_FLAGS_GHOST))
        return;
    GetPlayer()->RepopAtGraveyard();
}

void WorldSession::HandleRequestCemeteryList(WorldPackets::Misc::RequestCemeteryList& /*packet*/)
{
    uint32 zoneId = _player->GetZoneId();
    uint32 team = _player->GetTeam();

    std::vector<uint32> graveyardIds;
    auto range = sObjectMgr->GraveYardStore.equal_range(zoneId);

    for (auto it = range.first; it != range.second && graveyardIds.size() < 16; ++it) // client max
    {
        if (it->second.team == 0 || it->second.team == team)
            graveyardIds.push_back(it->first);
    }

    if (graveyardIds.empty())
    {
        TC_LOG_DEBUG("network", "No graveyards found for zone %u for %s (team %u) in CMSG_REQUEST_CEMETERY_LIST",
            zoneId, _player->GetGUID().ToString().c_str(), team);
        return;
    }

    WorldPackets::Misc::RequestCemeteryListResponse packet;
    packet.IsGossipTriggered = false;
    packet.CemeteryID.reserve(graveyardIds.size());

    for (uint32 id : graveyardIds)
        packet.CemeteryID.push_back(id);

    SendPacket(packet.Write());
}

void WorldSession::HandleSetSelectionOpcode(WorldPackets::Misc::SetSelection& packet)
{
    _player->SetSelection(packet.Selection);
}

void WorldSession::HandleStandStateChangeOpcode(WorldPackets::Misc::StandStateChange& packet)
{
    _player->SetStandState(packet.StandState);
}

void WorldSession::HandleBugReportOpcode(WorldPacket& recvData)
{
    uint32 suggestion, contentlen, typelen;
    std::string content, type;

    recvData >> suggestion >> contentlen;
    content = recvData.ReadString(contentlen);

    recvData >> typelen;
    type = recvData.ReadString(typelen);

    if (suggestion == 0)
        TC_LOG_DEBUG("network", "WORLD: Received CMSG_BUG_REPORT [Bug Report]");
    else
        TC_LOG_DEBUG("network", "WORLD: Received CMSG_BUG_REPORT [Suggestion]");

    TC_LOG_DEBUG("network", "%s", type.c_str());
    TC_LOG_DEBUG("network", "%s", content.c_str());

    PreparedStatement* stmt = CharacterDatabase.GetPreparedStatement(CHAR_INS_BUG_REPORT);

    stmt->setString(0, type);
    stmt->setString(1, content);

    CharacterDatabase.Execute(stmt);
}

void WorldSession::HandleReclaimCorpse(WorldPackets::Misc::ReclaimCorpse& /*packet*/)
{
    TC_LOG_DEBUG("network", "WORLD: Received CMSG_RECLAIM_CORPSE");

    if (_player->IsAlive())
        return;

    // do not allow corpse reclaim in arena
    if (_player->InArena())
        return;

    // body not released yet
    if (!_player->HasFlag(PLAYER_FLAGS, PLAYER_FLAGS_GHOST))
        return;

    Corpse* corpse = _player->GetCorpse();

    if (!corpse)
        return;

    // prevent resurrect before 30-sec delay after body release not finished
    if (time_t(corpse->GetGhostTime() + _player->GetCorpseReclaimDelay(corpse->GetType() == CORPSE_RESURRECTABLE_PVP)) > time_t(time(NULL)))
        return;

    if (!corpse->IsWithinDistInMap(_player, CORPSE_RECLAIM_RADIUS, true))
        return;

    // resurrect
    _player->ResurrectPlayer(_player->InBattleground() ? 1.0f : 0.5f);

    // spawn bones
    _player->SpawnCorpseBones();
}

void WorldSession::HandleResurrectResponse(WorldPackets::Misc::ResurrectResponse& packet)
{
    TC_LOG_DEBUG("network", "WORLD: Received CMSG_RESURRECT_RESPONSE");

    if (GetPlayer()->IsAlive())
        return;

    if (packet.Response == 0)
    {
        GetPlayer()->ClearResurrectRequestData();           // reject
        return;
    }

    if (!GetPlayer()->IsResurrectRequestedBy(packet.Resurrecter))
        return;

    GetPlayer()->ResurrectUsingRequestData();
}

void WorldSession::HandleAreaTriggerOpcode(WorldPackets::Misc::AreaTrigger& packet)
{
    TC_LOG_DEBUG("network", "CMSG_AREATRIGGER. Trigger ID: %u", packet.AreaTriggerID);

    Player* player = GetPlayer();
    if (player->IsInFlight())
    {
        TC_LOG_DEBUG("network", "HandleAreaTriggerOpcode: Player '%s' (%s) in flight, ignore Area Trigger ID:%u",
            player->GetName().c_str(), player->GetGUID().ToString().c_str(), packet.AreaTriggerID);
        return;
    }

    AreaTriggerEntry const* atEntry = sAreaTriggerStore.LookupEntry(packet.AreaTriggerID);
    if (!atEntry)
    {
        TC_LOG_DEBUG("network", "HandleAreaTriggerOpcode: Player '%s' (%s) send unknown (by DBC) Area Trigger ID:%u",
            player->GetName().c_str(), player->GetGUID().ToString().c_str(), packet.AreaTriggerID);
        return;
    }

    if (player->GetMapId() != atEntry->MapID)
    {
        TC_LOG_DEBUG("network", "HandleAreaTriggerOpcode: Player '%s' (%s) too far (trigger map: %u player map: %u), ignore Area Trigger ID: %u",
            player->GetName().c_str(), player->GetGUID().ToString().c_str(), atEntry->MapID, player->GetMapId(), packet.AreaTriggerID);
        return;
    }

    // delta is safe radius
    const float delta = 5.0f;

    if (atEntry->Radius > 0)
    {
        // if we have radius check it
        float dist = player->GetDistance(atEntry->Pos.X, atEntry->Pos.Y, atEntry->Pos.Z);
        if (dist > atEntry->Radius + delta)
        {
            TC_LOG_DEBUG("network", "HandleAreaTriggerOpcode: Player '%s' (%s) too far (radius: %f distance: %f), ignore Area Trigger ID: %u",
                player->GetName().c_str(), player->GetGUID().ToString().c_str(), atEntry->Radius, dist, packet.AreaTriggerID);
            return;
        }
    }
    else
    {
        // we have only extent

        // rotate the players position instead of rotating the whole cube, that way we can make a simplified
        // is-in-cube check and we have to calculate only one point instead of 4

        // 2PI = 360°, keep in mind that ingame orientation is counter-clockwise
        double rotation = 2 * M_PI - atEntry->BoxYaw;
        double sinVal = std::sin(rotation);
        double cosVal = std::cos(rotation);

        float playerBoxDistX = player->GetPositionX() - atEntry->Pos.X;
        float playerBoxDistY = player->GetPositionY() - atEntry->Pos.Y;

        float rotPlayerX = float(atEntry->Pos.X + playerBoxDistX * cosVal - playerBoxDistY*sinVal);
        float rotPlayerY = float(atEntry->Pos.Y + playerBoxDistY * cosVal + playerBoxDistX*sinVal);

        // box edges are parallel to coordiante axis, so we can treat every dimension independently :D
        float dz = player->GetPositionZ() - atEntry->Pos.Z;
        float dx = rotPlayerX - atEntry->Pos.X;
        float dy = rotPlayerY - atEntry->Pos.Y;
        if ((std::fabs(dx) > atEntry->BoxLength / 2 + delta) ||
            (std::fabs(dy) > atEntry->BoxWidth / 2 + delta) ||
            (std::fabs(dz) > atEntry->BoxHeight / 2 + delta))
        {
            TC_LOG_DEBUG("network", "HandleAreaTriggerOpcode: Player '%s' (%s) too far (1/2 box X: %f 1/2 box Y: %f 1/2 box Z: %f rotatedPlayerX: %f rotatedPlayerY: %f dZ:%f), ignore Area Trigger ID: %u",
                player->GetName().c_str(), player->GetGUID().ToString().c_str(), atEntry->BoxLength / 2, atEntry->BoxWidth / 2, atEntry->BoxHeight / 2, rotPlayerX, rotPlayerY, dz, packet.AreaTriggerID);
            return;
        }
    }

    if (player->isDebugAreaTriggers)
        ChatHandler(player->GetSession()).PSendSysMessage(LANG_DEBUG_AREATRIGGER_REACHED, packet.AreaTriggerID);

    if (sScriptMgr->OnAreaTrigger(player, atEntry))
        return;

    if (player->IsAlive())
    {
        if (uint32 questId = sObjectMgr->GetQuestForAreaTrigger(packet.AreaTriggerID))
        {
            Quest const* qInfo = sObjectMgr->GetQuestTemplate(questId);
            if (qInfo && player->GetQuestStatus(questId) == QUEST_STATUS_INCOMPLETE)
            {
                for (uint8 j = 0; j < qInfo->Objectives.size(); ++j)
                {
                    if (qInfo->Objectives[j].Type == QUEST_OBJECTIVE_AREATRIGGER)
                    {
                        player->SetQuestObjectiveData(qInfo, j, int32(true));
                        break;
                    }
                }

                if (player->CanCompleteQuest(questId))
                    player->CompleteQuest(questId);
            }
        }
    }

    if (sObjectMgr->IsTavernAreaTrigger(packet.AreaTriggerID))
    {
        // set resting flag we are in the inn
        player->SetFlag(PLAYER_FLAGS, PLAYER_FLAGS_RESTING);
        player->InnEnter(time(NULL), atEntry->MapID, atEntry->Pos.X, atEntry->Pos.Y, atEntry->Pos.Z);
        player->SetRestType(REST_TYPE_IN_TAVERN);

        if (sWorld->IsFFAPvPRealm())
            player->RemoveByteFlag(UNIT_FIELD_BYTES_2, 1, UNIT_BYTE2_FLAG_FFA_PVP);

        return;
    }

    if (Battleground* bg = player->GetBattleground())
        if (bg->GetStatus() == STATUS_IN_PROGRESS)
            bg->HandleAreaTrigger(player, packet.AreaTriggerID);

    if (OutdoorPvP* pvp = player->GetOutdoorPvP())
        if (pvp->HandleAreaTrigger(_player, packet.AreaTriggerID))
            return;

    AreaTriggerStruct const* at = sObjectMgr->GetAreaTrigger(packet.AreaTriggerID);
    if (!at)
        return;

    bool teleported = false;
    if (player->GetMapId() != at->target_mapId)
    {
        if (!sMapMgr->CanPlayerEnter(at->target_mapId, player, false))
            return;

        if (Group* group = player->GetGroup())
            if (group->isLFGGroup() && player->GetMap()->IsDungeon())
                teleported = player->TeleportToBGEntryPoint();
    }

    if (!teleported)
        player->TeleportTo(at->target_mapId, at->target_X, at->target_Y, at->target_Z, at->target_Orientation, TELE_TO_NOT_LEAVE_TRANSPORT);
}

void WorldSession::HandleUpdateAccountData(WorldPackets::ClientConfig::UserClientUpdateAccountData& packet)
{
    TC_LOG_DEBUG("network", "WORLD: Received CMSG_UPDATE_ACCOUNT_DATA: type %u, time %u, decompressedSize %u",
        packet.DataType, packet.Time, packet.Size);

    if (packet.DataType > NUM_ACCOUNT_DATA_TYPES)
        return;

    if (packet.Size == 0)                               // erase
    {
        SetAccountData(AccountDataType(packet.DataType), 0, "");
        return;
    }

    if (packet.Size > 0xFFFF)
    {
        TC_LOG_ERROR("network", "UAD: Account data packet too big, size %u", packet.Size);
        return;
    }

    ByteBuffer dest;
    dest.resize(packet.Size);

    uLongf realSize = packet.Size;
    if (uncompress(dest.contents(), &realSize, packet.CompressedData.contents(), packet.CompressedData.size()) != Z_OK)
    {
        TC_LOG_ERROR("network", "UAD: Failed to decompress account data");
        return;
    }

    std::string adata;
    dest >> adata;

    SetAccountData(AccountDataType(packet.DataType), packet.Time, adata);
}

void WorldSession::HandleRequestAccountData(WorldPackets::ClientConfig::RequestAccountData& request)
{
    TC_LOG_DEBUG("network", "WORLD: Received CMSG_REQUEST_ACCOUNT_DATA: type %u", request.DataType);

    if (request.DataType >= NUM_ACCOUNT_DATA_TYPES)
        return;

    AccountData const* adata = GetAccountData(AccountDataType(request.DataType));

    WorldPackets::ClientConfig::UpdateAccountData data;
    data.Player = _player ? _player->GetGUID() : ObjectGuid::Empty;
    data.Time = adata->Time;
    data.Size = adata->Data.size();
    data.DataType = request.DataType;

    uLongf destSize = compressBound(data.Size);

    data.CompressedData.resize(destSize);

    if (data.Size && compress(data.CompressedData.contents(), &destSize, (uint8 const*)adata->Data.c_str(), data.Size) != Z_OK)
    {
        TC_LOG_ERROR("network", "RAD: Failed to compress account data");
        return;
    }

    data.CompressedData.resize(destSize);

    SendPacket(data.Write());
}

void WorldSession::HandleSetActionButtonOpcode(WorldPackets::Spells::SetActionButton& packet)
{
    uint32 action = ACTION_BUTTON_ACTION(packet.Action);
    uint32 type = ACTION_BUTTON_TYPE(packet.Action);

    TC_LOG_DEBUG("network", "CMSG_SET_ACTION_BUTTON Button: %u Action: %u Type: %u", packet.Index, action, type);

    if (!packet.Action)
        GetPlayer()->RemoveActionButton(packet.Index);
    else
        GetPlayer()->AddActionButton(packet.Index, action, type);
}

void WorldSession::HandleCompleteCinematic(WorldPacket& /*recvData*/)
{
    TC_LOG_DEBUG("network", "WORLD: Received CMSG_COMPLETE_CINEMATIC");
}

void WorldSession::HandleNextCinematicCamera(WorldPacket& /*recvData*/)
{
    TC_LOG_DEBUG("network", "WORLD: Received CMSG_NEXT_CINEMATIC_CAMERA");
}

void WorldSession::HandleMoveTimeSkippedOpcode(WorldPacket& recvData)
{
    TC_LOG_DEBUG("network", "WORLD: Received CMSG_MOVE_TIME_SKIPPED");

    ObjectGuid guid;
    uint32 time;
    recvData >> time;

    guid[5] = recvData.ReadBit();
    guid[1] = recvData.ReadBit();
    guid[3] = recvData.ReadBit();
    guid[7] = recvData.ReadBit();
    guid[6] = recvData.ReadBit();
    guid[0] = recvData.ReadBit();
    guid[4] = recvData.ReadBit();
    guid[2] = recvData.ReadBit();

    recvData.ReadByteSeq(guid[7]);
    recvData.ReadByteSeq(guid[1]);
    recvData.ReadByteSeq(guid[2]);
    recvData.ReadByteSeq(guid[4]);
    recvData.ReadByteSeq(guid[3]);
    recvData.ReadByteSeq(guid[6]);
    recvData.ReadByteSeq(guid[0]);
    recvData.ReadByteSeq(guid[5]);

    //TODO!

    /*
        uint64 guid;
        uint32 time_skipped;
        recvData >> guid;
        recvData >> time_skipped;
        TC_LOG_DEBUG("network", "WORLD: CMSG_MOVE_TIME_SKIPPED");

        //// @todo
        must be need use in Trinity
        We substract server Lags to move time (AntiLags)
        for exmaple
        GetPlayer()->ModifyLastMoveTime(-int32(time_skipped));
    */
}

void WorldSession::HandleFeatherFallAck(WorldPacket& recvData)
{
    TC_LOG_DEBUG("network", "WORLD: CMSG_MOVE_FEATHER_FALL_ACK");

    // no used
    recvData.rfinish();                       // prevent warnings spam
}

void WorldSession::HandleMoveUnRootAck(WorldPacket& recvData)
{
    // no used
    recvData.rfinish();                       // prevent warnings spam
/*
    uint64 guid;
    recvData >> guid;

    // now can skip not our packet
    if (_player->GetGUID() != guid)
    {
        recvData.rfinish();                   // prevent warnings spam
        return;
    }

    TC_LOG_DEBUG("network", "WORLD: CMSG_MOVE_FORCE_UNROOT_ACK");

    recvData.read_skip<uint32>();                          // unk

    MovementInfo movementInfo;
    movementInfo.guid = guid;
    ReadMovementInfo(recvData, &movementInfo);
    recvData.read_skip<float>();                           // unk2
*/
}

void WorldSession::HandleMoveRootAck(WorldPacket& recvData)
{
    // no used
    recvData.rfinish();                       // prevent warnings spam
/*
    uint64 guid;
    recvData >> guid;

    // now can skip not our packet
    if (_player->GetGUID() != guid)
    {
        recvData.rfinish();                   // prevent warnings spam
        return;
    }

    TC_LOG_DEBUG("network", "WORLD: CMSG_MOVE_FORCE_ROOT_ACK");

    recvData.read_skip<uint32>();                          // unk

    MovementInfo movementInfo;
    ReadMovementInfo(recvData, &movementInfo);
*/
}

void WorldSession::HandleSetActionBarToggles(WorldPackets::Character::SetActionBarToggles& packet)
{
    if (!GetPlayer())                                        // ignore until not logged (check needed because STATUS_AUTHED)
    {
        if (packet.Mask != 0)
            TC_LOG_ERROR("network", "WorldSession::HandleSetActionBarToggles in not logged state with value: %u, ignored", uint32(packet.Mask));
        return;
    }

    GetPlayer()->SetByteValue(PLAYER_FIELD_BYTES, PLAYER_FIELD_BYTES_OFFSET_ACTION_BAR_TOGGLES, packet.Mask);
}

void WorldSession::HandlePlayedTime(WorldPackets::Character::PlayedTimeClient& packet)
{
    WorldPackets::Character::PlayedTime playedTime;
    playedTime.TotalTime = _player->GetTotalPlayedTime();
    playedTime.LevelTime = _player->GetLevelPlayedTime();
    playedTime.TriggerEvent = packet.TriggerScriptEvent;  // 0-1 - will not show in chat frame
    SendPacket(playedTime.Write());
}

void WorldSession::HandleWorldTeleportOpcode(WorldPacket& recvData)
{
    uint32 time;
    uint32 mapid;
    float PositionX;
    float PositionY;
    float PositionZ;
    float Orientation;

    recvData >> time;                                      // time in m.sec.
    recvData >> mapid;
    recvData >> PositionX;
    recvData >> PositionY;
    recvData >> PositionZ;
    recvData >> Orientation;                               // o (3.141593 = 180 degrees)

    TC_LOG_DEBUG("network", "WORLD: Received CMSG_WORLD_TELEPORT");

    if (GetPlayer()->IsInFlight())
    {
        TC_LOG_DEBUG("network", "Player '%s' (%s) in flight, ignore worldport command.",
            GetPlayer()->GetName().c_str(), GetPlayer()->GetGUID().ToString().c_str());
        return;
    }

    TC_LOG_DEBUG("network", "CMSG_WORLD_TELEPORT: Player = %s, Time = %u, map = %u, x = %f, y = %f, z = %f, o = %f",
        GetPlayer()->GetName().c_str(), time, mapid, PositionX, PositionY, PositionZ, Orientation);

    if (HasPermission(rbac::RBAC_PERM_OPCODE_WORLD_TELEPORT))
        GetPlayer()->TeleportTo(mapid, PositionX, PositionY, PositionZ, Orientation);
    else
        SendNotification(LANG_YOU_NOT_HAVE_PERMISSION);
}

void WorldSession::HandleWhoIsOpcode(WorldPackets::Who::WhoIsRequest& packet)
{
    TC_LOG_DEBUG("network", "Received whois command from player %s for character %s",
        GetPlayer()->GetName().c_str(), packet.CharName.c_str());

    if (!HasPermission(rbac::RBAC_PERM_OPCODE_WHOIS))
    {
        SendNotification(LANG_YOU_NOT_HAVE_PERMISSION);
        return;
    }

    if (packet.CharName.empty() || !normalizePlayerName(packet.CharName))
    {
        SendNotification(LANG_NEED_CHARACTER_NAME);
        return;
    }

    Player* player = ObjectAccessor::FindConnectedPlayerByName(packet.CharName);
    if (!player)
    {
        SendNotification(LANG_PLAYER_NOT_EXIST_OR_OFFLINE, packet.CharName.c_str());
        return;
    }

    PreparedStatement* stmt = LoginDatabase.GetPreparedStatement(LOGIN_SEL_ACCOUNT_WHOIS);
    stmt->setUInt32(0, player->GetSession()->GetAccountId());

    PreparedQueryResult result = LoginDatabase.Query(stmt);
    if (!result)
    {
        SendNotification(LANG_ACCOUNT_FOR_PLAYER_NOT_FOUND, packet.CharName.c_str());
        return;
    }

    Field* fields = result->Fetch();
    std::string acc = fields[0].GetString();
    if (acc.empty())
        acc = "Unknown";

    std::string email = fields[1].GetString();
    if (email.empty())
        email = "Unknown";

    std::string lastip = fields[2].GetString();
    if (lastip.empty())
        lastip = "Unknown";

    WorldPackets::Who::WhoIsResponse response;
    response.AccountName = packet.CharName + "'s " + "account is " + acc + ", e-mail: " + email + ", last ip: " + lastip;
    SendPacket(response.Write());
}

void WorldSession::HandleComplainOpcode(WorldPacket& recvData)
{
    TC_LOG_DEBUG("network", "WORLD: CMSG_COMPLAIN");

    uint8 spam_type;                                        // 0 - mail, 1 - chat
    ObjectGuid spammer_guid;
    uint32 unk1 = 0;
    uint32 unk2 = 0;
    uint32 unk3 = 0;
    uint32 unk4 = 0;
    std::string description = "";
    recvData >> spam_type;                                 // unk 0x01 const, may be spam type (mail/chat)
    recvData >> spammer_guid;                              // player guid
    switch (spam_type)
    {
        case 0:
            recvData >> unk1;                              // const 0
            recvData >> unk2;                              // probably mail id
            recvData >> unk3;                              // const 0
            break;
        case 1:
            recvData >> unk1;                              // probably language
            recvData >> unk2;                              // message type?
            recvData >> unk3;                              // probably channel id
            recvData >> unk4;                              // time
            recvData >> description;                       // spam description string (messagetype, channel name, player name, message)
            break;
    }

    // NOTE: all chat messages from this spammer automatically ignored by spam reporter until logout in case chat spam.
    // if it's mail spam - ALL mails from this spammer automatically removed by client

    // Complaint Received message
    WorldPacket data(SMSG_COMPLAINT_RESULT, 2);
    data << uint8(0); // value 1 resets CGChat::m_complaintsSystemStatus in client. (unused?)
    data << uint8(0); // value 0xC generates a "CalendarError" in client.
    SendPacket(&data);

    TC_LOG_DEBUG("network", "REPORT SPAM: type %u, %s, unk1 %u, unk2 %u, unk3 %u, unk4 %u, message %s",
        spam_type, spammer_guid.ToString().c_str(), unk1, unk2, unk3, unk4, description.c_str());
}

void WorldSession::HandleRealmSplitOpcode(WorldPacket& recvData)
{
    TC_LOG_DEBUG("network", "CMSG_REALM_SPLIT");

    uint32 unk;
    std::string split_date = "01/01/01";
    recvData >> unk;

    WorldPacket data(SMSG_REALM_SPLIT, 4+4+split_date.size()+1);
    data << unk;
    data << uint32(0x00000000);                             // realm split state
    // split states:
    // 0x0 realm normal
    // 0x1 realm split
    // 0x2 realm split pending
    data << split_date;
    SendPacket(&data);
    //TC_LOG_DEBUG("response sent %u", unk);
}

void WorldSession::HandleFarSightOpcode(WorldPacket& recvData)
{
    TC_LOG_DEBUG("network", "WORLD: CMSG_FAR_SIGHT");

    bool apply;
    recvData >> apply;

    if (apply)
    {
        TC_LOG_DEBUG("network", "Added FarSight %s to %s", _player->GetGuidValue(PLAYER_FARSIGHT).ToString().c_str(), _player->GetGUID().ToString().c_str());
        if (WorldObject* target = _player->GetViewpoint())
            _player->SetSeer(target);
        else
            TC_LOG_ERROR("network", "Player %s (%s) requests non-existing seer %s", _player->GetName().c_str(), _player->GetGUID().ToString().c_str(), _player->GetGuidValue(PLAYER_FARSIGHT).ToString().c_str());
    }
    else
    {
        TC_LOG_DEBUG("network", "%s set vision to self", _player->GetGUID().ToString().c_str());
        _player->SetSeer(_player);
    }

    GetPlayer()->UpdateVisibilityForPlayer();
}

void WorldSession::HandleSetTitleOpcode(WorldPackets::Character::SetTitle& packet)
{
    TC_LOG_DEBUG("network", "CMSG_SET_TITLE");

    // -1 at none
    if (packet.TitleID > 0 && packet.TitleID < MAX_TITLE_INDEX)
    {
       if (!GetPlayer()->HasTitle(packet.TitleID))
            return;
    }
    else
        packet.TitleID = 0;

    GetPlayer()->SetUInt32Value(PLAYER_CHOSEN_TITLE, packet.TitleID);
}

void WorldSession::HandleTimeSyncResponse(WorldPackets::Misc::TimeSyncResponse& packet)
{
    TC_LOG_DEBUG("network", "CMSG_TIME_SYNC_RESPONSE");

    // Prevent crashing server if queue is empty
    if (_player->m_timeSyncQueue.empty())
    {
        TC_LOG_ERROR("network", "Received CMSG_TIME_SYNC_RESPONSE from player %s without requesting it (hacker?)", _player->GetName().c_str());
        return;
    }

    if (packet.SequenceIndex != _player->m_timeSyncQueue.front())
        TC_LOG_ERROR("network", "Wrong time sync counter from player %s (cheater?)", _player->GetName().c_str());

    TC_LOG_DEBUG("network", "Time sync received: counter %u, client ticks %u, time since last sync %u", packet.SequenceIndex, packet.ClientTime, packet.ClientTime - _player->m_timeSyncClient);

    uint32 ourTicks = packet.ClientTime + (getMSTime() - _player->m_timeSyncServer);

    // diff should be small
    TC_LOG_DEBUG("network", "Our ticks: %u, diff %u, latency %u", ourTicks, ourTicks - packet.ClientTime, GetLatency());

    _player->m_timeSyncClient = packet.ClientTime;
    _player->m_timeSyncQueue.pop();
}

void WorldSession::HandleResetInstancesOpcode(WorldPacket& /*recvData*/)
{
    TC_LOG_DEBUG("network", "WORLD: CMSG_RESET_INSTANCES");

    if (Group* group = _player->GetGroup())
    {
        if (group->IsLeader(_player->GetGUID()))
            group->ResetInstances(INSTANCE_RESET_ALL, false, false, _player);
    }
    else
        _player->ResetInstances(INSTANCE_RESET_ALL, false, false);
}

void WorldSession::HandleSetDungeonDifficultyOpcode(WorldPackets::Misc::SetDungeonDifficulty& setDungeonDifficulty)
{
    DifficultyEntry const* difficultyEntry = sDifficultyStore.LookupEntry(setDungeonDifficulty.DifficultyID);
    if (!difficultyEntry)
    {
        TC_LOG_DEBUG("network", "WorldSession::HandleSetDungeonDifficultyOpcode: %s sent an invalid instance mode %d!",
            _player->GetGUID().ToString().c_str(), setDungeonDifficulty.DifficultyID);
        return;
    }

    if (difficultyEntry->InstanceType != MAP_INSTANCE)
    {
        TC_LOG_DEBUG("network", "WorldSession::HandleSetDungeonDifficultyOpcode: %s sent an non-dungeon instance mode %d!",
            _player->GetGUID().ToString().c_str(), difficultyEntry->ID);
        return;
    }

    if (!(difficultyEntry->Flags & DIFFICULTY_FLAG_CAN_SELECT))
    {
        TC_LOG_DEBUG("network", "WorldSession::HandleSetDungeonDifficultyOpcode: %s sent unselectable instance mode %d!",
            _player->GetGUID().ToString().c_str(), difficultyEntry->ID);
        return;
    }

    Difficulty difficultyID = Difficulty(difficultyEntry->ID);
    if (difficultyID == _player->GetDungeonDifficultyID())
        return;

    // cannot reset while in an instance
    Map* map = _player->FindMap();
    if (map && map->IsDungeon())
    {
        TC_LOG_DEBUG("network", "WorldSession::HandleSetDungeonDifficultyOpcode: player (Name: %s, %s) tried to reset the instance while player is inside!",
            _player->GetName().c_str(), _player->GetGUID().ToString().c_str());
        return;
    }

    Group* group = _player->GetGroup();
    if (group)
    {
        if (group->IsLeader(_player->GetGUID()))
        {
            for (GroupReference* itr = group->GetFirstMember(); itr != NULL; itr = itr->next())
            {
                Player* groupGuy = itr->GetSource();
                if (!groupGuy)
                    continue;

                if (!groupGuy->IsInMap(groupGuy))
                    return;

                if (groupGuy->GetMap()->IsNonRaidDungeon())
                {
                    TC_LOG_DEBUG("network", "WorldSession::HandleSetDungeonDifficultyOpcode: %s tried to reset the instance while group member (Name: %s, %s) is inside!",
                        _player->GetGUID().ToString().c_str(), groupGuy->GetName().c_str(), groupGuy->GetGUID().ToString().c_str());
                    return;
                }
            }
            // the difficulty is set even if the instances can't be reset
            //_player->SendDungeonDifficulty(true);
            group->ResetInstances(INSTANCE_RESET_CHANGE_DIFFICULTY, false, false, _player);
            group->SetDungeonDifficultyID(difficultyID);
        }
    }
    else
    {
        _player->ResetInstances(INSTANCE_RESET_CHANGE_DIFFICULTY, false, false);
        _player->SetDungeonDifficultyID(difficultyID);
        _player->SendDungeonDifficulty();
    }
}

void WorldSession::HandleSetRaidDifficultyOpcode(WorldPackets::Misc::SetRaidDifficulty& setRaidDifficulty)
{
    DifficultyEntry const* difficultyEntry = sDifficultyStore.LookupEntry(setRaidDifficulty.DifficultyID);
    if (!difficultyEntry)
    {
        TC_LOG_DEBUG("network", "WorldSession::HandleSetDungeonDifficultyOpcode: %s sent an invalid instance mode %u!",
            _player->GetGUID().ToString().c_str(), setRaidDifficulty.DifficultyID);
        return;
    }

    if (difficultyEntry->InstanceType != MAP_RAID)
    {
        TC_LOG_DEBUG("network", "WorldSession::HandleSetDungeonDifficultyOpcode: %s sent an non-dungeon instance mode %u!",
            _player->GetGUID().ToString().c_str(), difficultyEntry->ID);
        return;
    }

    if (!(difficultyEntry->Flags & DIFFICULTY_FLAG_CAN_SELECT))
    {
        TC_LOG_DEBUG("network", "WorldSession::HandleSetDungeonDifficultyOpcode: %s sent unselectable instance mode %u!",
            _player->GetGUID().ToString().c_str(), difficultyEntry->ID);
        return;
    }

    if (((difficultyEntry->Flags & DIFFICULTY_FLAG_LEGACY) >> 5) != setRaidDifficulty.Legacy)
    {
        TC_LOG_DEBUG("network", "WorldSession::HandleSetDungeonDifficultyOpcode: %s sent not matching legacy difficulty %u!",
            _player->GetGUID().ToString().c_str(), difficultyEntry->ID);
        return;
    }

    Difficulty difficultyID = Difficulty(difficultyEntry->ID);
    if (difficultyID == (setRaidDifficulty.Legacy ?  _player->GetLegacyRaidDifficultyID() : _player->GetRaidDifficultyID()))
        return;

    // cannot reset while in an instance
    Map* map = _player->FindMap();
    if (map && map->IsDungeon())
    {
        TC_LOG_DEBUG("network", "WorldSession::HandleSetRaidDifficultyOpcode: player (Name: %s, %s) tried to reset the instance while player is inside!",
            _player->GetName().c_str(), _player->GetGUID().ToString().c_str());
        return;
    }

    Group* group = _player->GetGroup();
    if (group)
    {
        if (group->IsLeader(_player->GetGUID()))
        {
            for (GroupReference* itr = group->GetFirstMember(); itr != NULL; itr = itr->next())
            {
                Player* groupGuy = itr->GetSource();
                if (!groupGuy)
                    continue;

                if (!groupGuy->IsInMap(groupGuy))
                    return;

                if (groupGuy->GetMap()->IsRaid())
                {
                    TC_LOG_DEBUG("network", "WorldSession::HandleSetRaidDifficultyOpcode: %s tried to reset the instance while group member (Name: %s, %s) is inside!",
                        _player->GetGUID().ToString().c_str(), groupGuy->GetName().c_str(), groupGuy->GetGUID().ToString().c_str());
                    return;
                }
            }
            // the difficulty is set even if the instances can't be reset
            group->ResetInstances(INSTANCE_RESET_CHANGE_DIFFICULTY, true, setRaidDifficulty.Legacy != 0, _player);
            if (setRaidDifficulty.Legacy)
                group->SetLegacyRaidDifficultyID(difficultyID);
            else
                group->SetRaidDifficultyID(difficultyID);
        }
    }
    else
    {
        _player->ResetInstances(INSTANCE_RESET_CHANGE_DIFFICULTY, true, setRaidDifficulty.Legacy != 0);
        if (setRaidDifficulty.Legacy)
            _player->SetLegacyRaidDifficultyID(difficultyID);
        else
            _player->SetRaidDifficultyID(difficultyID);

        _player->SendRaidDifficulty(setRaidDifficulty.Legacy != 0);
    }
}

void WorldSession::HandleCancelMountAuraOpcode(WorldPacket& /*recvData*/)
{
    TC_LOG_DEBUG("network", "WORLD: CMSG_CANCEL_MOUNT_AURA");

    //If player is not mounted, so go out :)
    if (!_player->IsMounted())                              // not blizz like; no any messages on blizz
    {
        ChatHandler(this).SendSysMessage(LANG_CHAR_NON_MOUNTED);
        return;
    }

    if (_player->IsInFlight())                               // not blizz like; no any messages on blizz
    {
        ChatHandler(this).SendSysMessage(LANG_YOU_IN_FLIGHT);
        return;
    }

    _player->RemoveAurasByType(SPELL_AURA_MOUNTED); // Calls Dismount()
}

void WorldSession::HandleMoveSetCanFlyAckOpcode(WorldPacket& recvData)
{
    // fly mode on/off
    TC_LOG_DEBUG("network", "WORLD: CMSG_MOVE_SET_CAN_FLY_ACK");

    MovementInfo movementInfo;
    _player->ReadMovementInfo(recvData, &movementInfo);

    _player->m_mover->m_movementInfo.flags = movementInfo.GetMovementFlags();
}

void WorldSession::HandleRequestPetInfoOpcode(WorldPacket& /*recvData */)
{
    /*
        TC_LOG_DEBUG("network", "WORLD: CMSG_REQUEST_PET_INFO");
        recvData.hexlike();
    */
}

void WorldSession::HandleSetTaxiBenchmarkOpcode(WorldPacket& recvData)
{
    TC_LOG_DEBUG("network", "WORLD: CMSG_SET_TAXI_BENCHMARK_MODE");

    uint8 mode;
    recvData >> mode;

    mode ? _player->SetFlag(PLAYER_FLAGS, PLAYER_FLAGS_TAXI_BENCHMARK) : _player->RemoveFlag(PLAYER_FLAGS, PLAYER_FLAGS_TAXI_BENCHMARK);

    TC_LOG_DEBUG("network", "Client used \"/timetest %d\" command", mode);
}

void WorldSession::HandleGuildSetFocusedAchievement(WorldPackets::Achievement::GuildSetFocusedAchievement& setFocusedAchievement)
{
    if (Guild* guild = sGuildMgr->GetGuildById(_player->GetGuildId()))
        guild->GetAchievementMgr().SendAchievementInfo(_player, setFocusedAchievement.AchievementID);
}

void WorldSession::HandleUITimeRequest(WorldPackets::Misc::UITimeRequest& /*request*/)
{
    WorldPackets::Misc::UITime response;
    response.Time = time(NULL);
    SendPacket(response.Write());
}

void WorldSession::SendSetPhaseShift(std::set<uint32> const& phaseIds, std::set<uint32> const& terrainswaps, std::set<uint32> const& worldMapAreaSwaps)
{
<<<<<<< HEAD
    WorldPacket data(SMSG_SET_PHASE_SHIFT_CHANGE, 1 + 8 + 4 + 4 + 4 + 4 + 2 * phaseIds.size() + 4 + terrainswaps.size() * 2);
    
    data << _player->GetGUID();                 // Client
    data << uint32(phaseIds.size() ? 0 : 8);    // PhaseShiftFlags
    
    data << uint32(phaseIds.size());            // PhaseShiftCount
    data << _player->GetGUID();                 // PersonalGUID
=======
    ObjectGuid guid = _player->GetGUID();

    WorldPacket data(SMSG_PHASE_SHIFT_CHANGE, 1 + 8 + 4 + 4 + 4 + 4 + 2 * phaseIds.size() + 4 + terrainswaps.size() * 2);
    data.WriteBit(guid[2]);
    data.WriteBit(guid[3]);
    data.WriteBit(guid[1]);
    data.WriteBit(guid[6]);
    data.WriteBit(guid[4]);
    data.WriteBit(guid[5]);
    data.WriteBit(guid[0]);
    data.WriteBit(guid[7]);

    data.WriteByteSeq(guid[7]);
    data.WriteByteSeq(guid[4]);

    data << uint32(worldMapAreaSwaps.size());
    for (auto mapSwap : worldMapAreaSwaps)
        data << uint16(mapSwap);                    // WorldMapArea.dbc id (controls map display)

    data.WriteByteSeq(guid[1]);

    data << uint32(phaseIds.size() ? 0 : 8);  // flags (not phasemask)

    data.WriteByteSeq(guid[2]);
    data.WriteByteSeq(guid[6]);

    data << uint32(0);                          // Inactive terrain swaps
    //for (uint8 i = 0; i < inactiveSwapsCount; ++i)
    //    data << uint16(0);

    data << uint32(phaseIds.size()) * 2;        // Phase.dbc ids
>>>>>>> c26dbb78
    for (std::set<uint32>::const_iterator itr = phaseIds.begin(); itr != phaseIds.end(); ++itr)
    {
        data << uint16(1);                      // PhaseFlags
        data << uint16(*itr);                   // Id
    }

    data << uint32(terrainswaps.size()) * 2;    // Active terrain swaps
    for (std::set<uint32>::const_iterator itr = terrainswaps.begin(); itr != terrainswaps.end(); ++itr)
        data << uint16(*itr);

    data << uint32(0);                          // Inactive terrain swaps
    //for (uint8 i = 0; i < inactiveSwapsCount; ++i)
    //    data << uint16(0);

    data << uint32(worldMapAreaSwaps.size()) * 2;
    for (auto mapSwap : worldMapAreaSwaps)
        data << uint16(mapSwap);                // WorldMapArea.dbc id (controls map display)

    SendPacket(&data);
}

// Battlefield and Battleground
void WorldSession::HandleAreaSpiritHealerQueryOpcode(WorldPacket& recvData)
{
    TC_LOG_DEBUG("network", "WORLD: CMSG_AREA_SPIRIT_HEALER_QUERY");

    Battleground* bg = _player->GetBattleground();

    ObjectGuid guid;
    recvData >> guid;

    Creature* unit = GetPlayer()->GetMap()->GetCreature(guid);
    if (!unit)
        return;

    if (!unit->IsSpiritService())                            // it's not spirit service
        return;

    if (bg)
        sBattlegroundMgr->SendAreaSpiritHealerQueryOpcode(_player, bg, guid);

    if (Battlefield* bf = sBattlefieldMgr->GetBattlefieldToZoneId(_player->GetZoneId()))
        bf->SendAreaSpiritHealerQueryOpcode(_player, guid);
}

void WorldSession::HandleAreaSpiritHealerQueueOpcode(WorldPacket& recvData)
{
    TC_LOG_DEBUG("network", "WORLD: CMSG_AREA_SPIRIT_HEALER_QUEUE");

    Battleground* bg = _player->GetBattleground();

    ObjectGuid guid;
    recvData >> guid;

    Creature* unit = GetPlayer()->GetMap()->GetCreature(guid);
    if (!unit)
        return;

    if (!unit->IsSpiritService())                            // it's not spirit service
        return;

    if (bg)
        bg->AddPlayerToResurrectQueue(guid, _player->GetGUID());

    if (Battlefield* bf = sBattlefieldMgr->GetBattlefieldToZoneId(_player->GetZoneId()))
        bf->AddPlayerToResurrectQueue(guid, _player->GetGUID());
}

void WorldSession::HandleHearthAndResurrect(WorldPacket& /*recvData*/)
{
    if (_player->IsInFlight())
        return;

    if (/*Battlefield* bf = */sBattlefieldMgr->GetBattlefieldToZoneId(_player->GetZoneId()))
    {
        // bf->PlayerAskToLeave(_player); FIXME
        return;
    }

    AreaTableEntry const* atEntry = GetAreaEntryByAreaID(_player->GetAreaId());
    if (!atEntry || !(atEntry->Flags[0] & AREA_FLAG_WINTERGRASP_2))
        return;

    _player->BuildPlayerRepop();
    _player->ResurrectPlayer(1.0f);
    _player->TeleportTo(_player->m_homebindMapId, _player->m_homebindX, _player->m_homebindY, _player->m_homebindZ, _player->GetOrientation());
}

void WorldSession::HandleInstanceLockResponse(WorldPacket& recvPacket)
{
    uint8 accept;
    recvPacket >> accept;

    if (!_player->HasPendingBind())
    {
        TC_LOG_INFO("network", "InstanceLockResponse: Player %s (%s) tried to bind himself/teleport to graveyard without a pending bind!",
            _player->GetName().c_str(), _player->GetGUID().ToString().c_str());
        return;
    }

    if (accept)
        _player->BindToInstance();
    else
        _player->RepopAtGraveyard();

    _player->SetPendingBind(0, 0);
}

void WorldSession::HandleUpdateMissileTrajectory(WorldPacket& recvPacket)
{
    TC_LOG_DEBUG("network", "WORLD: CMSG_UPDATE_MISSILE_TRAJECTORY");

    ObjectGuid guid;
    uint32 spellId;
    float pitch, speed;
    float curX, curY, curZ;
    float targetX, targetY, targetZ;
    uint8 moveStop;

    recvPacket >> guid >> spellId >> pitch >> speed;
    recvPacket >> curX >> curY >> curZ;
    recvPacket >> targetX >> targetY >> targetZ;
    recvPacket >> moveStop;

    Unit* caster = ObjectAccessor::GetUnit(*_player, guid);
    Spell* spell = caster ? caster->GetCurrentSpell(CURRENT_GENERIC_SPELL) : NULL;
    if (!spell || spell->m_spellInfo->Id != spellId || !spell->m_targets.HasDst() || !spell->m_targets.HasSrc())
    {
        recvPacket.rfinish();
        return;
    }

    Position pos = *spell->m_targets.GetSrcPos();
    pos.Relocate(curX, curY, curZ);
    spell->m_targets.ModSrc(pos);

    pos = *spell->m_targets.GetDstPos();
    pos.Relocate(targetX, targetY, targetZ);
    spell->m_targets.ModDst(pos);

    spell->m_targets.SetPitch(pitch);
    spell->m_targets.SetSpeed(speed);

    if (moveStop)
    {
        uint32 opcode;
        recvPacket >> opcode;
        recvPacket.SetOpcode(CMSG_MOVE_STOP); // always set to CMSG_MOVE_STOP in client SetOpcode
        //HandleMovementOpcodes(recvPacket);
    }
}

void WorldSession::HandleViolenceLevel(WorldPackets::Misc::ViolenceLevel& /*violenceLevel*/)
{
    // do something?
}

void WorldSession::HandleObjectUpdateFailedOpcode(WorldPacket& recvPacket)
{
    ObjectGuid guid;
    guid[6] = recvPacket.ReadBit();
    guid[7] = recvPacket.ReadBit();
    guid[4] = recvPacket.ReadBit();
    guid[0] = recvPacket.ReadBit();
    guid[1] = recvPacket.ReadBit();
    guid[5] = recvPacket.ReadBit();
    guid[3] = recvPacket.ReadBit();
    guid[2] = recvPacket.ReadBit();

    recvPacket.ReadByteSeq(guid[6]);
    recvPacket.ReadByteSeq(guid[7]);
    recvPacket.ReadByteSeq(guid[2]);
    recvPacket.ReadByteSeq(guid[3]);
    recvPacket.ReadByteSeq(guid[1]);
    recvPacket.ReadByteSeq(guid[4]);
    recvPacket.ReadByteSeq(guid[0]);
    recvPacket.ReadByteSeq(guid[5]);

    WorldObject* obj = ObjectAccessor::GetWorldObject(*GetPlayer(), guid);
    TC_LOG_ERROR("network", "Object update failed for %s (%s) for player %s (%s)", guid.ToString().c_str(), obj ? obj->GetName().c_str() : "object-not-found", GetPlayerName().c_str(), _player->GetGUID().ToString().c_str());

    // If create object failed for current player then client will be stuck on loading screen
    if (_player->GetGUID() == guid)
    {
        LogoutPlayer(true);
        return;
    }

    // Pretend we've never seen this object
    _player->m_clientGUIDs.erase(guid);
}

void WorldSession::HandleSaveCUFProfiles(WorldPacket& recvPacket)
{
    TC_LOG_DEBUG("network", "WORLD: CMSG_SAVE_CUF_PROFILES");

    uint8 count = (uint8)recvPacket.ReadBits(20);

    if (count > MAX_CUF_PROFILES)
    {
        TC_LOG_ERROR("entities.player", "HandleSaveCUFProfiles - %s tried to save more than %i CUF profiles. Hacking attempt?", GetPlayerName().c_str(), MAX_CUF_PROFILES);
        recvPacket.rfinish();
        return;
    }

    CUFProfile* profiles[MAX_CUF_PROFILES];
    uint8 strlens[MAX_CUF_PROFILES];

    for (uint8 i = 0; i < count; ++i)
    {
        profiles[i] = new CUFProfile;
        profiles[i]->BoolOptions.set(CUF_AUTO_ACTIVATE_SPEC_2            , recvPacket.ReadBit());
        profiles[i]->BoolOptions.set(CUF_AUTO_ACTIVATE_10_PLAYERS        , recvPacket.ReadBit());
        profiles[i]->BoolOptions.set(CUF_UNK_157                         , recvPacket.ReadBit());
        profiles[i]->BoolOptions.set(CUF_DISPLAY_HEAL_PREDICTION         , recvPacket.ReadBit());
        profiles[i]->BoolOptions.set(CUF_AUTO_ACTIVATE_SPEC_1            , recvPacket.ReadBit());
        profiles[i]->BoolOptions.set(CUF_AUTO_ACTIVATE_PVP               , recvPacket.ReadBit());
        profiles[i]->BoolOptions.set(CUF_DISPLAY_POWER_BAR               , recvPacket.ReadBit());
        profiles[i]->BoolOptions.set(CUF_AUTO_ACTIVATE_15_PLAYERS        , recvPacket.ReadBit());
        profiles[i]->BoolOptions.set(CUF_AUTO_ACTIVATE_40_PLAYERS        , recvPacket.ReadBit());
        profiles[i]->BoolOptions.set(CUF_DISPLAY_PETS                    , recvPacket.ReadBit());
        profiles[i]->BoolOptions.set(CUF_AUTO_ACTIVATE_5_PLAYERS         , recvPacket.ReadBit());
        profiles[i]->BoolOptions.set(CUF_DISPLAY_ONLY_DISPELLABLE_DEBUFFS, recvPacket.ReadBit());
        profiles[i]->BoolOptions.set(CUF_AUTO_ACTIVATE_2_PLAYERS         , recvPacket.ReadBit());
        profiles[i]->BoolOptions.set(CUF_UNK_156                         , recvPacket.ReadBit());
        profiles[i]->BoolOptions.set(CUF_DISPLAY_NON_BOSS_DEBUFFS        , recvPacket.ReadBit());
        profiles[i]->BoolOptions.set(CUF_DISPLAY_MAIN_TANK_AND_ASSIST    , recvPacket.ReadBit());
        profiles[i]->BoolOptions.set(CUF_DISPLAY_AGGRO_HIGHLIGHT         , recvPacket.ReadBit());
        profiles[i]->BoolOptions.set(CUF_AUTO_ACTIVATE_3_PLAYERS         , recvPacket.ReadBit());
        profiles[i]->BoolOptions.set(CUF_DISPLAY_BORDER                  , recvPacket.ReadBit());
        profiles[i]->BoolOptions.set(CUF_USE_CLASS_COLORS                , recvPacket.ReadBit());
        profiles[i]->BoolOptions.set(CUF_UNK_145                         , recvPacket.ReadBit());
        strlens[i] = (uint8)recvPacket.ReadBits(8);
        profiles[i]->BoolOptions.set(CUF_AUTO_ACTIVATE_PVE               , recvPacket.ReadBit());
        profiles[i]->BoolOptions.set(CUF_DISPLAY_HORIZONTAL_GROUPS       , recvPacket.ReadBit());
        profiles[i]->BoolOptions.set(CUF_AUTO_ACTIVATE_25_PLAYERS        , recvPacket.ReadBit());
        profiles[i]->BoolOptions.set(CUF_KEEP_GROUPS_TOGETHER            , recvPacket.ReadBit());
    }

    for (uint8 i = 0; i < count; ++i)
    {
        recvPacket >> profiles[i]->Unk146;
        profiles[i]->ProfileName = recvPacket.ReadString(strlens[i]);
        recvPacket >> profiles[i]->Unk152;
        recvPacket >> profiles[i]->FrameHeight;
        recvPacket >> profiles[i]->FrameWidth;
        recvPacket >> profiles[i]->Unk150;
        recvPacket >> profiles[i]->HealthText;
        recvPacket >> profiles[i]->Unk147;
        recvPacket >> profiles[i]->SortBy;
        recvPacket >> profiles[i]->Unk154;
        recvPacket >> profiles[i]->Unk148;

        GetPlayer()->SaveCUFProfile(i, profiles[i]);
    }

    for (uint8 i = count; i < MAX_CUF_PROFILES; ++i)
        GetPlayer()->SaveCUFProfile(i, NULL);
}

void WorldSession::SendLoadCUFProfiles()
{
    Player* player = GetPlayer();

    uint8 count = player->GetCUFProfilesCount();

    ByteBuffer byteBuffer(25 * count);
    WorldPacket data(SMSG_LOAD_CUF_PROFILES, 5 * count + 25 * count);

    data.WriteBits(count, 20);
    for (uint8 i = 0; i < MAX_CUF_PROFILES; ++i)
    {
        CUFProfile* profile = player->GetCUFProfile(i);
        if (!profile)
            continue;

        data.WriteBit(profile->BoolOptions[CUF_UNK_157]);
        data.WriteBit(profile->BoolOptions[CUF_AUTO_ACTIVATE_10_PLAYERS]);
        data.WriteBit(profile->BoolOptions[CUF_AUTO_ACTIVATE_5_PLAYERS]);
        data.WriteBit(profile->BoolOptions[CUF_AUTO_ACTIVATE_25_PLAYERS]);
        data.WriteBit(profile->BoolOptions[CUF_DISPLAY_HEAL_PREDICTION]);
        data.WriteBit(profile->BoolOptions[CUF_AUTO_ACTIVATE_PVE]);
        data.WriteBit(profile->BoolOptions[CUF_DISPLAY_HORIZONTAL_GROUPS]);
        data.WriteBit(profile->BoolOptions[CUF_AUTO_ACTIVATE_40_PLAYERS]);
        data.WriteBit(profile->BoolOptions[CUF_AUTO_ACTIVATE_3_PLAYERS]);
        data.WriteBit(profile->BoolOptions[CUF_DISPLAY_AGGRO_HIGHLIGHT]);
        data.WriteBit(profile->BoolOptions[CUF_DISPLAY_BORDER]);
        data.WriteBit(profile->BoolOptions[CUF_AUTO_ACTIVATE_2_PLAYERS]);
        data.WriteBit(profile->BoolOptions[CUF_DISPLAY_NON_BOSS_DEBUFFS]);
        data.WriteBit(profile->BoolOptions[CUF_DISPLAY_MAIN_TANK_AND_ASSIST]);
        data.WriteBit(profile->BoolOptions[CUF_UNK_156]);
        data.WriteBit(profile->BoolOptions[CUF_AUTO_ACTIVATE_SPEC_2]);
        data.WriteBit(profile->BoolOptions[CUF_USE_CLASS_COLORS]);
        data.WriteBit(profile->BoolOptions[CUF_DISPLAY_POWER_BAR]);
        data.WriteBit(profile->BoolOptions[CUF_AUTO_ACTIVATE_SPEC_1]);
        data.WriteBits(profile->ProfileName.size(), 8);
        data.WriteBit(profile->BoolOptions[CUF_DISPLAY_ONLY_DISPELLABLE_DEBUFFS]);
        data.WriteBit(profile->BoolOptions[CUF_KEEP_GROUPS_TOGETHER]);
        data.WriteBit(profile->BoolOptions[CUF_UNK_145]);
        data.WriteBit(profile->BoolOptions[CUF_AUTO_ACTIVATE_15_PLAYERS]);
        data.WriteBit(profile->BoolOptions[CUF_DISPLAY_PETS]);
        data.WriteBit(profile->BoolOptions[CUF_AUTO_ACTIVATE_PVP]);

        byteBuffer << uint16(profile->Unk154);
        byteBuffer << uint16(profile->FrameHeight);
        byteBuffer << uint16(profile->Unk152);
        byteBuffer << uint8(profile->Unk147);
        byteBuffer << uint16(profile->Unk150);
        byteBuffer << uint8(profile->Unk146);
        byteBuffer << uint8(profile->HealthText);
        byteBuffer << uint8(profile->SortBy);
        byteBuffer << uint16(profile->FrameWidth);
        byteBuffer << uint8(profile->Unk148);
        byteBuffer.WriteString(profile->ProfileName);
    }

    data.FlushBits();
    data.append(byteBuffer);
    SendPacket(&data);
}<|MERGE_RESOLUTION|>--- conflicted
+++ resolved
@@ -1399,47 +1399,13 @@
 
 void WorldSession::SendSetPhaseShift(std::set<uint32> const& phaseIds, std::set<uint32> const& terrainswaps, std::set<uint32> const& worldMapAreaSwaps)
 {
-<<<<<<< HEAD
-    WorldPacket data(SMSG_SET_PHASE_SHIFT_CHANGE, 1 + 8 + 4 + 4 + 4 + 4 + 2 * phaseIds.size() + 4 + terrainswaps.size() * 2);
+    WorldPacket data(SMSG_PHASE_SHIFT_CHANGE, 1 + 8 + 4 + 4 + 4 + 4 + 2 * phaseIds.size() + 4 + terrainswaps.size() * 2);
     
     data << _player->GetGUID();                 // Client
     data << uint32(phaseIds.size() ? 0 : 8);    // PhaseShiftFlags
     
     data << uint32(phaseIds.size());            // PhaseShiftCount
     data << _player->GetGUID();                 // PersonalGUID
-=======
-    ObjectGuid guid = _player->GetGUID();
-
-    WorldPacket data(SMSG_PHASE_SHIFT_CHANGE, 1 + 8 + 4 + 4 + 4 + 4 + 2 * phaseIds.size() + 4 + terrainswaps.size() * 2);
-    data.WriteBit(guid[2]);
-    data.WriteBit(guid[3]);
-    data.WriteBit(guid[1]);
-    data.WriteBit(guid[6]);
-    data.WriteBit(guid[4]);
-    data.WriteBit(guid[5]);
-    data.WriteBit(guid[0]);
-    data.WriteBit(guid[7]);
-
-    data.WriteByteSeq(guid[7]);
-    data.WriteByteSeq(guid[4]);
-
-    data << uint32(worldMapAreaSwaps.size());
-    for (auto mapSwap : worldMapAreaSwaps)
-        data << uint16(mapSwap);                    // WorldMapArea.dbc id (controls map display)
-
-    data.WriteByteSeq(guid[1]);
-
-    data << uint32(phaseIds.size() ? 0 : 8);  // flags (not phasemask)
-
-    data.WriteByteSeq(guid[2]);
-    data.WriteByteSeq(guid[6]);
-
-    data << uint32(0);                          // Inactive terrain swaps
-    //for (uint8 i = 0; i < inactiveSwapsCount; ++i)
-    //    data << uint16(0);
-
-    data << uint32(phaseIds.size()) * 2;        // Phase.dbc ids
->>>>>>> c26dbb78
     for (std::set<uint32>::const_iterator itr = phaseIds.begin(); itr != phaseIds.end(); ++itr)
     {
         data << uint16(1);                      // PhaseFlags
