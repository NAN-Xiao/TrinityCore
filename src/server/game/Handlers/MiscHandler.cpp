--- conflicted
+++ resolved
@@ -60,11 +60,7 @@
 {
     sLog->outDebug(LOG_FILTER_NETWORKIO, "WORLD: Recvd CMSG_REPOP_REQUEST Message");
 
-<<<<<<< HEAD
-    recvData.read_skip<uint8>(); // FromLua ?
-=======
     recvData.read_skip<uint8>();
->>>>>>> cd8e9dfb
 
     if (GetPlayer()->isAlive() || GetPlayer()->HasFlag(PLAYER_FLAGS, PLAYER_FLAGS_GHOST))
         return;
@@ -504,7 +500,6 @@
     //GetPlayer()->SendInitWorldStates(true, newZone);
 }
 
-<<<<<<< HEAD
 void WorldSession::HandleReturnToGraveyard(WorldPacket& /*recvPacket*/)
 {
     if (GetPlayer()->isAlive() || !GetPlayer()->HasFlag(PLAYER_FLAGS, PLAYER_FLAGS_GHOST))
@@ -512,8 +507,6 @@
     GetPlayer()->RepopAtGraveyard();
 }
 
-=======
->>>>>>> cd8e9dfb
 void WorldSession::HandleSetSelectionOpcode(WorldPacket& recvData)
 {
     uint64 guid;
@@ -533,14 +526,8 @@
 
 void WorldSession::HandleContactListOpcode(WorldPacket& recvData)
 {
-<<<<<<< HEAD
     recvData.read_skip<uint32>(); // always 1
     sLog->outDebug(LOG_FILTER_NETWORKIO, "WORLD: Received CMSG_CONTACT_LIST");
-=======
-    uint32 unk;
-    recvData >> unk;
-    sLog->outDebug(LOG_FILTER_NETWORKIO, "WORLD: Received CMSG_CONTACT_LIST - Unk: %d", unk);
->>>>>>> cd8e9dfb
     _player->GetSocial()->SendSocialList(_player);
 }
 
@@ -1046,7 +1033,6 @@
     SendPacket(&data);
 }
 
-<<<<<<< HEAD
 int32 WorldSession::HandleEnableNagleAlgorithm()
 {
     // Instructs the server we wish to receive few amounts of large packets (SMSG_MULTIPLE_PACKETS?)
@@ -1054,17 +1040,12 @@
     return 0;
 }
 
-=======
->>>>>>> cd8e9dfb
 void WorldSession::HandleSetActionButtonOpcode(WorldPacket& recvData)
 {
     uint8 button;
     uint32 packetData;
     recvData >> button >> packetData;
-<<<<<<< HEAD
-=======
     sLog->outDebug(LOG_FILTER_NETWORKIO, "CMSG_SET_ACTION_BUTTON Button: %u Data: %u", button, packetData);
->>>>>>> cd8e9dfb
 
     if (!packetData)
         GetPlayer()->removeActionButton(button);
@@ -1086,7 +1067,6 @@
 {
     sLog->outDebug(LOG_FILTER_NETWORKIO, "WORLD: Received CMSG_MOVE_TIME_SKIPPED");
 
-<<<<<<< HEAD
     ObjectGuid guid;
     uint32 time;
     recvData >> time;
@@ -1111,11 +1091,6 @@
 
     //TODO!
 
-=======
-    uint64 guid;
-    recvData.readPackGUID(guid);
-    recvData.read_skip<uint32>();
->>>>>>> cd8e9dfb
     /*
         uint64 guid;
         uint32 time_skipped;
@@ -1259,7 +1234,6 @@
 
 void WorldSession::HandleInspectHonorStatsOpcode(WorldPacket& recvData)
 {
-<<<<<<< HEAD
     ObjectGuid guid;
     guid[1] = recvData.ReadBit();
     guid[5] = recvData.ReadBit();
@@ -1278,11 +1252,6 @@
     recvData.ReadByteSeq(guid[6]);
     recvData.ReadByteSeq(guid[2]);
     recvData.ReadByteSeq(guid[3]);
-=======
-    uint64 guid;
-    recvData >> guid;
-
->>>>>>> cd8e9dfb
     Player* player = ObjectAccessor::FindPlayer(guid);
 
     if (!player)
@@ -1435,11 +1404,7 @@
             recvData >> unk1;                              // probably language
             recvData >> unk2;                              // message type?
             recvData >> unk3;                              // probably channel id
-<<<<<<< HEAD
             recvData >> unk4;                              // time
-=======
-            recvData >> unk4;                              // unk random value
->>>>>>> cd8e9dfb
             recvData >> description;                       // spam description string (messagetype, channel name, player name, message)
             break;
     }
@@ -1528,11 +1493,7 @@
     sLog->outDebug(LOG_FILTER_NETWORKIO, "CMSG_TIME_SYNC_RESP");
 
     uint32 counter, clientTicks;
-<<<<<<< HEAD
     recvData >> clientTicks >> counter;
-=======
-    recvData >> counter >> clientTicks;
->>>>>>> cd8e9dfb
 
     if (counter != _player->m_timeSyncCounter - 1)
         sLog->outDebug(LOG_FILTER_NETWORKIO, "Wrong time sync counter from player %s (cheater?)", _player->GetName().c_str());
@@ -1745,7 +1706,6 @@
     player->SendRespondInspectAchievements(_player);
 }
 
-<<<<<<< HEAD
 void WorldSession::HandleGuildAchievementProgressQuery(WorldPacket& recvData)
 {
     uint32 achievementId;
@@ -1755,8 +1715,6 @@
         guild->GetAchievementMgr().SendAchievementInfo(_player, achievementId);
 }
 
-=======
->>>>>>> cd8e9dfb
 void WorldSession::HandleWorldStateUITimerUpdate(WorldPacket& /*recvData*/)
 {
     // empty opcode
@@ -1824,11 +1782,7 @@
 }
 
 // Battlefield and Battleground
-<<<<<<< HEAD
-void WorldSession::HandleAreaSpiritHealerQueryOpcode(WorldPacket& recv_data)
-=======
 void WorldSession::HandleAreaSpiritHealerQueryOpcode(WorldPacket& recvData)
->>>>>>> cd8e9dfb
 {
     sLog->outDebug(LOG_FILTER_NETWORKIO, "WORLD: CMSG_AREA_SPIRIT_HEALER_QUERY");
 
@@ -1851,11 +1805,7 @@
         bf->SendAreaSpiritHealerQueryOpcode(_player,guid);
 }
 
-<<<<<<< HEAD
-void WorldSession::HandleAreaSpiritHealerQueueOpcode(WorldPacket& recv_data)
-=======
 void WorldSession::HandleAreaSpiritHealerQueueOpcode(WorldPacket& recvData)
->>>>>>> cd8e9dfb
 {
     sLog->outDebug(LOG_FILTER_NETWORKIO, "WORLD: CMSG_AREA_SPIRIT_HEALER_QUEUE");
 
@@ -2043,7 +1993,7 @@
     recvPacket.ReadByteSeq(guid[5]);
 
     WorldObject* obj = ObjectAccessor::GetWorldObject(*GetPlayer(), guid);
-    sLog->outError(LOG_FILTER_NETWORKIO, "Object update failed for object "UI64FMTD" (%s) for player %s (%u)", uint64(guid), obj ? obj->GetName() : "object-not-found", GetPlayerName().c_str(), GetGuidLow());
+    sLog->outError(LOG_FILTER_NETWORKIO, "Object update failed for object " UI64FMTD " (%s) for player %s (%u)", uint64(guid), obj ? obj->GetName().c_str() : "object-not-found", GetPlayerName().c_str(), GetGuidLow());
 }
 
 void WorldSession::HandleSaveCUFProfiles(WorldPacket& recvPacket)
