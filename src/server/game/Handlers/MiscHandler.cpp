--- conflicted
+++ resolved
@@ -416,15 +416,7 @@
     if (GetPlayer()->CanFreeMove())
     {
         GetPlayer()->SetStandState(UNIT_STAND_STATE_SIT);
-<<<<<<< HEAD
         GetPlayer()->SetRooted(true);
-=======
-
-        WorldPacket data(SMSG_FORCE_MOVE_ROOT, (8+4));    // guess size
-        data << GetPlayer()->GetPackGUID();
-        data << (uint32)2;
-        SendPacket(&data);
->>>>>>> 050d56ac
         GetPlayer()->SetFlag(UNIT_FIELD_FLAGS, UNIT_FLAG_STUNNED);
     }
 
@@ -453,14 +445,7 @@
     if (GetPlayer()->CanFreeMove())
     {
         //!we can move again
-<<<<<<< HEAD
         GetPlayer()->SetRooted(false);
-=======
-        data.Initialize(SMSG_FORCE_MOVE_UNROOT, 8);       // guess size
-        data << GetPlayer()->GetPackGUID();
-        data << uint32(0);
-        SendPacket(&data);
->>>>>>> 050d56ac
 
         //! Stand Up
         GetPlayer()->SetStandState(UNIT_STAND_STATE_STAND);
@@ -1112,7 +1097,6 @@
     TC_LOG_DEBUG("network", "WORLD: Received CMSG_MOVE_TIME_SKIPPED");
 
     ObjectGuid guid;
-<<<<<<< HEAD
     uint32 time;
     recvData >> time;
 
@@ -1136,10 +1120,6 @@
 
     //TODO!
 
-=======
-    recvData >> guid.ReadAsPacked();
-    recvData.read_skip<uint32>();
->>>>>>> 050d56ac
     /*
         uint64 guid;
         uint32 time_skipped;
@@ -1260,16 +1240,9 @@
     if (GetPlayer()->IsValidAttackTarget(player))
         return;
 
-<<<<<<< HEAD
     uint32 talent_points = 41;
     WorldPacket data(SMSG_INSPECT_TALENT, 8 + 4 + 1 + 1 + talent_points + 8 + 4 + 8 + 4);
     data << player->GetGUID();
-=======
-    uint32 talent_points = 0x47;
-    uint32 guid_size = player->GetPackGUID().size();
-    WorldPacket data(SMSG_INSPECT_TALENT, guid_size+4+talent_points);
-    data << player->GetPackGUID();
->>>>>>> 050d56ac
 
     if (sWorld->getBoolConfig(CONFIG_TALENTS_INSPECTING) || _player->IsGameMaster())
         player->BuildPlayerTalentsInfoData(&data);
@@ -1294,7 +1267,6 @@
 void WorldSession::HandleInspectHonorStatsOpcode(WorldPacket& recvData)
 {
     ObjectGuid guid;
-<<<<<<< HEAD
     guid[1] = recvData.ReadBit();
     guid[5] = recvData.ReadBit();
     guid[7] = recvData.ReadBit();
@@ -1312,18 +1284,10 @@
     recvData.ReadByteSeq(guid[6]);
     recvData.ReadByteSeq(guid[2]);
     recvData.ReadByteSeq(guid[3]);
-=======
-    recvData >> guid;
-
->>>>>>> 050d56ac
     Player* player = ObjectAccessor::FindPlayer(guid);
     if (!player)
     {
-<<<<<<< HEAD
-        TC_LOG_DEBUG("network", "CMSG_INSPECT_HONOR_STATS: No player found from GUID: " UI64FMTD, (uint64)guid);
-=======
-        TC_LOG_DEBUG("network", "MSG_INSPECT_HONOR_STATS: No player found from %s", guid.ToString().c_str());
->>>>>>> 050d56ac
+        TC_LOG_DEBUG("network", "CMSG_INSPECT_HONOR_STATS: No player found from %s", guid.ToString().c_str());
         return;
     }
 
@@ -1733,14 +1697,6 @@
     // fly mode on/off
     TC_LOG_DEBUG("network", "WORLD: CMSG_MOVE_SET_CAN_FLY_ACK");
 
-<<<<<<< HEAD
-=======
-    ObjectGuid guid;                                            // guid - unused
-    recvData >> guid.ReadAsPacked();
-
-    recvData.read_skip<uint32>();                          // unk
-
->>>>>>> 050d56ac
     MovementInfo movementInfo;
     _player->ReadMovementInfo(recvData, &movementInfo);
 
