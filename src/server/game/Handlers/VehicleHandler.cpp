--- conflicted
+++ resolved
@@ -62,15 +62,9 @@
     VehicleSeatEntry const* seat = GetPlayer()->GetVehicle()->GetSeatForPassenger(GetPlayer());
     if (!seat->CanSwitchFromSeat())
     {
-<<<<<<< HEAD
         recvData.rfinish();                                // prevent warnings spam
-        sLog->outError("HandleChangeSeatsOnControlledVehicle, Opcode: %u, Player %u tried to switch seats but current seatflags %u don't permit that.",
+        sLog->outError(LOG_FILTER_NETWORKIO, "HandleChangeSeatsOnControlledVehicle, Opcode: %u, Player %u tried to switch seats but current seatflags %u don't permit that.",
             recvData.GetOpcode(), GetPlayer()->GetGUIDLow(), seat->m_flags);
-=======
-        recv_data.rfinish();                                // prevent warnings spam
-        sLog->outError(LOG_FILTER_NETWORKIO, "HandleChangeSeatsOnControlledVehicle, Opcode: %u, Player %u tried to switch seats but current seatflags %u don't permit that.",
-            recv_data.GetOpcode(), GetPlayer()->GetGUIDLow(), seat->m_flags);
->>>>>>> f8cd39b2
         return;
     }
     /*
