--- conflicted
+++ resolved
@@ -30,46 +30,21 @@
 
 void WorldSession::HandleGuildQueryOpcode(WorldPacket& recvPacket)
 {
-<<<<<<< HEAD
-    sLog->outDebug(LOG_FILTER_NETWORKIO, "WORLD: Received CMSG_GUILD_QUERY");
-
     uint64 guildGuid, playerGuid;
     recvPacket >> guildGuid >> playerGuid;
-=======
-    uint32 guildId;
-    recvPacket >> guildId;
-
-    sLog->outDebug(LOG_FILTER_GUILD, "CMSG_GUILD_QUERY [%s]: Guild: %u", GetPlayerInfo().c_str(), guildId);
-    if (!guildId)
-        return;
-
-    if (Guild* guild = sGuildMgr->GetGuildById(guildId))
-        guild->HandleQuery(this);
-}
->>>>>>> a5a9503b
-
-    // If guild doesn't exist or player is not part of the guild send error
+
+    sLog->outDebug(LOG_FILTER_GUILD, "CMSG_GUILD_QUERY [%s]: Guild: " UI64FMTD " Target: ",
+	    GetPlayerInfo().c_str(), guildGuid, playerGuid);
+
     if (Guild* guild = sGuildMgr->GetGuildByGuid(guildGuid))
         if (guild->IsMember(playerGuid))
-        {
             guild->HandleQuery(this);
-            return;
-        }
-
-    Guild::SendCommandResult(this, GUILD_CREATE_S, ERR_GUILD_PLAYER_NOT_IN_GUILD);
 }
 
 void WorldSession::HandleGuildInviteOpcode(WorldPacket& recvPacket)
 {
-<<<<<<< HEAD
-    sLog->outDebug(LOG_FILTER_NETWORKIO, "WORLD: Received CMSG_GUILD_INVITE");
-
     uint32 nameLength = recvPacket.ReadBits(7);
     std::string invitedName = recvPacket.ReadString(nameLength);
-=======
-    std::string invitedName;
-    recvPacket >> invitedName;
->>>>>>> a5a9503b
 
     sLog->outDebug(LOG_FILTER_GUILD, "CMSG_GUILD_INVITE [%s]: Invited: %s", GetPlayerInfo().c_str(), invitedName.c_str());
     if (normalizePlayerName(invitedName))
@@ -79,9 +54,6 @@
 
 void WorldSession::HandleGuildRemoveOpcode(WorldPacket& recvPacket)
 {
-<<<<<<< HEAD
-    sLog->outDebug(LOG_FILTER_NETWORKIO, "WORLD: Received CMSG_GUILD_REMOVE");
-
     ObjectGuid playerGuid;
 
     playerGuid[6] = recvPacket.ReadBit();
@@ -102,18 +74,10 @@
     recvPacket.ReadByteSeq(playerGuid[3]);
     recvPacket.ReadByteSeq(playerGuid[0]);
 
-    if (Guild* guild = _GetPlayerGuild(this, true))
+    sLog->outDebug(LOG_FILTER_GUILD, "CMSG_GUILD_REMOVE [%s]: Target: " UI64FMTD, GetPlayerInfo().c_str(), playerGuid);
+
+    if (Guild* guild = GetPlayer()->GetGuild())
         guild->HandleRemoveMember(this, playerGuid);
-=======
-    std::string playerName;
-    recvPacket >> playerName;
-
-    sLog->outDebug(LOG_FILTER_GUILD, "CMSG_GUILD_REMOVE [%s]: Target: %s", GetPlayerInfo().c_str(), playerName.c_str());
-
-    if (normalizePlayerName(playerName))
-        if (Guild* guild = GetPlayer()->GetGuild())
-            guild->HandleRemoveMember(this, playerName);
->>>>>>> a5a9503b
 }
 
 void WorldSession::HandleGuildAcceptOpcode(WorldPacket& /*recvPacket*/)
@@ -133,29 +97,12 @@
     GetPlayer()->SetInGuild(0);
 }
 
-<<<<<<< HEAD
 void WorldSession::HandleGuildRosterOpcode(WorldPacket& recvPacket)
-=======
-void WorldSession::HandleGuildInfoOpcode(WorldPacket& /*recvPacket*/)
-{
-    sLog->outDebug(LOG_FILTER_GUILD, "CMSG_GUILD_INFO [%s]", GetPlayerInfo().c_str());
-
-    if (Guild* guild = GetPlayer()->GetGuild())
-        guild->SendInfo(this);
-}
-
-void WorldSession::HandleGuildRosterOpcode(WorldPacket& /*recvPacket*/)
->>>>>>> a5a9503b
 {
     sLog->outDebug(LOG_FILTER_GUILD, "CMSG_GUILD_ROSTER [%s]", GetPlayerInfo().c_str());
-
-<<<<<<< HEAD
     recvPacket.rfinish();
 
-    if (Guild* guild = _GetPlayerGuild(this, true))
-=======
-    if (Guild* guild = GetPlayer()->GetGuild())
->>>>>>> a5a9503b
+    if (Guild* guild = GetPlayer()->GetGuild())
         guild->HandleRoster(this);
     else
         Guild::SendCommandResult(this, GUILD_COMMAND_ROSTER, ERR_GUILD_PLAYER_NOT_IN_GUILD);
@@ -163,9 +110,6 @@
 
 void WorldSession::HandleGuildPromoteOpcode(WorldPacket& recvPacket)
 {
-<<<<<<< HEAD
-    sLog->outDebug(LOG_FILTER_NETWORKIO, "WORLD: Received CMSG_GUILD_PROMOTE");
-
     ObjectGuid targetGuid;
 
     targetGuid[7] = recvPacket.ReadBit();
@@ -186,25 +130,14 @@
     recvPacket.ReadByteSeq(targetGuid[1]);
     recvPacket.ReadByteSeq(targetGuid[7]);
 
-    if (Guild* guild = _GetPlayerGuild(this, true))
+    sLog->outDebug(LOG_FILTER_GUILD, "CMSG_GUILD_PROMOTE [%s]: Target: " UI64FMTD, GetPlayerInfo().c_str(), targetGuid);
+
+    if (Guild* guild = GetPlayer()->GetGuild())
         guild->HandleUpdateMemberRank(this, targetGuid, false);
-=======
-    std::string playerName;
-    recvPacket >> playerName;
-
-    sLog->outDebug(LOG_FILTER_GUILD, "CMSG_GUILD_PROMOTE [%s]: Target: %s", GetPlayerInfo().c_str(), playerName.c_str());
-
-    if (normalizePlayerName(playerName))
-        if (Guild* guild = GetPlayer()->GetGuild())
-            guild->HandleUpdateMemberRank(this, playerName, false);
->>>>>>> a5a9503b
 }
 
 void WorldSession::HandleGuildDemoteOpcode(WorldPacket& recvPacket)
 {
-<<<<<<< HEAD
-    sLog->outDebug(LOG_FILTER_NETWORKIO, "WORLD: Received CMSG_GUILD_DEMOTE");
-
     ObjectGuid targetGuid;
 
     targetGuid[7] = recvPacket.ReadBit();
@@ -225,14 +158,14 @@
     recvPacket.ReadByteSeq(targetGuid[4]);
     recvPacket.ReadByteSeq(targetGuid[3]);
 
-    if (Guild* guild = _GetPlayerGuild(this, true))
+    sLog->outDebug(LOG_FILTER_GUILD, "CMSG_GUILD_DEMOTE [%s]: Target: " UI64FMTD, GetPlayerInfo().c_str(), targetGuid);
+
+    if (Guild* guild = GetPlayer()->GetGuild())
         guild->HandleUpdateMemberRank(this, targetGuid, true);
 }
 
 void WorldSession::HandleGuildAssignRankOpcode(WorldPacket& recvPacket)
 {
-    sLog->outDebug(LOG_FILTER_NETWORKIO, "WORLD: Received CMSG_GUILD_ASSIGN_MEMBER_RANK");
-
     ObjectGuid targetGuid;
     ObjectGuid setterGuid;
 
@@ -273,18 +206,11 @@
     recvPacket.ReadByteSeq(targetGuid[6]);
     recvPacket.ReadByteSeq(setterGuid[7]);
 
-    if (Guild* guild = _GetPlayerGuild(this, true))
+    sLog->outDebug(LOG_FILTER_GUILD, "CMSG_GUILD_ASSIGN_MEMBER_RANK [%s]: Target: " UI64FMTD " Rank: %u, Issuer " UI64FMTD,
+        GetPlayerInfo().c_str(), targetGuid, rankId, setterGuid);
+
+    if (Guild* guild = GetPlayer()->GetGuild())
         guild->HandleSetMemberRank(this, targetGuid, setterGuid, rankId);
-=======
-    std::string playerName;
-    recvPacket >> playerName;
-
-    sLog->outDebug(LOG_FILTER_GUILD, "CMSG_GUILD_DEMOTE [%s]: Target: %s", GetPlayerInfo().c_str(), playerName.c_str());
-
-    if (normalizePlayerName(playerName))
-        if (Guild* guild = GetPlayer()->GetGuild())
-            guild->HandleUpdateMemberRank(this, playerName, true);
->>>>>>> a5a9503b
 }
 
 void WorldSession::HandleGuildLeaveOpcode(WorldPacket& /*recvPacket*/)
@@ -317,15 +243,9 @@
 
 void WorldSession::HandleGuildMOTDOpcode(WorldPacket& recvPacket)
 {
-    std::string motd;
-    recvPacket >> motd;
-
-<<<<<<< HEAD
     uint32 motdLength = recvPacket.ReadBits(11);
     std::string motd = recvPacket.ReadString(motdLength);
-=======
     sLog->outDebug(LOG_FILTER_GUILD, "CMSG_GUILD_MOTD [%s]: MOTD: %s", GetPlayerInfo().c_str(), motd.c_str());
->>>>>>> a5a9503b
 
     if (Guild* guild = GetPlayer()->GetGuild())
         guild->HandleSetMOTD(this, motd);
@@ -333,9 +253,6 @@
 
 void WorldSession::HandleGuildSetNoteOpcode(WorldPacket& recvPacket)
 {
-<<<<<<< HEAD
-    sLog->outDebug(LOG_FILTER_NETWORKIO, "WORLD: Received CMSG_GUILD_SET_NOTE");
-
     ObjectGuid playerGuid;
 
     playerGuid[1] = recvPacket.ReadBit();
@@ -359,54 +276,17 @@
     std::string note = recvPacket.ReadString(noteLength);
     recvPacket.ReadByteSeq(playerGuid[2]);
 
-    if (Guild* guild = _GetPlayerGuild(this, true))
+    sLog->outDebug(LOG_FILTER_GUILD, "CMSG_GUILD_SET_NOTE [%s]: Target: " UI64FMTD ", Note: %s, Public: %u",
+         GetPlayerInfo().c_str(), playerGuid, note.c_str(), type);
+
+    if (Guild* guild = GetPlayer()->GetGuild())
         guild->HandleSetMemberNote(this, note, playerGuid, type);
-=======
-    std::string playerName;
-    std::string note;
-    recvPacket >> playerName >> note;
-
-    sLog->outDebug(LOG_FILTER_GUILD, "CMSG_GUILD_SET_PUBLIC_NOTE [%s]: Target: %s, Note: %s",
-         GetPlayerInfo().c_str(), playerName.c_str(), note.c_str());
-
-    if (normalizePlayerName(playerName))
-        if (Guild* guild = GetPlayer()->GetGuild())
-            guild->HandleSetMemberNote(this, playerName, note, true);
-}
-
-void WorldSession::HandleGuildSetOfficerNoteOpcode(WorldPacket& recvPacket)
-{
-    std::string playerName;
-    std::string note;
-    recvPacket >> playerName >> note;
-
-    sLog->outDebug(LOG_FILTER_GUILD, "CMSG_GUILD_SET_OFFICER_NOTE [%s]: Target: %s, Note: %s",
-         GetPlayerInfo().c_str(), playerName.c_str(), note.c_str());
-
-    if (normalizePlayerName(playerName))
-        if (Guild* guild = GetPlayer()->GetGuild())
-            guild->HandleSetMemberNote(this, playerName, note, false);
->>>>>>> a5a9503b
 }
 
 void WorldSession::HandleGuildQueryRanksOpcode(WorldPacket& recvData)
 {
-<<<<<<< HEAD
-    sLog->outDebug(LOG_FILTER_NETWORKIO, "WORLD: Received CMSG_GUILD_QUERY_RANKS");
-=======
-    uint32 rankId;
-    recvPacket >> rankId;
-
-    uint32 rights;
-    recvPacket >> rights;
-
-    std::string rankName;
-    recvPacket >> rankName;
->>>>>>> a5a9503b
-
     ObjectGuid guildGuid;
 
-<<<<<<< HEAD
     guildGuid[2] = recvData.ReadBit();
     guildGuid[3] = recvData.ReadBit();
     guildGuid[0] = recvData.ReadBit();
@@ -424,86 +304,44 @@
     recvData.ReadByteSeq(guildGuid[0]);
     recvData.ReadByteSeq(guildGuid[6]);
     recvData.ReadByteSeq(guildGuid[2]);
-=======
-    sLog->outDebug(LOG_FILTER_GUILD, "CMSG_GUILD_RANK [%s]: Rank: %s (%u)", GetPlayerInfo().c_str(), rankName.c_str(), rankId);
-
-    Guild* guild = GetPlayer()->GetGuild();
-    if (!guild)
-    {
-        recvPacket.rpos(recvPacket.wpos());
-        return;
-    }
-
-    GuildBankRightsAndSlotsVec rightsAndSlots(GUILD_BANK_MAX_TABS);
-
-    for (uint8 tabId = 0; tabId < GUILD_BANK_MAX_TABS; ++tabId)
-    {
-        uint32 bankRights;
-        uint32 slots;
-
-        recvPacket >> bankRights;
-        recvPacket >> slots;
-
-        rightsAndSlots[tabId] = GuildBankRightsAndSlots(tabId, bankRights, slots);
-    }
->>>>>>> a5a9503b
+
+    sLog->outDebug(LOG_FILTER_GUILD, "CMSG_GUILD_QUERY_RANKS [%s]: Guild: " UI64FMTD,
+	    GetPlayerInfo().c_str(), guildGuid);
 
     if (Guild* guild = sGuildMgr->GetGuildByGuid(guildGuid))
         if (guild->IsMember(_player->GetGUID()))
-            guild->HandleGuildRanks(this);
+            guild->SendGuildRankInfo(this);
 }
 
 void WorldSession::HandleGuildAddRankOpcode(WorldPacket& recvPacket)
 {
-<<<<<<< HEAD
-    sLog->outDebug(LOG_FILTER_NETWORKIO, "WORLD: Received CMSG_GUILD_ADD_RANK");
-
     uint32 rankId;
     recvPacket >> rankId;
 
     uint32 length = recvPacket.ReadBits(7);
     std::string rankName = recvPacket.ReadString(length);
 
-    if (Guild* guild = _GetPlayerGuild(this, true))
-        guild->HandleAddNewRank(this, rankName); //, rankId);
-=======
-    std::string rankName;
-    recvPacket >> rankName;
-
     sLog->outDebug(LOG_FILTER_GUILD, "CMSG_GUILD_ADD_RANK [%s]: Rank: %s", GetPlayerInfo().c_str(), rankName.c_str());
 
     if (Guild* guild = GetPlayer()->GetGuild())
         guild->HandleAddNewRank(this, rankName);
->>>>>>> a5a9503b
 }
 
 void WorldSession::HandleGuildDelRankOpcode(WorldPacket& recvPacket)
 {
-    sLog->outDebug(LOG_FILTER_GUILD, "CMSG_GUILD_DEL_RANK [%s]", GetPlayerInfo().c_str());
-
-<<<<<<< HEAD
     uint32 rankId;
     recvPacket >> rankId;
 
-    if (Guild* guild = _GetPlayerGuild(this, true))
+    sLog->outDebug(LOG_FILTER_GUILD, "CMSG_GUILD_DEL_RANK [%s]: Rank: %u", GetPlayerInfo().c_str(), rankId);
+
+    if (Guild* guild = GetPlayer()->GetGuild())
         guild->HandleRemoveRank(this, rankId);
-=======
-    if (Guild* guild = GetPlayer()->GetGuild())
-        guild->HandleRemoveLowestRank(this);
->>>>>>> a5a9503b
 }
 
 void WorldSession::HandleGuildChangeInfoTextOpcode(WorldPacket& recvPacket)
 {
-<<<<<<< HEAD
-    sLog->outDebug(LOG_FILTER_NETWORKIO, "WORLD: Received CMSG_GUILD_INFO_TEXT");
-
     uint32 length = recvPacket.ReadBits(12);
     std::string info = recvPacket.ReadString(length);
-=======
-    std::string info;
-    recvPacket >> info;
->>>>>>> a5a9503b
 
     sLog->outDebug(LOG_FILTER_GUILD, "CMSG_GUILD_INFO_TEXT [%s]: %s", GetPlayerInfo().c_str(), info.c_str());
 
@@ -542,11 +380,7 @@
 
 void WorldSession::HandleGuildEventLogQueryOpcode(WorldPacket& /* recvPacket */)
 {
-<<<<<<< HEAD
-    sLog->outDebug(LOG_FILTER_NETWORKIO, "WORLD: Received (CMSG_GUILD_EVENT_LOG_QUERY)");
-=======
     sLog->outDebug(LOG_FILTER_GUILD, "MSG_GUILD_EVENT_LOG_QUERY [%s]", GetPlayerInfo().c_str());
->>>>>>> a5a9503b
 
     if (Guild* guild = GetPlayer()->GetGuild())
         guild->SendEventLog(this);
@@ -554,11 +388,7 @@
 
 void WorldSession::HandleGuildBankMoneyWithdrawn(WorldPacket & /* recvData */)
 {
-<<<<<<< HEAD
-    sLog->outDebug(LOG_FILTER_NETWORKIO, "WORLD: Received (CMSG_GUILD_BANK_MONEY_WITHDRAWN_QUERY)");
-=======
-    sLog->outDebug(LOG_FILTER_GUILD, "MSG_GUILD_BANK_MONEY_WITHDRAWN [%s]", GetPlayerInfo().c_str());
->>>>>>> a5a9503b
+    sLog->outDebug(LOG_FILTER_GUILD, "CMSG_GUILD_BANK_MONEY_WITHDRAWN [%s]", GetPlayerInfo().c_str());
 
     if (Guild* guild = GetPlayer()->GetGuild())
         guild->SendMoneyInfo(this);
@@ -566,11 +396,7 @@
 
 void WorldSession::HandleGuildPermissions(WorldPacket& /* recvData */)
 {
-<<<<<<< HEAD
-    sLog->outDebug(LOG_FILTER_NETWORKIO, "WORLD: Received (CMSG_GUILD_PERMISSIONS)");
-=======
-    sLog->outDebug(LOG_FILTER_GUILD, "MSG_GUILD_PERMISSIONS [%s]", GetPlayerInfo().c_str());
->>>>>>> a5a9503b
+    sLog->outDebug(LOG_FILTER_GUILD, "CMSG_GUILD_PERMISSIONS [%s]", GetPlayerInfo().c_str());
 
     if (Guild* guild = GetPlayer()->GetGuild())
         guild->SendPermissions(this);
@@ -579,72 +405,23 @@
 // Called when clicking on Guild bank gameobject
 void WorldSession::HandleGuildBankerActivate(WorldPacket& recvData)
 {
-<<<<<<< HEAD
-    sLog->outDebug(LOG_FILTER_NETWORKIO, "WORLD: Received (CMSG_GUILD_BANKER_ACTIVATE)");
-
-    uint64 GoGuid;
-    recvData >> GoGuid;
-
-    uint8 fullSlotList;
-    recvData >> fullSlotList; // 0 = only slots updated in last operation are shown. 1 = all slots updated
-=======
     uint64 guid;
     bool sendAllSlots;
     recvData >> guid >> sendAllSlots;
 
     sLog->outDebug(LOG_FILTER_GUILD, "CMSG_GUILD_BANKER_ACTIVATE [%s]: Go: [" UI64FMTD "] AllSlots: %u"
         , GetPlayerInfo().c_str(), guid, sendAllSlots);
->>>>>>> a5a9503b
-
-    Guild * const guild = GetPlayer()->GetGuild();
-    if (!guild)
-    {
-<<<<<<< HEAD
-        if (Guild* guild = _GetPlayerGuild(this))
+
+    if (GetPlayer()->GetGameObjectIfCanInteractWith(guid, GAMEOBJECT_TYPE_GUILD_BANK))
+    {
+        if (Guild* guild = GetPlayer()->GetGuild())
             guild->SendBankList(this, 0, true, true);
         else
-            Guild::SendCommandResult(this, GUILD_UNK1, ERR_GUILD_PLAYER_NOT_IN_GUILD);
-=======
-        Guild::SendCommandResult(this, GUILD_COMMAND_VIEW_TAB, ERR_GUILD_PLAYER_NOT_IN_GUILD);
-        return;
->>>>>>> a5a9503b
-    }
-
-    guild->SendBankTabsInfo(this, sendAllSlots);
+            Guild::SendCommandResult(this, GUILD_COMMAND_VIEW_TAB, ERR_GUILD_PLAYER_NOT_IN_GUILD);
+    }
 }
 
 // Called when opening guild bank tab only (first one)
-<<<<<<< HEAD
-void WorldSession::HandleGuildBankQueryTab(WorldPacket & recvData)
-{
-    sLog->outDebug(LOG_FILTER_NETWORKIO, "WORLD: Received (CMSG_GUILD_BANK_QUERY_TAB)");
-
-    uint64 GoGuid;
-    recvData >> GoGuid;
-
-    uint8 tabId;
-    recvData >> tabId;
-
-    uint8 fullSlotList;
-    recvData >> fullSlotList; // 0 = only slots updated in last operation are shown. 1 = all slots updated
-
-    if (GetPlayer()->GetGameObjectIfCanInteractWith(GoGuid, GAMEOBJECT_TYPE_GUILD_BANK))
-        if (Guild* guild = _GetPlayerGuild(this))
-            guild->SendBankList(this, tabId, true, false);
-}
-
-void WorldSession::HandleGuildBankDepositMoney(WorldPacket & recvData)
-{
-    sLog->outDebug(LOG_FILTER_NETWORKIO, "WORLD: Received (CMSG_GUILD_BANK_DEPOSIT_MONEY)");
-
-    uint64 goGuid;
-    recvData >> goGuid;
-
-    uint64 money;
-    recvData >> money;
-
-    if (GetPlayer()->GetGameObjectIfCanInteractWith(goGuid, GAMEOBJECT_TYPE_GUILD_BANK))
-=======
 void WorldSession::HandleGuildBankQueryTab(WorldPacket& recvData)
 {
     uint64 guid;
@@ -658,44 +435,31 @@
 
     if (GetPlayer()->GetGameObjectIfCanInteractWith(guid, GAMEOBJECT_TYPE_GUILD_BANK))
         if (Guild* guild = GetPlayer()->GetGuild())
-            guild->SendBankTabData(this, tabId);
+            guild->SendBankList(this, tabId, true, false);
 }
 
 void WorldSession::HandleGuildBankDepositMoney(WorldPacket& recvData)
 {
     uint64 guid;
-    uint32 money;
+    uint64 money;
     recvData >> guid >> money;
 
-    sLog->outDebug(LOG_FILTER_GUILD, "CMSG_GUILD_BANK_DEPOSIT_MONEY [%s]: Go: [" UI64FMTD "], money: %u",
+    sLog->outDebug(LOG_FILTER_GUILD, "CMSG_GUILD_BANK_DEPOSIT_MONEY [%s]: Go: [" UI64FMTD "], money: " UI64FMTD,
         GetPlayerInfo().c_str(), guid, money);
 
     if (GetPlayer()->GetGameObjectIfCanInteractWith(guid, GAMEOBJECT_TYPE_GUILD_BANK))
->>>>>>> a5a9503b
         if (money && GetPlayer()->HasEnoughMoney(money))
             if (Guild* guild = GetPlayer()->GetGuild())
                 guild->HandleMemberDepositMoney(this, money);
 }
 
-<<<<<<< HEAD
-void WorldSession::HandleGuildBankWithdrawMoney(WorldPacket & recvData)
-{
-    sLog->outDebug(LOG_FILTER_NETWORKIO, "WORLD: Received (CMSG_GUILD_BANK_WITHDRAW_MONEY)");
-
-    uint64 GoGuid;
-    recvData >> GoGuid;
-
+void WorldSession::HandleGuildBankWithdrawMoney(WorldPacket& recvData)
+{
+    uint64 guid;
     uint64 money;
-    recvData >> money;
-=======
-void WorldSession::HandleGuildBankWithdrawMoney(WorldPacket& recvData)
-{
-    uint64 guid;
-    uint32 money;
     recvData >> guid >> money;
->>>>>>> a5a9503b
-
-    sLog->outDebug(LOG_FILTER_GUILD, "CMSG_GUILD_BANK_WITHDRAW_MONEY [%s]: Go: [" UI64FMTD "], money: %u",
+
+    sLog->outDebug(LOG_FILTER_GUILD, "CMSG_GUILD_BANK_WITHDRAW_MONEY [%s]: Go: [" UI64FMTD "], money: " UI64FMTD,
         GetPlayerInfo().c_str(), guid, money);
 
     if (money && GetPlayer()->GetGameObjectIfCanInteractWith(guid, GAMEOBJECT_TYPE_GUILD_BANK))
@@ -703,11 +467,7 @@
             guild->HandleMemberWithdrawMoney(this, money);
 }
 
-<<<<<<< HEAD
-void WorldSession::HandleGuildBankSwapItems(WorldPacket & recvData)
-=======
 void WorldSession::HandleGuildBankSwapItems(WorldPacket& recvData)
->>>>>>> a5a9503b
 {
     sLog->outDebug(LOG_FILTER_GUILD, "CMSG_GUILD_BANK_SWAP_ITEMS [%s]", GetPlayerInfo().c_str());
 
@@ -742,7 +502,6 @@
 
         uint8 destSlotId;
         recvData >> destSlotId;
-<<<<<<< HEAD
 
         uint32 destItemEntry;
         recvData >> destItemEntry;
@@ -751,15 +510,6 @@
         recvData >> slotId;
         recvData >> itemEntry;
         recvData.read_skip<uint8>();                       // Always 0
-=======
-        recvData.read_skip<uint32>();                      // Always 0
-
-        recvData >> tabId;
-        recvData >> slotId;
-        recvData >> itemEntry;
-        recvData.read_skip<uint8>();                       // Always 0
-
->>>>>>> a5a9503b
         recvData >> splitedAmount;
 
         guild->SwapItems(GetPlayer(), tabId, slotId, destTabId, destSlotId, splitedAmount);
@@ -799,49 +549,17 @@
     }
 }
 
-<<<<<<< HEAD
-void WorldSession::HandleGuildBankBuyTab(WorldPacket & recvData)
-=======
 void WorldSession::HandleGuildBankBuyTab(WorldPacket& recvData)
->>>>>>> a5a9503b
 {
     uint64 guid;
-    uint8 tabId;
-
-<<<<<<< HEAD
-    uint64 GoGuid;
-    recvData >> GoGuid;
+    recvData >> guid;
 
     uint8 tabId;
     recvData >> tabId;
 
-    if (!GoGuid || GetPlayer()->GetGameObjectIfCanInteractWith(GoGuid, GAMEOBJECT_TYPE_GUILD_BANK))
-        if (Guild* guild = _GetPlayerGuild(this))
-            guild->HandleBuyBankTab(this, tabId);
-}
-
-void WorldSession::HandleGuildBankUpdateTab(WorldPacket & recvData)
-{
-    sLog->outDebug(LOG_FILTER_NETWORKIO, "WORLD: Received (CMSG_GUILD_BANK_UPDATE_TAB)");
-
-    uint64 GoGuid;
-    recvData >> GoGuid;
-
-    uint8 tabId;
-    recvData >> tabId;
-
-    std::string name;
-    recvData >> name;
-
-    std::string icon;
-    recvData >> icon;
-=======
-    recvData >> guid >> tabId;
-
     sLog->outDebug(LOG_FILTER_GUILD, "CMSG_GUILD_BANK_BUY_TAB [%s]: Go: [" UI64FMTD "], TabId: %u", GetPlayerInfo().c_str(), guid, tabId);
 
-
-    if (GetPlayer()->GetGameObjectIfCanInteractWith(guid, GAMEOBJECT_TYPE_GUILD_BANK))
+    if (!guid || GetPlayer()->GetGameObjectIfCanInteractWith(guid, GAMEOBJECT_TYPE_GUILD_BANK))
         if (Guild* guild = GetPlayer()->GetGuild())
             guild->HandleBuyBankTab(this, tabId);
 }
@@ -856,25 +574,15 @@
 
     sLog->outDebug(LOG_FILTER_GUILD, "CMSG_GUILD_BANK_UPDATE_TAB [%s]: Go: [" UI64FMTD "], TabId: %u, Name: %s, Icon: %s"
         , GetPlayerInfo().c_str(), guid, tabId, name.c_str(), icon.c_str());
->>>>>>> a5a9503b
-
     if (!name.empty() && !icon.empty())
         if (GetPlayer()->GetGameObjectIfCanInteractWith(guid, GAMEOBJECT_TYPE_GUILD_BANK))
             if (Guild* guild = GetPlayer()->GetGuild())
                 guild->HandleSetBankTabInfo(this, tabId, name, icon);
 }
 
-<<<<<<< HEAD
-void WorldSession::HandleGuildBankLogQuery(WorldPacket & recvData)
-{
-    sLog->outDebug(LOG_FILTER_NETWORKIO, "WORLD: Received (MSG_GUILD_BANK_LOG_QUERY)");
-
+void WorldSession::HandleGuildBankLogQuery(WorldPacket& recvData)
+{
     uint32 tabId;
-=======
-void WorldSession::HandleGuildBankLogQuery(WorldPacket& recvData)
-{
-    uint8 tabId;
->>>>>>> a5a9503b
     recvData >> tabId;
 
     sLog->outDebug(LOG_FILTER_GUILD, "MSG_GUILD_BANK_LOG_QUERY [%s]: TabId: %u", GetPlayerInfo().c_str(), tabId);
@@ -885,11 +593,6 @@
 
 void WorldSession::HandleQueryGuildBankTabText(WorldPacket &recvData)
 {
-<<<<<<< HEAD
-    sLog->outDebug(LOG_FILTER_NETWORKIO, "WORLD: Received CMSG_GUILD_BANK_QUERY_TEXT");
-
-=======
->>>>>>> a5a9503b
     uint8 tabId;
     recvData >> tabId;
 
@@ -899,25 +602,15 @@
         guild->SendBankTabText(this, tabId);
 }
 
-<<<<<<< HEAD
 void WorldSession::HandleSetGuildBankTabText(WorldPacket& recvData)
 {
-    sLog->outDebug(LOG_FILTER_NETWORKIO, "WORLD: Received CMSG_SET_GUILD_BANK_TEXT");
-
     uint32 tabId;
     recvData >> tabId;
 
     uint32 textLen = recvData.ReadBits(14);
     std::string text = recvData.ReadString(textLen);
-=======
-void WorldSession::HandleSetGuildBankTabText(WorldPacket &recvData)
-{
-    uint8 tabId;
-    std::string text;
-    recvData >> tabId >> text;
 
     sLog->outDebug(LOG_FILTER_GUILD, "CMSG_SET_GUILD_BANK_TEXT [%s]: TabId: %u, Text: %s", GetPlayerInfo().c_str(), tabId, text.c_str());
->>>>>>> a5a9503b
 
     if (Guild* guild = GetPlayer()->GetGuild())
         guild->SetBankTabText(tabId, text);
@@ -956,7 +649,7 @@
 {
     sLog->outDebug(LOG_FILTER_NETWORKIO, "WORLD: Received CMSG_GUILD_SET_RANK_PERMISSIONS");
 
-    Guild* guild = _GetPlayerGuild(this, true);
+    Guild* guild = GetPlayer()->GetGuild();
     if (!guild)
     {
         recvPacket.rfinish();
@@ -982,7 +675,7 @@
         recvPacket >> bankRights;
         recvPacket >> slots;
 
-        rightsAndSlots[tabId] = GuildBankRightsAndSlots(uint8(bankRights), slots);
+        rightsAndSlots[tabId] = GuildBankRightsAndSlots(tabId, uint8(bankRights), slots);
     }
 
     recvPacket >> moneyPerDay;
