--- conflicted
+++ resolved
@@ -607,12 +607,8 @@
         bf->AddPlayerToResurrectQueue(guid, _player->GetGUID());
 }
 
-<<<<<<< HEAD
+
 void WorldSession::HandleBattlemasterJoinArena(WorldPacket & recvData)
-=======
-
-void WorldSession::HandleBattlemasterJoinArena(WorldPacket & recv_data)
->>>>>>> 9e090787
 {
     sLog->outDebug(LOG_FILTER_NETWORKIO, "WORLD: CMSG_BATTLEMASTER_JOIN_ARENA");
 
