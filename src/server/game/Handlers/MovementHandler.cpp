/*
 * Copyright (C) 2008-2012 TrinityCore <http://www.trinitycore.org/>
 * Copyright (C) 2005-2009 MaNGOS <http://getmangos.com/>
 *
 * This program is free software; you can redistribute it and/or modify it
 * under the terms of the GNU General Public License as published by the
 * Free Software Foundation; either version 2 of the License, or (at your
 * option) any later version.
 *
 * This program is distributed in the hope that it will be useful, but WITHOUT
 * ANY WARRANTY; without even the implied warranty of MERCHANTABILITY or
 * FITNESS FOR A PARTICULAR PURPOSE. See the GNU General Public License for
 * more details.
 *
 * You should have received a copy of the GNU General Public License along
 * with this program. If not, see <http://www.gnu.org/licenses/>.
 */

#include "Common.h"
#include "WorldPacket.h"
#include "WorldSession.h"
#include "Opcodes.h"
#include "Log.h"
#include "Corpse.h"
#include "Player.h"
#include "SpellAuras.h"
#include "MapManager.h"
#include "Transport.h"
#include "Battleground.h"
#include "WaypointMovementGenerator.h"
#include "InstanceSaveMgr.h"
#include "ObjectMgr.h"
#include "MovementStructures.h"

void WorldSession::HandleMoveWorldportAckOpcode(WorldPacket& /*recvPacket*/)
{
    sLog->outDebug(LOG_FILTER_NETWORKIO, "WORLD: got MSG_MOVE_WORLDPORT_ACK.");
    HandleMoveWorldportAckOpcode();
}

void WorldSession::HandleMoveWorldportAckOpcode()
{
    // ignore unexpected far teleports
    if (!GetPlayer()->IsBeingTeleportedFar())
        return;

    GetPlayer()->SetSemaphoreTeleportFar(false);

    // get the teleport destination
    WorldLocation const& loc = GetPlayer()->GetTeleportDest();

    // possible errors in the coordinate validity check
    if (!MapManager::IsValidMapCoord(loc))
    {
        LogoutPlayer(false);
        return;
    }

    // get the destination map entry, not the current one, this will fix homebind and reset greeting
    MapEntry const* mEntry = sMapStore.LookupEntry(loc.GetMapId());
    InstanceTemplate const* mInstance = sObjectMgr->GetInstanceTemplate(loc.GetMapId());

    // reset instance validity, except if going to an instance inside an instance
    if (GetPlayer()->m_InstanceValid == false && !mInstance)
        GetPlayer()->m_InstanceValid = true;

    Map* oldMap = GetPlayer()->GetMap();
    if (GetPlayer()->IsInWorld())
    {
        sLog->outError(LOG_FILTER_NETWORKIO, "Player (Name %s) is still in world when teleported from map %u to new map %u", GetPlayer()->GetName().c_str(), oldMap->GetId(), loc.GetMapId());
        oldMap->RemovePlayerFromMap(GetPlayer(), false);
    }

    // relocate the player to the teleport destination
    Map* newMap = sMapMgr->CreateMap(loc.GetMapId(), GetPlayer());
    // the CanEnter checks are done in TeleporTo but conditions may change
    // while the player is in transit, for example the map may get full
    if (!newMap || !newMap->CanEnter(GetPlayer()))
    {
        sLog->outError(LOG_FILTER_NETWORKIO, "Map %d could not be created for player %d, porting player to homebind", loc.GetMapId(), GetPlayer()->GetGUIDLow());
        GetPlayer()->TeleportTo(GetPlayer()->m_homebindMapId, GetPlayer()->m_homebindX, GetPlayer()->m_homebindY, GetPlayer()->m_homebindZ, GetPlayer()->GetOrientation());
        return;
    }
    else
        GetPlayer()->Relocate(&loc);

    GetPlayer()->ResetMap();
    GetPlayer()->SetMap(newMap);

    GetPlayer()->SendInitialPacketsBeforeAddToMap();
    if (!GetPlayer()->GetMap()->AddPlayerToMap(GetPlayer()))
    {
        sLog->outError(LOG_FILTER_NETWORKIO, "WORLD: failed to teleport player %s (%d) to map %d because of unknown reason!",
            GetPlayer()->GetName().c_str(), GetPlayer()->GetGUIDLow(), loc.GetMapId());
        GetPlayer()->ResetMap();
        GetPlayer()->SetMap(oldMap);
        GetPlayer()->TeleportTo(GetPlayer()->m_homebindMapId, GetPlayer()->m_homebindX, GetPlayer()->m_homebindY, GetPlayer()->m_homebindZ, GetPlayer()->GetOrientation());
        return;
    }

    // battleground state prepare (in case join to BG), at relogin/tele player not invited
    // only add to bg group and object, if the player was invited (else he entered through command)
    if (_player->InBattleground())
    {
        // cleanup setting if outdated
        if (!mEntry->IsBattlegroundOrArena())
        {
            // We're not in BG
            _player->SetBattlegroundId(0, BATTLEGROUND_TYPE_NONE);
            // reset destination bg team
            _player->SetBGTeam(0);
        }
        // join to bg case
        else if (Battleground* bg = _player->GetBattleground())
        {
            if (_player->IsInvitedForBattlegroundInstance(_player->GetBattlegroundId()))
                bg->AddPlayer(_player);
        }
    }

    GetPlayer()->SendInitialPacketsAfterAddToMap();

    // flight fast teleport case
    if (GetPlayer()->GetMotionMaster()->GetCurrentMovementGeneratorType() == FLIGHT_MOTION_TYPE)
    {
        if (!_player->InBattleground())
        {
            // short preparations to continue flight
            FlightPathMovementGenerator* flight = (FlightPathMovementGenerator*)(GetPlayer()->GetMotionMaster()->top());
            flight->Initialize(*GetPlayer());
            return;
        }

        // battleground state prepare, stop flight
        GetPlayer()->GetMotionMaster()->MovementExpired();
        GetPlayer()->CleanupAfterTaxiFlight();
    }

    // resurrect character at enter into instance where his corpse exist after add to map
    Corpse* corpse = GetPlayer()->GetCorpse();
    if (corpse && corpse->GetType() != CORPSE_BONES && corpse->GetMapId() == GetPlayer()->GetMapId())
    {
        if (mEntry->IsDungeon())
        {
            GetPlayer()->ResurrectPlayer(0.5f, false);
            GetPlayer()->SpawnCorpseBones();
        }
    }

    bool allowMount = !mEntry->IsDungeon() || mEntry->IsBattlegroundOrArena();
    if (mInstance)
    {
        Difficulty diff = GetPlayer()->GetDifficulty(mEntry->IsRaid());
        if (MapDifficulty const* mapDiff = GetMapDifficultyData(mEntry->MapID, diff))
        {
            if (mapDiff->resetTime)
            {
                if (time_t timeReset = sInstanceSaveMgr->GetResetTimeFor(mEntry->MapID, diff))
                {
                    uint32 timeleft = uint32(timeReset - time(NULL));
                    GetPlayer()->SendInstanceResetWarning(mEntry->MapID, diff, timeleft);
                }
            }
        }
        allowMount = mInstance->AllowMount;
    }

    // mount allow check
    if (!allowMount)
        _player->RemoveAurasByType(SPELL_AURA_MOUNTED);

    // update zone immediately, otherwise leave channel will cause crash in mtmap
    uint32 newzone, newarea;
    GetPlayer()->GetZoneAndAreaId(newzone, newarea);
    GetPlayer()->UpdateZone(newzone, newarea);

    // honorless target
    if (GetPlayer()->pvpInfo.inHostileArea)
        GetPlayer()->CastSpell(GetPlayer(), 2479, true);

    // in friendly area
    else if (GetPlayer()->IsPvP() && !GetPlayer()->HasFlag(PLAYER_FLAGS, PLAYER_FLAGS_IN_PVP))
        GetPlayer()->UpdatePvP(false, false);

    // resummon pet
    GetPlayer()->ResummonPetTemporaryUnSummonedIfAny();

    //lets process all delayed operations on successful teleport
    GetPlayer()->ProcessDelayedOperations();
}

void WorldSession::HandleMoveTeleportAck(WorldPacket& recvPacket)
{
    sLog->outDebug(LOG_FILTER_NETWORKIO, "MSG_MOVE_TELEPORT_ACK");

    ObjectGuid guid;
    uint32 flags, time;
    recvPacket >> flags >> time;

    guid[5] = recvPacket.ReadBit();
    guid[0] = recvPacket.ReadBit();
    guid[1] = recvPacket.ReadBit();
    guid[6] = recvPacket.ReadBit();
    guid[3] = recvPacket.ReadBit();
    guid[7] = recvPacket.ReadBit();
    guid[2] = recvPacket.ReadBit();
    guid[4] = recvPacket.ReadBit();

    recvPacket.ReadByteSeq(guid[4]);
    recvPacket.ReadByteSeq(guid[2]);
    recvPacket.ReadByteSeq(guid[7]);
    recvPacket.ReadByteSeq(guid[6]);
    recvPacket.ReadByteSeq(guid[5]);
    recvPacket.ReadByteSeq(guid[1]);
    recvPacket.ReadByteSeq(guid[3]);
    recvPacket.ReadByteSeq(guid[0]);

    sLog->outDebug(LOG_FILTER_NETWORKIO, "Guid " UI64FMTD, uint64(guid));
    sLog->outDebug(LOG_FILTER_NETWORKIO, "Flags %u, time %u", flags, time/IN_MILLISECONDS);

    Player* plMover = _player->m_mover->ToPlayer();

    if (!plMover || !plMover->IsBeingTeleportedNear())
        return;

    if (guid != plMover->GetGUID())
        return;

    plMover->SetSemaphoreTeleportNear(false);

    uint32 old_zone = plMover->GetZoneId();

    WorldLocation const& dest = plMover->GetTeleportDest();

    plMover->UpdatePosition(dest, true);

    uint32 newzone, newarea;
    plMover->GetZoneAndAreaId(newzone, newarea);
    plMover->UpdateZone(newzone, newarea);

    // new zone
    if (old_zone != newzone)
    {
        // honorless target
        if (plMover->pvpInfo.inHostileArea)
            plMover->CastSpell(plMover, 2479, true);

        // in friendly area
        else if (plMover->IsPvP() && !plMover->HasFlag(PLAYER_FLAGS, PLAYER_FLAGS_IN_PVP))
            plMover->UpdatePvP(false, false);
    }

    // resummon pet
    GetPlayer()->ResummonPetTemporaryUnSummonedIfAny();

    //lets process all delayed operations on successful teleport
    GetPlayer()->ProcessDelayedOperations();
}

<<<<<<< HEAD
void WorldSession::HandleMovementOpcodes(WorldPacket& recvPacket)
=======
void WorldSession::HandleMovementOpcodes(WorldPacket& recvData)
>>>>>>> e9544985
{
    uint16 opcode = recvPacket.GetOpcode();

    Unit* mover = _player->m_mover;

    ASSERT(mover != NULL);                      // there must always be a mover

    Player* plrMover = mover->ToPlayer();

    // ignore, waiting processing in WorldSession::HandleMoveWorldportAckOpcode and WorldSession::HandleMoveTeleportAck
    if (plrMover && plrMover->IsBeingTeleported())
    {
        recvPacket.rfinish();                     // prevent warnings spam
        return;
    }

    /* extract packet */
    MovementInfo movementInfo;
    ReadMovementInfo(recvPacket, &movementInfo);

    // prevent tampered movement data
    if (movementInfo.guid != mover->GetGUID())
    {
        sLog->outError(LOG_FILTER_NETWORKIO, "HandleMovementOpcodes: guid error");
        return;
    }
    if (!movementInfo.pos.IsPositionValid())
    {
        sLog->outError(LOG_FILTER_NETWORKIO, "HandleMovementOpcodes: Invalid Position");
        return;
    }

    /* handle special cases */
    if (movementInfo.t_guid)
    {
        // transports size limited
        // (also received at zeppelin leave by some reason with t_* as absolute in continent coordinates, can be safely skipped)
        if (movementInfo.t_pos.GetPositionX() > 50 || movementInfo.t_pos.GetPositionY() > 50 || movementInfo.t_pos.GetPositionZ() > 50)
        {
            recvPacket.rfinish();                 // prevent warnings spam
            return;
        }

        if (!Trinity::IsValidMapCoord(movementInfo.pos.GetPositionX() + movementInfo.t_pos.GetPositionX(), movementInfo.pos.GetPositionY() + movementInfo.t_pos.GetPositionY(),
            movementInfo.pos.GetPositionZ() + movementInfo.t_pos.GetPositionZ(), movementInfo.pos.GetOrientation() + movementInfo.t_pos.GetOrientation()))
        {
            recvPacket.rfinish();                 // prevent warnings spam
            return;
        }

        // if we boarded a transport, add us to it
        if (plrMover)
        {
            if (!plrMover->GetTransport())
            {
                // elevators also cause the client to send MOVEMENTFLAG_ONTRANSPORT - just dismount if the guid can be found in the transport list
                for (MapManager::TransportSet::const_iterator iter = sMapMgr->m_Transports.begin(); iter != sMapMgr->m_Transports.end(); ++iter)
                {
                    if ((*iter)->GetGUID() == movementInfo.t_guid)
                    {
                        plrMover->m_transport = *iter;
                        (*iter)->AddPassenger(plrMover);
                        break;
                    }
                }
            }
            else if (plrMover->GetTransport()->GetGUID() != movementInfo.t_guid)
            {
                bool foundNewTransport = false;
                plrMover->m_transport->RemovePassenger(plrMover);
                for (MapManager::TransportSet::const_iterator iter = sMapMgr->m_Transports.begin(); iter != sMapMgr->m_Transports.end(); ++iter)
                {
                    if ((*iter)->GetGUID() == movementInfo.t_guid)
                    {
                        foundNewTransport = true;
                        plrMover->m_transport = *iter;
                        (*iter)->AddPassenger(plrMover);
                        break;
                    }
                }

                if (!foundNewTransport)
                {
                    plrMover->m_transport = NULL;
                    movementInfo.t_pos.Relocate(0.0f, 0.0f, 0.0f, 0.0f);
                    movementInfo.t_time = 0;
                    movementInfo.t_seat = -1;
                }
            }
        }

        if (!mover->GetTransport() && !mover->GetVehicle())
        {
            GameObject* go = mover->GetMap()->GetGameObject(movementInfo.t_guid);
            if (!go || go->GetGoType() != GAMEOBJECT_TYPE_TRANSPORT)
                movementInfo.t_guid = 0;
        }
    }
    else if (plrMover && plrMover->GetTransport())                // if we were on a transport, leave
    {
        plrMover->m_transport->RemovePassenger(plrMover);
        plrMover->m_transport = NULL;
        movementInfo.t_pos.Relocate(0.0f, 0.0f, 0.0f, 0.0f);
        movementInfo.t_time = 0;
        movementInfo.t_seat = -1;
    }

    // fall damage generation (ignore in flight case that can be triggered also at lags in moment teleportation to another map).
    if (opcode == MSG_MOVE_FALL_LAND && plrMover && !plrMover->isInFlight())
        plrMover->HandleFall(movementInfo);

    if (plrMover && ((movementInfo.flags & MOVEMENTFLAG_SWIMMING) != 0) != plrMover->IsInWater())
    {
        // now client not include swimming flag in case jumping under water
        plrMover->SetInWater(!plrMover->IsInWater() || plrMover->GetBaseMap()->IsUnderWater(movementInfo.pos.GetPositionX(), movementInfo.pos.GetPositionY(), movementInfo.pos.GetPositionZ()));
    }

    /*----------------------*/

    /* process position-change */
    WorldPacket data(SMSG_PLAYER_MOVE, recvPacket.size());
    movementInfo.time = getMSTime();
    movementInfo.guid = mover->GetGUID();
    WriteMovementInfo(data, &movementInfo);
    mover->SendMessageToSet(&data, _player);

    mover->m_movementInfo = movementInfo;

    // this is almost never true (not sure why it is sometimes, but it is), normally use mover->IsVehicle()
    if (mover->GetVehicle())
    {
        mover->SetOrientation(movementInfo.pos.GetOrientation());
        return;
    }

    mover->UpdatePosition(movementInfo.pos);

    if (plrMover)                                            // nothing is charmed, or player charmed
    {
        plrMover->UpdateFallInformationIfNeed(movementInfo, opcode);

        AreaTableEntry const* zone = GetAreaEntryByAreaID(plrMover->GetAreaId());
        float depth = zone ? zone->MaxDepth : -500.0f;
        if (movementInfo.pos.GetPositionZ() < depth)
        {
            if (!(plrMover->GetBattleground() && plrMover->GetBattleground()->HandlePlayerUnderMap(_player)))
            {
                // NOTE: this is actually called many times while falling
                // even after the player has been teleported away
                // TODO: discard movement packets after the player is rooted
                if (plrMover->isAlive())
                {
                    plrMover->EnvironmentalDamage(DAMAGE_FALL_TO_VOID, GetPlayer()->GetMaxHealth());
                    // player can be alive if GM/etc
                    // change the death state to CORPSE to prevent the death timer from
                    // starting in the next player update
                    if (!plrMover->isAlive())
                        plrMover->KillPlayer();
                }
            }
        }
    }
}

void WorldSession::HandleForceSpeedChangeAck(WorldPacket &recvData)
{
    uint32 opcode = recvData.GetOpcode();

    /* extract packet */
    uint64 guid;
    uint32 unk1;
    float  newspeed;

    recvData.readPackGUID(guid);

    // now can skip not our packet
    if (_player->GetGUID() != guid)
    {
        recvData.rfinish();                   // prevent warnings spam
        return;
    }

    // continue parse packet

    recvData >> unk1;                                      // counter or moveEvent

    MovementInfo movementInfo;
    movementInfo.guid = guid;
    ReadMovementInfo(recvData, &movementInfo);

    recvData >> newspeed;
    /*----------------*/

    // client ACK send one packet for mounted/run case and need skip all except last from its
    // in other cases anti-cheat check can be fail in false case
    UnitMoveType move_type;
    UnitMoveType force_move_type;

    static char const* move_type_name[MAX_MOVE_TYPE] = {  "Walk", "Run", "RunBack", "Swim", "SwimBack", "TurnRate", "Flight", "FlightBack", "PitchRate" };

    switch (opcode)
    {
        //case CMSG_MOVE_FORCE_WALK_SPEED_CHANGE_ACK:          move_type = MOVE_WALK;          force_move_type = MOVE_WALK;        break;
        //case CMSG_MOVE_FORCE_RUN_SPEED_CHANGE_ACK:           move_type = MOVE_RUN;           force_move_type = MOVE_RUN;         break;
        //case CMSG_MOVE_FORCE_RUN_BACK_SPEED_CHANGE_ACK:      move_type = MOVE_RUN_BACK;      force_move_type = MOVE_RUN_BACK;    break;
        //case CMSG_MOVE_FORCE_SWIM_SPEED_CHANGE_ACK:          move_type = MOVE_SWIM;          force_move_type = MOVE_SWIM;        break;
        //case CMSG_MOVE_FORCE_SWIM_BACK_SPEED_CHANGE_ACK:     move_type = MOVE_SWIM_BACK;     force_move_type = MOVE_SWIM_BACK;   break;
        //case CMSG_MOVE_FORCE_TURN_RATE_CHANGE_ACK:           move_type = MOVE_TURN_RATE;     force_move_type = MOVE_TURN_RATE;   break;
        //case CMSG_MOVE_FORCE_FLIGHT_SPEED_CHANGE_ACK:        move_type = MOVE_FLIGHT;        force_move_type = MOVE_FLIGHT;      break;
        //case CMSG_MOVE_FORCE_FLIGHT_BACK_SPEED_CHANGE_ACK:   move_type = MOVE_FLIGHT_BACK;   force_move_type = MOVE_FLIGHT_BACK; break;
        //case CMSG_MOVE_FORCE_PITCH_RATE_CHANGE_ACK:          move_type = MOVE_PITCH_RATE;    force_move_type = MOVE_PITCH_RATE;  break;
        default:
            sLog->outError(LOG_FILTER_NETWORKIO, "WorldSession::HandleForceSpeedChangeAck: Unknown move type opcode: %u", opcode);
            return;
    }

    // skip all forced speed changes except last and unexpected
    // in run/mounted case used one ACK and it must be skipped.m_forced_speed_changes[MOVE_RUN} store both.
    if (_player->m_forced_speed_changes[force_move_type] > 0)
    {
        --_player->m_forced_speed_changes[force_move_type];
        if (_player->m_forced_speed_changes[force_move_type] > 0)
            return;
    }

    if (!_player->GetTransport() && fabs(_player->GetSpeed(move_type) - newspeed) > 0.01f)
    {
        if (_player->GetSpeed(move_type) > newspeed)         // must be greater - just correct
        {
            sLog->outError(LOG_FILTER_NETWORKIO, "%sSpeedChange player %s is NOT correct (must be %f instead %f), force set to correct value",
                move_type_name[move_type], _player->GetName().c_str(), _player->GetSpeed(move_type), newspeed);
            _player->SetSpeed(move_type, _player->GetSpeedRate(move_type), true);
        }
        else                                                // must be lesser - cheating
        {
            sLog->outDebug(LOG_FILTER_GENERAL, "Player %s from account id %u kicked for incorrect speed (must be %f instead %f)",
                _player->GetName().c_str(), _player->GetSession()->GetAccountId(), _player->GetSpeed(move_type), newspeed);
            _player->GetSession()->KickPlayer();
        }
    }
}

void WorldSession::HandleSetActiveMoverOpcode(WorldPacket& recvPacket)
{
    sLog->outDebug(LOG_FILTER_NETWORKIO, "WORLD: Recvd CMSG_SET_ACTIVE_MOVER");

    ObjectGuid guid;

    guid[7] = recvPacket.ReadBit();
    guid[2] = recvPacket.ReadBit();
    guid[1] = recvPacket.ReadBit();
    guid[0] = recvPacket.ReadBit();
    guid[4] = recvPacket.ReadBit();
    guid[5] = recvPacket.ReadBit();
    guid[6] = recvPacket.ReadBit();
    guid[3] = recvPacket.ReadBit();

    recvPacket.ReadByteSeq(guid[3]);
    recvPacket.ReadByteSeq(guid[2]);
    recvPacket.ReadByteSeq(guid[4]);
    recvPacket.ReadByteSeq(guid[0]);
    recvPacket.ReadByteSeq(guid[5]);
    recvPacket.ReadByteSeq(guid[1]);
    recvPacket.ReadByteSeq(guid[6]);
    recvPacket.ReadByteSeq(guid[7]);

    if (GetPlayer()->IsInWorld())
    {
        if (_player->m_mover->GetGUID() != guid)
            sLog->outError(LOG_FILTER_NETWORKIO, "HandleSetActiveMoverOpcode: incorrect mover guid: mover is " UI64FMTD " (%s - Entry: %u) and should be " UI64FMTD, uint64(guid), GetLogNameForGuid(guid), GUID_ENPART(guid), _player->m_mover->GetGUID());
    }
}

void WorldSession::HandleMoveNotActiveMover(WorldPacket &recvData)
{
    sLog->outDebug(LOG_FILTER_NETWORKIO, "WORLD: Recvd CMSG_MOVE_NOT_ACTIVE_MOVER");

    uint64 old_mover_guid;
    recvData.readPackGUID(old_mover_guid);

    MovementInfo mi;
    ReadMovementInfo(recvData, &mi);

    mi.guid = old_mover_guid;

    _player->m_movementInfo = mi;
}

void WorldSession::HandleMountSpecialAnimOpcode(WorldPacket& /*recvData*/)
{
    WorldPacket data(SMSG_MOUNTSPECIAL_ANIM, 8);
    data << uint64(GetPlayer()->GetGUID());

    GetPlayer()->SendMessageToSet(&data, false);
}

void WorldSession::HandleMoveKnockBackAck(WorldPacket& recvData)
{
    sLog->outDebug(LOG_FILTER_NETWORKIO, "CMSG_MOVE_KNOCK_BACK_ACK");

    uint64 guid;
    recvData.readPackGUID(guid);

    if (_player->m_mover->GetGUID() != guid)
        return;

    recvData.read_skip<uint32>();                          // unk

    MovementInfo movementInfo;
    ReadMovementInfo(recvData, &movementInfo);

    _player->m_movementInfo = movementInfo;

    WorldPacket data(SMSG_MOVE_UPDATE_KNOCK_BACK, 66);
    data.appendPackGUID(guid);
    _player->BuildMovementPacket(&data);

    // knockback specific info
    data << movementInfo.j_sinAngle;
    data << movementInfo.j_cosAngle;
    data << movementInfo.j_xyspeed;
    data << movementInfo.j_zspeed;

    _player->SendMessageToSet(&data, false);
}

void WorldSession::HandleMoveHoverAck(WorldPacket& recvData)
{
    sLog->outDebug(LOG_FILTER_NETWORKIO, "CMSG_MOVE_HOVER_ACK");

    uint64 guid;                                            // guid - unused
    recvData.readPackGUID(guid);

    recvData.read_skip<uint32>();                          // unk

    MovementInfo movementInfo;
    ReadMovementInfo(recvData, &movementInfo);

    recvData.read_skip<uint32>();                          // unk2
}

void WorldSession::HandleMoveWaterWalkAck(WorldPacket& recvData)
{
    sLog->outDebug(LOG_FILTER_NETWORKIO, "CMSG_MOVE_WATER_WALK_ACK");

    uint64 guid;                                            // guid - unused
    recvData.readPackGUID(guid);

    recvData.read_skip<uint32>();                          // unk

    MovementInfo movementInfo;
    ReadMovementInfo(recvData, &movementInfo);

    recvData.read_skip<uint32>();                          // unk2
}

void WorldSession::HandleSummonResponseOpcode(WorldPacket& recvData)
{
    if (!_player->isAlive() || _player->isInCombat())
        return;

    uint64 summonerGuid;
    bool agree;
    recvData >> summonerGuid;
    recvData >> agree;

    _player->SummonIfPossible(agree);
}

void WorldSession::ReadMovementInfo(WorldPacket& data, MovementInfo* mi)
{
    bool hasMovementFlags = false;
    bool hasMovementFlags2 = false;
    bool hasTimestamp = false;
    bool hasOrientation = false;
    bool hasTransportData = false;
    bool hasTransportTime2 = false;
    bool hasTransportTime3 = false;
    bool hasPitch = false;
    bool hasFallData = false;
    bool hasFallDirection = false;
    bool hasSplineElevation = false;
    bool hasSpline = false;

    MovementStatusElements* sequence = GetMovementStatusElementsSequence(data.GetOpcode());
    if (sequence == NULL)
    {
        sLog->outError(LOG_FILTER_NETWORKIO, "WorldSession::ReadMovementInfo: No movement sequence found for opcode 0x%04X", uint32(data.GetOpcode()));
        return;
    }

    ObjectGuid guid;
    ObjectGuid tguid;

    for (uint32 i = 0; i < MSE_COUNT; ++i)
    {
        MovementStatusElements element = sequence[i];
        if (element == MSEEnd)
            break;

        if (element >= MSEHasGuidByte0 && element <= MSEHasGuidByte7)
        {
            guid[element - MSEHasGuidByte0] = data.ReadBit();
            continue;
        }

        if (element >= MSEHasTransportGuidByte0 &&
            element <= MSEHasTransportGuidByte7)
        {
            if (hasTransportData)
                tguid[element - MSEHasTransportGuidByte0] = data.ReadBit();
            continue;
        }

        if (element >= MSEGuidByte0 && element <= MSEGuidByte7)
        {
            data.ReadByteSeq(guid[element - MSEGuidByte0]);
            continue;
        }

        if (element >= MSETransportGuidByte0 &&
            element <= MSETransportGuidByte7)
        {
            if (hasTransportData)
                data.ReadByteSeq(tguid[element - MSETransportGuidByte0]);
            continue;
        }

        switch (element)
        {
            case MSEHasMovementFlags:
                hasMovementFlags = !data.ReadBit();
                break;
            case MSEHasMovementFlags2:
                hasMovementFlags2 = !data.ReadBit();
                break;
            case MSEHasTimestamp:
                hasTimestamp = !data.ReadBit();
                break;
            case MSEHasOrientation:
                hasOrientation = !data.ReadBit();
                break;
            case MSEHasTransportData:
                hasTransportData = data.ReadBit();
                break;
            case MSEHasTransportTime2:
                if (hasTransportData)
                    hasTransportTime2 = data.ReadBit();
                break;
            case MSEHasTransportTime3:
                if (hasTransportData)
                    hasTransportTime3 = data.ReadBit();
                break;
            case MSEHasPitch:
                hasPitch = !data.ReadBit();
                break;
            case MSEHasFallData:
                hasFallData = data.ReadBit();
                break;
            case MSEHasFallDirection:
                if (hasFallData)
                    hasFallDirection = data.ReadBit();
                break;
            case MSEHasSplineElevation:
                hasSplineElevation = !data.ReadBit();
                break;
            case MSEHasSpline:
                hasSpline = data.ReadBit();
                break;
            case MSEMovementFlags:
                if (hasMovementFlags)
                    mi->flags = data.ReadBits(30);
                break;
            case MSEMovementFlags2:
                if (hasMovementFlags2)
                    mi->flags2 = data.ReadBits(12);
                break;
            case MSETimestamp:
                if (hasTimestamp)
                    data >> mi->time;
                break;
            case MSEPositionX:
                data >> mi->pos.m_positionX;
                break;
            case MSEPositionY:
                data >> mi->pos.m_positionY;
                break;
            case MSEPositionZ:
                data >> mi->pos.m_positionZ;
                break;
            case MSEOrientation:
                if (hasOrientation)
                    mi->pos.SetOrientation(data.read<float>());
                break;
            case MSETransportPositionX:
                if (hasTransportData)
                    data >> mi->t_pos.m_positionX;
                break;
            case MSETransportPositionY:
                if (hasTransportData)
                    data >> mi->t_pos.m_positionY;
                break;
            case MSETransportPositionZ:
                if (hasTransportData)
                    data >> mi->t_pos.m_positionZ;
                break;
            case MSETransportOrientation:
                if (hasTransportData)
                    mi->pos.SetOrientation(data.read<float>());
                break;
            case MSETransportSeat:
                if (hasTransportData)
                    data >> mi->t_seat;
                break;
            case MSETransportTime:
                if (hasTransportData)
                    data >> mi->t_time;
                break;
            case MSETransportTime2:
                if (hasTransportData && hasTransportTime2)
                    data >> mi->t_time2;
                break;
            case MSETransportTime3:
                if (hasTransportData && hasTransportTime3)
                    data >> mi->t_time3;
                break;
            case MSEPitch:
                if (hasPitch)
                    data >> mi->pitch;
                break;
            case MSEFallTime:
                if (hasFallData)
                    data >> mi->fallTime;
                break;
            case MSEFallVerticalSpeed:
                if (hasFallData)
                    data >> mi->j_zspeed;
                break;
            case MSEFallCosAngle:
                if (hasFallData && hasFallDirection)
                    data >> mi->j_cosAngle;
                break;
            case MSEFallSinAngle:
                if (hasFallData && hasFallDirection)
                    data >> mi->j_sinAngle;
                break;
            case MSEFallHorizontalSpeed:
                if (hasFallData && hasFallDirection)
                    data >> mi->j_xyspeed;
                break;
            case MSESplineElevation:
                if (hasSplineElevation)
                    data >> mi->splineElevation;
                break;
            case MSEZeroBit:
            case MSEOneBit:
                data.ReadBit();
                break;
            default:
                ASSERT(false && "Incorrect sequence element detected at ReadMovementInfo");
                break;
        }
    }

    mi->guid = guid;
    mi->t_guid = tguid;

   if (hasTransportData && mi->pos.m_positionX != mi->t_pos.m_positionX)
       if (GetPlayer()->GetTransport())
           GetPlayer()->GetTransport()->UpdatePosition(mi);

    //! Anti-cheat checks. Please keep them in seperate if() blocks to maintain a clear overview.
    //! Might be subject to latency, so just remove improper flags.
    #ifdef TRINITY_DEBUG
    #define REMOVE_VIOLATING_FLAGS(check, maskToRemove) \
    { \
        if (check) \
        { \
            sLog->outDebug(LOG_FILTER_UNITS, "WorldSession::ReadMovementInfo: Violation of MovementFlags found (%s). " \
                "MovementFlags: %u, MovementFlags2: %u for player GUID: %u. Mask %u will be removed.", \
                STRINGIZE(check), mi->GetMovementFlags(), mi->GetExtraMovementFlags(), GetPlayer()->GetGUIDLow(), maskToRemove); \
            mi->RemoveMovementFlag((maskToRemove)); \
        } \
    }
    #else
    #define REMOVE_VIOLATING_FLAGS(check, maskToRemove) \
        if (check) \
            mi->RemoveMovementFlag((maskToRemove));
    #endif


    /*! This must be a packet spoofing attempt. MOVEMENTFLAG_ROOT sent from the client is not valid
        in conjunction with any of the moving movement flags such as MOVEMENTFLAG_FORWARD.
        It will freeze clients that receive this player's movement info.
    */
    REMOVE_VIOLATING_FLAGS(mi->HasMovementFlag(MOVEMENTFLAG_ROOT),
        MOVEMENTFLAG_ROOT);

    //! Cannot hover without SPELL_AURA_HOVER
    REMOVE_VIOLATING_FLAGS(mi->HasMovementFlag(MOVEMENTFLAG_HOVER) && !GetPlayer()->HasAuraType(SPELL_AURA_HOVER),
        MOVEMENTFLAG_HOVER);

    //! Cannot ascend and descend at the same time
    REMOVE_VIOLATING_FLAGS(mi->HasMovementFlag(MOVEMENTFLAG_ASCENDING) && mi->HasMovementFlag(MOVEMENTFLAG_DESCENDING),
        MOVEMENTFLAG_ASCENDING | MOVEMENTFLAG_DESCENDING);

    //! Cannot move left and right at the same time
    REMOVE_VIOLATING_FLAGS(mi->HasMovementFlag(MOVEMENTFLAG_LEFT) && mi->HasMovementFlag(MOVEMENTFLAG_RIGHT),
        MOVEMENTFLAG_LEFT | MOVEMENTFLAG_RIGHT);

    //! Cannot strafe left and right at the same time
    REMOVE_VIOLATING_FLAGS(mi->HasMovementFlag(MOVEMENTFLAG_STRAFE_LEFT) && mi->HasMovementFlag(MOVEMENTFLAG_STRAFE_RIGHT),
        MOVEMENTFLAG_STRAFE_LEFT | MOVEMENTFLAG_STRAFE_RIGHT);

    //! Cannot pitch up and down at the same time
    REMOVE_VIOLATING_FLAGS(mi->HasMovementFlag(MOVEMENTFLAG_PITCH_UP) && mi->HasMovementFlag(MOVEMENTFLAG_PITCH_DOWN),
        MOVEMENTFLAG_PITCH_UP | MOVEMENTFLAG_PITCH_DOWN);

    //! Cannot move forwards and backwards at the same time
    REMOVE_VIOLATING_FLAGS(mi->HasMovementFlag(MOVEMENTFLAG_FORWARD) && mi->HasMovementFlag(MOVEMENTFLAG_BACKWARD),
        MOVEMENTFLAG_FORWARD | MOVEMENTFLAG_BACKWARD);

    //! Cannot walk on water without SPELL_AURA_WATER_WALK
    REMOVE_VIOLATING_FLAGS(mi->HasMovementFlag(MOVEMENTFLAG_WATERWALKING) && !GetPlayer()->HasAuraType(SPELL_AURA_WATER_WALK),
        MOVEMENTFLAG_WATERWALKING);

    //! Cannot feather fall without SPELL_AURA_FEATHER_FALL
    REMOVE_VIOLATING_FLAGS(mi->HasMovementFlag(MOVEMENTFLAG_FALLING_SLOW) && !GetPlayer()->HasAuraType(SPELL_AURA_FEATHER_FALL),
        MOVEMENTFLAG_FALLING_SLOW);

    /*! Cannot fly if no fly auras present. Exception is being a GM.
        Note that we check for account level instead of Player::IsGameMaster() because in some
        situations it may be feasable to use .gm fly on as a GM without having .gm on,
        e.g. aerial combat.
    */

    REMOVE_VIOLATING_FLAGS(mi->HasMovementFlag(MOVEMENTFLAG_FLYING | MOVEMENTFLAG_CAN_FLY) && GetSecurity() == SEC_PLAYER &&
        !GetPlayer()->m_mover->HasAuraType(SPELL_AURA_FLY) &&
        !GetPlayer()->m_mover->HasAuraType(SPELL_AURA_MOD_INCREASE_MOUNTED_FLIGHT_SPEED),
        MOVEMENTFLAG_FLYING | MOVEMENTFLAG_CAN_FLY);

    #undef REMOVE_VIOLATING_FLAGS
}

void WorldSession::WriteMovementInfo(WorldPacket &data, MovementInfo* mi)
{
    bool hasMovementFlags = mi->GetMovementFlags() != 0;
    bool hasMovementFlags2 = mi->GetExtraMovementFlags() != 0;
    bool hasTimestamp = mi->time != 0;
    bool hasOrientation = !G3D::fuzzyEq(mi->pos.GetOrientation(), 0.0f);
    bool hasTransportData = mi->t_guid != 0;
    bool hasTransportTime2 = mi->HasExtraMovementFlag(MOVEMENTFLAG2_INTERPOLATED_MOVEMENT);
    bool hasTransportTime3 = false;
    bool hasPitch = mi->HasMovementFlag(MovementFlags(MOVEMENTFLAG_SWIMMING | MOVEMENTFLAG_FLYING)) || mi->HasExtraMovementFlag(MOVEMENTFLAG2_ALWAYS_ALLOW_PITCHING);
    bool hasFallData = mi->HasExtraMovementFlag(MOVEMENTFLAG2_INTERPOLATED_TURNING);
    bool hasFallDirection = mi->HasMovementFlag(MOVEMENTFLAG_FALLING);
    bool hasSplineElevation = mi->HasMovementFlag(MOVEMENTFLAG_SPLINE_ELEVATION);
    bool hasSpline = false;

    MovementStatusElements* sequence = GetMovementStatusElementsSequence(data.GetOpcode());
    if (!sequence)
    {
        sLog->outError(LOG_FILTER_NETWORKIO, "WorldSession::WriteMovementInfo: No movement sequence found for opcode 0x%04X", uint32(data.GetOpcode()));
        return;
    }

    ObjectGuid guid = mi->guid;
    ObjectGuid tguid = mi->t_guid;

    for(uint32 i = 0; i < MSE_COUNT; ++i)
    {
        MovementStatusElements element = sequence[i];
        if (element == MSEEnd)
            break;

        if (element >= MSEHasGuidByte0 && element <= MSEHasGuidByte7)
        {
            data.WriteBit(guid[element - MSEHasGuidByte0]);
            continue;
        }

        if (element >= MSEHasTransportGuidByte0 &&
            element <= MSEHasTransportGuidByte7)
        {
            if (hasTransportData)
                data.WriteBit(tguid[element - MSEHasTransportGuidByte0]);
            continue;
        }

        if (element >= MSEGuidByte0 && element <= MSEGuidByte7)
        {
            data.WriteByteSeq(guid[element - MSEGuidByte0]);
            continue;
        }

        if (element >= MSETransportGuidByte0 &&
            element <= MSETransportGuidByte7)
        {
            if (hasTransportData)
                data.WriteByteSeq(tguid[element - MSETransportGuidByte0]);
            continue;
        }

        switch (element)
        {
            case MSEHasMovementFlags:
                data.WriteBit(!hasMovementFlags);
                break;
            case MSEHasMovementFlags2:
                data.WriteBit(!hasMovementFlags2);
                break;
            case MSEHasTimestamp:
                data.WriteBit(!hasTimestamp);
                break;
            case MSEHasOrientation:
                data.WriteBit(!hasOrientation);
                break;
            case MSEHasTransportData:
                data.WriteBit(hasTransportData);
                break;
            case MSEHasTransportTime2:
                if (hasTransportData)
                    data.WriteBit(hasTransportTime2);
                break;
            case MSEHasTransportTime3:
                if (hasTransportData)
                    data.WriteBit(hasTransportTime3);
                break;
            case MSEHasPitch:
                data.WriteBit(!hasPitch);
                break;
            case MSEHasFallData:
                data.WriteBit(hasFallData);
                break;
            case MSEHasFallDirection:
                if (hasFallData)
                    data.WriteBit(hasFallDirection);
                break;
            case MSEHasSplineElevation:
                data.WriteBit(!hasSplineElevation);
                break;
            case MSEHasSpline:
                data.WriteBit(hasSpline);
                break;
            case MSEMovementFlags:
                if (hasMovementFlags)
                    data.WriteBits(mi->flags, 30);
                break;
            case MSEMovementFlags2:
                if (hasMovementFlags2)
                    data.WriteBits(mi->flags2, 12);
                break;
            case MSETimestamp:
                if (hasTimestamp)
                    data << mi->time;
                break;
            case MSEPositionX:
                data << mi->pos.m_positionX;
                break;
            case MSEPositionY:
                data << mi->pos.m_positionY;
                break;
            case MSEPositionZ:
                data << mi->pos.m_positionZ;
                break;
            case MSEOrientation:
                if (hasOrientation)
                    data << mi->pos.GetOrientation();
                break;
            case MSETransportPositionX:
                if (hasTransportData)
                    data << mi->t_pos.m_positionX;
                break;
            case MSETransportPositionY:
                if (hasTransportData)
                    data << mi->t_pos.m_positionY;
                break;
            case MSETransportPositionZ:
                if (hasTransportData)
                    data << mi->t_pos.m_positionZ;
                break;
            case MSETransportOrientation:
                if (hasTransportData)
                    data << mi->t_pos.GetOrientation();
                break;
            case MSETransportSeat:
                if (hasTransportData)
                    data << mi->t_seat;
                break;
            case MSETransportTime:
                if (hasTransportData)
                    data << mi->t_time;
                break;
            case MSETransportTime2:
                if (hasTransportData && hasTransportTime2)
                    data << mi->t_time2;
                break;
            case MSETransportTime3:
                if (hasTransportData && hasTransportTime3)
                    data << mi->t_time3;
                break;
            case MSEPitch:
                if (hasPitch)
                    data << mi->pitch;
                break;
            case MSEFallTime:
                if (hasFallData)
                    data << mi->fallTime;
                break;
            case MSEFallVerticalSpeed:
                if (hasFallData)
                    data << mi->j_zspeed;
                break;
            case MSEFallCosAngle:
                if (hasFallData && hasFallDirection)
                    data << mi->j_cosAngle;
                break;
            case MSEFallSinAngle:
                if (hasFallData && hasFallDirection)
                    data << mi->j_sinAngle;
                break;
            case MSEFallHorizontalSpeed:
                if (hasFallData && hasFallDirection)
                    data << mi->j_xyspeed;
                break;
            case MSESplineElevation:
                if (hasSplineElevation)
                    data << mi->splineElevation;
                break;
            case MSEZeroBit:
                data.WriteBit(0);
                break;
            case MSEOneBit:
                data.WriteBit(1);
                break;
            default:
                ASSERT(false && "Incorrect sequence element detected at ReadMovementInfo");
                break;
        }
    }
}<|MERGE_RESOLUTION|>--- conflicted
+++ resolved
@@ -257,11 +257,7 @@
     GetPlayer()->ProcessDelayedOperations();
 }
 
-<<<<<<< HEAD
 void WorldSession::HandleMovementOpcodes(WorldPacket& recvPacket)
-=======
-void WorldSession::HandleMovementOpcodes(WorldPacket& recvData)
->>>>>>> e9544985
 {
     uint16 opcode = recvPacket.GetOpcode();
 
