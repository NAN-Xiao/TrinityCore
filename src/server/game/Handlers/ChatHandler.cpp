--- conflicted
+++ resolved
@@ -173,20 +173,13 @@
         // LANG_ADDON should not be changed nor be affected by flood control
         else
         {
-<<<<<<< HEAD
             // send in universal language if player in .gm on mode (ignore spell effects)
             if (sender->IsGameMaster())
-=======
-            Unit::AuraEffectList const& ModLangAuras = sender->GetAuraEffectsByType(SPELL_AURA_MOD_LANGUAGE);
-            if (!ModLangAuras.empty())
-                lang = ModLangAuras.front()->GetMiscValue();
-            else if (HasPermission(rbac::RBAC_PERM_TWO_SIDE_INTERACTION_CHAT))
->>>>>>> c8f525c7
                 lang = LANG_UNIVERSAL;
             else
             {
                 // send in universal language in two side iteration allowed mode
-                if (HasPermission(RBAC_PERM_TWO_SIDE_INTERACTION_CHAT))
+                if (HasPermission(rbac::RBAC_PERM_TWO_SIDE_INTERACTION_CHAT))
                     lang = LANG_UNIVERSAL;
                 else
                 {
