--- conflicted
+++ resolved
@@ -67,7 +67,6 @@
     uint32 type = 0;
     uint32 lang;
 
-<<<<<<< HEAD
     switch(recvData.GetOpcode())
     {
         case CMSG_MESSAGECHAT_SAY:
@@ -114,10 +113,6 @@
             recvData.hexlike();
             return;
     }
-=======
-    recvData >> type;
-    recvData >> lang;
->>>>>>> cd8e9dfb
 
     if (type >= MAX_CHAT_MSG_TYPE)
     {
@@ -133,24 +128,11 @@
     // no language sent with emote packet.
     if (type != CHAT_MSG_EMOTE && type != CHAT_MSG_AFK && type != CHAT_MSG_DND)
     {
-<<<<<<< HEAD
         recvData >> lang;
 
         // prevent talking at unknown language (cheating)
         LanguageDesc const* langDesc = GetLanguageDescByID(lang);
         if (!langDesc)
-=======
-        SendNotification(LANG_UNKNOWN_LANGUAGE);
-        recvData.rfinish();
-        return;
-    }
-    if (langDesc->skill_id != 0 && !sender->HasSkill(langDesc->skill_id))
-    {
-        // also check SPELL_AURA_COMPREHEND_LANGUAGE (client offers option to speak in that language)
-        Unit::AuraEffectList const& langAuras = sender->GetAuraEffectsByType(SPELL_AURA_COMPREHEND_LANGUAGE);
-        bool foundAura = false;
-        for (Unit::AuraEffectList::const_iterator i = langAuras.begin(); i != langAuras.end(); ++i)
->>>>>>> cd8e9dfb
         {
             SendNotification(LANG_UNKNOWN_LANGUAGE);
             recvData.rfinish();
@@ -158,7 +140,6 @@
         }
         if (langDesc->skill_id != 0 && !sender->HasSkill(langDesc->skill_id))
         {
-<<<<<<< HEAD
             // also check SPELL_AURA_COMPREHEND_LANGUAGE (client offers option to speak in that language)
             Unit::AuraEffectList const& langAuras = sender->GetAuraEffectsByType(SPELL_AURA_COMPREHEND_LANGUAGE);
             bool foundAura = false;
@@ -176,24 +157,14 @@
                 recvData.rfinish();
                 return;
             }
-=======
-            SendNotification(LANG_NOT_LEARNED_LANGUAGE);
-            recvData.rfinish();
-            return;
->>>>>>> cd8e9dfb
         }
 
         if (lang == LANG_ADDON)
         {
-<<<<<<< HEAD
             if (sWorld->getBoolConfig(CONFIG_CHATLOG_ADDON))
             {
                 std::string msg = "";
                 recvData >> msg;
-=======
-            std::string msg = "";
-            recvData >> msg;
->>>>>>> cd8e9dfb
 
                 if (msg.empty())
                     return;
@@ -244,7 +215,6 @@
                     lang = ModLangAuras.front()->GetMiscValue();
             }
 
-<<<<<<< HEAD
             if (!sender->CanSpeak())
             {
                 std::string timeStr = secsToTimeString(m_muteTime - time(NULL));
@@ -252,14 +222,6 @@
                 recvData.rfinish(); // Prevent warnings
                 return;
             }
-=======
-        if (!sender->CanSpeak())
-        {
-            std::string timeStr = secsToTimeString(m_muteTime - time(NULL));
-            SendNotification(GetTrinityString(LANG_WAIT_BEFORE_SPEAKING), timeStr.c_str());
-            recvData.rfinish(); // Prevent warnings
-            return;
->>>>>>> cd8e9dfb
         }
     }
     else
@@ -267,15 +229,8 @@
 
     if (sender->HasAura(1852) && type != CHAT_MSG_WHISPER)
     {
-<<<<<<< HEAD
         recvData.rfinish();
-        SendNotification(GetTrinityString(LANG_GM_SILENCE), sender->GetName());
-=======
-        std::string msg="";
-        recvData >> msg;
-
         SendNotification(GetTrinityString(LANG_GM_SILENCE), sender->GetName().c_str());
->>>>>>> cd8e9dfb
         return;
     }
 
@@ -294,7 +249,6 @@
         case CHAT_MSG_RAID:
         case CHAT_MSG_RAID_WARNING:
         case CHAT_MSG_BATTLEGROUND:
-<<<<<<< HEAD
             textLength = recvData.ReadBits(9);
             msg = recvData.ReadString(textLength);
             break;
@@ -314,22 +268,6 @@
         case CHAT_MSG_DND:
             textLength = recvData.ReadBits(9);
             msg = recvData.ReadString(textLength);
-=======
-        case CHAT_MSG_BATTLEGROUND_LEADER:
-            recvData >> msg;
-            break;
-        case CHAT_MSG_WHISPER:
-            recvData >> to;
-            recvData >> msg;
-            break;
-        case CHAT_MSG_CHANNEL:
-            recvData >> channel;
-            recvData >> msg;
-            break;
-        case CHAT_MSG_AFK:
-        case CHAT_MSG_DND:
-            recvData >> msg;
->>>>>>> cd8e9dfb
             ignoreChecks = true;
             break;
     }
@@ -568,7 +506,6 @@
     }
 }
 
-<<<<<<< HEAD
 void WorldSession::HandleAddonMessagechatOpcode(WorldPacket& recvData)
 {
     Player* sender = GetPlayer();
@@ -707,10 +644,7 @@
     }
 }
 
-void WorldSession::HandleEmoteOpcode(WorldPacket & recvData)
-=======
 void WorldSession::HandleEmoteOpcode(WorldPacket& recvData)
->>>>>>> cd8e9dfb
 {
     if (!GetPlayer()->isAlive() || GetPlayer()->HasUnitState(UNIT_STATE_DIED))
         return;
@@ -753,11 +687,7 @@
     };
 }                                                           // namespace Trinity
 
-<<<<<<< HEAD
-void WorldSession::HandleTextEmoteOpcode(WorldPacket & recvData)
-=======
 void WorldSession::HandleTextEmoteOpcode(WorldPacket& recvData)
->>>>>>> cd8e9dfb
 {
     if (!GetPlayer()->isAlive())
         return;
@@ -825,7 +755,6 @@
     uint8 unk;
     //sLog->outDebug(LOG_FILTER_PACKETIO, "WORLD: Received CMSG_CHAT_IGNORED");
 
-<<<<<<< HEAD
     recvData >> unk;                                       // probably related to spam reporting
     guid[5] = recvData.ReadBit();
     guid[2] = recvData.ReadBit();
@@ -846,12 +775,6 @@
     recvData.ReadByteSeq(guid[2]);
 
     Player* player = ObjectAccessor::FindPlayer(guid);
-=======
-    recvData >> iguid;
-    recvData >> unk;                                       // probably related to spam reporting
-
-    Player* player = ObjectAccessor::FindPlayer(iguid);
->>>>>>> cd8e9dfb
     if (!player || !player->GetSession())
         return;
 
