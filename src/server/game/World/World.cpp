--- conflicted
+++ resolved
@@ -3238,19 +3238,18 @@
         return NULL;
 }
 
-<<<<<<< HEAD
 void World::UpdatePhaseDefinitions()
 {
     SessionMap::const_iterator itr;
     for (itr = m_sessions.begin(); itr != m_sessions.end(); ++itr)
         if (itr->second && itr->second->GetPlayer() && itr->second->GetPlayer()->IsInWorld())
             itr->second->GetPlayer()->GetPhaseMgr().NotifyStoresReloaded();
-=======
+}
+
 void World::ReloadRBAC()
 {
     sLog->outInfo(LOG_FILTER_RBAC, "World::ReloadRBAC()");
     for (SessionMap::const_iterator itr = m_sessions.begin(); itr != m_sessions.end(); ++itr)
         if (WorldSession* session = itr->second)
             session->InvalidateRBACData();
->>>>>>> 480c6cf4
 }