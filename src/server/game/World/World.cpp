--- conflicted
+++ resolved
@@ -2973,11 +2973,7 @@
     {
         Field* fields = result->Fetch();
         AddCharacterNameData(fields[0].GetUInt32(), fields[1].GetString(),
-<<<<<<< HEAD
-            fields[3].GetUInt8() /*gender*/, fields[2].GetUInt8() /*race*/, fields[4].GetUInt8() /*class*/, fields[5].GetUInt8());
-=======
             fields[3].GetUInt8() /*gender*/, fields[2].GetUInt8() /*race*/, fields[4].GetUInt8() /*class*/, fields[5].GetUInt8() /*level*/);
->>>>>>> ecc2362c
         ++count;
     } while (result->NextRow());
 
