--- conflicted
+++ resolved
@@ -487,19 +487,13 @@
 
 enum WorldStates
 {
-<<<<<<< HEAD
-    WS_WEEKLY_QUEST_RESET_TIME  = 20002,                    // Next weekly reset time
-    WS_BG_DAILY_RESET_TIME      = 20003,                    // Next daily BG reset time
-    WS_MONTHLY_QUEST_RESET_TIME = 20004,                     // Next monthly reset time
-    WS_GUILD_DAILY_RESET_TIME   = 20006,                    // Next guild cap reset time
-    WS_GUILD_WEEKLY_RESET_TIME  = 20007,                    // Next guild week reset time
-=======
     WS_WEEKLY_QUEST_RESET_TIME  = 20002,                     // Next weekly reset time
     WS_BG_DAILY_RESET_TIME      = 20003,                     // Next daily BG reset time
     WS_CLEANING_FLAGS           = 20004,                     // Cleaning Flags
     WS_GUILD_DAILY_RESET_TIME   = 20006,                     // Next guild cap reset time
     WS_MONTHLY_QUEST_RESET_TIME = 20007,                     // Next monthly reset time
->>>>>>> a2832805
+    // Cata specific custom worldstates
+    WS_GUILD_WEEKLY_RESET_TIME  = 20050,                     // Next guild week reset time
 };
 
 /// Storage class for commands issued for delayed execution
