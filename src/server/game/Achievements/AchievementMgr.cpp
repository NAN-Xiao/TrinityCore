--- conflicted
+++ resolved
@@ -715,12 +715,7 @@
             if (AchievementReward const* reward = sAchievementMgr->GetAchievementReward(achievement))
                 if (uint32 titleId = reward->titleId[Player::TeamForRace(GetOwner()->getRace()) == ALLIANCE ? 0 : 1])
                     if (CharTitlesEntry const* titleEntry = sCharTitlesStore.LookupEntry(titleId))
-<<<<<<< HEAD
-                        if (!GetOwner()->HasTitle(titleEntry))
-                            GetOwner()->SetTitle(titleEntry);
-=======
-                        GetPlayer()->SetTitle(titleEntry);
->>>>>>> 2e21fa6b
+                        GetOwner()->SetTitle(titleEntry);
 
         }
         while (achievementResult->NextRow());
