--- conflicted
+++ resolved
@@ -515,11 +515,7 @@
     {
     public:
         RankInfo(uint32 guildId) : m_guildId(guildId), m_rankId(GUILD_RANK_NONE), m_rights(GR_RIGHT_EMPTY), m_bankMoneyPerDay(0) { }
-<<<<<<< HEAD
-        RankInfo(uint32 guildId, uint32 rankId, const std::string& name, uint32 rights, uint32 money) :
-=======
-        RankInfo(uint32 guildId, uint8 rankId, std::string const& name, uint32 rights, uint32 money) :
->>>>>>> cd8e9dfb
+        RankInfo(uint32 guildId, uint32 rankId, std::string const& name, uint32 rights, uint32 money) :
             m_guildId(guildId), m_rankId(rankId), m_name(name), m_rights(rights), m_bankMoneyPerDay(money) { }
 
         void LoadFromDB(Field* fields);
@@ -573,15 +569,9 @@
         void SetText(std::string const& text);
         void SendText(Guild const* guild, WorldSession* session) const;
 
-<<<<<<< HEAD
         std::string const& GetName() const { return m_name; }
         std::string const& GetIcon() const { return m_icon; }
         std::string const& GetText() const { return m_text; }
-=======
-        void SetInfo(std::string const& name, std::string const& icon);
-        void SetText(std::string const& text);
-        void SendText(const Guild* guild, WorldSession* session) const;
->>>>>>> cd8e9dfb
 
         inline Item* GetItem(uint8 slotId) const { return slotId < GUILD_BANK_MAX_SLOTS ?  m_items[slotId] : NULL; }
         bool SetItem(SQLTransaction& trans, uint8 slotId, Item* item);
@@ -710,42 +700,24 @@
     // Handle client commands
     void HandleRoster(WorldSession* session = NULL);          // NULL = broadcast
     void HandleQuery(WorldSession* session);
-<<<<<<< HEAD
     void HandleGuildRanks(WorldSession* session) const;
-    void HandleSetMOTD(WorldSession* session, const std::string& motd);
-    void HandleSetInfo(WorldSession* session, const std::string& info);
-    void HandleSetEmblem(WorldSession* session, const EmblemInfo& emblemInfo);
-    void HandleSetLeader(WorldSession* session, const std::string& name);
-    void HandleSetBankTabInfo(WorldSession* session, uint8 tabId, const std::string& name, const std::string& icon);
-    void HandleSetMemberNote(WorldSession* session, std::string const& note, uint64 guid, bool isPublic);
-    void HandleSetRankInfo(WorldSession* session, uint32 rankId, const std::string& name, uint32 rights, uint32 moneyPerDay, GuildBankRightsAndSlotsVec rightsAndSlots);
-=======
     void HandleSetMOTD(WorldSession* session, std::string const& motd);
     void HandleSetInfo(WorldSession* session, std::string const& info);
     void HandleSetEmblem(WorldSession* session, const EmblemInfo& emblemInfo);
     void HandleSetLeader(WorldSession* session, std::string const& name);
     void HandleSetBankTabInfo(WorldSession* session, uint8 tabId, std::string const& name, std::string const& icon);
-    void HandleSetMemberNote(WorldSession* session, std::string const& name, std::string const& note, bool officer);
-    void HandleSetRankInfo(WorldSession* session, uint8 rankId, std::string const& name, uint32 rights, uint32 moneyPerDay, GuildBankRightsAndSlotsVec rightsAndSlots);
->>>>>>> cd8e9dfb
+    void HandleSetMemberNote(WorldSession* session, std::string const& note, uint64 guid, bool isPublic);
+    void HandleSetRankInfo(WorldSession* session, uint32 rankId, std::string const& name, uint32 rights, uint32 moneyPerDay, GuildBankRightsAndSlotsVec rightsAndSlots);
     void HandleBuyBankTab(WorldSession* session, uint8 tabId);
     void HandleInviteMember(WorldSession* session, std::string const& name);
     void HandleAcceptMember(WorldSession* session);
     void HandleLeaveMember(WorldSession* session);
-<<<<<<< HEAD
     void HandleRemoveMember(WorldSession* session, uint64 guid);
     void HandleUpdateMemberRank(WorldSession* session, uint64 targetGuid, bool demote);
     void HandleSetMemberRank(WorldSession* session, uint64 targetGuid, uint64 setterGuid, uint32 rank);
-    void HandleAddNewRank(WorldSession* session, const std::string& name);
+    void HandleAddNewRank(WorldSession* session, std::string const& name);
     void HandleRemoveRank(WorldSession* session, uint32 rankId);
     void HandleMemberDepositMoney(WorldSession* session, uint32 amount, bool cashFlow = false);
-=======
-    void HandleRemoveMember(WorldSession* session, std::string const& name);
-    void HandleUpdateMemberRank(WorldSession* session, std::string const& name, bool demote);
-    void HandleAddNewRank(WorldSession* session, std::string const& name);
-    void HandleRemoveLowestRank(WorldSession* session);
-    void HandleMemberDepositMoney(WorldSession* session, uint32 amount);
->>>>>>> cd8e9dfb
     bool HandleMemberWithdrawMoney(WorldSession* session, uint32 amount, bool repair = false);
     void HandleMemberLogout(WorldSession* session);
     void HandleDisband(WorldSession* session);
@@ -774,12 +746,8 @@
     bool Validate();
 
     // Broadcasts
-<<<<<<< HEAD
-    void BroadcastToGuild(WorldSession* session, bool officerOnly, const std::string& msg, uint32 language = LANG_UNIVERSAL) const;
-    void BroadcastAddonToGuild(WorldSession* session, bool officerOnly, const std::string& msg, const std::string& prefix) const;
-=======
     void BroadcastToGuild(WorldSession* session, bool officerOnly, std::string const& msg, uint32 language = LANG_UNIVERSAL) const;
->>>>>>> cd8e9dfb
+    void BroadcastAddonToGuild(WorldSession* session, bool officerOnly, std::string const& msg, std::string const& prefix) const;
     void BroadcastPacketToRank(WorldPacket* packet, uint8 rankId) const;
     void BroadcastPacket(WorldPacket* packet) const;
 
