--- conflicted
+++ resolved
@@ -1680,28 +1680,14 @@
     if (!tabCost)
         return;
 
-<<<<<<< HEAD
-    if (!player->HasEnoughMoney(uint64(tabCost)))       // Should not happen, this is checked by client
-        return;
-
-    player->ModifyMoney(-int64(tabCost));
-=======
     if (!player->HasEnoughMoney(tabCost))                   // Should not happen, this is checked by client
         return;
 
     player->ModifyMoney(-int32(tabCost));
->>>>>>> fcc524d5
 
     _CreateNewBankTab();
-<<<<<<< HEAD
-    GuildBankRightsAndSlots rightsAndSlots(tabId);
-    _SetRankBankTabRightsAndSlots(rankId, rightsAndSlots);
-    _BroadcastEvent(GE_BANK_TAB_PURCHASED, 0);
-    SendPermissions(session); /// Hack to force client to update permissions           
-=======
     _BroadcastEvent(GE_BANK_TAB_PURCHASED, 0);
     SendPermissions(session); /// Hack to force client to update permissions
->>>>>>> fcc524d5
 }
 
 void Guild::HandleInviteMember(WorldSession* session, std::string const& name)
