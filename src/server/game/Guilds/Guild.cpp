--- conflicted
+++ resolved
@@ -2072,15 +2072,9 @@
 
 bool Guild::HandleMemberWithdrawMoney(WorldSession* session, uint64 amount, bool repair)
 {
-<<<<<<< HEAD
     // clamp amount to MAX_MONEY_AMOUNT, Players can't hold more than that anyway
     amount = std::min(amount, uint64(MAX_MONEY_AMOUNT));
-    
-=======
-    //clamp amount to MAX_MONEY_AMOUNT, Players can't hold more than that anyway
-    amount = std::min(amount, uint32(MAX_MONEY_AMOUNT));
-
->>>>>>> b81bf7d0
+
     if (m_bankMoney < amount)                               // Not enough money in bank
         return false;
 
