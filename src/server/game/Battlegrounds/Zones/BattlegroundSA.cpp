/*
 * Copyright (C) 2008-2012 TrinityCore <http://www.trinitycore.org/>
 * Copyright (C) 2005-2009 MaNGOS <http://getmangos.com/>
 *
 * This program is free software; you can redistribute it and/or modify it
 * under the terms of the GNU General Public License as published by the
 * Free Software Foundation; either version 2 of the License, or (at your
 * option) any later version.
 *
 * This program is distributed in the hope that it will be useful, but WITHOUT
 * ANY WARRANTY; without even the implied warranty of MERCHANTABILITY or
 * FITNESS FOR A PARTICULAR PURPOSE. See the GNU General Public License for
 * more details.
 *
 * You should have received a copy of the GNU General Public License along
 * with this program. If not, see <http://www.gnu.org/licenses/>.
 */

#include "Battleground.h"
#include "BattlegroundSA.h"
#include "Language.h"
#include "Player.h"
#include "GameObject.h"
#include "ObjectMgr.h"
#include "WorldPacket.h"

BattlegroundSA::BattlegroundSA()
{
    StartMessageIds[BG_STARTING_EVENT_FIRST]  = LANG_BG_SA_START_TWO_MINUTES;
    StartMessageIds[BG_STARTING_EVENT_SECOND] = LANG_BG_SA_START_ONE_MINUTE;
    StartMessageIds[BG_STARTING_EVENT_THIRD]  = LANG_BG_SA_START_HALF_MINUTE;
    StartMessageIds[BG_STARTING_EVENT_FOURTH] = LANG_BG_SA_HAS_BEGUN;
    BgObjects.resize(BG_SA_MAXOBJ);
    BgCreatures.resize(BG_SA_MAXNPC + BG_SA_MAX_GY);
    TimerEnabled = false;
    UpdateWaitTimer = 0;
    SignaledRoundTwo = false;
    SignaledRoundTwoHalfMin = false;
    InitSecondRound = false;
}

BattlegroundSA::~BattlegroundSA()
{
}

void BattlegroundSA::Reset()
{
    TotalTime = 0;
    Attackers = ((urand(0, 1)) ? TEAM_ALLIANCE : TEAM_HORDE);
    for (uint8 i = 0; i <= 5; i++)
        GateStatus[i] = BG_SA_GATE_OK;
    ShipsStarted = false;
    gateDestroyed = false;
    Status = BG_SA_WARMUP;
}

bool BattlegroundSA::SetupBattleground()
{
    return ResetObjs();
}

bool BattlegroundSA::ResetObjs()
{
    for (BattlegroundPlayerMap::const_iterator itr = GetPlayers().begin(); itr != GetPlayers().end(); ++itr)
        if (Player* player = ObjectAccessor::FindPlayer(itr->first))
            SendTransportsRemove(player);

    uint32 atF = BG_SA_Factions[Attackers];
    uint32 defF = BG_SA_Factions[Attackers ? TEAM_ALLIANCE : TEAM_HORDE];

    for (uint8 i = 0; i <BG_SA_MAXOBJ; i++)
        DelObject(i);

    for (uint8 i = 0; i < BG_SA_MAXNPC; i++)
        DelCreature(i);

    for (uint8 i = BG_SA_MAXNPC; i < BG_SA_MAXNPC + BG_SA_MAX_GY; i++)
        DelCreature(i);

    for (uint8 i = 0; i < 6; i++)
        GateStatus[i] = BG_SA_GATE_OK;

    for (uint8 i = 0; i < BG_SA_BOAT_ONE; i++)
    {
        if (!AddObject(i, BG_SA_ObjEntries[i], BG_SA_ObjSpawnlocs[i][0], BG_SA_ObjSpawnlocs[i][1], BG_SA_ObjSpawnlocs[i][2], BG_SA_ObjSpawnlocs[i][3], 0, 0, 0, 0, RESPAWN_ONE_DAY))
            return false;
    }

    for (uint8 i = BG_SA_BOAT_ONE; i < BG_SA_SIGIL_1; i++)
    {
        uint32 boatid=0;
        switch (i)
        {
            case BG_SA_BOAT_ONE:
                boatid= Attackers ? BG_SA_BOAT_ONE_H : BG_SA_BOAT_ONE_A;
                break;
            case BG_SA_BOAT_TWO:
                boatid= Attackers ? BG_SA_BOAT_TWO_H : BG_SA_BOAT_TWO_A;
                break;
        }
        if (!AddObject(i, boatid, BG_SA_ObjSpawnlocs[i][0],
          BG_SA_ObjSpawnlocs[i][1],
          BG_SA_ObjSpawnlocs[i][2]+(Attackers ? -3.750f: 0),
          BG_SA_ObjSpawnlocs[i][3], 0, 0, 0, 0, RESPAWN_ONE_DAY))
            return false;
    }
    for (uint8 i = BG_SA_SIGIL_1; i < BG_SA_CENTRAL_FLAG; i++)
    {
        if (!AddObject(i, BG_SA_ObjEntries[i],
            BG_SA_ObjSpawnlocs[i][0], BG_SA_ObjSpawnlocs[i][1],
            BG_SA_ObjSpawnlocs[i][2], BG_SA_ObjSpawnlocs[i][3],
            0, 0, 0, 0, RESPAWN_ONE_DAY))
        return false;
    }

    // MAD props for Kiper for discovering those values - 4 hours of his work.
    GetBGObject(BG_SA_BOAT_ONE)->UpdateRotationFields(1.0f, 0.0002f);
    GetBGObject(BG_SA_BOAT_TWO)->UpdateRotationFields(1.0f, 0.00001f);
    SpawnBGObject(BG_SA_BOAT_ONE, RESPAWN_IMMEDIATELY);
    SpawnBGObject(BG_SA_BOAT_TWO, RESPAWN_IMMEDIATELY);

    //Cannons and demolishers - NPCs are spawned
    //By capturing GYs.
    for (uint8 i = 0; i < BG_SA_NPC_SPARKLIGHT; i++)
    {
        if (!AddCreature(BG_SA_NpcEntries[i], i, (Attackers == TEAM_ALLIANCE ? TEAM_HORDE : TEAM_ALLIANCE),
              BG_SA_NpcSpawnlocs[i][0], BG_SA_NpcSpawnlocs[i][1],
              BG_SA_NpcSpawnlocs[i][2], BG_SA_NpcSpawnlocs[i][3], 600))
        return false;
    }

    OverrideGunFaction();
    DemolisherStartState(true);

    for (uint8 i = 0; i <= BG_SA_TITAN_RELIC; i++)
    {
        SpawnBGObject(i, RESPAWN_IMMEDIATELY);
        GetBGObject(i)->SetUInt32Value(GAMEOBJECT_FACTION, defF);
    }

    GetBGObject(BG_SA_TITAN_RELIC)->SetUInt32Value(GAMEOBJECT_FACTION, atF);
    GetBGObject(BG_SA_TITAN_RELIC)->Refresh();

    for (uint8 i = 0; i <= 5; i++)
        GateStatus[i] = BG_SA_GATE_OK;

    TotalTime = 0;
    ShipsStarted = false;

    //Graveyards!
    for (uint8 i = 0;i < BG_SA_MAX_GY; i++)
    {
        WorldSafeLocsEntry const* sg = NULL;
        sg = sWorldSafeLocsStore.LookupEntry(BG_SA_GYEntries[i]);

        if (!sg)
        {
            sLog->outError("SOTA: Can't find GY entry %u", BG_SA_GYEntries[i]);
            return false;
        }

        if (i == BG_SA_BEACH_GY)
        {
            GraveyardStatus[i] = Attackers;
            AddSpiritGuide(i + BG_SA_MAXNPC, sg->x, sg->y, sg->z, BG_SA_GYOrientation[i], ((Attackers == TEAM_HORDE)? HORDE : ALLIANCE));
        }
        else
        {
            GraveyardStatus[i] = ((Attackers == TEAM_HORDE)? TEAM_ALLIANCE : TEAM_HORDE);
            if (!AddSpiritGuide(i + BG_SA_MAXNPC, sg->x, sg->y, sg->z, BG_SA_GYOrientation[i], ((Attackers == TEAM_HORDE)? ALLIANCE : HORDE)))
                sLog->outError("SOTA: couldn't spawn GY: %u", i);
        }
    }

    //GY capture points
    for (uint8 i = BG_SA_CENTRAL_FLAG; i < BG_SA_PORTAL_DEFFENDER_BLUE; i++)
    {
        AddObject(i, (BG_SA_ObjEntries[i] - (Attackers == TEAM_ALLIANCE ? 1:0)),
            BG_SA_ObjSpawnlocs[i][0], BG_SA_ObjSpawnlocs[i][1],
            BG_SA_ObjSpawnlocs[i][2], BG_SA_ObjSpawnlocs[i][3],
            0, 0, 0, 0, RESPAWN_ONE_DAY);
        GetBGObject(i)->SetUInt32Value(GAMEOBJECT_FACTION, atF);
    }

    for (uint8 i = BG_SA_PORTAL_DEFFENDER_BLUE; i < BG_SA_BOMB; i++)
    {
        AddObject(i, BG_SA_ObjEntries[i],
            BG_SA_ObjSpawnlocs[i][0], BG_SA_ObjSpawnlocs[i][1],
            BG_SA_ObjSpawnlocs[i][2], BG_SA_ObjSpawnlocs[i][3],
            0, 0, 0, 0, RESPAWN_ONE_DAY);
        GetBGObject(i)->SetUInt32Value(GAMEOBJECT_FACTION, defF);
    }

    for (uint8 i = BG_SA_BOMB; i < BG_SA_MAXOBJ; i++)
    {
        AddObject(i, BG_SA_ObjEntries[BG_SA_BOMB],
            BG_SA_ObjSpawnlocs[i][0], BG_SA_ObjSpawnlocs[i][1],
            BG_SA_ObjSpawnlocs[i][2], BG_SA_ObjSpawnlocs[i][3],
            0, 0, 0, 0, RESPAWN_ONE_DAY);
        GetBGObject(i)->SetUInt32Value(GAMEOBJECT_FACTION, atF);
    }

    //Player may enter BEFORE we set up bG - lets update his worldstates anyway...
    UpdateWorldState(BG_SA_RIGHT_GY_HORDE, GraveyardStatus[BG_SA_RIGHT_CAPTURABLE_GY] == TEAM_HORDE?1:0);
    UpdateWorldState(BG_SA_LEFT_GY_HORDE, GraveyardStatus[BG_SA_LEFT_CAPTURABLE_GY] == TEAM_HORDE?1:0);
    UpdateWorldState(BG_SA_CENTER_GY_HORDE, GraveyardStatus[BG_SA_CENTRAL_CAPTURABLE_GY] == TEAM_HORDE?1:0);

    UpdateWorldState(BG_SA_RIGHT_GY_ALLIANCE, GraveyardStatus[BG_SA_RIGHT_CAPTURABLE_GY] == TEAM_ALLIANCE?1:0);
    UpdateWorldState(BG_SA_LEFT_GY_ALLIANCE, GraveyardStatus[BG_SA_LEFT_CAPTURABLE_GY] == TEAM_ALLIANCE?1:0);
    UpdateWorldState(BG_SA_CENTER_GY_ALLIANCE, GraveyardStatus[BG_SA_CENTRAL_CAPTURABLE_GY] == TEAM_ALLIANCE?1:0);

    if (Attackers == TEAM_ALLIANCE)
    {
        UpdateWorldState(BG_SA_ALLY_ATTACKS, 1);
        UpdateWorldState(BG_SA_HORDE_ATTACKS, 0);

        UpdateWorldState(BG_SA_RIGHT_ATT_TOKEN_ALL, 1);
        UpdateWorldState(BG_SA_LEFT_ATT_TOKEN_ALL, 1);
        UpdateWorldState(BG_SA_RIGHT_ATT_TOKEN_HRD, 0);
        UpdateWorldState(BG_SA_LEFT_ATT_TOKEN_HRD, 0);

        UpdateWorldState(BG_SA_HORDE_DEFENCE_TOKEN, 1);
        UpdateWorldState(BG_SA_ALLIANCE_DEFENCE_TOKEN, 0);
    }
    else
    {
        UpdateWorldState(BG_SA_HORDE_ATTACKS, 1);
        UpdateWorldState(BG_SA_ALLY_ATTACKS, 0);

        UpdateWorldState(BG_SA_RIGHT_ATT_TOKEN_ALL, 0);
        UpdateWorldState(BG_SA_LEFT_ATT_TOKEN_ALL, 0);
        UpdateWorldState(BG_SA_RIGHT_ATT_TOKEN_HRD, 1);
        UpdateWorldState(BG_SA_LEFT_ATT_TOKEN_HRD, 1);

        UpdateWorldState(BG_SA_HORDE_DEFENCE_TOKEN, 0);
        UpdateWorldState(BG_SA_ALLIANCE_DEFENCE_TOKEN, 1);
    }

    UpdateWorldState(BG_SA_PURPLE_GATEWS, 1);
    UpdateWorldState(BG_SA_RED_GATEWS, 1);
    UpdateWorldState(BG_SA_BLUE_GATEWS, 1);
    UpdateWorldState(BG_SA_GREEN_GATEWS, 1);
    UpdateWorldState(BG_SA_YELLOW_GATEWS, 1);
    UpdateWorldState(BG_SA_ANCIENT_GATEWS, 1);

    for (int i = BG_SA_BOAT_ONE; i <= BG_SA_BOAT_TWO; i++)
        for (BattlegroundPlayerMap::const_iterator itr = GetPlayers().begin(); itr != GetPlayers().end(); ++itr)
            if (Player* player = ObjectAccessor::FindPlayer(itr->first))
                SendTransportInit(player);

    TeleportPlayers();
    return true;
}

void BattlegroundSA::StartShips()
{
    if (ShipsStarted)
        return;

    DoorOpen(BG_SA_BOAT_ONE);
    DoorOpen(BG_SA_BOAT_TWO);

    for (int i = BG_SA_BOAT_ONE; i <= BG_SA_BOAT_TWO; i++)
    {
        for (BattlegroundPlayerMap::const_iterator itr = GetPlayers().begin(); itr != GetPlayers().end(); ++itr)
        {
            if (Player* p = ObjectAccessor::FindPlayer(itr->first))
            {
                UpdateData data(p->GetMapId());
                WorldPacket pkt;
                GetBGObject(i)->BuildValuesUpdateBlockForPlayer(&data, p);
                data.BuildPacket(&pkt);
                p->GetSession()->SendPacket(&pkt);
            }
        }
    }
    ShipsStarted = true;
}

void BattlegroundSA::PostUpdateImpl(uint32 diff)
{
    if (InitSecondRound)
    {
        if (UpdateWaitTimer < diff)
        {
            if (!SignaledRoundTwo)
            {
                SignaledRoundTwo = true;
                InitSecondRound = false;
                SendMessageToAll(LANG_BG_SA_ROUND_TWO_ONE_MINUTE, CHAT_MSG_BG_SYSTEM_NEUTRAL);
            }
        }else
        {
            UpdateWaitTimer -= diff;
            return;
        }
    }
    TotalTime += diff;

    if (Status == BG_SA_WARMUP )
    {
        EndRoundTimer = BG_SA_ROUNDLENGTH;
        if (TotalTime >= BG_SA_WARMUPLENGTH)
        {
            TotalTime = 0;
            ToggleTimer();
            DemolisherStartState(false);
            Status = BG_SA_ROUND_ONE;
            StartTimedAchievement(ACHIEVEMENT_TIMED_TYPE_EVENT, (Attackers == TEAM_ALLIANCE)?23748:21702);
        }
        if (TotalTime >= BG_SA_BOAT_START)
            StartShips();
        return;
    }
    else if (Status == BG_SA_SECOND_WARMUP)
    {
        if (RoundScores[0].time<BG_SA_ROUNDLENGTH)
            EndRoundTimer = RoundScores[0].time;
        else
            EndRoundTimer = BG_SA_ROUNDLENGTH;

        if (TotalTime >= 60000)
        {
            SendWarningToAll(LANG_BG_SA_HAS_BEGUN);
            TotalTime = 0;
            ToggleTimer();
            DemolisherStartState(false);
            Status = BG_SA_ROUND_TWO;
            StartTimedAchievement(ACHIEVEMENT_TIMED_TYPE_EVENT, (Attackers == TEAM_ALLIANCE)?23748:21702);
        }
        if (TotalTime >= 30000)
        {
            if (!SignaledRoundTwoHalfMin)
            {
                SignaledRoundTwoHalfMin = true;
                SendMessageToAll(LANG_BG_SA_ROUND_TWO_START_HALF_MINUTE, CHAT_MSG_BG_SYSTEM_NEUTRAL);
            }
        }
        StartShips();
        return;
    }
    else if (GetStatus() == STATUS_IN_PROGRESS)
    {
        if (Status == BG_SA_ROUND_ONE)
        {
            if (TotalTime >= BG_SA_ROUNDLENGTH)
            {
                RoundScores[0].winner = Attackers;
                RoundScores[0].time = BG_SA_ROUNDLENGTH;
                TotalTime = 0;
                Status = BG_SA_SECOND_WARMUP;
                Attackers = (Attackers == TEAM_ALLIANCE) ? TEAM_HORDE : TEAM_ALLIANCE;
                UpdateWaitTimer = 5000;
                SignaledRoundTwo = false;
                SignaledRoundTwoHalfMin = false;
                InitSecondRound = true;
                ToggleTimer();
                ResetObjs();
                return;
            }
        }
        else if (Status == BG_SA_ROUND_TWO)
        {
            if (TotalTime >= EndRoundTimer)
            {
                RoundScores[1].time = BG_SA_ROUNDLENGTH;
                RoundScores[1].winner = (Attackers == TEAM_ALLIANCE) ? TEAM_HORDE : TEAM_ALLIANCE;

                if (RoundScores[0].time == RoundScores[1].time)
                    EndBattleground(0);
                else if (RoundScores[0].time < RoundScores[1].time)
                    EndBattleground(RoundScores[0].winner == TEAM_ALLIANCE ? ALLIANCE : HORDE);
                else
                    EndBattleground(RoundScores[1].winner == TEAM_ALLIANCE ? ALLIANCE : HORDE);
                return;
            }
        }
        if (Status == BG_SA_ROUND_ONE || Status == BG_SA_ROUND_TWO)
        {
            SendTime();
            UpdateDemolisherSpawns();
        }
    }
}

void BattlegroundSA::StartingEventCloseDoors()
{
}

void BattlegroundSA::StartingEventOpenDoors()
{
}

void BattlegroundSA::FillInitialWorldStates(WorldPacket& data)
{
  uint32 ally_attacks = uint32(Attackers == TEAM_ALLIANCE ? 1 : 0);
  uint32 horde_attacks = uint32(Attackers == TEAM_HORDE ? 1 : 0);

  data << uint32(BG_SA_ANCIENT_GATEWS) << uint32(GateStatus[BG_SA_ANCIENT_GATE]);
  data << uint32(BG_SA_YELLOW_GATEWS) << uint32(GateStatus[BG_SA_YELLOW_GATE]);
  data << uint32(BG_SA_GREEN_GATEWS) << uint32(GateStatus[BG_SA_GREEN_GATE]);
  data << uint32(BG_SA_BLUE_GATEWS) << uint32(GateStatus[BG_SA_BLUE_GATE]);
  data << uint32(BG_SA_RED_GATEWS) << uint32(GateStatus[BG_SA_RED_GATE]);
  data << uint32(BG_SA_PURPLE_GATEWS) << uint32(GateStatus[BG_SA_PURPLE_GATE]);

  data << uint32(BG_SA_BONUS_TIMER) << uint32(0);

  data << uint32(BG_SA_HORDE_ATTACKS)<< horde_attacks;
  data << uint32(BG_SA_ALLY_ATTACKS) << ally_attacks;

  //Time will be sent on first update...
  data << uint32(BG_SA_ENABLE_TIMER) << ((TimerEnabled) ? uint32(1) : uint32(0));
  data << uint32(BG_SA_TIMER_MINS) << uint32(0);
  data << uint32(BG_SA_TIMER_SEC_TENS) << uint32(0);
  data << uint32(BG_SA_TIMER_SEC_DECS) << uint32(0);

  data << uint32(BG_SA_RIGHT_GY_HORDE) << uint32(GraveyardStatus[BG_SA_RIGHT_CAPTURABLE_GY] == TEAM_HORDE?1:0);
  data << uint32(BG_SA_LEFT_GY_HORDE) << uint32(GraveyardStatus[BG_SA_LEFT_CAPTURABLE_GY] == TEAM_HORDE?1:0);
  data << uint32(BG_SA_CENTER_GY_HORDE) << uint32(GraveyardStatus[BG_SA_CENTRAL_CAPTURABLE_GY] == TEAM_HORDE?1:0);

  data << uint32(BG_SA_RIGHT_GY_ALLIANCE) << uint32(GraveyardStatus[BG_SA_RIGHT_CAPTURABLE_GY] == TEAM_ALLIANCE?1:0);
  data << uint32(BG_SA_LEFT_GY_ALLIANCE) << uint32(GraveyardStatus[BG_SA_LEFT_CAPTURABLE_GY] == TEAM_ALLIANCE?1:0);
  data << uint32(BG_SA_CENTER_GY_ALLIANCE) << uint32(GraveyardStatus[BG_SA_CENTRAL_CAPTURABLE_GY] == TEAM_ALLIANCE?1:0);

  data << uint32(BG_SA_HORDE_DEFENCE_TOKEN) << ally_attacks;
  data << uint32(BG_SA_ALLIANCE_DEFENCE_TOKEN) << horde_attacks;

  data << uint32(BG_SA_LEFT_ATT_TOKEN_HRD) << horde_attacks;
  data << uint32(BG_SA_RIGHT_ATT_TOKEN_HRD) << horde_attacks;
  data << uint32(BG_SA_RIGHT_ATT_TOKEN_ALL) <<  ally_attacks;
  data << uint32(BG_SA_LEFT_ATT_TOKEN_ALL) <<  ally_attacks;
}

void BattlegroundSA::AddPlayer(Player* player)
{
    Battleground::AddPlayer(player);
    //create score and add it to map, default values are set in constructor
    BattlegroundSAScore* sc = new BattlegroundSAScore;

    if (!ShipsStarted)
    {
        if (player->GetTeamId() == Attackers)
        {
            player->CastSpell(player, 12438, true);//Without this player falls before boat loads...

            if (urand(0, 1))
                player->TeleportTo(607, 2682.936f, -830.368f, 50.0f, 2.895f, 0);
            else
                player->TeleportTo(607, 2577.003f, 980.261f, 50.0f, 0.807f, 0);

        }
        else
            player->TeleportTo(607, 1209.7f, -65.16f, 70.1f, 0.0f, 0);
    }
    else
    {
        if (player->GetTeamId() == Attackers)
            player->TeleportTo(607, 1600.381f, -106.263f, 8.8745f, 3.78f, 0);
        else
            player->TeleportTo(607, 1209.7f, -65.16f, 70.1f, 0.0f, 0);
    }
    SendTransportInit(player);
    PlayerScores[player->GetGUID()] = sc;
}

void BattlegroundSA::RemovePlayer(Player* /*player*/, uint64 /*guid*/, uint32 /*team*/)
{
}

void BattlegroundSA::HandleAreaTrigger(Player* /*Source*/, uint32 /*Trigger*/)
{
    // this is wrong way to implement these things. On official it done by gameobject spell cast.
    if (GetStatus() != STATUS_IN_PROGRESS)
        return;
}

void BattlegroundSA::UpdatePlayerScore(Player* Source, uint32 type, uint32 value, bool doAddHonor)
{
    BattlegroundScoreMap::iterator itr = PlayerScores.find(Source->GetGUID());
    if (itr == PlayerScores.end())                         // player not found...
        return;

    if (type == SCORE_DESTROYED_DEMOLISHER)
        ((BattlegroundSAScore*)itr->second)->demolishers_destroyed += value;
    else if (type == SCORE_DESTROYED_WALL)
        ((BattlegroundSAScore*)itr->second)->gates_destroyed += value;
    else
        Battleground::UpdatePlayerScore(Source, type, value, doAddHonor);
}

void BattlegroundSA::TeleportPlayers()
{
    for (BattlegroundPlayerMap::const_iterator itr = GetPlayers().begin(); itr != GetPlayers().end(); ++itr)
    {
        if (Player* player = ObjectAccessor::FindPlayer(itr->first))
        {
            // should remove spirit of redemption
            if (player->HasAuraType(SPELL_AURA_SPIRIT_OF_REDEMPTION))
                player->RemoveAurasByType(SPELL_AURA_MOD_SHAPESHIFT);

            if (!player->isAlive())
            {
                player->ResurrectPlayer(1.0f);
                player->SpawnCorpseBones();
            }

            player->ResetAllPowers();
            player->CombatStopWithPets(true);

            if (player->GetTeamId() == Attackers)
            {
                player->CastSpell(player, 12438, true);     //Without this player falls before boat loads...

                if (urand(0, 1))
                    player->TeleportTo(607, 2682.936f, -830.368f, 50.0f, 2.895f, 0);
                else
                    player->TeleportTo(607, 2577.003f, 980.261f, 50.0f, 0.807f, 0);
            }
            else
                player->TeleportTo(607, 1209.7f, -65.16f, 70.1f, 0.0f, 0);
        }
    }
}

void BattlegroundSA::EventPlayerDamagedGO(Player* /*player*/, GameObject* go, uint32 eventType)
{
    if (!go || !go->GetGOInfo())
        return;

    if (eventType == go->GetGOInfo()->building.damagedEvent)
    {
        uint32 i = GetGateIDFromDestroyEventID(eventType);
        GateStatus[i] = BG_SA_GATE_DAMAGED;
        uint32 uws = GetWorldStateFromGateID(i);
        if (uws)
            UpdateWorldState(uws, GateStatus[i]);
    }

    if (eventType == go->GetGOInfo()->building.destroyedEvent)
    {
        if (go->GetGOInfo()->building.destroyedEvent == 19837)
            SendWarningToAll(LANG_BG_SA_CHAMBER_BREACHED);
        else
            SendWarningToAll(LANG_BG_SA_WAS_DESTROYED, go->GetGOInfo()->name.c_str());
    }

    if (eventType == go->GetGOInfo()->building.damageEvent)
        SendWarningToAll(LANG_BG_SA_IS_UNDER_ATTACK, go->GetGOInfo()->name.c_str());
}

void BattlegroundSA::HandleKillUnit(Creature* unit, Player* killer)
{
    if (!unit)
        return;

    if (unit->GetEntry() == NPC_DEMOLISHER_SA)
        UpdatePlayerScore(killer, SCORE_DESTROYED_DEMOLISHER, 1);
}

/*
  You may ask what the fuck does it do?
  Prevents owner overwriting guns faction with own.
 */
void BattlegroundSA::OverrideGunFaction()
{
    if (!BgCreatures[0])
        return;

    for (uint8 i = BG_SA_GUN_1; i <= BG_SA_GUN_10;i++)
    {
        if (Creature* gun = GetBGCreature(i))
            gun->setFaction(BG_SA_Factions[Attackers? TEAM_ALLIANCE : TEAM_HORDE]);
    }

    for (uint8 i = BG_SA_DEMOLISHER_1; i <= BG_SA_DEMOLISHER_4;i++)
    {
        if (Creature* dem = GetBGCreature(i))
            dem->setFaction(BG_SA_Factions[Attackers]);
    }
}

void BattlegroundSA::DemolisherStartState(bool start)
{
    if (!BgCreatures[0])
        return;

    for (uint8 i = BG_SA_DEMOLISHER_1; i <= BG_SA_DEMOLISHER_4; i++)
    {
        if (Creature* dem = GetBGCreature(i))
        {
            if (start)
                dem->SetFlag(UNIT_FIELD_FLAGS, UNIT_FLAG_NON_ATTACKABLE | UNIT_FLAG_NOT_SELECTABLE);
            else
                dem->RemoveFlag(UNIT_FIELD_FLAGS, UNIT_FLAG_NON_ATTACKABLE | UNIT_FLAG_NOT_SELECTABLE);
        }
    }
}

void BattlegroundSA::DestroyGate(Player* player, GameObject* go)
{
    uint32 i = GetGateIDFromDestroyEventID(go->GetGOInfo()->building.destroyedEvent);
    if (!GateStatus[i])
        return;

    if (GameObject* g = GetBGObject(i))
    {
        if (g->GetGOValue()->Building.Health == 0)
        {
            GateStatus[i] = BG_SA_GATE_DESTROYED;
            uint32 uws = GetWorldStateFromGateID(i);
            if (uws)
                UpdateWorldState(uws, GateStatus[i]);
            bool rewardHonor = true;
            gateDestroyed = true;
            switch (i)
            {
                case BG_SA_GREEN_GATE:
                    if (GateStatus[BG_SA_BLUE_GATE] == BG_SA_GATE_DESTROYED)
                        rewardHonor = false;
                    break;
                case BG_SA_BLUE_GATE:
                    if (GateStatus[BG_SA_GREEN_GATE] == BG_SA_GATE_DESTROYED)
                        rewardHonor = false;
                    break;
                case BG_SA_RED_GATE:
                    if (GateStatus[BG_SA_PURPLE_GATE] == BG_SA_GATE_DESTROYED)
                        rewardHonor = false;
                    break;
                case BG_SA_PURPLE_GATE:
                    if (GateStatus[BG_SA_RED_GATE] == BG_SA_GATE_DESTROYED)
                        rewardHonor = false;
                    break;
            }

            if (i < 5)
                DelObject(i+9);
            UpdatePlayerScore(player, SCORE_DESTROYED_WALL, 1);
            if (rewardHonor)
                UpdatePlayerScore(player, SCORE_BONUS_HONOR, GetBonusHonorFromKill(1));
        }
    }
}

WorldSafeLocsEntry const* BattlegroundSA::GetClosestGraveYard(Player* player)
{
    uint32 safeloc = 0;
    WorldSafeLocsEntry const* ret;
    WorldSafeLocsEntry const* closest;
    float dist, nearest;
    float x, y, z;

    player->GetPosition(x, y, z);

    if (player->GetTeamId() == Attackers)
        safeloc = BG_SA_GYEntries[BG_SA_BEACH_GY];
    else
        safeloc = BG_SA_GYEntries[BG_SA_DEFENDER_LAST_GY];

    closest = sWorldSafeLocsStore.LookupEntry(safeloc);
    nearest = sqrt((closest->x - x)*(closest->x - x) + (closest->y - y)*(closest->y - y)+(closest->z - z)*(closest->z - z));

    for (uint8 i = BG_SA_RIGHT_CAPTURABLE_GY; i < BG_SA_MAX_GY; i++)
    {
        if (GraveyardStatus[i] != player->GetTeamId())
            continue;

        ret = sWorldSafeLocsStore.LookupEntry(BG_SA_GYEntries[i]);
        dist = sqrt((ret->x - x)*(ret->x - x) + (ret->y - y)*(ret->y - y)+(ret->z - z)*(ret->z - z));
        if (dist < nearest)
        {
            closest = ret;
            nearest = dist;
        }
    }

    return closest;
}

void BattlegroundSA::SendTime()
{
    uint32 end_of_round = (EndRoundTimer - TotalTime);
    UpdateWorldState(BG_SA_TIMER_MINS, end_of_round/60000);
    UpdateWorldState(BG_SA_TIMER_SEC_TENS, (end_of_round%60000)/10000);
    UpdateWorldState(BG_SA_TIMER_SEC_DECS, ((end_of_round%60000)%10000)/1000);
}

void BattlegroundSA::EventPlayerClickedOnFlag(Player* Source, GameObject* target_obj)
{
    switch (target_obj->GetEntry())
    {
        case 191307:
        case 191308:
            if (GateStatus[BG_SA_GREEN_GATE] == BG_SA_GATE_DESTROYED || GateStatus[BG_SA_BLUE_GATE] == BG_SA_GATE_DESTROYED)
                CaptureGraveyard(BG_SA_LEFT_CAPTURABLE_GY, Source);
            break;
        case 191305:
        case 191306:
            if (GateStatus[BG_SA_GREEN_GATE] == BG_SA_GATE_DESTROYED || GateStatus[BG_SA_BLUE_GATE] == BG_SA_GATE_DESTROYED)
                CaptureGraveyard(BG_SA_RIGHT_CAPTURABLE_GY, Source);
            break;
        case 191310:
        case 191309:
            if ((GateStatus[BG_SA_GREEN_GATE] == BG_SA_GATE_DESTROYED || GateStatus[BG_SA_BLUE_GATE] == BG_SA_GATE_DESTROYED) && (GateStatus[BG_SA_RED_GATE] == BG_SA_GATE_DESTROYED || GateStatus[BG_SA_PURPLE_GATE] == BG_SA_GATE_DESTROYED))
                CaptureGraveyard(BG_SA_CENTRAL_CAPTURABLE_GY, Source);
            break;
        default:
            return;
    };
}

void BattlegroundSA::CaptureGraveyard(BG_SA_Graveyards i, Player* Source)
{
    if (GraveyardStatus[i] == Attackers)
        return;

    DelCreature(BG_SA_MAXNPC + i);
    GraveyardStatus[i] = Source->GetTeamId();
    WorldSafeLocsEntry const* sg = NULL;
    sg = sWorldSafeLocsStore.LookupEntry(BG_SA_GYEntries[i]);
    AddSpiritGuide(i + BG_SA_MAXNPC, sg->x, sg->y, sg->z, BG_SA_GYOrientation[i], (GraveyardStatus[i] == TEAM_ALLIANCE?  ALLIANCE : HORDE));
    uint32 npc = 0;
    uint32 flag = 0;

    switch (i)
    {
        case BG_SA_LEFT_CAPTURABLE_GY:
            flag = BG_SA_LEFT_FLAG;
            DelObject(flag);
            AddObject(flag, (BG_SA_ObjEntries[flag] - (Source->GetTeamId() == TEAM_ALLIANCE ? 0:1)),
            BG_SA_ObjSpawnlocs[flag][0], BG_SA_ObjSpawnlocs[flag][1],
            BG_SA_ObjSpawnlocs[flag][2], BG_SA_ObjSpawnlocs[flag][3], 0, 0, 0, 0, RESPAWN_ONE_DAY);

            npc = BG_SA_NPC_RIGSPARK;
            AddCreature(BG_SA_NpcEntries[npc], npc, Attackers,
              BG_SA_NpcSpawnlocs[npc][0], BG_SA_NpcSpawnlocs[npc][1],
              BG_SA_NpcSpawnlocs[npc][2], BG_SA_NpcSpawnlocs[npc][3]);

            UpdateWorldState(BG_SA_LEFT_GY_ALLIANCE, (GraveyardStatus[i] == TEAM_ALLIANCE? 1:0));
            UpdateWorldState(BG_SA_LEFT_GY_HORDE, (GraveyardStatus[i] == TEAM_ALLIANCE? 0:1));
            if (Source->GetTeamId() == TEAM_ALLIANCE)
                SendWarningToAll(LANG_BG_SA_A_GY_WEST);
            else
                SendWarningToAll(LANG_BG_SA_H_GY_WEST);
            break;
        case BG_SA_RIGHT_CAPTURABLE_GY:
            flag = BG_SA_RIGHT_FLAG;
            DelObject(flag);
            AddObject(flag, (BG_SA_ObjEntries[flag] - (Source->GetTeamId() == TEAM_ALLIANCE ? 0:1)),
              BG_SA_ObjSpawnlocs[flag][0], BG_SA_ObjSpawnlocs[flag][1],
              BG_SA_ObjSpawnlocs[flag][2], BG_SA_ObjSpawnlocs[flag][3], 0, 0, 0, 0, RESPAWN_ONE_DAY);

            npc = BG_SA_NPC_SPARKLIGHT;
            AddCreature(BG_SA_NpcEntries[npc], npc, Attackers,
              BG_SA_NpcSpawnlocs[npc][0], BG_SA_NpcSpawnlocs[npc][1],
              BG_SA_NpcSpawnlocs[npc][2], BG_SA_NpcSpawnlocs[npc][3]);

            UpdateWorldState(BG_SA_RIGHT_GY_ALLIANCE, (GraveyardStatus[i] == TEAM_ALLIANCE? 1:0));
            UpdateWorldState(BG_SA_RIGHT_GY_HORDE, (GraveyardStatus[i] == TEAM_ALLIANCE? 0:1));
            if (Source->GetTeamId() == TEAM_ALLIANCE)
                SendWarningToAll(LANG_BG_SA_A_GY_EAST);
            else
                SendWarningToAll(LANG_BG_SA_H_GY_EAST);
            break;
        case BG_SA_CENTRAL_CAPTURABLE_GY:
            flag = BG_SA_CENTRAL_FLAG;
            DelObject(flag);
            AddObject(flag, (BG_SA_ObjEntries[flag] - (Source->GetTeamId() == TEAM_ALLIANCE ? 0:1)),
              BG_SA_ObjSpawnlocs[flag][0], BG_SA_ObjSpawnlocs[flag][1],
              BG_SA_ObjSpawnlocs[flag][2], BG_SA_ObjSpawnlocs[flag][3], 0, 0, 0, 0, RESPAWN_ONE_DAY);

            UpdateWorldState(BG_SA_CENTER_GY_ALLIANCE, (GraveyardStatus[i] == TEAM_ALLIANCE? 1:0));
            UpdateWorldState(BG_SA_CENTER_GY_HORDE, (GraveyardStatus[i] == TEAM_ALLIANCE? 0:1));
            if (Source->GetTeamId() == TEAM_ALLIANCE)
                SendWarningToAll(LANG_BG_SA_A_GY_SOUTH);
            else
                SendWarningToAll(LANG_BG_SA_H_GY_SOUTH);
            break;
        default:
            ASSERT(0);
            break;
    };
}

void BattlegroundSA::EventPlayerUsedGO(Player* Source, GameObject* object)
{
    if (object->GetEntry() == BG_SA_ObjEntries[BG_SA_TITAN_RELIC] && GateStatus[BG_SA_ANCIENT_GATE] == BG_SA_GATE_DESTROYED && GateStatus[BG_SA_YELLOW_GATE] == BG_SA_GATE_DESTROYED && (GateStatus[BG_SA_PURPLE_GATE] == BG_SA_GATE_DESTROYED || GateStatus[BG_SA_RED_GATE] == BG_SA_GATE_DESTROYED) && (GateStatus[BG_SA_GREEN_GATE] == BG_SA_GATE_DESTROYED || GateStatus[BG_SA_BLUE_GATE] == BG_SA_GATE_DESTROYED))
    {
        if (Source->GetTeamId() == Attackers)
        {
            if (Source->GetTeamId() == TEAM_ALLIANCE)
                SendMessageToAll(LANG_BG_SA_ALLIANCE_CAPTURED_RELIC, CHAT_MSG_BG_SYSTEM_NEUTRAL);
            else SendMessageToAll(LANG_BG_SA_HORDE_CAPTURED_RELIC, CHAT_MSG_BG_SYSTEM_NEUTRAL);

            if (Status == BG_SA_ROUND_ONE)
            {
                RoundScores[0].winner = Attackers;
                RoundScores[0].time = TotalTime;
                //Achievement Storm the Beach (1310)
                for (BattlegroundPlayerMap::const_iterator itr = GetPlayers().begin(); itr != GetPlayers().end(); ++itr)
                {
                    if (Player* player = ObjectAccessor::FindPlayer(itr->first))
                        if (player->GetTeamId() == Attackers)
                            player->UpdateAchievementCriteria(ACHIEVEMENT_CRITERIA_TYPE_BE_SPELL_TARGET, 65246);
                }

                Attackers = (Attackers == TEAM_ALLIANCE) ? TEAM_HORDE : TEAM_ALLIANCE;
                Status = BG_SA_SECOND_WARMUP;
                TotalTime = 0;
                ToggleTimer();
                SendWarningToAll(LANG_BG_SA_ROUND_ONE_END);
                UpdateWaitTimer = 5000;
                SignaledRoundTwo = false;
                SignaledRoundTwoHalfMin = false;
                InitSecondRound = true;
                ResetObjs();
            }
            else if (Status == BG_SA_ROUND_TWO)
            {
                RoundScores[1].winner = Attackers;
                RoundScores[1].time = TotalTime;
                ToggleTimer();
                //Achievement Storm the Beach (1310)
                for (BattlegroundPlayerMap::const_iterator itr = GetPlayers().begin(); itr != GetPlayers().end(); ++itr)
                {
                    if (Player* player = ObjectAccessor::FindPlayer(itr->first))
                        if (player->GetTeamId() == Attackers && RoundScores[1].winner == Attackers)
                            player->UpdateAchievementCriteria(ACHIEVEMENT_CRITERIA_TYPE_BE_SPELL_TARGET, 65246);
                }

                if (RoundScores[0].time == RoundScores[1].time)
                    EndBattleground(0);
                else if (RoundScores[0].time < RoundScores[1].time)
                    EndBattleground(RoundScores[0].winner == TEAM_ALLIANCE ? ALLIANCE : HORDE);
                else
                    EndBattleground(RoundScores[1].winner == TEAM_ALLIANCE ? ALLIANCE : HORDE);
            }
        }
    }
}

void BattlegroundSA::ToggleTimer()
{
    TimerEnabled = !TimerEnabled;
    UpdateWorldState(BG_SA_ENABLE_TIMER, (TimerEnabled) ? 1 : 0);
}

void BattlegroundSA::EndBattleground(uint32 winner)
{
    //honor reward for winning
    if (winner == ALLIANCE)
        RewardHonorToTeam(GetBonusHonorFromKill(1), ALLIANCE);
    else if (winner == HORDE)
        RewardHonorToTeam(GetBonusHonorFromKill(1), HORDE);

    //complete map_end rewards (even if no team wins)
    RewardHonorToTeam(GetBonusHonorFromKill(2), ALLIANCE);
    RewardHonorToTeam(GetBonusHonorFromKill(2), HORDE);

    Battleground::EndBattleground(winner);
}

void BattlegroundSA::UpdateDemolisherSpawns()
{
    for (uint8 i = BG_SA_DEMOLISHER_1; i <= BG_SA_DEMOLISHER_4; i++)
    {
        if (BgCreatures[i])
        {
            if (Creature* Demolisher = GetBGCreature(i))
            {
                if (Demolisher->isDead())
                {
                    // Demolisher is not in list
                    if (DemoliserRespawnList.find(i)==DemoliserRespawnList.end())
                    {
                          DemoliserRespawnList[i]=getMSTime()+30000;
                    }
                    else
                    {
                        if (DemoliserRespawnList[i] < getMSTime())
                        {
                            uint8 gy = (i >= BG_SA_DEMOLISHER_3 ? 3 : 2);
                            if (GraveyardStatus[gy] == Attackers)
                                Demolisher->Relocate(BG_SA_NpcSpawnlocs[i + 11][0], BG_SA_NpcSpawnlocs[i + 11][1],
                                  BG_SA_NpcSpawnlocs[i + 11][2], BG_SA_NpcSpawnlocs[i + 11][3]);
                            else
                                Demolisher->Relocate(BG_SA_NpcSpawnlocs[i][0], BG_SA_NpcSpawnlocs[i][1],
                                  BG_SA_NpcSpawnlocs[i][2], BG_SA_NpcSpawnlocs[i][3]);

                            Demolisher->Respawn();
                            DemoliserRespawnList.erase(i);
                        }
                    }
                }
            }
        }
    }
}

void BattlegroundSA::SendTransportInit(Player* player)
{
    if (BgObjects[BG_SA_BOAT_ONE] ||  BgObjects[BG_SA_BOAT_TWO])
    {
<<<<<<< HEAD
        UpdateData transData(player->GetMapId());
        if (m_BgObjects[BG_SA_BOAT_ONE])
=======
        UpdateData transData;
        if (BgObjects[BG_SA_BOAT_ONE])
>>>>>>> 92196252
            GetBGObject(BG_SA_BOAT_ONE)->BuildCreateUpdateBlockForPlayer(&transData, player);
        if (BgObjects[BG_SA_BOAT_TWO])
            GetBGObject(BG_SA_BOAT_TWO)->BuildCreateUpdateBlockForPlayer(&transData, player);
        WorldPacket packet;
        transData.BuildPacket(&packet);
        player->GetSession()->SendPacket(&packet);
    }
}

void BattlegroundSA::SendTransportsRemove(Player* player)
{
    if (BgObjects[BG_SA_BOAT_ONE] ||  BgObjects[BG_SA_BOAT_TWO])
    {
<<<<<<< HEAD
        UpdateData transData(player->GetMapId());
        if (m_BgObjects[BG_SA_BOAT_ONE])
=======
        UpdateData transData;
        if (BgObjects[BG_SA_BOAT_ONE])
>>>>>>> 92196252
            GetBGObject(BG_SA_BOAT_ONE)->BuildOutOfRangeUpdateBlock(&transData);
        if (BgObjects[BG_SA_BOAT_TWO])
            GetBGObject(BG_SA_BOAT_TWO)->BuildOutOfRangeUpdateBlock(&transData);
        WorldPacket packet;
        transData.BuildPacket(&packet);
        player->GetSession()->SendPacket(&packet);
    }
}
<|MERGE_RESOLUTION|>--- conflicted
+++ resolved
@@ -900,13 +900,9 @@
 {
     if (BgObjects[BG_SA_BOAT_ONE] ||  BgObjects[BG_SA_BOAT_TWO])
     {
-<<<<<<< HEAD
         UpdateData transData(player->GetMapId());
-        if (m_BgObjects[BG_SA_BOAT_ONE])
-=======
-        UpdateData transData;
         if (BgObjects[BG_SA_BOAT_ONE])
->>>>>>> 92196252
+
             GetBGObject(BG_SA_BOAT_ONE)->BuildCreateUpdateBlockForPlayer(&transData, player);
         if (BgObjects[BG_SA_BOAT_TWO])
             GetBGObject(BG_SA_BOAT_TWO)->BuildCreateUpdateBlockForPlayer(&transData, player);
@@ -920,13 +916,8 @@
 {
     if (BgObjects[BG_SA_BOAT_ONE] ||  BgObjects[BG_SA_BOAT_TWO])
     {
-<<<<<<< HEAD
         UpdateData transData(player->GetMapId());
-        if (m_BgObjects[BG_SA_BOAT_ONE])
-=======
-        UpdateData transData;
         if (BgObjects[BG_SA_BOAT_ONE])
->>>>>>> 92196252
             GetBGObject(BG_SA_BOAT_ONE)->BuildOutOfRangeUpdateBlock(&transData);
         if (BgObjects[BG_SA_BOAT_TWO])
             GetBGObject(BG_SA_BOAT_TWO)->BuildOutOfRangeUpdateBlock(&transData);
