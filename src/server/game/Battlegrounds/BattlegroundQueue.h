--- conflicted
+++ resolved
@@ -161,13 +161,8 @@
 class BGQueueRemoveEvent : public BasicEvent
 {
     public:
-<<<<<<< HEAD
-        BGQueueRemoveEvent(uint64 pl_guid, uint32 bgInstanceGUID, BattlegroundTypeId BgTypeId, uint8 arenaType, BattlegroundQueueTypeId bgQueueTypeId, uint32 removeTime)
+        BGQueueRemoveEvent(ObjectGuid pl_guid, uint32 bgInstanceGUID, BattlegroundTypeId BgTypeId, uint8 arenaType, BattlegroundQueueTypeId bgQueueTypeId, uint32 removeTime)
             : m_PlayerGuid(pl_guid), m_BgInstanceGUID(bgInstanceGUID), m_ArenaType(arenaType), m_RemoveTime(removeTime), m_BgTypeId(BgTypeId), m_BgQueueTypeId(bgQueueTypeId)
-=======
-        BGQueueRemoveEvent(ObjectGuid pl_guid, uint32 bgInstanceGUID, BattlegroundTypeId BgTypeId, BattlegroundQueueTypeId bgQueueTypeId, uint32 removeTime)
-            : m_PlayerGuid(pl_guid), m_BgInstanceGUID(bgInstanceGUID), m_RemoveTime(removeTime), m_BgTypeId(BgTypeId), m_BgQueueTypeId(bgQueueTypeId)
->>>>>>> 050d56ac
         { }
 
         virtual ~BGQueueRemoveEvent() { }
