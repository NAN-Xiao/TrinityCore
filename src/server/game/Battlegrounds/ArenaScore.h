--- conflicted
+++ resolved
@@ -28,11 +28,7 @@
     friend class Arena;
 
     protected:
-<<<<<<< HEAD
-        ArenaScore(uint64 playerGuid, uint32 team) : BattlegroundScore(playerGuid, team), TeamId(team == ALLIANCE ? 1 : 0) { }
-=======
-        ArenaScore(uint64 playerGuid, uint32 team) : BattlegroundScore(playerGuid), TeamId(team == ALLIANCE ? BG_TEAM_ALLIANCE : BG_TEAM_HORDE) { }
->>>>>>> 14bbe3e2
+        ArenaScore(uint64 playerGuid, uint32 team) : BattlegroundScore(playerGuid, team), TeamId(team == ALLIANCE ? BG_TEAM_ALLIANCE : BG_TEAM_HORDE) { }
 
         void AppendToPacket(WorldPacket& data, ByteBuffer& content) final
         {
@@ -137,14 +133,19 @@
             uint32 ratingWon = std::max(RatingChange, 0);
 
             // should be old rating, new rating, and client will calculate rating change itself
+            data << uint32(MatchmakerRating);
             data << uint32(ratingLost);
             data << uint32(ratingWon);
-            data << uint32(MatchmakerRating);
+        }
+
+        void BuildTeamInfoLengthBlock(WorldPacket& data)
+        {
+            data.WriteBits(TeamName.length(), 8);
         }
 
         void BuildTeamInfoBlock(WorldPacket& data)
         {
-            data << TeamName;
+            data.WriteString(TeamName);
         }
 
         int32 RatingChange;
