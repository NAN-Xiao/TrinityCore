/*
 * Copyright (C) 2008-2012 TrinityCore <http://www.trinitycore.org/>
 * Copyright (C) 2005-2009 MaNGOS <http://getmangos.com/>
 *
 * This program is free software; you can redistribute it and/or modify it
 * under the terms of the GNU General Public License as published by the
 * Free Software Foundation; either version 2 of the License, or (at your
 * option) any later version.
 *
 * This program is distributed in the hope that it will be useful, but WITHOUT
 * ANY WARRANTY; without even the implied warranty of MERCHANTABILITY or
 * FITNESS FOR A PARTICULAR PURPOSE. See the GNU General Public License for
 * more details.
 *
 * You should have received a copy of the GNU General Public License along
 * with this program. If not, see <http://www.gnu.org/licenses/>.
 */

#include "Unit.h"
#include "Player.h"
#include "Pet.h"
#include "Creature.h"
#include "SharedDefines.h"
#include "SpellAuras.h"
#include "SpellAuraEffects.h"
#include "SpellMgr.h"

inline bool _ModifyUInt32(bool apply, uint32& baseValue, int32& amount)
{
    // If amount is negative, change sign and value of apply.
    if (amount < 0)
    {
        apply = !apply;
        amount = -amount;
    }
    if (apply)
        baseValue += amount;
    else
    {
        // Make sure we do not get uint32 overflow.
        if (amount > int32(baseValue))
            amount = baseValue;
        baseValue -= amount;
    }
    return apply;
}

/*#######################################
########                         ########
########   PLAYERS STAT SYSTEM   ########
########                         ########
#######################################*/

bool Player::UpdateStats(Stats stat)
{
    if (stat > STAT_SPIRIT)
        return false;

    // value = ((base_value * base_pct) + total_value) * total_pct
    float value  = GetTotalStatValue(stat);

    SetStat(stat, int32(value));

    if (stat == STAT_STAMINA || stat == STAT_INTELLECT || stat == STAT_STRENGTH)
    {
        Pet* pet = GetPet();
        if (pet)
            pet->UpdateStats(stat);
    }

    switch (stat)
    {
        case STAT_AGILITY:
            UpdateArmor();
            UpdateAllCritPercentages();
            UpdateDodgePercentage();
            break;
        case STAT_STAMINA:
            UpdateMaxHealth();
            break;
        case STAT_INTELLECT:
            UpdateMaxPower(POWER_MANA);
            UpdateAllSpellCritChances();
            UpdateArmor();                                  //SPELL_AURA_MOD_RESISTANCE_OF_INTELLECT_PERCENT, only armor currently
            break;
        case STAT_SPIRIT:
            break;
        default:
            break;
    }

    if (stat == STAT_STRENGTH)
        UpdateAttackPowerAndDamage(false);
    else if (stat == STAT_AGILITY)
    {
        UpdateAttackPowerAndDamage(false);
        UpdateAttackPowerAndDamage(true);
    }

    UpdateSpellDamageAndHealingBonus();
    UpdateManaRegen();

    // Update ratings in exist SPELL_AURA_MOD_RATING_FROM_STAT and only depends from stat
    uint32 mask = 0;
    AuraEffectList const& modRatingFromStat = GetAuraEffectsByType(SPELL_AURA_MOD_RATING_FROM_STAT);
    for (AuraEffectList::const_iterator i = modRatingFromStat.begin(); i != modRatingFromStat.end(); ++i)
        if (Stats((*i)->GetMiscValueB()) == stat)
            mask |= (*i)->GetMiscValue();
    if (mask)
    {
        for (uint32 rating = 0; rating < MAX_COMBAT_RATING; ++rating)
            if (mask & (1 << rating))
                ApplyRatingMod(CombatRating(rating), 0, true);
    }
    return true;
}

void Player::ApplySpellPowerBonus(int32 amount, bool apply)
{
    apply = _ModifyUInt32(apply, m_baseSpellPower, amount);

    // For speed just update for client
    ApplyModUInt32Value(PLAYER_FIELD_MOD_HEALING_DONE_POS, amount, apply);
    for (int i = SPELL_SCHOOL_HOLY; i < MAX_SPELL_SCHOOL; ++i)
        ApplyModUInt32Value(PLAYER_FIELD_MOD_DAMAGE_DONE_POS + i, amount, apply);
}

void Player::UpdateSpellDamageAndHealingBonus()
{
    // Magic damage modifiers implemented in Unit::SpellDamageBonusDone
    // This information for client side use only
    // Get healing bonus for all schools
    SetStatInt32Value(PLAYER_FIELD_MOD_HEALING_DONE_POS, SpellBaseHealingBonusDone(SPELL_SCHOOL_MASK_ALL));
    // Get damage bonus for all schools
    for (int i = SPELL_SCHOOL_HOLY; i < MAX_SPELL_SCHOOL; ++i)
        SetStatInt32Value(PLAYER_FIELD_MOD_DAMAGE_DONE_POS+i, SpellBaseDamageBonusDone(SpellSchoolMask(1 << i)));
}

bool Player::UpdateAllStats()
{
    for (int8 i = STAT_STRENGTH; i < MAX_STATS; ++i)
    {
        float value = GetTotalStatValue(Stats(i));
        SetStat(Stats(i), int32(value));
    }

    UpdateArmor();
    // calls UpdateAttackPowerAndDamage() in UpdateArmor for SPELL_AURA_MOD_ATTACK_POWER_OF_ARMOR
    UpdateAttackPowerAndDamage(true);
    UpdateMaxHealth();

    for (uint8 i = POWER_MANA; i < MAX_POWERS; ++i)
        UpdateMaxPower(Powers(i));

    UpdateAllRatings();
    UpdateAllCritPercentages();
    UpdateAllSpellCritChances();
    UpdateBlockPercentage();
    UpdateParryPercentage();
    UpdateDodgePercentage();
    UpdateSpellDamageAndHealingBonus();
    UpdateManaRegen();
    UpdateExpertise(BASE_ATTACK);
    UpdateExpertise(OFF_ATTACK);
    RecalculateRating(CR_ARMOR_PENETRATION);
    for (int i = SPELL_SCHOOL_NORMAL; i < MAX_SPELL_SCHOOL; ++i)
        UpdateResistances(i);

    return true;
}

void Player::UpdateResistances(uint32 school)
{
    if (school > SPELL_SCHOOL_NORMAL)
    {
        float value  = GetTotalAuraModValue(UnitMods(UNIT_MOD_RESISTANCE_START + school));
        SetResistance(SpellSchools(school), int32(value));

        Pet* pet = GetPet();
        if (pet)
            pet->UpdateResistances(school);
    }
    else
        UpdateArmor();
}

void Player::UpdateArmor()
{
    float value = 0.0f;
    UnitMods unitMod = UNIT_MOD_ARMOR;

    value  = GetModifierValue(unitMod, BASE_VALUE);         // base armor (from items)
    value *= GetModifierValue(unitMod, BASE_PCT);           // armor percent from items
    value += GetModifierValue(unitMod, TOTAL_VALUE);

    //add dynamic flat mods
    AuraEffectList const& mResbyIntellect = GetAuraEffectsByType(SPELL_AURA_MOD_RESISTANCE_OF_STAT_PERCENT);
    for (AuraEffectList::const_iterator i = mResbyIntellect.begin(); i != mResbyIntellect.end(); ++i)
    {
        if ((*i)->GetMiscValue() & SPELL_SCHOOL_MASK_NORMAL)
            value += CalculatePct(GetStat(Stats((*i)->GetMiscValueB())), (*i)->GetAmount());
    }

    value *= GetModifierValue(unitMod, TOTAL_PCT);

    SetArmor(int32(value));

    Pet* pet = GetPet();
    if (pet)
        pet->UpdateArmor();

    UpdateAttackPowerAndDamage();                           // armor dependent auras update for SPELL_AURA_MOD_ATTACK_POWER_OF_ARMOR
}

float Player::GetHealthBonusFromStamina()
{
    // Taken from PaperDollFrame.lua - 4.3.4.15595
    gtOCTHpPerStaminaEntry const* hpBase = sGtOCTHpPerStaminaStore.LookupEntry((getClass() - 1) * GT_MAX_LEVEL + getLevel() - 1);

    float stamina = GetStat(STAT_STAMINA);
    float baseStam = std::min(20.0f, stamina);
    float moreStam = stamina - baseStam;

    return baseStam + moreStam * hpBase->ratio;
}

float Player::GetManaBonusFromIntellect()
{
    // Taken from PaperDollFrame.lua - 4.3.4.15595
    float intellect = GetStat(STAT_INTELLECT);

    float baseInt = std::min(20.0f, intellect);
    float moreInt = intellect - baseInt;

    return baseInt + (moreInt * 15.0f);
}

void Player::UpdateMaxHealth()
{
    UnitMods unitMod = UNIT_MOD_HEALTH;

    float value = GetModifierValue(unitMod, BASE_VALUE) + GetCreateHealth();
    value *= GetModifierValue(unitMod, BASE_PCT);
    value += GetModifierValue(unitMod, TOTAL_VALUE) + GetHealthBonusFromStamina();
    value *= GetModifierValue(unitMod, TOTAL_PCT);

    SetMaxHealth((uint32)value);
}

void Player::UpdateMaxPower(Powers power)
{
    UnitMods unitMod = UnitMods(UNIT_MOD_POWER_START + power);

    float bonusPower = (power == POWER_MANA && GetCreatePowers(power) > 0) ? GetManaBonusFromIntellect() : 0;

    float value = GetModifierValue(unitMod, BASE_VALUE) + GetCreatePowers(power);
    value *= GetModifierValue(unitMod, BASE_PCT);
    value += GetModifierValue(unitMod, TOTAL_VALUE) +  bonusPower;
    value *= GetModifierValue(unitMod, TOTAL_PCT);

    SetMaxPower(power, uint32(value));
}

void Player::UpdateAttackPowerAndDamage(bool ranged)
{
    float val2 = 0.0f;
    float level = float(getLevel());

    ChrClassesEntry const* entry = sChrClassesStore.LookupEntry(getClass());
    UnitMods unitMod = ranged ? UNIT_MOD_ATTACK_POWER_RANGED : UNIT_MOD_ATTACK_POWER;

    uint16 index = UNIT_FIELD_ATTACK_POWER;

    if (ranged)
    {
        index = UNIT_FIELD_RANGED_ATTACK_POWER;
        val2 = (level + std::max(GetStat(STAT_AGILITY) - 10.0f, 0.0f)) * entry->RAPPerAgility;
    }
    else
    {
<<<<<<< HEAD
        float strengthValue = std::max((GetStat(STAT_STRENGTH) - 10.0f) * entry->APPerStrenth, 0.0f);
        float agilityValue = std::max((GetStat(STAT_AGILITY) - 10.0f) * entry->APPerAgility, 0.0f);

        SpellShapeshiftFormEntry const* form = sSpellShapeshiftFormStore.LookupEntry(GetShapeshiftForm());
        // Directly taken from client, SHAPESHIFT_FLAG_AP_FROM_STRENGTH ?
        if (form && form->flags1 & 0x20)
            agilityValue += std::max((GetStat(STAT_AGILITY) - 10.0f) * entry->APPerStrenth, 0.0f);

        val2 = strengthValue + agilityValue;
=======
        switch (getClass())
        {
            case CLASS_WARRIOR:
                val2 = level * 3.0f + GetStat(STAT_STRENGTH) * 2.0f - 20.0f;
                break;
            case CLASS_PALADIN:
                val2 = level * 3.0f + GetStat(STAT_STRENGTH) * 2.0f - 20.0f;
                break;
            case CLASS_DEATH_KNIGHT:
                val2 = level * 3.0f + GetStat(STAT_STRENGTH) * 2.0f - 20.0f;
                break;
            case CLASS_ROGUE:
                val2 = level * 2.0f + GetStat(STAT_STRENGTH) + GetStat(STAT_AGILITY) - 20.0f;
                break;
            case CLASS_HUNTER:
                val2 = level * 2.0f + GetStat(STAT_STRENGTH) + GetStat(STAT_AGILITY) - 20.0f;
                break;
            case CLASS_SHAMAN:
                val2 = level * 2.0f + GetStat(STAT_STRENGTH) + GetStat(STAT_AGILITY) - 20.0f;
                break;
            case CLASS_DRUID:
            {
                // Check if Predatory Strikes is skilled
                float mLevelMult = 0.0f;
                float weapon_bonus = 0.0f;
                if (IsInFeralForm())
                {
                    Unit::AuraEffectList const& mDummy = GetAuraEffectsByType(SPELL_AURA_DUMMY);
                    for (Unit::AuraEffectList::const_iterator itr = mDummy.begin(); itr != mDummy.end(); ++itr)
                    {
                        AuraEffect* aurEff = *itr;
                        if (aurEff->GetSpellInfo()->SpellIconID == 1563)
                        {
                            switch (aurEff->GetEffIndex())
                            {
                                case 0: // Predatory Strikes (effect 0)
                                    mLevelMult = CalculatePct(1.0f, aurEff->GetAmount());
                                    break;
                                case 1: // Predatory Strikes (effect 1)
                                    if (Item* mainHand = m_items[EQUIPMENT_SLOT_MAINHAND])
                                    {
                                        // also gains % attack power from equipped weapon
                                        ItemTemplate const* proto = mainHand->GetTemplate();
                                        if (!proto)
                                            continue;

                                        weapon_bonus = CalculatePct(float(proto->getFeralBonus()), aurEff->GetAmount());
                                    }
                                    break;
                                default:
                                    break;
                            }
                        }
                    }
                }

                switch (GetShapeshiftForm())
                {
                    case FORM_CAT:
                        val2 = getLevel() * (mLevelMult + 2.0f) + GetStat(STAT_STRENGTH) * 2.0f + GetStat(STAT_AGILITY) - 20.0f + weapon_bonus + m_baseFeralAP;
                        break;
                    case FORM_BEAR:
                    case FORM_DIREBEAR:
                        val2 = getLevel() * (mLevelMult + 3.0f) + GetStat(STAT_STRENGTH) * 2.0f - 20.0f + weapon_bonus + m_baseFeralAP;
                        break;
                    case FORM_MOONKIN:
                        val2 = getLevel() * (mLevelMult + 1.5f) + GetStat(STAT_STRENGTH) * 2.0f - 20.0f + m_baseFeralAP;
                        break;
                    default:
                        val2 = GetStat(STAT_STRENGTH) * 2.0f - 20.0f;
                        break;
                }
                break;
            }
            case CLASS_MAGE:
                val2 = GetStat(STAT_STRENGTH) - 10.0f;
                break;
            case CLASS_PRIEST:
                val2 = GetStat(STAT_STRENGTH) - 10.0f;
                break;
            case CLASS_WARLOCK:
                val2 = GetStat(STAT_STRENGTH) - 10.0f;
                break;
        }
>>>>>>> e1bee86e
    }

    SetModifierValue(unitMod, BASE_VALUE, val2);

    float base_attPower  = GetModifierValue(unitMod, BASE_VALUE) * GetModifierValue(unitMod, BASE_PCT);
    float attPowerMod = GetModifierValue(unitMod, TOTAL_VALUE);

    //add dynamic flat mods
<<<<<<< HEAD
    if (!ranged)
    {
=======
    if (ranged)
    {
        if ((getClassMask() & CLASSMASK_WAND_USERS) == 0)
        {
            AuraEffectList const& mRAPbyStat = GetAuraEffectsByType(SPELL_AURA_MOD_RANGED_ATTACK_POWER_OF_STAT_PERCENT);
            for (AuraEffectList::const_iterator i = mRAPbyStat.begin(); i != mRAPbyStat.end(); ++i)
                attPowerMod += CalculatePct(GetStat(Stats((*i)->GetMiscValue())), (*i)->GetAmount());
        }
    }
    else
    {
        AuraEffectList const& mAPbyStat = GetAuraEffectsByType(SPELL_AURA_MOD_ATTACK_POWER_OF_STAT_PERCENT);
        for (AuraEffectList::const_iterator i = mAPbyStat.begin(); i != mAPbyStat.end(); ++i)
            attPowerMod += CalculatePct(GetStat(Stats((*i)->GetMiscValue())), (*i)->GetAmount());

>>>>>>> e1bee86e
        AuraEffectList const& mAPbyArmor = GetAuraEffectsByType(SPELL_AURA_MOD_ATTACK_POWER_OF_ARMOR);
        for (AuraEffectList::const_iterator iter = mAPbyArmor.begin(); iter != mAPbyArmor.end(); ++iter)
            // always: ((*i)->GetModifier()->m_miscvalue == 1 == SPELL_SCHOOL_MASK_NORMAL)
            attPowerMod += int32(GetArmor() / (*iter)->GetAmount());
    }

    SetInt32Value(index, (uint32)base_attPower);            //UNIT_FIELD_(RANGED)_ATTACK_POWER field

    Pet* pet = GetPet();                                //update pet's AP
    //automatically update weapon damage after attack power modification
    if (ranged)
    {
        UpdateDamagePhysical(RANGED_ATTACK);
        if (pet && pet->isHunterPet()) // At ranged attack change for hunter pet
            pet->UpdateAttackPowerAndDamage();
    }
    else
    {
        UpdateDamagePhysical(BASE_ATTACK);
        if (CanDualWield() && haveOffhandWeapon())           //allow update offhand damage only if player knows DualWield Spec and has equipped offhand weapon
            UpdateDamagePhysical(OFF_ATTACK);
        if (getClass() == CLASS_SHAMAN || getClass() == CLASS_PALADIN)                      // mental quickness
            UpdateSpellDamageAndHealingBonus();

        if (pet && pet->IsPetGhoul()) // At ranged attack change for hunter pet
            pet->UpdateAttackPowerAndDamage();
    }
}

void Player::CalculateMinMaxDamage(WeaponAttackType attType, bool normalized, bool addTotalPct, float& min_damage, float& max_damage)
{
    UnitMods unitMod;

    switch (attType)
    {
        case BASE_ATTACK:
        default:
            unitMod = UNIT_MOD_DAMAGE_MAINHAND;
            break;
        case OFF_ATTACK:
            unitMod = UNIT_MOD_DAMAGE_OFFHAND;
            break;
        case RANGED_ATTACK:
            unitMod = UNIT_MOD_DAMAGE_RANGED;
            break;
    }

    float att_speed = GetAPMultiplier(attType, normalized);

    float base_value  = GetModifierValue(unitMod, BASE_VALUE) + GetTotalAttackPowerValue(attType) / 14.0f * att_speed;
    float base_pct    = GetModifierValue(unitMod, BASE_PCT);
    float total_value = GetModifierValue(unitMod, TOTAL_VALUE);
    float total_pct   = addTotalPct ? GetModifierValue(unitMod, TOTAL_PCT) : 1.0f;

    float weapon_mindamage = GetWeaponDamageRange(attType, MINDAMAGE);
    float weapon_maxdamage = GetWeaponDamageRange(attType, MAXDAMAGE);

    if (IsInFeralForm())                                    //check if player is druid and in cat or bear forms
    {
        float weaponSpeed = BASE_ATTACK_TIME / 1000.f;
        if (Item* weapon = GetWeaponForAttack(BASE_ATTACK, true))
            weaponSpeed =  weapon->GetTemplate()->Delay / 1000;

        if (GetShapeshiftForm() == FORM_CAT)
        {
            weapon_mindamage = weapon_mindamage / weaponSpeed;
            weapon_maxdamage = weapon_maxdamage / weaponSpeed;
        }
        else if (GetShapeshiftForm() == FORM_BEAR)
        {
            weapon_mindamage = weapon_mindamage / weaponSpeed + weapon_mindamage / 2.5;
            weapon_maxdamage = weapon_mindamage / weaponSpeed + weapon_maxdamage / 2.5;
        }
    }
    else if (!CanUseAttackType(attType))      //check if player not in form but still can't use (disarm case)
    {
        //cannot use ranged/off attack, set values to 0
        if (attType != BASE_ATTACK)
        {
            min_damage = 0;
            max_damage = 0;
            return;
        }
        weapon_mindamage = BASE_MINDAMAGE;
        weapon_maxdamage = BASE_MAXDAMAGE;
    }
    /*
    TODO: Is this still needed after ammo has been removed?
    else if (attType == RANGED_ATTACK)                       //add ammo DPS to ranged damage
    {
        weapon_mindamage += ammo * att_speed;
        weapon_maxdamage += ammo * att_speed;
    }*/

    min_damage = ((base_value + weapon_mindamage) * base_pct + total_value) * total_pct;
    max_damage = ((base_value + weapon_maxdamage) * base_pct + total_value) * total_pct;
}

void Player::UpdateDamagePhysical(WeaponAttackType attType)
{
    float mindamage;
    float maxdamage;

    CalculateMinMaxDamage(attType, false, true, mindamage, maxdamage);

    switch (attType)
    {
        case BASE_ATTACK:
        default:
            SetStatFloatValue(UNIT_FIELD_MINDAMAGE, mindamage);
            SetStatFloatValue(UNIT_FIELD_MAXDAMAGE, maxdamage);
            break;
        case OFF_ATTACK:
            SetStatFloatValue(UNIT_FIELD_MINOFFHANDDAMAGE, mindamage);
            SetStatFloatValue(UNIT_FIELD_MAXOFFHANDDAMAGE, maxdamage);
            break;
        case RANGED_ATTACK:
            SetStatFloatValue(UNIT_FIELD_MINRANGEDDAMAGE, mindamage);
            SetStatFloatValue(UNIT_FIELD_MAXRANGEDDAMAGE, maxdamage);
            break;
    }
}

void Player::UpdateBlockPercentage()
{
    // No block
    float value = 0.0f;
    if (CanBlock())
    {
        // Base value
        value = 5.0f;
        // Increase from SPELL_AURA_MOD_BLOCK_PERCENT aura
        value += GetTotalAuraModifier(SPELL_AURA_MOD_BLOCK_PERCENT);
        // Increase from rating
        value += GetRatingBonusValue(CR_BLOCK);
        value = value < 0.0f ? 0.0f : value;
    }
    SetStatFloatValue(PLAYER_BLOCK_PERCENTAGE, value);
}

void Player::UpdateCritPercentage(WeaponAttackType attType)
{
    BaseModGroup modGroup;
    uint16 index;
    CombatRating cr;

    switch (attType)
    {
        case OFF_ATTACK:
            modGroup = OFFHAND_CRIT_PERCENTAGE;
            index = PLAYER_OFFHAND_CRIT_PERCENTAGE;
            cr = CR_CRIT_MELEE;
            break;
        case RANGED_ATTACK:
            modGroup = RANGED_CRIT_PERCENTAGE;
            index = PLAYER_RANGED_CRIT_PERCENTAGE;
            cr = CR_CRIT_RANGED;
            break;
        case BASE_ATTACK:
        default:
            modGroup = CRIT_PERCENTAGE;
            index = PLAYER_CRIT_PERCENTAGE;
            cr = CR_CRIT_MELEE;
            break;
    }

    float value = GetTotalPercentageModValue(modGroup) + GetRatingBonusValue(cr);
    // Modify crit from weapon skill and maximized defense skill of same level victim difference
    value += (int32(GetMaxSkillValueForLevel()) - int32(GetMaxSkillValueForLevel())) * 0.04f;
    value = value < 0.0f ? 0.0f : value;
    SetStatFloatValue(index, value);
}

void Player::UpdateAllCritPercentages()
{
    float value = GetMeleeCritFromAgility();

    SetBaseModValue(CRIT_PERCENTAGE, PCT_MOD, value);
    SetBaseModValue(OFFHAND_CRIT_PERCENTAGE, PCT_MOD, value);
    SetBaseModValue(RANGED_CRIT_PERCENTAGE, PCT_MOD, value);

    UpdateCritPercentage(BASE_ATTACK);
    UpdateCritPercentage(OFF_ATTACK);
    UpdateCritPercentage(RANGED_ATTACK);
}

const float m_diminishing_k[MAX_CLASSES] =
{
    0.9560f,  // Warrior
    0.9560f,  // Paladin
    0.9880f,  // Hunter
    0.9880f,  // Rogue
    0.9830f,  // Priest
    0.9560f,  // DK
    0.9880f,  // Shaman
    0.9830f,  // Mage
    0.9830f,  // Warlock
    0.0f,     // ??
    0.9720f   // Druid
};

void Player::UpdateParryPercentage()
{
    const float parry_cap[MAX_CLASSES] =
    {
        65.631440f,     // Warrior
        65.631440f,     // Paladin
        145.560408f,    // Hunter
        145.560408f,    // Rogue
        0.0f,           // Priest
        65.631440f,     // DK
        145.560408f,    // Shaman
        0.0f,           // Mage
        0.0f,           // Warlock
        0.0f,           // ??
        0.0f            // Druid
    };

    // No parry
    float value = 0.0f;
    uint32 pclass = getClass()-1;
    if (CanParry() && parry_cap[pclass] > 0.0f)
    {
        float nondiminishing  = 5.0f;
        // Parry from rating
        float diminishing = GetRatingBonusValue(CR_PARRY);
        // Parry from SPELL_AURA_MOD_PARRY_PERCENT aura
        nondiminishing += GetTotalAuraModifier(SPELL_AURA_MOD_PARRY_PERCENT);
        // apply diminishing formula to diminishing parry chance
        value = nondiminishing + diminishing * parry_cap[pclass] / (diminishing + parry_cap[pclass] * m_diminishing_k[pclass]);
        value = value < 0.0f ? 0.0f : value;
    }
    SetStatFloatValue(PLAYER_PARRY_PERCENTAGE, value);
}

void Player::UpdateDodgePercentage()
{
    const float dodge_cap[MAX_CLASSES] =
    {
        65.631440f,     // Warrior
        65.631440f,     // Paladin
        145.560408f,    // Hunter
        145.560408f,    // Rogue
        150.375940f,    // Priest
        65.631440f,     // DK
        145.560408f,    // Shaman
        150.375940f,    // Mage
        150.375940f,    // Warlock
        0.0f,           // ??
        116.890707f     // Druid
    };

    float diminishing = 0.0f, nondiminishing = 0.0f;
    GetDodgeFromAgility(diminishing, nondiminishing);
    // Dodge from SPELL_AURA_MOD_DODGE_PERCENT aura
    nondiminishing += GetTotalAuraModifier(SPELL_AURA_MOD_DODGE_PERCENT);
    // Dodge from rating
    diminishing += GetRatingBonusValue(CR_DODGE);
    // apply diminishing formula to diminishing dodge chance
    uint32 pclass = getClass()-1;
    float value = nondiminishing + (diminishing * dodge_cap[pclass] / (diminishing + dodge_cap[pclass] * m_diminishing_k[pclass]));

    value = value < 0.0f ? 0.0f : value;
    SetStatFloatValue(PLAYER_DODGE_PERCENTAGE, value);
}

void Player::UpdateSpellCritChance(uint32 school)
{
    // For normal school set zero crit chance
    if (school == SPELL_SCHOOL_NORMAL)
    {
        SetFloatValue(PLAYER_SPELL_CRIT_PERCENTAGE1, 0.0f);
        return;
    }
    // For others recalculate it from:
    float crit = 0.0f;
    // Crit from Intellect
    crit += GetSpellCritFromIntellect();
    // Increase crit from SPELL_AURA_MOD_SPELL_CRIT_CHANCE
    crit += GetTotalAuraModifier(SPELL_AURA_MOD_SPELL_CRIT_CHANCE);
    // Increase crit from SPELL_AURA_MOD_CRIT_PCT
    crit += GetTotalAuraModifier(SPELL_AURA_MOD_CRIT_PCT);
    // Increase crit by school from SPELL_AURA_MOD_SPELL_CRIT_CHANCE_SCHOOL
    crit += GetTotalAuraModifierByMiscMask(SPELL_AURA_MOD_SPELL_CRIT_CHANCE_SCHOOL, 1<<school);
    // Increase crit from spell crit ratings
    crit += GetRatingBonusValue(CR_CRIT_SPELL);

    // Store crit value
    SetFloatValue(PLAYER_SPELL_CRIT_PERCENTAGE1 + school, crit);
}

void Player::UpdateArmorPenetration(int32 amount)
{
    // Store Rating Value
    SetUInt32Value(PLAYER_FIELD_COMBAT_RATING_1 + CR_ARMOR_PENETRATION, amount);
}

void Player::UpdateMeleeHitChances()
{
    m_modMeleeHitChance = (float)GetTotalAuraModifier(SPELL_AURA_MOD_HIT_CHANCE);
    m_modMeleeHitChance += GetRatingBonusValue(CR_HIT_MELEE);
}

void Player::UpdateRangedHitChances()
{
    m_modRangedHitChance = (float)GetTotalAuraModifier(SPELL_AURA_MOD_HIT_CHANCE);
    m_modRangedHitChance += GetRatingBonusValue(CR_HIT_RANGED);
}

void Player::UpdateSpellHitChances()
{
    m_modSpellHitChance = (float)GetTotalAuraModifier(SPELL_AURA_MOD_SPELL_HIT_CHANCE);
    m_modSpellHitChance += GetRatingBonusValue(CR_HIT_SPELL);
}

void Player::UpdateAllSpellCritChances()
{
    for (int i = SPELL_SCHOOL_NORMAL; i < MAX_SPELL_SCHOOL; ++i)
        UpdateSpellCritChance(i);
}

void Player::UpdateExpertise(WeaponAttackType attack)
{
    if (attack == RANGED_ATTACK)
        return;

    int32 expertise = int32(GetRatingBonusValue(CR_EXPERTISE));

    Item* weapon = GetWeaponForAttack(attack, true);

    AuraEffectList const& expAuras = GetAuraEffectsByType(SPELL_AURA_MOD_EXPERTISE);
    for (AuraEffectList::const_iterator itr = expAuras.begin(); itr != expAuras.end(); ++itr)
    {
        // item neutral spell
        if ((*itr)->GetSpellInfo()->EquippedItemClass == -1)
            expertise += (*itr)->GetAmount();
        // item dependent spell
        else if (weapon && weapon->IsFitToSpellRequirements((*itr)->GetSpellInfo()))
            expertise += (*itr)->GetAmount();
    }

    if (expertise < 0)
        expertise = 0;

    switch (attack)
    {
        case BASE_ATTACK: SetUInt32Value(PLAYER_EXPERTISE, expertise);         break;
        case OFF_ATTACK:  SetUInt32Value(PLAYER_OFFHAND_EXPERTISE, expertise); break;
        default: break;
    }
}

void Player::ApplyManaRegenBonus(int32 amount, bool apply)
{
    _ModifyUInt32(apply, m_baseManaRegen, amount);
    UpdateManaRegen();
}

void Player::ApplyHealthRegenBonus(int32 amount, bool apply)
{
    _ModifyUInt32(apply, m_baseHealthRegen, amount);
}

void Player::UpdateManaRegen()
{
    // Mana regen from spirit
    float spirit_regen = OCTRegenMPPerSpirit();
    // Apply PCT bonus from SPELL_AURA_MOD_POWER_REGEN_PERCENT aura on spirit base regen
    spirit_regen *= GetTotalAuraMultiplierByMiscValue(SPELL_AURA_MOD_POWER_REGEN_PERCENT, POWER_MANA);

    // SpiritRegen(SPI,INT,LEVEL) = (0.001 + (SPI x sqrt(INT) x BASE_REGEN[LEVEL])) x 5
    if (GetStat(STAT_INTELLECT) > 0.0f)
        spirit_regen *= sqrt(GetStat(STAT_INTELLECT));

    // CombatRegen = 5% of Base Mana
    float base_regen = GetCreateMana() * 0.01f + GetTotalAuraModifierByMiscValue(SPELL_AURA_MOD_POWER_REGEN, POWER_MANA) / 5.0f;

    // Set regen rate in cast state apply only on spirit based regen
    int32 modManaRegenInterrupt = GetTotalAuraModifier(SPELL_AURA_MOD_MANA_REGEN_INTERRUPT);
<<<<<<< HEAD
=======
    if (modManaRegenInterrupt > 100)
        modManaRegenInterrupt = 100;
    SetStatFloatValue(UNIT_FIELD_POWER_REGEN_INTERRUPTED_FLAT_MODIFIER, power_regen_mp5 + CalculatePct(power_regen, modManaRegenInterrupt));
>>>>>>> e1bee86e

    SetStatFloatValue(UNIT_FIELD_POWER_REGEN_INTERRUPTED_FLAT_MODIFIER, base_regen + CalculatePctN(spirit_regen, modManaRegenInterrupt));
    SetStatFloatValue(UNIT_FIELD_POWER_REGEN_FLAT_MODIFIER, 0.001f + spirit_regen + base_regen);
}

void Player::UpdateRuneRegen(RuneType rune)
{
    if (rune >= NUM_RUNE_TYPES)
        return;

    uint32 cooldown = 0;

    for (uint32 i = 0; i < MAX_RUNES; ++i)
        if (GetBaseRune(i) == rune)
        {
            cooldown = GetRuneBaseCooldown(i);
            break;
        }

    if (cooldown <= 0)
        return;

    float regen = float(1 * IN_MILLISECONDS) / float(cooldown);
    SetFloatValue(PLAYER_RUNE_REGEN_1 + uint8(rune), regen);
}

void Player::UpdateAllRunesRegen()
{
    for (uint8 i = 0; i < NUM_RUNE_TYPES; ++i)
        if (uint32 cooldown = GetRuneTypeBaseCooldown(RuneType(i)))
            SetFloatValue(PLAYER_RUNE_REGEN_1 + i, float(1 * IN_MILLISECONDS) / float(cooldown));
}

void Player::_ApplyAllStatBonuses()
{
    SetCanModifyStats(false);

    _ApplyAllAuraStatMods();
    _ApplyAllItemMods();

    SetCanModifyStats(true);

    UpdateAllStats();
}

void Player::_RemoveAllStatBonuses()
{
    SetCanModifyStats(false);

    _RemoveAllItemMods();
    _RemoveAllAuraStatMods();

    SetCanModifyStats(true);

    UpdateAllStats();
}

/*#######################################
########                         ########
########    MOBS STAT SYSTEM     ########
########                         ########
#######################################*/

bool Creature::UpdateStats(Stats /*stat*/)
{
    return true;
}

bool Creature::UpdateAllStats()
{
    UpdateMaxHealth();
    UpdateAttackPowerAndDamage();
    UpdateAttackPowerAndDamage(true);

    for (uint8 i = POWER_MANA; i < MAX_POWERS; ++i)
        UpdateMaxPower(Powers(i));

    for (int8 i = SPELL_SCHOOL_NORMAL; i < MAX_SPELL_SCHOOL; ++i)
        UpdateResistances(i);

    return true;
}

void Creature::UpdateResistances(uint32 school)
{
    if (school > SPELL_SCHOOL_NORMAL)
    {
        float value  = GetTotalAuraModValue(UnitMods(UNIT_MOD_RESISTANCE_START + school));
        SetResistance(SpellSchools(school), int32(value));
    }
    else
        UpdateArmor();
}

void Creature::UpdateArmor()
{
    float value = GetTotalAuraModValue(UNIT_MOD_ARMOR);
    SetArmor(int32(value));
}

void Creature::UpdateMaxHealth()
{
    float value = GetTotalAuraModValue(UNIT_MOD_HEALTH);
    SetMaxHealth((uint32)value);
}

void Creature::UpdateMaxPower(Powers power)
{
    UnitMods unitMod = UnitMods(UNIT_MOD_POWER_START + power);

    float value  = GetTotalAuraModValue(unitMod);
    SetMaxPower(power, uint32(value));
}

void Creature::UpdateAttackPowerAndDamage(bool ranged)
{
    UnitMods unitMod = ranged ? UNIT_MOD_ATTACK_POWER_RANGED : UNIT_MOD_ATTACK_POWER;

    uint16 index = UNIT_FIELD_ATTACK_POWER;
    uint16 index_mult = UNIT_FIELD_ATTACK_POWER_MULTIPLIER;

    if (ranged)
    {
        index = UNIT_FIELD_RANGED_ATTACK_POWER;
        index_mult = UNIT_FIELD_RANGED_ATTACK_POWER_MULTIPLIER;
    }

    float base_attPower  = GetModifierValue(unitMod, BASE_VALUE) * GetModifierValue(unitMod, BASE_PCT);
    float attPowerMultiplier = GetModifierValue(unitMod, TOTAL_PCT) - 1.0f;

    SetInt32Value(index, (uint32)base_attPower);            //UNIT_FIELD_(RANGED)_ATTACK_POWER field
    SetFloatValue(index_mult, attPowerMultiplier);          //UNIT_FIELD_(RANGED)_ATTACK_POWER_MULTIPLIER field

    //automatically update weapon damage after attack power modification
    if (ranged)
        UpdateDamagePhysical(RANGED_ATTACK);
    else
    {
        UpdateDamagePhysical(BASE_ATTACK);
        UpdateDamagePhysical(OFF_ATTACK);
    }
}

void Creature::UpdateDamagePhysical(WeaponAttackType attType)
{
    UnitMods unitMod;
    switch (attType)
    {
        case BASE_ATTACK:
        default:
            unitMod = UNIT_MOD_DAMAGE_MAINHAND;
            break;
        case OFF_ATTACK:
            unitMod = UNIT_MOD_DAMAGE_OFFHAND;
            break;
        case RANGED_ATTACK:
            unitMod = UNIT_MOD_DAMAGE_RANGED;
            break;
    }

    //float att_speed = float(GetAttackTime(attType))/1000.0f;

    float weapon_mindamage = GetWeaponDamageRange(attType, MINDAMAGE);
    float weapon_maxdamage = GetWeaponDamageRange(attType, MAXDAMAGE);

    /* difference in AP between current attack power and base value from DB */
    float att_pwr_change = GetTotalAttackPowerValue(attType) - GetCreatureTemplate()->attackpower;
    float base_value  = GetModifierValue(unitMod, BASE_VALUE) + (att_pwr_change * GetAPMultiplier(attType, false) / 14.0f);
    float base_pct    = GetModifierValue(unitMod, BASE_PCT);
    float total_value = GetModifierValue(unitMod, TOTAL_VALUE);
    float total_pct   = GetModifierValue(unitMod, TOTAL_PCT);
    float dmg_multiplier = GetCreatureTemplate()->dmg_multiplier;

    if (!CanUseAttackType(attType))
    {
        weapon_mindamage = 0;
        weapon_maxdamage = 0;
    }

    float mindamage = ((base_value + weapon_mindamage) * dmg_multiplier * base_pct + total_value) * total_pct;
    float maxdamage = ((base_value + weapon_maxdamage) * dmg_multiplier * base_pct + total_value) * total_pct;

    switch (attType)
    {
        case BASE_ATTACK:
        default:
            SetStatFloatValue(UNIT_FIELD_MINDAMAGE, mindamage);
            SetStatFloatValue(UNIT_FIELD_MAXDAMAGE, maxdamage);
            break;
        case OFF_ATTACK:
            SetStatFloatValue(UNIT_FIELD_MINOFFHANDDAMAGE, mindamage);
            SetStatFloatValue(UNIT_FIELD_MAXOFFHANDDAMAGE, maxdamage);
            break;
        case RANGED_ATTACK:
            SetStatFloatValue(UNIT_FIELD_MINRANGEDDAMAGE, mindamage);
            SetStatFloatValue(UNIT_FIELD_MAXRANGEDDAMAGE, maxdamage);
            break;
    }
}

/*#######################################
########                         ########
########    PETS STAT SYSTEM     ########
########                         ########
#######################################*/

#define ENTRY_IMP               416
#define ENTRY_VOIDWALKER        1860
#define ENTRY_SUCCUBUS          1863
#define ENTRY_FELHUNTER         417
#define ENTRY_FELGUARD          17252
#define ENTRY_WATER_ELEMENTAL   510
#define ENTRY_TREANT            1964
#define ENTRY_FIRE_ELEMENTAL    15438
#define ENTRY_GHOUL             26125
#define ENTRY_BLOODWORM         28017

bool Guardian::UpdateStats(Stats stat)
{
    if (stat >= MAX_STATS)
        return false;

    // value = ((base_value * base_pct) + total_value) * total_pct
    float value  = GetTotalStatValue(stat);
    ApplyStatBuffMod(stat, m_statFromOwner[stat], false);
    float ownersBonus = 0.0f;

    Unit* owner = GetOwner();
    // Handle Death Knight Glyphs and Talents
    float mod = 0.75f;
    if (IsPetGhoul() && (stat == STAT_STAMINA || stat == STAT_STRENGTH))
    {
        switch (stat)
        {
            case STAT_STAMINA:  mod = 0.3f; break;                // Default Owner's Stamina scale
            case STAT_STRENGTH: mod = 0.7f; break;                // Default Owner's Strength scale
            default: break;
        }
        // Ravenous Dead
        AuraEffect const* aurEff = NULL;
        // Check just if owner has Ravenous Dead since it's effect is not an aura
        aurEff = owner->GetAuraEffect(SPELL_AURA_MOD_TOTAL_STAT_PERCENTAGE, SPELLFAMILY_DEATHKNIGHT, 3010, 0);
        if (aurEff)
        {
            SpellInfo const* spellInfo = aurEff->GetSpellInfo();                                                 // Then get the SpellProto and add the dummy effect value
<<<<<<< HEAD
            AddPctN(mod, spellInfo->Effects[EFFECT_1].CalcValue(owner));                                              // Ravenous Dead edits the original scale
=======
            AddPct(mod, spellInfo->Effects[EFFECT_1].CalcValue());                                              // Ravenous Dead edits the original scale
>>>>>>> e1bee86e
        }
        // Glyph of the Ghoul
        aurEff = owner->GetAuraEffect(58686, 0);
        if (aurEff)
            mod += CalculatePct(1.0f, aurEff->GetAmount());                                                    // Glyph of the Ghoul adds a flat value to the scale mod
        ownersBonus = float(owner->GetStat(stat)) * mod;
        value += ownersBonus;
    }
    else if (stat == STAT_STAMINA)
    {
<<<<<<< HEAD
        ownersBonus = CalculatePctN(owner->GetStat(STAT_STAMINA), 30);
        value += ownersBonus;
=======
        if (owner->getClass() == CLASS_WARLOCK && isPet())
        {
            ownersBonus = CalculatePct(owner->GetStat(STAT_STAMINA), 75);
            value += ownersBonus;
        }
        else
        {
            mod = 0.45f;
            if (isPet())
            {
                PetSpellMap::const_iterator itr = (ToPet()->m_spells.find(62758)); // Wild Hunt rank 1
                if (itr == ToPet()->m_spells.end())
                    itr = ToPet()->m_spells.find(62762);                            // Wild Hunt rank 2

                if (itr != ToPet()->m_spells.end())                                 // If pet has Wild Hunt
                {
                    SpellInfo const* spellInfo = sSpellMgr->GetSpellInfo(itr->first); // Then get the SpellProto and add the dummy effect value
                    AddPct(mod, spellInfo->Effects[EFFECT_0].CalcValue());
                }
            }
            ownersBonus = float(owner->GetStat(stat)) * mod;
            value += ownersBonus;
        }
>>>>>>> e1bee86e
    }
                                                            //warlock's and mage's pets gain 30% of owner's intellect
    else if (stat == STAT_INTELLECT)
    {
        if (owner->getClass() == CLASS_WARLOCK || owner->getClass() == CLASS_MAGE)
        {
            ownersBonus = CalculatePct(owner->GetStat(stat), 30);
            value += ownersBonus;
        }
    }
/*
    else if (stat == STAT_STRENGTH)
    {
        if (IsPetGhoul())
            value += float(owner->GetStat(stat)) * 0.3f;
    }
*/

    SetStat(stat, int32(value));
    m_statFromOwner[stat] = ownersBonus;
    ApplyStatBuffMod(stat, m_statFromOwner[stat], true);

    switch (stat)
    {
        case STAT_STRENGTH:         UpdateAttackPowerAndDamage();        break;
        case STAT_AGILITY:          UpdateArmor();                       break;
        case STAT_STAMINA:          UpdateMaxHealth();                   break;
        case STAT_INTELLECT:        UpdateMaxPower(POWER_MANA);          break;
        case STAT_SPIRIT:
        default:
            break;
    }

    return true;
}

bool Guardian::UpdateAllStats()
{
    for (uint8 i = STAT_STRENGTH; i < MAX_STATS; ++i)
        UpdateStats(Stats(i));

    for (uint8 i = POWER_MANA; i < MAX_POWERS; ++i)
        UpdateMaxPower(Powers(i));

    for (uint8 i = SPELL_SCHOOL_NORMAL; i < MAX_SPELL_SCHOOL; ++i)
        UpdateResistances(i);

    return true;
}

void Guardian::UpdateResistances(uint32 school)
{
    if (school > SPELL_SCHOOL_NORMAL)
    {
        float value  = GetTotalAuraModValue(UnitMods(UNIT_MOD_RESISTANCE_START + school));

        // hunter and warlock pets gain 40% of owner's resistance
        if (isPet())
            value += float(CalculatePct(m_owner->GetResistance(SpellSchools(school)), 40));

        SetResistance(SpellSchools(school), int32(value));
    }
    else
        UpdateArmor();
}

void Guardian::UpdateArmor()
{
    float value = 0.0f;
    float bonus_armor = 0.0f;
    UnitMods unitMod = UNIT_MOD_ARMOR;

<<<<<<< HEAD
    // hunter pets gain 35% of owner's armor value, warlock pets gain 100% of owner's armor
    if (isHunterPet())
        bonus_armor = float(CalculatePctN(m_owner->GetArmor(), 70));
    else if (isPet())
        bonus_armor = m_owner->GetArmor();
=======
    // hunter and warlock pets gain 35% of owner's armor value
    if (isPet())
        bonus_armor = float(CalculatePct(m_owner->GetArmor(), 35));
>>>>>>> e1bee86e

    value  = GetModifierValue(unitMod, BASE_VALUE);
    value *= GetModifierValue(unitMod, BASE_PCT);
    value += GetModifierValue(unitMod, TOTAL_VALUE) + bonus_armor;
    value *= GetModifierValue(unitMod, TOTAL_PCT);

    SetArmor(int32(value));
}

void Guardian::UpdateMaxHealth()
{
    UnitMods unitMod = UNIT_MOD_HEALTH;
    float stamina = GetStat(STAT_STAMINA) - GetCreateStat(STAT_STAMINA);

    float multiplicator;
    switch (GetEntry())
    {
        case ENTRY_IMP:         multiplicator = 8.4f;   break;
        case ENTRY_VOIDWALKER:  multiplicator = 11.0f;  break;
        case ENTRY_SUCCUBUS:    multiplicator = 9.1f;   break;
        case ENTRY_FELHUNTER:   multiplicator = 9.5f;   break;
        case ENTRY_FELGUARD:    multiplicator = 11.0f;  break;
        case ENTRY_BLOODWORM:   multiplicator = 1.0f;   break;
        default:                multiplicator = 10.0f;  break;
    }

    float value = GetModifierValue(unitMod, BASE_VALUE) + GetCreateHealth();
    value *= GetModifierValue(unitMod, BASE_PCT);
    value += GetModifierValue(unitMod, TOTAL_VALUE) + stamina * multiplicator;
    value *= GetModifierValue(unitMod, TOTAL_PCT);

    SetMaxHealth((uint32)value);
}

void Guardian::UpdateMaxPower(Powers power)
{
    UnitMods unitMod = UnitMods(UNIT_MOD_POWER_START + power);

    float addValue = (power == POWER_MANA) ? GetStat(STAT_INTELLECT) - GetCreateStat(STAT_INTELLECT) : 0.0f;
    float multiplicator = 15.0f;

    switch (GetEntry())
    {
        case ENTRY_IMP:         multiplicator = 4.95f;  break;
        case ENTRY_VOIDWALKER:
        case ENTRY_SUCCUBUS:
        case ENTRY_FELHUNTER:
        case ENTRY_FELGUARD:    multiplicator = 11.5f;  break;
        default:                multiplicator = 15.0f;  break;
    }

    float value  = GetModifierValue(unitMod, BASE_VALUE) + GetCreatePowers(power);
    value *= GetModifierValue(unitMod, BASE_PCT);
    value += GetModifierValue(unitMod, TOTAL_VALUE) + addValue * multiplicator;
    value *= GetModifierValue(unitMod, TOTAL_PCT);

    SetMaxPower(power, uint32(value));
}

void Guardian::UpdateAttackPowerAndDamage(bool ranged)
{
    if (ranged)
        return;

    float val = 0.0f;
    float bonusAP = 0.0f;
    UnitMods unitMod = UNIT_MOD_ATTACK_POWER;

    if (GetEntry() == ENTRY_IMP)                                   // imp's attack power
        val = GetStat(STAT_STRENGTH) - 10.0f;
    else
        val = 2 * GetStat(STAT_STRENGTH) - 20.0f;

    Unit* owner = GetOwner();
    if (owner && owner->GetTypeId() == TYPEID_PLAYER)
    {
        if (isHunterPet())                      //hunter pets benefit from owner's attack power
        {
            float mod = 1.0f;                                                 //Hunter contribution modifier
<<<<<<< HEAD
=======
            if (isPet())
            {
                PetSpellMap::const_iterator itr = ToPet()->m_spells.find(62758);    //Wild Hunt rank 1
                if (itr == ToPet()->m_spells.end())
                    itr = ToPet()->m_spells.find(62762);                            //Wild Hunt rank 2

                if (itr != ToPet()->m_spells.end())                                 // If pet has Wild Hunt
                {
                    SpellInfo const* sProto = sSpellMgr->GetSpellInfo(itr->first); // Then get the SpellProto and add the dummy effect value
                    mod += CalculatePct(1.0f, sProto->Effects[1].CalcValue());
                }
            }

>>>>>>> e1bee86e
            bonusAP = owner->GetTotalAttackPowerValue(RANGED_ATTACK) * 0.22f * mod;
            SetBonusDamage(int32(owner->GetTotalAttackPowerValue(RANGED_ATTACK) * 0.1287f * mod));
        }
        else if (IsPetGhoul()) //ghouls benefit from deathknight's attack power (may be summon pet or not)
        {
            bonusAP = owner->GetTotalAttackPowerValue(BASE_ATTACK) * 0.22f;
            SetBonusDamage(int32(owner->GetTotalAttackPowerValue(BASE_ATTACK) * 0.1287f));
        }
        //demons benefit from warlocks shadow or fire damage
        else if (isPet())
        {
            int32 fire  = int32(owner->GetUInt32Value(PLAYER_FIELD_MOD_DAMAGE_DONE_POS + SPELL_SCHOOL_FIRE)) - owner->GetUInt32Value(PLAYER_FIELD_MOD_DAMAGE_DONE_NEG + SPELL_SCHOOL_FIRE);
            int32 shadow = int32(owner->GetUInt32Value(PLAYER_FIELD_MOD_DAMAGE_DONE_POS + SPELL_SCHOOL_SHADOW)) - owner->GetUInt32Value(PLAYER_FIELD_MOD_DAMAGE_DONE_NEG + SPELL_SCHOOL_SHADOW);
            int32 maximum  = (fire > shadow) ? fire : shadow;
            if (maximum < 0)
                maximum = 0;
            SetBonusDamage(int32(maximum * 0.15f));
            bonusAP = maximum * 0.57f;
        }
        //water elementals benefit from mage's frost damage
        else if (GetEntry() == ENTRY_WATER_ELEMENTAL)
        {
            int32 frost = int32(owner->GetUInt32Value(PLAYER_FIELD_MOD_DAMAGE_DONE_POS + SPELL_SCHOOL_FROST)) - owner->GetUInt32Value(PLAYER_FIELD_MOD_DAMAGE_DONE_NEG + SPELL_SCHOOL_FROST);
            if (frost < 0)
                frost = 0;
            SetBonusDamage(int32(frost * 0.4f));
        }
    }

    SetModifierValue(UNIT_MOD_ATTACK_POWER, BASE_VALUE, val + bonusAP);

    //in BASE_VALUE of UNIT_MOD_ATTACK_POWER for creatures we store data of meleeattackpower field in DB
    float base_attPower  = GetModifierValue(unitMod, BASE_VALUE) * GetModifierValue(unitMod, BASE_PCT);
    float attPowerMultiplier = GetModifierValue(unitMod, TOTAL_PCT) - 1.0f;

    //UNIT_FIELD_(RANGED)_ATTACK_POWER field
    SetInt32Value(UNIT_FIELD_ATTACK_POWER, (int32)base_attPower);
    //UNIT_FIELD_(RANGED)_ATTACK_POWER_MULTIPLIER field
    SetFloatValue(UNIT_FIELD_ATTACK_POWER_MULTIPLIER, attPowerMultiplier);

    //automatically update weapon damage after attack power modification
    UpdateDamagePhysical(BASE_ATTACK);
}

void Guardian::UpdateDamagePhysical(WeaponAttackType attType)
{
    if (attType > BASE_ATTACK)
        return;

    float bonusDamage = 0.0f;
    if (m_owner->GetTypeId() == TYPEID_PLAYER)
    {
        //force of nature
        if (GetEntry() == ENTRY_TREANT)
        {
            int32 spellDmg = int32(m_owner->GetUInt32Value(PLAYER_FIELD_MOD_DAMAGE_DONE_POS + SPELL_SCHOOL_NATURE)) - m_owner->GetUInt32Value(PLAYER_FIELD_MOD_DAMAGE_DONE_NEG + SPELL_SCHOOL_NATURE);
            if (spellDmg > 0)
                bonusDamage = spellDmg * 0.09f;
        }
        //greater fire elemental
        else if (GetEntry() == ENTRY_FIRE_ELEMENTAL)
        {
            int32 spellDmg = int32(m_owner->GetUInt32Value(PLAYER_FIELD_MOD_DAMAGE_DONE_POS + SPELL_SCHOOL_FIRE)) - m_owner->GetUInt32Value(PLAYER_FIELD_MOD_DAMAGE_DONE_NEG + SPELL_SCHOOL_FIRE);
            if (spellDmg > 0)
                bonusDamage = spellDmg * 0.4f;
        }
    }

    UnitMods unitMod = UNIT_MOD_DAMAGE_MAINHAND;

    float att_speed = float(GetAttackTime(BASE_ATTACK))/1000.0f;

    float base_value  = GetModifierValue(unitMod, BASE_VALUE) + GetTotalAttackPowerValue(attType)/ 14.0f * att_speed  + bonusDamage;
    float base_pct    = GetModifierValue(unitMod, BASE_PCT);
    float total_value = GetModifierValue(unitMod, TOTAL_VALUE);
    float total_pct   = GetModifierValue(unitMod, TOTAL_PCT);

    float weapon_mindamage = GetWeaponDamageRange(BASE_ATTACK, MINDAMAGE);
    float weapon_maxdamage = GetWeaponDamageRange(BASE_ATTACK, MAXDAMAGE);

    float mindamage = ((base_value + weapon_mindamage) * base_pct + total_value) * total_pct;
    float maxdamage = ((base_value + weapon_maxdamage) * base_pct + total_value) * total_pct;

    Unit::AuraEffectList const& mDummy = GetAuraEffectsByType(SPELL_AURA_MOD_ATTACKSPEED);
    for (Unit::AuraEffectList::const_iterator itr = mDummy.begin(); itr != mDummy.end(); ++itr)
    {
        switch ((*itr)->GetSpellInfo()->Id)
        {
            case 61682:
            case 61683:
                AddPct(mindamage, -(*itr)->GetAmount());
                AddPct(maxdamage, -(*itr)->GetAmount());
                break;
            default:
                break;
        }
    }

    SetStatFloatValue(UNIT_FIELD_MINDAMAGE, mindamage);
    SetStatFloatValue(UNIT_FIELD_MAXDAMAGE, maxdamage);
}

void Guardian::SetBonusDamage(int32 damage)
{
    m_bonusSpellDamage = damage;
    if (GetOwner()->GetTypeId() == TYPEID_PLAYER)
        GetOwner()->SetUInt32Value(PLAYER_PET_SPELL_POWER, damage);
}<|MERGE_RESOLUTION|>--- conflicted
+++ resolved
@@ -278,7 +278,6 @@
     }
     else
     {
-<<<<<<< HEAD
         float strengthValue = std::max((GetStat(STAT_STRENGTH) - 10.0f) * entry->APPerStrenth, 0.0f);
         float agilityValue = std::max((GetStat(STAT_AGILITY) - 10.0f) * entry->APPerAgility, 0.0f);
 
@@ -288,92 +287,6 @@
             agilityValue += std::max((GetStat(STAT_AGILITY) - 10.0f) * entry->APPerStrenth, 0.0f);
 
         val2 = strengthValue + agilityValue;
-=======
-        switch (getClass())
-        {
-            case CLASS_WARRIOR:
-                val2 = level * 3.0f + GetStat(STAT_STRENGTH) * 2.0f - 20.0f;
-                break;
-            case CLASS_PALADIN:
-                val2 = level * 3.0f + GetStat(STAT_STRENGTH) * 2.0f - 20.0f;
-                break;
-            case CLASS_DEATH_KNIGHT:
-                val2 = level * 3.0f + GetStat(STAT_STRENGTH) * 2.0f - 20.0f;
-                break;
-            case CLASS_ROGUE:
-                val2 = level * 2.0f + GetStat(STAT_STRENGTH) + GetStat(STAT_AGILITY) - 20.0f;
-                break;
-            case CLASS_HUNTER:
-                val2 = level * 2.0f + GetStat(STAT_STRENGTH) + GetStat(STAT_AGILITY) - 20.0f;
-                break;
-            case CLASS_SHAMAN:
-                val2 = level * 2.0f + GetStat(STAT_STRENGTH) + GetStat(STAT_AGILITY) - 20.0f;
-                break;
-            case CLASS_DRUID:
-            {
-                // Check if Predatory Strikes is skilled
-                float mLevelMult = 0.0f;
-                float weapon_bonus = 0.0f;
-                if (IsInFeralForm())
-                {
-                    Unit::AuraEffectList const& mDummy = GetAuraEffectsByType(SPELL_AURA_DUMMY);
-                    for (Unit::AuraEffectList::const_iterator itr = mDummy.begin(); itr != mDummy.end(); ++itr)
-                    {
-                        AuraEffect* aurEff = *itr;
-                        if (aurEff->GetSpellInfo()->SpellIconID == 1563)
-                        {
-                            switch (aurEff->GetEffIndex())
-                            {
-                                case 0: // Predatory Strikes (effect 0)
-                                    mLevelMult = CalculatePct(1.0f, aurEff->GetAmount());
-                                    break;
-                                case 1: // Predatory Strikes (effect 1)
-                                    if (Item* mainHand = m_items[EQUIPMENT_SLOT_MAINHAND])
-                                    {
-                                        // also gains % attack power from equipped weapon
-                                        ItemTemplate const* proto = mainHand->GetTemplate();
-                                        if (!proto)
-                                            continue;
-
-                                        weapon_bonus = CalculatePct(float(proto->getFeralBonus()), aurEff->GetAmount());
-                                    }
-                                    break;
-                                default:
-                                    break;
-                            }
-                        }
-                    }
-                }
-
-                switch (GetShapeshiftForm())
-                {
-                    case FORM_CAT:
-                        val2 = getLevel() * (mLevelMult + 2.0f) + GetStat(STAT_STRENGTH) * 2.0f + GetStat(STAT_AGILITY) - 20.0f + weapon_bonus + m_baseFeralAP;
-                        break;
-                    case FORM_BEAR:
-                    case FORM_DIREBEAR:
-                        val2 = getLevel() * (mLevelMult + 3.0f) + GetStat(STAT_STRENGTH) * 2.0f - 20.0f + weapon_bonus + m_baseFeralAP;
-                        break;
-                    case FORM_MOONKIN:
-                        val2 = getLevel() * (mLevelMult + 1.5f) + GetStat(STAT_STRENGTH) * 2.0f - 20.0f + m_baseFeralAP;
-                        break;
-                    default:
-                        val2 = GetStat(STAT_STRENGTH) * 2.0f - 20.0f;
-                        break;
-                }
-                break;
-            }
-            case CLASS_MAGE:
-                val2 = GetStat(STAT_STRENGTH) - 10.0f;
-                break;
-            case CLASS_PRIEST:
-                val2 = GetStat(STAT_STRENGTH) - 10.0f;
-                break;
-            case CLASS_WARLOCK:
-                val2 = GetStat(STAT_STRENGTH) - 10.0f;
-                break;
-        }
->>>>>>> e1bee86e
     }
 
     SetModifierValue(unitMod, BASE_VALUE, val2);
@@ -382,26 +295,8 @@
     float attPowerMod = GetModifierValue(unitMod, TOTAL_VALUE);
 
     //add dynamic flat mods
-<<<<<<< HEAD
     if (!ranged)
     {
-=======
-    if (ranged)
-    {
-        if ((getClassMask() & CLASSMASK_WAND_USERS) == 0)
-        {
-            AuraEffectList const& mRAPbyStat = GetAuraEffectsByType(SPELL_AURA_MOD_RANGED_ATTACK_POWER_OF_STAT_PERCENT);
-            for (AuraEffectList::const_iterator i = mRAPbyStat.begin(); i != mRAPbyStat.end(); ++i)
-                attPowerMod += CalculatePct(GetStat(Stats((*i)->GetMiscValue())), (*i)->GetAmount());
-        }
-    }
-    else
-    {
-        AuraEffectList const& mAPbyStat = GetAuraEffectsByType(SPELL_AURA_MOD_ATTACK_POWER_OF_STAT_PERCENT);
-        for (AuraEffectList::const_iterator i = mAPbyStat.begin(); i != mAPbyStat.end(); ++i)
-            attPowerMod += CalculatePct(GetStat(Stats((*i)->GetMiscValue())), (*i)->GetAmount());
-
->>>>>>> e1bee86e
         AuraEffectList const& mAPbyArmor = GetAuraEffectsByType(SPELL_AURA_MOD_ATTACK_POWER_OF_ARMOR);
         for (AuraEffectList::const_iterator iter = mAPbyArmor.begin(); iter != mAPbyArmor.end(); ++iter)
             // always: ((*i)->GetModifier()->m_miscvalue == 1 == SPELL_SCHOOL_MASK_NORMAL)
@@ -781,14 +676,8 @@
 
     // Set regen rate in cast state apply only on spirit based regen
     int32 modManaRegenInterrupt = GetTotalAuraModifier(SPELL_AURA_MOD_MANA_REGEN_INTERRUPT);
-<<<<<<< HEAD
-=======
-    if (modManaRegenInterrupt > 100)
-        modManaRegenInterrupt = 100;
-    SetStatFloatValue(UNIT_FIELD_POWER_REGEN_INTERRUPTED_FLAT_MODIFIER, power_regen_mp5 + CalculatePct(power_regen, modManaRegenInterrupt));
->>>>>>> e1bee86e
-
-    SetStatFloatValue(UNIT_FIELD_POWER_REGEN_INTERRUPTED_FLAT_MODIFIER, base_regen + CalculatePctN(spirit_regen, modManaRegenInterrupt));
+
+    SetStatFloatValue(UNIT_FIELD_POWER_REGEN_INTERRUPTED_FLAT_MODIFIER, base_regen + CalculatePct(spirit_regen, modManaRegenInterrupt));
     SetStatFloatValue(UNIT_FIELD_POWER_REGEN_FLAT_MODIFIER, 0.001f + spirit_regen + base_regen);
 }
 
@@ -1032,11 +921,7 @@
         if (aurEff)
         {
             SpellInfo const* spellInfo = aurEff->GetSpellInfo();                                                 // Then get the SpellProto and add the dummy effect value
-<<<<<<< HEAD
-            AddPctN(mod, spellInfo->Effects[EFFECT_1].CalcValue(owner));                                              // Ravenous Dead edits the original scale
-=======
-            AddPct(mod, spellInfo->Effects[EFFECT_1].CalcValue());                                              // Ravenous Dead edits the original scale
->>>>>>> e1bee86e
+            AddPct(mod, spellInfo->Effects[EFFECT_1].CalcValue(owner));                                              // Ravenous Dead edits the original scale
         }
         // Glyph of the Ghoul
         aurEff = owner->GetAuraEffect(58686, 0);
@@ -1047,34 +932,8 @@
     }
     else if (stat == STAT_STAMINA)
     {
-<<<<<<< HEAD
-        ownersBonus = CalculatePctN(owner->GetStat(STAT_STAMINA), 30);
+        ownersBonus = CalculatePct(owner->GetStat(STAT_STAMINA), 30);
         value += ownersBonus;
-=======
-        if (owner->getClass() == CLASS_WARLOCK && isPet())
-        {
-            ownersBonus = CalculatePct(owner->GetStat(STAT_STAMINA), 75);
-            value += ownersBonus;
-        }
-        else
-        {
-            mod = 0.45f;
-            if (isPet())
-            {
-                PetSpellMap::const_iterator itr = (ToPet()->m_spells.find(62758)); // Wild Hunt rank 1
-                if (itr == ToPet()->m_spells.end())
-                    itr = ToPet()->m_spells.find(62762);                            // Wild Hunt rank 2
-
-                if (itr != ToPet()->m_spells.end())                                 // If pet has Wild Hunt
-                {
-                    SpellInfo const* spellInfo = sSpellMgr->GetSpellInfo(itr->first); // Then get the SpellProto and add the dummy effect value
-                    AddPct(mod, spellInfo->Effects[EFFECT_0].CalcValue());
-                }
-            }
-            ownersBonus = float(owner->GetStat(stat)) * mod;
-            value += ownersBonus;
-        }
->>>>>>> e1bee86e
     }
                                                             //warlock's and mage's pets gain 30% of owner's intellect
     else if (stat == STAT_INTELLECT)
@@ -1147,17 +1006,11 @@
     float bonus_armor = 0.0f;
     UnitMods unitMod = UNIT_MOD_ARMOR;
 
-<<<<<<< HEAD
     // hunter pets gain 35% of owner's armor value, warlock pets gain 100% of owner's armor
     if (isHunterPet())
-        bonus_armor = float(CalculatePctN(m_owner->GetArmor(), 70));
+        bonus_armor = float(CalculatePct(m_owner->GetArmor(), 70));
     else if (isPet())
         bonus_armor = m_owner->GetArmor();
-=======
-    // hunter and warlock pets gain 35% of owner's armor value
-    if (isPet())
-        bonus_armor = float(CalculatePct(m_owner->GetArmor(), 35));
->>>>>>> e1bee86e
 
     value  = GetModifierValue(unitMod, BASE_VALUE);
     value *= GetModifierValue(unitMod, BASE_PCT);
@@ -1237,22 +1090,6 @@
         if (isHunterPet())                      //hunter pets benefit from owner's attack power
         {
             float mod = 1.0f;                                                 //Hunter contribution modifier
-<<<<<<< HEAD
-=======
-            if (isPet())
-            {
-                PetSpellMap::const_iterator itr = ToPet()->m_spells.find(62758);    //Wild Hunt rank 1
-                if (itr == ToPet()->m_spells.end())
-                    itr = ToPet()->m_spells.find(62762);                            //Wild Hunt rank 2
-
-                if (itr != ToPet()->m_spells.end())                                 // If pet has Wild Hunt
-                {
-                    SpellInfo const* sProto = sSpellMgr->GetSpellInfo(itr->first); // Then get the SpellProto and add the dummy effect value
-                    mod += CalculatePct(1.0f, sProto->Effects[1].CalcValue());
-                }
-            }
-
->>>>>>> e1bee86e
             bonusAP = owner->GetTotalAttackPowerValue(RANGED_ATTACK) * 0.22f * mod;
             SetBonusDamage(int32(owner->GetTotalAttackPowerValue(RANGED_ATTACK) * 0.1287f * mod));
         }
