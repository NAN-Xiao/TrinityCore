/*
 * Copyright (C) 2008-2014 TrinityCore <http://www.trinitycore.org/>
 * Copyright (C) 2005-2009 MaNGOS <http://getmangos.com/>
 *
 * This program is free software; you can redistribute it and/or modify it
 * under the terms of the GNU General Public License as published by the
 * Free Software Foundation; either version 2 of the License, or (at your
 * option) any later version.
 *
 * This program is distributed in the hope that it will be useful, but WITHOUT
 * ANY WARRANTY; without even the implied warranty of MERCHANTABILITY or
 * FITNESS FOR A PARTICULAR PURPOSE. See the GNU General Public License for
 * more details.
 *
 * You should have received a copy of the GNU General Public License along
 * with this program. If not, see <http://www.gnu.org/licenses/>.
 */

#include "Unit.h"
#include "Player.h"
#include "Pet.h"
#include "Creature.h"
#include "SharedDefines.h"
#include "SpellAuras.h"
#include "SpellAuraEffects.h"
#include "SpellMgr.h"
#include "World.h"

inline bool _ModifyUInt32(bool apply, uint32& baseValue, int32& amount)
{
    // If amount is negative, change sign and value of apply.
    if (amount < 0)
    {
        apply = !apply;
        amount = -amount;
    }
    if (apply)
        baseValue += amount;
    else
    {
        // Make sure we do not get uint32 overflow.
        if (amount > int32(baseValue))
            amount = baseValue;
        baseValue -= amount;
    }
    return apply;
}

/*#######################################
########                         ########
########    UNIT STAT SYSTEM     ########
########                         ########
#######################################*/

void Unit::UpdateAllResistances()
{
    for (uint8 i = SPELL_SCHOOL_NORMAL; i < MAX_SPELL_SCHOOL; ++i)
        UpdateResistances(i);
}

void Unit::UpdateDamagePhysical(WeaponAttackType attType)
{
    float minDamage = 0.0f;
    float maxDamage = 0.0f;

    CalculateMinMaxDamage(attType, false, true, minDamage, maxDamage);

    switch (attType)
    {
        case BASE_ATTACK:
        default:
            SetStatFloatValue(UNIT_FIELD_MINDAMAGE, minDamage);
            SetStatFloatValue(UNIT_FIELD_MAXDAMAGE, maxDamage);
            break;
        case OFF_ATTACK:
            SetStatFloatValue(UNIT_FIELD_MINOFFHANDDAMAGE, minDamage);
            SetStatFloatValue(UNIT_FIELD_MAXOFFHANDDAMAGE, maxDamage);
            break;
        case RANGED_ATTACK:
            SetStatFloatValue(UNIT_FIELD_MINRANGEDDAMAGE, minDamage);
            SetStatFloatValue(UNIT_FIELD_MAXRANGEDDAMAGE, maxDamage);
            break;
    }
}

/*#######################################
########                         ########
########   PLAYERS STAT SYSTEM   ########
########                         ########
#######################################*/

bool Player::UpdateStats(Stats stat)
{
    if (stat > STAT_SPIRIT)
        return false;

    // value = ((base_value * base_pct) + total_value) * total_pct
    float value  = GetTotalStatValue(stat);

    SetStat(stat, int32(value));

    if (stat == STAT_STAMINA || stat == STAT_INTELLECT || stat == STAT_STRENGTH)
    {
        Pet* pet = GetPet();
        if (pet)
            pet->UpdateStats(stat);
    }

    switch (stat)
    {
        case STAT_AGILITY:
            UpdateArmor();
            UpdateAllCritPercentages();
            UpdateDodgePercentage();
            break;
        case STAT_STAMINA:
            UpdateMaxHealth();
            break;
        case STAT_INTELLECT:
            UpdateMaxPower(POWER_MANA);
            UpdateAllSpellCritChances();
            UpdateArmor();                                  //SPELL_AURA_MOD_RESISTANCE_OF_INTELLECT_PERCENT, only armor currently
            break;
        case STAT_SPIRIT:
            break;
        default:
            break;
    }

    if (stat == STAT_STRENGTH)
        UpdateAttackPowerAndDamage(false);
    else if (stat == STAT_AGILITY)
    {
        UpdateAttackPowerAndDamage(false);
        UpdateAttackPowerAndDamage(true);
    }

    UpdateSpellDamageAndHealingBonus();
    UpdateManaRegen();

    // Update ratings in exist SPELL_AURA_MOD_RATING_FROM_STAT and only depends from stat
    uint32 mask = 0;
    AuraEffectList const& modRatingFromStat = GetAuraEffectsByType(SPELL_AURA_MOD_RATING_FROM_STAT);
    for (AuraEffectList::const_iterator i = modRatingFromStat.begin(); i != modRatingFromStat.end(); ++i)
        if (Stats((*i)->GetMiscValueB()) == stat)
            mask |= (*i)->GetMiscValue();
    if (mask)
    {
        for (uint32 rating = 0; rating < MAX_COMBAT_RATING; ++rating)
            if (mask & (1 << rating))
                ApplyRatingMod(CombatRating(rating), 0, true);
    }
    return true;
}

void Player::ApplySpellPowerBonus(int32 amount, bool apply)
{
    apply = _ModifyUInt32(apply, m_baseSpellPower, amount);

    // For speed just update for client
    ApplyModUInt32Value(PLAYER_FIELD_MOD_HEALING_DONE_POS, amount, apply);
    for (int i = SPELL_SCHOOL_HOLY; i < MAX_SPELL_SCHOOL; ++i)
        ApplyModUInt32Value(PLAYER_FIELD_MOD_DAMAGE_DONE_POS + i, amount, apply);
}

void Player::UpdateSpellDamageAndHealingBonus()
{
    // Magic damage modifiers implemented in Unit::SpellDamageBonusDone
    // This information for client side use only
    // Get healing bonus for all schools
    SetStatInt32Value(PLAYER_FIELD_MOD_HEALING_DONE_POS, SpellBaseHealingBonusDone(SPELL_SCHOOL_MASK_ALL));
    // Get damage bonus for all schools
    for (int i = SPELL_SCHOOL_HOLY; i < MAX_SPELL_SCHOOL; ++i)
        SetStatInt32Value(PLAYER_FIELD_MOD_DAMAGE_DONE_POS+i, SpellBaseDamageBonusDone(SpellSchoolMask(1 << i)));
}

bool Player::UpdateAllStats()
{
    for (int8 i = STAT_STRENGTH; i < MAX_STATS; ++i)
    {
        float value = GetTotalStatValue(Stats(i));
        SetStat(Stats(i), int32(value));
    }

    UpdateArmor();
    // calls UpdateAttackPowerAndDamage() in UpdateArmor for SPELL_AURA_MOD_ATTACK_POWER_OF_ARMOR
    UpdateAttackPowerAndDamage(true);
    UpdateMaxHealth();

    for (uint8 i = POWER_MANA; i < MAX_POWERS; ++i)
        UpdateMaxPower(Powers(i));

    UpdateAllRatings();
    UpdateAllCritPercentages();
    UpdateAllSpellCritChances();
    UpdateBlockPercentage();
    UpdateParryPercentage();
    UpdateDodgePercentage();
    UpdateSpellDamageAndHealingBonus();
    UpdateManaRegen();
    UpdateExpertise(BASE_ATTACK);
    UpdateExpertise(OFF_ATTACK);
    RecalculateRating(CR_ARMOR_PENETRATION);
    UpdateAllResistances();

    return true;
}

void Player::ApplySpellPenetrationBonus(int32 amount, bool apply)
{
    ApplyModInt32Value(PLAYER_FIELD_MOD_TARGET_RESISTANCE, -amount, apply);
    m_spellPenetrationItemMod += apply ? amount : -amount;
}

void Player::UpdateResistances(uint32 school)
{
    if (school > SPELL_SCHOOL_NORMAL)
    {
        float value  = GetTotalAuraModValue(UnitMods(UNIT_MOD_RESISTANCE_START + school));
        SetResistance(SpellSchools(school), int32(value));

        Pet* pet = GetPet();
        if (pet)
            pet->UpdateResistances(school);
    }
    else
        UpdateArmor();
}

void Player::UpdateArmor()
{
    UnitMods unitMod = UNIT_MOD_ARMOR;

    float value = GetModifierValue(unitMod, BASE_VALUE);    // base armor (from items)
    value *= GetModifierValue(unitMod, BASE_PCT);           // armor percent from items
    value += GetModifierValue(unitMod, TOTAL_VALUE);

    //add dynamic flat mods
    AuraEffectList const& mResbyIntellect = GetAuraEffectsByType(SPELL_AURA_MOD_RESISTANCE_OF_STAT_PERCENT);
    for (AuraEffectList::const_iterator i = mResbyIntellect.begin(); i != mResbyIntellect.end(); ++i)
    {
        if ((*i)->GetMiscValue() & SPELL_SCHOOL_MASK_NORMAL)
            value += CalculatePct(GetStat(Stats((*i)->GetMiscValueB())), (*i)->GetAmount());
    }

    value *= GetModifierValue(unitMod, TOTAL_PCT);

    SetArmor(int32(value));

    Pet* pet = GetPet();
    if (pet)
        pet->UpdateArmor();

    UpdateAttackPowerAndDamage();                           // armor dependent auras update for SPELL_AURA_MOD_ATTACK_POWER_OF_ARMOR
}

float Player::GetHealthBonusFromStamina()
{
    // Taken from PaperDollFrame.lua - 4.3.4.15595
    float ratio = 10.0f;
    if (gtOCTHpPerStaminaEntry const* hpBase = sGtOCTHpPerStaminaStore.LookupEntry((getClass() - 1) * GT_MAX_LEVEL + getLevel() - 1))
        ratio = hpBase->ratio;

    float stamina = GetStat(STAT_STAMINA);
    float baseStam = std::min(20.0f, stamina);
    float moreStam = stamina - baseStam;

    return baseStam + moreStam * ratio;
}

float Player::GetManaBonusFromIntellect()
{
    // Taken from PaperDollFrame.lua - 4.3.4.15595
    float intellect = GetStat(STAT_INTELLECT);

    float baseInt = std::min(20.0f, intellect);
    float moreInt = intellect - baseInt;

    return baseInt + (moreInt * 15.0f);
}

void Player::UpdateMaxHealth()
{
    UnitMods unitMod = UNIT_MOD_HEALTH;

    float value = GetModifierValue(unitMod, BASE_VALUE) + GetCreateHealth();
    value *= GetModifierValue(unitMod, BASE_PCT);
    value += GetModifierValue(unitMod, TOTAL_VALUE) + GetHealthBonusFromStamina();
    value *= GetModifierValue(unitMod, TOTAL_PCT);

    SetMaxHealth((uint32)value);
}

void Player::UpdateMaxPower(Powers power)
{
    UnitMods unitMod = UnitMods(UNIT_MOD_POWER_START + power);

    float bonusPower = (power == POWER_MANA && GetCreatePowers(power) > 0) ? GetManaBonusFromIntellect() : 0;

    float value = GetModifierValue(unitMod, BASE_VALUE) + GetCreatePowers(power);
    value *= GetModifierValue(unitMod, BASE_PCT);
    value += GetModifierValue(unitMod, TOTAL_VALUE) +  bonusPower;
    value *= GetModifierValue(unitMod, TOTAL_PCT);

    SetMaxPower(power, uint32(value));
}

void Player::UpdateAttackPowerAndDamage(bool ranged)
{
    float val2 = 0.0f;
    float level = float(getLevel());

    ChrClassesEntry const* entry = sChrClassesStore.LookupEntry(getClass());
    UnitMods unitMod = ranged ? UNIT_MOD_ATTACK_POWER_RANGED : UNIT_MOD_ATTACK_POWER;

    uint16 index = UNIT_FIELD_ATTACK_POWER;

    if (ranged)
    {
        index = UNIT_FIELD_RANGED_ATTACK_POWER;
        val2 = (level + std::max(GetStat(STAT_AGILITY) - 10.0f, 0.0f)) * entry->RAPPerAgility;
    }
    else
    {
        float strengthValue = std::max((GetStat(STAT_STRENGTH) - 10.0f) * entry->APPerStrenth, 0.0f);
        float agilityValue = std::max((GetStat(STAT_AGILITY) - 10.0f) * entry->APPerAgility, 0.0f);

        SpellShapeshiftFormEntry const* form = sSpellShapeshiftFormStore.LookupEntry(GetShapeshiftForm());
        // Directly taken from client, SHAPESHIFT_FLAG_AP_FROM_STRENGTH ?
        if (form && form->flags1 & 0x20)
            agilityValue += std::max((GetStat(STAT_AGILITY) - 10.0f) * entry->APPerStrenth, 0.0f);

        val2 = strengthValue + agilityValue;
    }

    SetModifierValue(unitMod, BASE_VALUE, val2);

    float base_attPower  = GetModifierValue(unitMod, BASE_VALUE) * GetModifierValue(unitMod, BASE_PCT);
    float attPowerMod = GetModifierValue(unitMod, TOTAL_VALUE);

    //add dynamic flat mods
    if (!ranged)
    {
        AuraEffectList const& mAPbyArmor = GetAuraEffectsByType(SPELL_AURA_MOD_ATTACK_POWER_OF_ARMOR);
        for (AuraEffectList::const_iterator iter = mAPbyArmor.begin(); iter != mAPbyArmor.end(); ++iter)
            // always: ((*i)->GetModifier()->m_miscvalue == 1 == SPELL_SCHOOL_MASK_NORMAL)
            attPowerMod += int32(GetArmor() / (*iter)->GetAmount());
    }

    SetInt32Value(index, (uint32)base_attPower);            //UNIT_FIELD_(RANGED)_ATTACK_POWER field

    Pet* pet = GetPet();                                //update pet's AP
    Guardian* guardian = GetGuardianPet();
    //automatically update weapon damage after attack power modification
    if (ranged)
    {
        UpdateDamagePhysical(RANGED_ATTACK);
        if (pet && pet->IsHunterPet()) // At ranged attack change for hunter pet
            pet->UpdateAttackPowerAndDamage();
    }
    else
    {
        UpdateDamagePhysical(BASE_ATTACK);
        if (CanDualWield() && haveOffhandWeapon())           //allow update offhand damage only if player knows DualWield Spec and has equipped offhand weapon
            UpdateDamagePhysical(OFF_ATTACK);
        if (getClass() == CLASS_SHAMAN || getClass() == CLASS_PALADIN)                      // mental quickness
            UpdateSpellDamageAndHealingBonus();

        if (pet && pet->IsPetGhoul()) // At melee attack power change for DK pet
            pet->UpdateAttackPowerAndDamage();

        if (guardian && guardian->IsSpiritWolf()) // At melee attack power change for Shaman feral spirit
            guardian->UpdateAttackPowerAndDamage();
    }
}

<<<<<<< HEAD
void Player::CalculateMinMaxDamage(WeaponAttackType attType, bool normalized, bool addTotalPct, float& min_damage, float& max_damage)
=======
void Player::UpdateShieldBlockValue()
{
    SetUInt32Value(PLAYER_SHIELD_BLOCK, GetShieldBlockValue());
}

void Player::CalculateMinMaxDamage(WeaponAttackType attType, bool normalized, bool addTotalPct, float& minDamage, float& maxDamage)
>>>>>>> 41b61318
{
    UnitMods unitMod;

    switch (attType)
    {
        case BASE_ATTACK:
        default:
            unitMod = UNIT_MOD_DAMAGE_MAINHAND;
            break;
        case OFF_ATTACK:
            unitMod = UNIT_MOD_DAMAGE_OFFHAND;
            break;
        case RANGED_ATTACK:
            unitMod = UNIT_MOD_DAMAGE_RANGED;
            break;
    }

    float attackSpeedMod = GetAPMultiplier(attType, normalized);

<<<<<<< HEAD
    float base_value  = GetModifierValue(unitMod, BASE_VALUE) + GetTotalAttackPowerValue(attType) / 14.0f * att_speed;
    float base_pct    = GetModifierValue(unitMod, BASE_PCT);
    float total_value = GetModifierValue(unitMod, TOTAL_VALUE);
    float total_pct   = addTotalPct ? GetModifierValue(unitMod, TOTAL_PCT) : 1.0f;
=======
    float baseValue  = GetModifierValue(unitMod, BASE_VALUE) + GetTotalAttackPowerValue(attType) / 14.0f * attackSpeedMod;
    float basePct    = GetModifierValue(unitMod, BASE_PCT);
    float totalValue = GetModifierValue(unitMod, TOTAL_VALUE);
    float totalPct   = addTotalPct ? GetModifierValue(unitMod, TOTAL_PCT) : 1.0f;
>>>>>>> 41b61318

    float weaponMinDamage = GetWeaponDamageRange(attType, MINDAMAGE);
    float weaponMaxDamage = GetWeaponDamageRange(attType, MAXDAMAGE);

    if (IsInFeralForm()) // check if player is druid and in cat or bear forms
    {
        float weaponSpeed = BASE_ATTACK_TIME / 1000.f;
        if (Item* weapon = GetWeaponForAttack(BASE_ATTACK, true))
            weaponSpeed =  weapon->GetTemplate()->Delay / 1000;

<<<<<<< HEAD
        if (GetShapeshiftForm() == FORM_CAT)
        {
            weapon_mindamage = weapon_mindamage / weaponSpeed;
            weapon_maxdamage = weapon_maxdamage / weaponSpeed;
        }
        else if (GetShapeshiftForm() == FORM_BEAR)
        {
            weapon_mindamage = weapon_mindamage / weaponSpeed + weapon_mindamage / 2.5;
            weapon_maxdamage = weapon_mindamage / weaponSpeed + weapon_maxdamage / 2.5;
        }
=======
        weaponMinDamage = lvl * 0.85f * attackSpeedMod;
        weaponMaxDamage = lvl * 1.25f * attackSpeedMod;
>>>>>>> 41b61318
    }
    else if (!CanUseAttackType(attType)) // check if player not in form but still can't use (disarm case)
    {
        // cannot use ranged/off attack, set values to 0
        if (attType != BASE_ATTACK)
        {
            minDamage = 0;
            maxDamage = 0;
            return;
        }
        weaponMinDamage = BASE_MINDAMAGE;
        weaponMaxDamage = BASE_MAXDAMAGE;
    }
<<<<<<< HEAD
    /*
    TODO: Is this still needed after ammo has been removed?
    else if (attType == RANGED_ATTACK)                       //add ammo DPS to ranged damage
    {
        weapon_mindamage += ammo * att_speed;
        weapon_maxdamage += ammo * att_speed;
    }*/
=======
    else if (attType == RANGED_ATTACK) // add ammo DPS to ranged damage
    {
        weaponMinDamage += GetAmmoDPS() * attackSpeedMod;
        weaponMaxDamage += GetAmmoDPS() * attackSpeedMod;
    }
>>>>>>> 41b61318

    minDamage = ((weaponMinDamage + baseValue) * basePct + totalValue) * totalPct;
    maxDamage = ((weaponMaxDamage + baseValue) * basePct + totalValue) * totalPct;
}

void Player::UpdateBlockPercentage()
{
    // No block
    float value = 0.0f;
    if (CanBlock())
    {
        // Base value
        value = 5.0f;
        // Increase from SPELL_AURA_MOD_BLOCK_PERCENT aura
        value += GetTotalAuraModifier(SPELL_AURA_MOD_BLOCK_PERCENT);
        // Increase from rating
        value += GetRatingBonusValue(CR_BLOCK);

        if (sWorld->getBoolConfig(CONFIG_STATS_LIMITS_ENABLE))
             value = value > sWorld->getFloatConfig(CONFIG_STATS_LIMITS_BLOCK) ? sWorld->getFloatConfig(CONFIG_STATS_LIMITS_BLOCK) : value;

        value = value < 0.0f ? 0.0f : value;
    }
    SetStatFloatValue(PLAYER_BLOCK_PERCENTAGE, value);
}

void Player::UpdateCritPercentage(WeaponAttackType attType)
{
    BaseModGroup modGroup;
    uint16 index;
    CombatRating cr;

    switch (attType)
    {
        case OFF_ATTACK:
            modGroup = OFFHAND_CRIT_PERCENTAGE;
            index = PLAYER_OFFHAND_CRIT_PERCENTAGE;
            cr = CR_CRIT_MELEE;
            break;
        case RANGED_ATTACK:
            modGroup = RANGED_CRIT_PERCENTAGE;
            index = PLAYER_RANGED_CRIT_PERCENTAGE;
            cr = CR_CRIT_RANGED;
            break;
        case BASE_ATTACK:
        default:
            modGroup = CRIT_PERCENTAGE;
            index = PLAYER_CRIT_PERCENTAGE;
            cr = CR_CRIT_MELEE;
            break;
    }

    float value = GetTotalPercentageModValue(modGroup) + GetRatingBonusValue(cr);
    // Modify crit from weapon skill and maximized defense skill of same level victim difference
    value += (int32(GetMaxSkillValueForLevel()) - int32(GetMaxSkillValueForLevel())) * 0.04f;

    if (sWorld->getBoolConfig(CONFIG_STATS_LIMITS_ENABLE))
         value = value > sWorld->getFloatConfig(CONFIG_STATS_LIMITS_CRIT) ? sWorld->getFloatConfig(CONFIG_STATS_LIMITS_CRIT) : value;

    value = value < 0.0f ? 0.0f : value;
    SetStatFloatValue(index, value);
}

void Player::UpdateAllCritPercentages()
{
    float value = GetMeleeCritFromAgility();

    SetBaseModValue(CRIT_PERCENTAGE, PCT_MOD, value);
    SetBaseModValue(OFFHAND_CRIT_PERCENTAGE, PCT_MOD, value);
    SetBaseModValue(RANGED_CRIT_PERCENTAGE, PCT_MOD, value);

    UpdateCritPercentage(BASE_ATTACK);
    UpdateCritPercentage(OFF_ATTACK);
    UpdateCritPercentage(RANGED_ATTACK);
}

void Player::UpdateMastery()
{
    if (!CanUseMastery())
    {
        SetFloatValue(PLAYER_MASTERY, 0.0f);
        return;
    }

    float value = GetTotalAuraModifier(SPELL_AURA_MASTERY);
    value += GetRatingBonusValue(CR_MASTERY);
    SetFloatValue(PLAYER_MASTERY, value);

    TalentTabEntry const* talentTab = sTalentTabStore.LookupEntry(GetPrimaryTalentTree(GetActiveSpec()));
    if (!talentTab)
        return;

    for (uint32 i = 0; i < MAX_MASTERY_SPELLS; ++i)
    {
        if (!talentTab->MasterySpellId[i])
            continue;

        if (Aura* aura = GetAura(talentTab->MasterySpellId[i]))
        {
            for (uint32 j = 0; j < MAX_SPELL_EFFECTS; ++j)
            {
                if (!aura->HasEffect(j))
                    continue;

                float mult = aura->GetSpellInfo()->Effects[j].BonusMultiplier;
                if (G3D::fuzzyEq(mult, 0.0f))
                    continue;

                aura->GetEffect(j)->ChangeAmount(int32(value * aura->GetSpellInfo()->Effects[j].BonusMultiplier));
            }
        }
    }
}

const float m_diminishing_k[MAX_CLASSES] =
{
    0.9560f,  // Warrior
    0.9560f,  // Paladin
    0.9880f,  // Hunter
    0.9880f,  // Rogue
    0.9830f,  // Priest
    0.9560f,  // DK
    0.9880f,  // Shaman
    0.9830f,  // Mage
    0.9830f,  // Warlock
    0.0f,     // ??
    0.9720f   // Druid
};

void Player::UpdateParryPercentage()
{
    const float parry_cap[MAX_CLASSES] =
    {
        65.631440f,     // Warrior
        65.631440f,     // Paladin
        145.560408f,    // Hunter
        145.560408f,    // Rogue
        0.0f,           // Priest
        65.631440f,     // DK
        145.560408f,    // Shaman
        0.0f,           // Mage
        0.0f,           // Warlock
        0.0f,           // ??
        0.0f            // Druid
    };

    // No parry
    float value = 0.0f;
    uint32 pclass = getClass()-1;
    if (CanParry() && parry_cap[pclass] > 0.0f)
    {
        float nondiminishing  = 5.0f;
        // Parry from rating
        float diminishing = GetRatingBonusValue(CR_PARRY);
        // Parry from SPELL_AURA_MOD_PARRY_PERCENT aura
        nondiminishing += GetTotalAuraModifier(SPELL_AURA_MOD_PARRY_PERCENT);
        // apply diminishing formula to diminishing parry chance
        value = nondiminishing + diminishing * parry_cap[pclass] / (diminishing + parry_cap[pclass] * m_diminishing_k[pclass]);

        if (sWorld->getBoolConfig(CONFIG_STATS_LIMITS_ENABLE))
             value = value > sWorld->getFloatConfig(CONFIG_STATS_LIMITS_PARRY) ? sWorld->getFloatConfig(CONFIG_STATS_LIMITS_PARRY) : value;

        value = value < 0.0f ? 0.0f : value;
    }
    SetStatFloatValue(PLAYER_PARRY_PERCENTAGE, value);
}

void Player::UpdateDodgePercentage()
{
    const float dodge_cap[MAX_CLASSES] =
    {
        65.631440f,     // Warrior
        65.631440f,     // Paladin
        145.560408f,    // Hunter
        145.560408f,    // Rogue
        150.375940f,    // Priest
        65.631440f,     // DK
        145.560408f,    // Shaman
        150.375940f,    // Mage
        150.375940f,    // Warlock
        0.0f,           // ??
        116.890707f     // Druid
    };

    float diminishing = 0.0f, nondiminishing = 0.0f;
    GetDodgeFromAgility(diminishing, nondiminishing);
    // Dodge from SPELL_AURA_MOD_DODGE_PERCENT aura
    nondiminishing += GetTotalAuraModifier(SPELL_AURA_MOD_DODGE_PERCENT);
    // Dodge from rating
    diminishing += GetRatingBonusValue(CR_DODGE);
    // apply diminishing formula to diminishing dodge chance
    uint32 pclass = getClass()-1;
    float value = nondiminishing + (diminishing * dodge_cap[pclass] / (diminishing + dodge_cap[pclass] * m_diminishing_k[pclass]));

    if (sWorld->getBoolConfig(CONFIG_STATS_LIMITS_ENABLE))
         value = value > sWorld->getFloatConfig(CONFIG_STATS_LIMITS_DODGE) ? sWorld->getFloatConfig(CONFIG_STATS_LIMITS_DODGE) : value;

    value = value < 0.0f ? 0.0f : value;
    SetStatFloatValue(PLAYER_DODGE_PERCENTAGE, value);
}

void Player::UpdateSpellCritChance(uint32 school)
{
    // For normal school set zero crit chance
    if (school == SPELL_SCHOOL_NORMAL)
    {
        SetFloatValue(PLAYER_SPELL_CRIT_PERCENTAGE1, 0.0f);
        return;
    }
    // For others recalculate it from:
    float crit = 0.0f;
    // Crit from Intellect
    crit += GetSpellCritFromIntellect();
    // Increase crit from SPELL_AURA_MOD_SPELL_CRIT_CHANCE
    crit += GetTotalAuraModifier(SPELL_AURA_MOD_SPELL_CRIT_CHANCE);
    // Increase crit from SPELL_AURA_MOD_CRIT_PCT
    crit += GetTotalAuraModifier(SPELL_AURA_MOD_CRIT_PCT);
    // Increase crit by school from SPELL_AURA_MOD_SPELL_CRIT_CHANCE_SCHOOL
    crit += GetTotalAuraModifierByMiscMask(SPELL_AURA_MOD_SPELL_CRIT_CHANCE_SCHOOL, 1<<school);
    // Increase crit from spell crit ratings
    crit += GetRatingBonusValue(CR_CRIT_SPELL);

    // Store crit value
    SetFloatValue(PLAYER_SPELL_CRIT_PERCENTAGE1 + school, crit);
}

void Player::UpdateArmorPenetration(int32 amount)
{
    // Store Rating Value
    SetUInt32Value(PLAYER_FIELD_COMBAT_RATING_1 + CR_ARMOR_PENETRATION, amount);
}

void Player::UpdateMeleeHitChances()
{
    m_modMeleeHitChance = (float)GetTotalAuraModifier(SPELL_AURA_MOD_HIT_CHANCE);
    m_modMeleeHitChance += GetRatingBonusValue(CR_HIT_MELEE);
}

void Player::UpdateRangedHitChances()
{
    m_modRangedHitChance = (float)GetTotalAuraModifier(SPELL_AURA_MOD_HIT_CHANCE);
    m_modRangedHitChance += GetRatingBonusValue(CR_HIT_RANGED);
}

void Player::UpdateSpellHitChances()
{
    m_modSpellHitChance = (float)GetTotalAuraModifier(SPELL_AURA_MOD_SPELL_HIT_CHANCE);
    m_modSpellHitChance += GetRatingBonusValue(CR_HIT_SPELL);
}

void Player::UpdateAllSpellCritChances()
{
    for (int i = SPELL_SCHOOL_NORMAL; i < MAX_SPELL_SCHOOL; ++i)
        UpdateSpellCritChance(i);
}

void Player::UpdateExpertise(WeaponAttackType attack)
{
    if (attack == RANGED_ATTACK)
        return;

    int32 expertise = int32(GetRatingBonusValue(CR_EXPERTISE));

    Item* weapon = GetWeaponForAttack(attack, true);

    AuraEffectList const& expAuras = GetAuraEffectsByType(SPELL_AURA_MOD_EXPERTISE);
    for (AuraEffectList::const_iterator itr = expAuras.begin(); itr != expAuras.end(); ++itr)
    {
        // item neutral spell
        if ((*itr)->GetSpellInfo()->EquippedItemClass == -1)
            expertise += (*itr)->GetAmount();
        // item dependent spell
        else if (weapon && weapon->IsFitToSpellRequirements((*itr)->GetSpellInfo()))
            expertise += (*itr)->GetAmount();
    }

    if (expertise < 0)
        expertise = 0;

    switch (attack)
    {
        case BASE_ATTACK:
            SetUInt32Value(PLAYER_EXPERTISE, expertise);
            break;
        case OFF_ATTACK:
            SetUInt32Value(PLAYER_OFFHAND_EXPERTISE, expertise);
            break;
        default:
            break;
    }
}

void Player::ApplyManaRegenBonus(int32 amount, bool apply)
{
    _ModifyUInt32(apply, m_baseManaRegen, amount);
    UpdateManaRegen();
}

void Player::ApplyHealthRegenBonus(int32 amount, bool apply)
{
    _ModifyUInt32(apply, m_baseHealthRegen, amount);
}

void Player::UpdateManaRegen()
{
    // Mana regen from spirit
    float spirit_regen = OCTRegenMPPerSpirit();
    // Apply PCT bonus from SPELL_AURA_MOD_POWER_REGEN_PERCENT aura on spirit base regen
    spirit_regen *= GetTotalAuraMultiplierByMiscValue(SPELL_AURA_MOD_POWER_REGEN_PERCENT, POWER_MANA);

    // SpiritRegen(SPI, INT, LEVEL) = (0.001 + (SPI x sqrt(INT) x BASE_REGEN[LEVEL])) x 5
    if (GetStat(STAT_INTELLECT) > 0.0f)
        spirit_regen *= sqrt(GetStat(STAT_INTELLECT));

    // CombatRegen = 5% of Base Mana
    float base_regen = GetCreateMana() * 0.01f + GetTotalAuraModifierByMiscValue(SPELL_AURA_MOD_POWER_REGEN, POWER_MANA) / 5.0f;

    // Set regen rate in cast state apply only on spirit based regen
    int32 modManaRegenInterrupt = GetTotalAuraModifier(SPELL_AURA_MOD_MANA_REGEN_INTERRUPT);

    SetStatFloatValue(UNIT_FIELD_POWER_REGEN_INTERRUPTED_FLAT_MODIFIER, base_regen + CalculatePct(spirit_regen, modManaRegenInterrupt));
    SetStatFloatValue(UNIT_FIELD_POWER_REGEN_FLAT_MODIFIER, 0.001f + spirit_regen + base_regen);
}

void Player::UpdateRuneRegen(RuneType rune)
{
    if (rune >= NUM_RUNE_TYPES)
        return;

    uint32 cooldown = 0;

    for (uint32 i = 0; i < MAX_RUNES; ++i)
        if (GetBaseRune(i) == rune)
        {
            cooldown = GetRuneBaseCooldown(i);
            break;
        }

    if (cooldown <= 0)
        return;

    float regen = float(1 * IN_MILLISECONDS) / float(cooldown);
    SetFloatValue(PLAYER_RUNE_REGEN_1 + uint8(rune), regen);
}

void Player::UpdateAllRunesRegen()
{
    for (uint8 i = 0; i < NUM_RUNE_TYPES; ++i)
        if (uint32 cooldown = GetRuneTypeBaseCooldown(RuneType(i)))
            SetFloatValue(PLAYER_RUNE_REGEN_1 + i, float(1 * IN_MILLISECONDS) / float(cooldown));
}

void Player::_ApplyAllStatBonuses()
{
    SetCanModifyStats(false);

    _ApplyAllAuraStatMods();
    _ApplyAllItemMods();

    SetCanModifyStats(true);

    UpdateAllStats();
}

void Player::_RemoveAllStatBonuses()
{
    SetCanModifyStats(false);

    _RemoveAllItemMods();
    _RemoveAllAuraStatMods();

    SetCanModifyStats(true);

    UpdateAllStats();
}

/*#######################################
########                         ########
########    MOBS STAT SYSTEM     ########
########                         ########
#######################################*/

bool Creature::UpdateStats(Stats /*stat*/)
{
    return true;
}

bool Creature::UpdateAllStats()
{
    UpdateMaxHealth();
    UpdateAttackPowerAndDamage();
    UpdateAttackPowerAndDamage(true);

    for (uint8 i = POWER_MANA; i < MAX_POWERS; ++i)
        UpdateMaxPower(Powers(i));

    UpdateAllResistances();

    return true;
}

void Creature::UpdateResistances(uint32 school)
{
    if (school > SPELL_SCHOOL_NORMAL)
    {
        float value  = GetTotalAuraModValue(UnitMods(UNIT_MOD_RESISTANCE_START + school));
        SetResistance(SpellSchools(school), int32(value));
    }
    else
        UpdateArmor();
}

void Creature::UpdateArmor()
{
    float value = GetTotalAuraModValue(UNIT_MOD_ARMOR);
    SetArmor(int32(value));
}

void Creature::UpdateMaxHealth()
{
    float value = GetTotalAuraModValue(UNIT_MOD_HEALTH);
    SetMaxHealth(uint32(value));
}

void Creature::UpdateMaxPower(Powers power)
{
    UnitMods unitMod = UnitMods(UNIT_MOD_POWER_START + power);

    float value  = GetTotalAuraModValue(unitMod);
    SetMaxPower(power, uint32(value));
}

void Creature::UpdateAttackPowerAndDamage(bool ranged)
{
    UnitMods unitMod = ranged ? UNIT_MOD_ATTACK_POWER_RANGED : UNIT_MOD_ATTACK_POWER;

    uint16 index = UNIT_FIELD_ATTACK_POWER;
<<<<<<< HEAD
    uint16 index_mult = UNIT_FIELD_ATTACK_POWER_MULTIPLIER;
=======
    uint16 indexMod = UNIT_FIELD_ATTACK_POWER_MODS;
    uint16 indexMulti = UNIT_FIELD_ATTACK_POWER_MULTIPLIER;
>>>>>>> 41b61318

    if (ranged)
    {
        index = UNIT_FIELD_RANGED_ATTACK_POWER;
<<<<<<< HEAD
        index_mult = UNIT_FIELD_RANGED_ATTACK_POWER_MULTIPLIER;
    }

    float base_attPower  = GetModifierValue(unitMod, BASE_VALUE) * GetModifierValue(unitMod, BASE_PCT);
    float attPowerMultiplier = GetModifierValue(unitMod, TOTAL_PCT) - 1.0f;

    SetInt32Value(index, (uint32)base_attPower);            //UNIT_FIELD_(RANGED)_ATTACK_POWER field
    SetFloatValue(index_mult, attPowerMultiplier);          //UNIT_FIELD_(RANGED)_ATTACK_POWER_MULTIPLIER field
=======
        indexMod = UNIT_FIELD_RANGED_ATTACK_POWER_MODS;
        indexMulti = UNIT_FIELD_RANGED_ATTACK_POWER_MULTIPLIER;
    }

    float baseAttackPower       = GetModifierValue(unitMod, BASE_VALUE) * GetModifierValue(unitMod, BASE_PCT);
    float attackPowerMod        = GetModifierValue(unitMod, TOTAL_VALUE);
    float attackPowerMultiplier = GetModifierValue(unitMod, TOTAL_PCT) - 1.0f;

    SetInt32Value(index, uint32(baseAttackPower));      // UNIT_FIELD_(RANGED)_ATTACK_POWER
    SetInt32Value(indexMod, uint32(attackPowerMod));    // UNIT_FIELD_(RANGED)_ATTACK_POWER_MODS
    SetFloatValue(indexMulti, attackPowerMultiplier);   // UNIT_FIELD_(RANGED)_ATTACK_POWER_MULTIPLIER
>>>>>>> 41b61318

    // automatically update weapon damage after attack power modification
    if (ranged)
        UpdateDamagePhysical(RANGED_ATTACK);
    else
    {
        UpdateDamagePhysical(BASE_ATTACK);
        UpdateDamagePhysical(OFF_ATTACK);
    }
}

void Creature::CalculateMinMaxDamage(WeaponAttackType attType, bool normalized, bool addTotalPct, float& minDamage, float& maxDamage)
{
    UnitMods unitMod;
    switch (attType)
    {
        case BASE_ATTACK:
        default:
            unitMod = UNIT_MOD_DAMAGE_MAINHAND;
            break;
        case OFF_ATTACK:
            unitMod = UNIT_MOD_DAMAGE_OFFHAND;
            break;
        case RANGED_ATTACK:
            unitMod = UNIT_MOD_DAMAGE_RANGED;
            break;
    }

    if (attType == OFF_ATTACK && !haveOffhandWeapon())
    {
        minDamage = 0.0f;
        maxDamage = 0.0f;
        return;
    }

    float weaponMinDamage = GetWeaponDamageRange(attType, MINDAMAGE);
    float weaponMaxDamage = GetWeaponDamageRange(attType, MAXDAMAGE);

    if (!CanUseAttackType(attType)) // disarm case
    {
        weaponMinDamage = 0.0f;
        weaponMaxDamage = 0.0f;
    }

    float attackPower      = GetTotalAttackPowerValue(attType);
    float attackSpeedMulti = GetAPMultiplier(attType, normalized);
    float baseValue        = GetModifierValue(unitMod, BASE_VALUE) + (attackPower / 14.0f);
    float basePct          = GetModifierValue(unitMod, BASE_PCT) * attackSpeedMulti;
    float totalValue       = GetModifierValue(unitMod, TOTAL_VALUE);
    float totalPct         = addTotalPct ? GetModifierValue(unitMod, TOTAL_PCT) : 1.0f;
    float dmgMultiplier    = GetCreatureTemplate()->dmg_multiplier; // = dmg_multiplier * _GetDamageMod(rank);

    minDamage = ((weaponMinDamage + baseValue) * dmgMultiplier * basePct + totalValue) * totalPct;
    maxDamage = ((weaponMaxDamage + baseValue) * dmgMultiplier * basePct + totalValue) * totalPct;
}

/*#######################################
########                         ########
########    PETS STAT SYSTEM     ########
########                         ########
#######################################*/

#define ENTRY_IMP               416
#define ENTRY_VOIDWALKER        1860
#define ENTRY_SUCCUBUS          1863
#define ENTRY_FELHUNTER         417
#define ENTRY_FELGUARD          17252
#define ENTRY_WATER_ELEMENTAL   510
#define ENTRY_TREANT            1964
#define ENTRY_FIRE_ELEMENTAL    15438
#define ENTRY_GHOUL             26125
#define ENTRY_BLOODWORM         28017

bool Guardian::UpdateStats(Stats stat)
{
    if (stat >= MAX_STATS)
        return false;

    // value = ((base_value * base_pct) + total_value) * total_pct
    float value  = GetTotalStatValue(stat);
    ApplyStatBuffMod(stat, m_statFromOwner[stat], false);
    float ownersBonus = 0.0f;

    Unit* owner = GetOwner();
    // Handle Death Knight Glyphs and Talents
    float mod = 0.75f;
    if (IsPetGhoul() && (stat == STAT_STAMINA || stat == STAT_STRENGTH))
    {
        if (stat == STAT_STAMINA)
            mod = 0.3f; // Default Owner's Stamina scale
        else
            mod = 0.7f; // Default Owner's Strength scale

        // Check just if owner has Ravenous Dead since it's effect is not an aura
        AuraEffect const* aurEff = owner->GetAuraEffect(SPELL_AURA_MOD_TOTAL_STAT_PERCENTAGE, SPELLFAMILY_DEATHKNIGHT, 3010, 0);
        if (aurEff)
        {
            SpellInfo const* spellInfo = aurEff->GetSpellInfo();                                                 // Then get the SpellProto and add the dummy effect value
            AddPct(mod, spellInfo->Effects[EFFECT_1].CalcValue(owner));                                              // Ravenous Dead edits the original scale
        }
        // Glyph of the Ghoul
        aurEff = owner->GetAuraEffect(58686, 0);
        if (aurEff)
            mod += CalculatePct(1.0f, aurEff->GetAmount());                                                    // Glyph of the Ghoul adds a flat value to the scale mod
        ownersBonus = float(owner->GetStat(stat)) * mod;
        value += ownersBonus;
    }
    else if (stat == STAT_STAMINA)
    {
        ownersBonus = CalculatePct(owner->GetStat(STAT_STAMINA), 30);
        value += ownersBonus;
    }
                                                            //warlock's and mage's pets gain 30% of owner's intellect
    else if (stat == STAT_INTELLECT)
    {
        if (owner->getClass() == CLASS_WARLOCK || owner->getClass() == CLASS_MAGE)
        {
            ownersBonus = CalculatePct(owner->GetStat(stat), 30);
            value += ownersBonus;
        }
    }
/*
    else if (stat == STAT_STRENGTH)
    {
        if (IsPetGhoul())
            value += float(owner->GetStat(stat)) * 0.3f;
    }
*/

    SetStat(stat, int32(value));
    m_statFromOwner[stat] = ownersBonus;
    ApplyStatBuffMod(stat, m_statFromOwner[stat], true);

    switch (stat)
    {
        case STAT_STRENGTH:         UpdateAttackPowerAndDamage();        break;
        case STAT_AGILITY:          UpdateArmor();                       break;
        case STAT_STAMINA:          UpdateMaxHealth();                   break;
        case STAT_INTELLECT:        UpdateMaxPower(POWER_MANA);          break;
        case STAT_SPIRIT:
        default:
            break;
    }

    return true;
}

bool Guardian::UpdateAllStats()
{
    for (uint8 i = STAT_STRENGTH; i < MAX_STATS; ++i)
        UpdateStats(Stats(i));

    for (uint8 i = POWER_MANA; i < MAX_POWERS; ++i)
        UpdateMaxPower(Powers(i));

    UpdateAllResistances();

    return true;
}

void Guardian::UpdateResistances(uint32 school)
{
    if (school > SPELL_SCHOOL_NORMAL)
    {
        float value  = GetTotalAuraModValue(UnitMods(UNIT_MOD_RESISTANCE_START + school));

        // hunter and warlock pets gain 40% of owner's resistance
        if (IsPet())
            value += float(CalculatePct(m_owner->GetResistance(SpellSchools(school)), 40));

        SetResistance(SpellSchools(school), int32(value));
    }
    else
        UpdateArmor();
}

void Guardian::UpdateArmor()
{
    float value = 0.0f;
    float bonus_armor = 0.0f;
    UnitMods unitMod = UNIT_MOD_ARMOR;

    // hunter pets gain 35% of owner's armor value, warlock pets gain 100% of owner's armor
    if (IsHunterPet())
        bonus_armor = float(CalculatePct(m_owner->GetArmor(), 70));
    else if (IsPet())
        bonus_armor = m_owner->GetArmor();

    value  = GetModifierValue(unitMod, BASE_VALUE);
    value *= GetModifierValue(unitMod, BASE_PCT);
    value += GetModifierValue(unitMod, TOTAL_VALUE) + bonus_armor;
    value *= GetModifierValue(unitMod, TOTAL_PCT);

    SetArmor(int32(value));
}

void Guardian::UpdateMaxHealth()
{
    UnitMods unitMod = UNIT_MOD_HEALTH;
    float stamina = GetStat(STAT_STAMINA) - GetCreateStat(STAT_STAMINA);

    float multiplicator;
    switch (GetEntry())
    {
        case ENTRY_IMP:         multiplicator = 8.4f;   break;
        case ENTRY_VOIDWALKER:  multiplicator = 11.0f;  break;
        case ENTRY_SUCCUBUS:    multiplicator = 9.1f;   break;
        case ENTRY_FELHUNTER:   multiplicator = 9.5f;   break;
        case ENTRY_FELGUARD:    multiplicator = 11.0f;  break;
        case ENTRY_BLOODWORM:   multiplicator = 1.0f;   break;
        default:                multiplicator = 10.0f;  break;
    }

    float value = GetModifierValue(unitMod, BASE_VALUE) + GetCreateHealth();
    value *= GetModifierValue(unitMod, BASE_PCT);
    value += GetModifierValue(unitMod, TOTAL_VALUE) + stamina * multiplicator;
    value *= GetModifierValue(unitMod, TOTAL_PCT);

    SetMaxHealth((uint32)value);
}

void Guardian::UpdateMaxPower(Powers power)
{
    UnitMods unitMod = UnitMods(UNIT_MOD_POWER_START + power);

    float addValue = (power == POWER_MANA) ? GetStat(STAT_INTELLECT) - GetCreateStat(STAT_INTELLECT) : 0.0f;
    float multiplicator = 15.0f;

    switch (GetEntry())
    {
        case ENTRY_IMP:         multiplicator = 4.95f;  break;
        case ENTRY_VOIDWALKER:
        case ENTRY_SUCCUBUS:
        case ENTRY_FELHUNTER:
        case ENTRY_FELGUARD:    multiplicator = 11.5f;  break;
        default:                multiplicator = 15.0f;  break;
    }

    float value  = GetModifierValue(unitMod, BASE_VALUE) + GetCreatePowers(power);
    value *= GetModifierValue(unitMod, BASE_PCT);
    value += GetModifierValue(unitMod, TOTAL_VALUE) + addValue * multiplicator;
    value *= GetModifierValue(unitMod, TOTAL_PCT);

    SetMaxPower(power, uint32(value));
}

void Guardian::UpdateAttackPowerAndDamage(bool ranged)
{
    if (ranged)
        return;

    float val = 0.0f;
    float bonusAP = 0.0f;
    UnitMods unitMod = UNIT_MOD_ATTACK_POWER;

    if (GetEntry() == ENTRY_IMP)                                   // imp's attack power
        val = GetStat(STAT_STRENGTH) - 10.0f;
    else
        val = 2 * GetStat(STAT_STRENGTH) - 20.0f;

    Unit* owner = GetOwner();
    if (owner && owner->GetTypeId() == TYPEID_PLAYER)
    {
        if (IsHunterPet())                      //hunter pets benefit from owner's attack power
        {
            float mod = 1.0f;                                                 //Hunter contribution modifier
            bonusAP = owner->GetTotalAttackPowerValue(RANGED_ATTACK) * 0.22f * mod;
            SetBonusDamage(int32(owner->GetTotalAttackPowerValue(RANGED_ATTACK) * 0.1287f * mod));
        }
        else if (IsPetGhoul()) //ghouls benefit from deathknight's attack power (may be summon pet or not)
        {
            bonusAP = owner->GetTotalAttackPowerValue(BASE_ATTACK) * 0.22f;
            SetBonusDamage(int32(owner->GetTotalAttackPowerValue(BASE_ATTACK) * 0.1287f));
        }
        else if (IsSpiritWolf()) //wolf benefit from shaman's attack power
        {
            float dmg_multiplier = 0.31f;
            if (m_owner->GetAuraEffect(63271, 0)) // Glyph of Feral Spirit
                dmg_multiplier = 0.61f;
            bonusAP = owner->GetTotalAttackPowerValue(BASE_ATTACK) * dmg_multiplier;
            SetBonusDamage(int32(owner->GetTotalAttackPowerValue(BASE_ATTACK) * dmg_multiplier));
        }
        //demons benefit from warlocks shadow or fire damage
        else if (IsPet())
        {
            int32 fire  = int32(owner->GetUInt32Value(PLAYER_FIELD_MOD_DAMAGE_DONE_POS + SPELL_SCHOOL_FIRE)) + owner->GetUInt32Value(PLAYER_FIELD_MOD_DAMAGE_DONE_NEG + SPELL_SCHOOL_FIRE);
            int32 shadow = int32(owner->GetUInt32Value(PLAYER_FIELD_MOD_DAMAGE_DONE_POS + SPELL_SCHOOL_SHADOW)) + owner->GetUInt32Value(PLAYER_FIELD_MOD_DAMAGE_DONE_NEG + SPELL_SCHOOL_SHADOW);
            int32 maximum  = (fire > shadow) ? fire : shadow;
            if (maximum < 0)
                maximum = 0;
            SetBonusDamage(int32(maximum * 0.15f));
            bonusAP = maximum * 0.57f;
        }
        //water elementals benefit from mage's frost damage
        else if (GetEntry() == ENTRY_WATER_ELEMENTAL)
        {
            int32 frost = int32(owner->GetUInt32Value(PLAYER_FIELD_MOD_DAMAGE_DONE_POS + SPELL_SCHOOL_FROST)) + owner->GetUInt32Value(PLAYER_FIELD_MOD_DAMAGE_DONE_NEG + SPELL_SCHOOL_FROST);
            if (frost < 0)
                frost = 0;
            SetBonusDamage(int32(frost * 0.4f));
        }
    }

    SetModifierValue(UNIT_MOD_ATTACK_POWER, BASE_VALUE, val + bonusAP);

    //in BASE_VALUE of UNIT_MOD_ATTACK_POWER for creatures we store data of meleeattackpower field in DB
    float base_attPower  = GetModifierValue(unitMod, BASE_VALUE) * GetModifierValue(unitMod, BASE_PCT);
    float attPowerMultiplier = GetModifierValue(unitMod, TOTAL_PCT) - 1.0f;

    //UNIT_FIELD_(RANGED)_ATTACK_POWER field
    SetInt32Value(UNIT_FIELD_ATTACK_POWER, (int32)base_attPower);
    //UNIT_FIELD_(RANGED)_ATTACK_POWER_MULTIPLIER field
    SetFloatValue(UNIT_FIELD_ATTACK_POWER_MULTIPLIER, attPowerMultiplier);

    //automatically update weapon damage after attack power modification
    UpdateDamagePhysical(BASE_ATTACK);
}

void Guardian::UpdateDamagePhysical(WeaponAttackType attType)
{
    if (attType > BASE_ATTACK)
        return;

    float bonusDamage = 0.0f;
    if (m_owner->GetTypeId() == TYPEID_PLAYER)
    {
        //force of nature
        if (GetEntry() == ENTRY_TREANT)
        {
            int32 spellDmg = int32(m_owner->GetUInt32Value(PLAYER_FIELD_MOD_DAMAGE_DONE_POS + SPELL_SCHOOL_NATURE)) + m_owner->GetUInt32Value(PLAYER_FIELD_MOD_DAMAGE_DONE_NEG + SPELL_SCHOOL_NATURE);
            if (spellDmg > 0)
                bonusDamage = spellDmg * 0.09f;
        }
        //greater fire elemental
        else if (GetEntry() == ENTRY_FIRE_ELEMENTAL)
        {
            int32 spellDmg = int32(m_owner->GetUInt32Value(PLAYER_FIELD_MOD_DAMAGE_DONE_POS + SPELL_SCHOOL_FIRE)) + m_owner->GetUInt32Value(PLAYER_FIELD_MOD_DAMAGE_DONE_NEG + SPELL_SCHOOL_FIRE);
            if (spellDmg > 0)
                bonusDamage = spellDmg * 0.4f;
        }
    }

    UnitMods unitMod = UNIT_MOD_DAMAGE_MAINHAND;

    float att_speed = float(GetAttackTime(BASE_ATTACK))/1000.0f;

    float base_value  = GetModifierValue(unitMod, BASE_VALUE) + GetTotalAttackPowerValue(attType)/ 14.0f * att_speed  + bonusDamage;
    float base_pct    = GetModifierValue(unitMod, BASE_PCT);
    float total_value = GetModifierValue(unitMod, TOTAL_VALUE);
    float total_pct   = GetModifierValue(unitMod, TOTAL_PCT);

    float weapon_mindamage = GetWeaponDamageRange(BASE_ATTACK, MINDAMAGE);
    float weapon_maxdamage = GetWeaponDamageRange(BASE_ATTACK, MAXDAMAGE);

    float mindamage = ((base_value + weapon_mindamage) * base_pct + total_value) * total_pct;
    float maxdamage = ((base_value + weapon_maxdamage) * base_pct + total_value) * total_pct;

<<<<<<< HEAD
=======
    //  Pet's base damage changes depending on happiness
    if (IsHunterPet() && attType == BASE_ATTACK)
    {
        switch (ToPet()->GetHappinessState())
        {
            case HAPPY:
                // 125% of normal damage
                mindamage = mindamage * 1.25f;
                maxdamage = maxdamage * 1.25f;
                break;
            case CONTENT:
                // 100% of normal damage, nothing to modify
                break;
            case UNHAPPY:
                // 75% of normal damage
                mindamage = mindamage * 0.75f;
                maxdamage = maxdamage * 0.75f;
                break;
        }
    }

    /// @todo: remove this
>>>>>>> 41b61318
    Unit::AuraEffectList const& mDummy = GetAuraEffectsByType(SPELL_AURA_MOD_ATTACKSPEED);
    for (Unit::AuraEffectList::const_iterator itr = mDummy.begin(); itr != mDummy.end(); ++itr)
    {
        switch ((*itr)->GetSpellInfo()->Id)
        {
            case 61682:
            case 61683:
                AddPct(mindamage, -(*itr)->GetAmount());
                AddPct(maxdamage, -(*itr)->GetAmount());
                break;
            default:
                break;
        }
    }

    SetStatFloatValue(UNIT_FIELD_MINDAMAGE, mindamage);
    SetStatFloatValue(UNIT_FIELD_MAXDAMAGE, maxdamage);
}

void Guardian::SetBonusDamage(int32 damage)
{
    m_bonusSpellDamage = damage;
    if (GetOwner()->GetTypeId() == TYPEID_PLAYER)
        GetOwner()->SetUInt32Value(PLAYER_PET_SPELL_POWER, damage);
}<|MERGE_RESOLUTION|>--- conflicted
+++ resolved
@@ -374,16 +374,7 @@
     }
 }
 
-<<<<<<< HEAD
-void Player::CalculateMinMaxDamage(WeaponAttackType attType, bool normalized, bool addTotalPct, float& min_damage, float& max_damage)
-=======
-void Player::UpdateShieldBlockValue()
-{
-    SetUInt32Value(PLAYER_SHIELD_BLOCK, GetShieldBlockValue());
-}
-
 void Player::CalculateMinMaxDamage(WeaponAttackType attType, bool normalized, bool addTotalPct, float& minDamage, float& maxDamage)
->>>>>>> 41b61318
 {
     UnitMods unitMod;
 
@@ -403,17 +394,10 @@
 
     float attackSpeedMod = GetAPMultiplier(attType, normalized);
 
-<<<<<<< HEAD
-    float base_value  = GetModifierValue(unitMod, BASE_VALUE) + GetTotalAttackPowerValue(attType) / 14.0f * att_speed;
-    float base_pct    = GetModifierValue(unitMod, BASE_PCT);
-    float total_value = GetModifierValue(unitMod, TOTAL_VALUE);
-    float total_pct   = addTotalPct ? GetModifierValue(unitMod, TOTAL_PCT) : 1.0f;
-=======
     float baseValue  = GetModifierValue(unitMod, BASE_VALUE) + GetTotalAttackPowerValue(attType) / 14.0f * attackSpeedMod;
     float basePct    = GetModifierValue(unitMod, BASE_PCT);
     float totalValue = GetModifierValue(unitMod, TOTAL_VALUE);
     float totalPct   = addTotalPct ? GetModifierValue(unitMod, TOTAL_PCT) : 1.0f;
->>>>>>> 41b61318
 
     float weaponMinDamage = GetWeaponDamageRange(attType, MINDAMAGE);
     float weaponMaxDamage = GetWeaponDamageRange(attType, MAXDAMAGE);
@@ -424,21 +408,16 @@
         if (Item* weapon = GetWeaponForAttack(BASE_ATTACK, true))
             weaponSpeed =  weapon->GetTemplate()->Delay / 1000;
 
-<<<<<<< HEAD
         if (GetShapeshiftForm() == FORM_CAT)
         {
-            weapon_mindamage = weapon_mindamage / weaponSpeed;
-            weapon_maxdamage = weapon_maxdamage / weaponSpeed;
+            weaponMinDamage = weaponMinDamage / weaponSpeed;
+            weaponMaxDamage = weaponMaxDamage / weaponSpeed;
         }
         else if (GetShapeshiftForm() == FORM_BEAR)
         {
-            weapon_mindamage = weapon_mindamage / weaponSpeed + weapon_mindamage / 2.5;
-            weapon_maxdamage = weapon_mindamage / weaponSpeed + weapon_maxdamage / 2.5;
-        }
-=======
-        weaponMinDamage = lvl * 0.85f * attackSpeedMod;
-        weaponMaxDamage = lvl * 1.25f * attackSpeedMod;
->>>>>>> 41b61318
+            weaponMinDamage = weaponMinDamage / weaponSpeed + weaponMinDamage / 2.5;
+            weaponMaxDamage = weaponMinDamage / weaponSpeed + weaponMaxDamage / 2.5;
+        }
     }
     else if (!CanUseAttackType(attType)) // check if player not in form but still can't use (disarm case)
     {
@@ -452,21 +431,13 @@
         weaponMinDamage = BASE_MINDAMAGE;
         weaponMaxDamage = BASE_MAXDAMAGE;
     }
-<<<<<<< HEAD
     /*
     TODO: Is this still needed after ammo has been removed?
-    else if (attType == RANGED_ATTACK)                       //add ammo DPS to ranged damage
-    {
-        weapon_mindamage += ammo * att_speed;
-        weapon_maxdamage += ammo * att_speed;
-    }*/
-=======
     else if (attType == RANGED_ATTACK) // add ammo DPS to ranged damage
     {
         weaponMinDamage += GetAmmoDPS() * attackSpeedMod;
         weaponMaxDamage += GetAmmoDPS() * attackSpeedMod;
-    }
->>>>>>> 41b61318
+    }*/
 
     minDamage = ((weaponMinDamage + baseValue) * basePct + totalValue) * totalPct;
     maxDamage = ((weaponMaxDamage + baseValue) * basePct + totalValue) * totalPct;
@@ -904,38 +875,19 @@
     UnitMods unitMod = ranged ? UNIT_MOD_ATTACK_POWER_RANGED : UNIT_MOD_ATTACK_POWER;
 
     uint16 index = UNIT_FIELD_ATTACK_POWER;
-<<<<<<< HEAD
-    uint16 index_mult = UNIT_FIELD_ATTACK_POWER_MULTIPLIER;
-=======
-    uint16 indexMod = UNIT_FIELD_ATTACK_POWER_MODS;
     uint16 indexMulti = UNIT_FIELD_ATTACK_POWER_MULTIPLIER;
->>>>>>> 41b61318
 
     if (ranged)
     {
         index = UNIT_FIELD_RANGED_ATTACK_POWER;
-<<<<<<< HEAD
-        index_mult = UNIT_FIELD_RANGED_ATTACK_POWER_MULTIPLIER;
-    }
-
-    float base_attPower  = GetModifierValue(unitMod, BASE_VALUE) * GetModifierValue(unitMod, BASE_PCT);
-    float attPowerMultiplier = GetModifierValue(unitMod, TOTAL_PCT) - 1.0f;
-
-    SetInt32Value(index, (uint32)base_attPower);            //UNIT_FIELD_(RANGED)_ATTACK_POWER field
-    SetFloatValue(index_mult, attPowerMultiplier);          //UNIT_FIELD_(RANGED)_ATTACK_POWER_MULTIPLIER field
-=======
-        indexMod = UNIT_FIELD_RANGED_ATTACK_POWER_MODS;
         indexMulti = UNIT_FIELD_RANGED_ATTACK_POWER_MULTIPLIER;
     }
 
     float baseAttackPower       = GetModifierValue(unitMod, BASE_VALUE) * GetModifierValue(unitMod, BASE_PCT);
-    float attackPowerMod        = GetModifierValue(unitMod, TOTAL_VALUE);
     float attackPowerMultiplier = GetModifierValue(unitMod, TOTAL_PCT) - 1.0f;
 
     SetInt32Value(index, uint32(baseAttackPower));      // UNIT_FIELD_(RANGED)_ATTACK_POWER
-    SetInt32Value(indexMod, uint32(attackPowerMod));    // UNIT_FIELD_(RANGED)_ATTACK_POWER_MODS
     SetFloatValue(indexMulti, attackPowerMultiplier);   // UNIT_FIELD_(RANGED)_ATTACK_POWER_MULTIPLIER
->>>>>>> 41b61318
 
     // automatically update weapon damage after attack power modification
     if (ranged)
@@ -1293,31 +1245,7 @@
     float mindamage = ((base_value + weapon_mindamage) * base_pct + total_value) * total_pct;
     float maxdamage = ((base_value + weapon_maxdamage) * base_pct + total_value) * total_pct;
 
-<<<<<<< HEAD
-=======
-    //  Pet's base damage changes depending on happiness
-    if (IsHunterPet() && attType == BASE_ATTACK)
-    {
-        switch (ToPet()->GetHappinessState())
-        {
-            case HAPPY:
-                // 125% of normal damage
-                mindamage = mindamage * 1.25f;
-                maxdamage = maxdamage * 1.25f;
-                break;
-            case CONTENT:
-                // 100% of normal damage, nothing to modify
-                break;
-            case UNHAPPY:
-                // 75% of normal damage
-                mindamage = mindamage * 0.75f;
-                maxdamage = maxdamage * 0.75f;
-                break;
-        }
-    }
-
     /// @todo: remove this
->>>>>>> 41b61318
     Unit::AuraEffectList const& mDummy = GetAuraEffectsByType(SPELL_AURA_MOD_ATTACKSPEED);
     for (Unit::AuraEffectList::const_iterator itr = mDummy.begin(); itr != mDummy.end(); ++itr)
     {
