/*
 * Copyright (C) 2008-2012 TrinityCore <http://www.trinitycore.org/>
 * Copyright (C) 2005-2009 MaNGOS <http://getmangos.com/>
 *
 * This program is free software; you can redistribute it and/or modify it
 * under the terms of the GNU General Public License as published by the
 * Free Software Foundation; either version 2 of the License, or (at your
 * option) any later version.
 *
 * This program is distributed in the hope that it will be useful, but WITHOUT
 * ANY WARRANTY; without even the implied warranty of MERCHANTABILITY or
 * FITNESS FOR A PARTICULAR PURPOSE. See the GNU General Public License for
 * more details.
 *
 * You should have received a copy of the GNU General Public License along
 * with this program. If not, see <http://www.gnu.org/licenses/>.
 */

#ifndef __UNIT_H
#define __UNIT_H

#include "Common.h"
#include "Object.h"
#include "Opcodes.h"
#include "SpellAuraDefines.h"
#include "UpdateFields.h"
#include "SharedDefines.h"
#include "ThreatManager.h"
#include "HostileRefManager.h"
#include "FollowerReference.h"
#include "FollowerRefManager.h"
#include "EventProcessor.h"
#include "MotionMaster.h"
#include "DBCStructure.h"
#include "SpellInfo.h"
#include "Path.h"
#include "WorldPacket.h"
#include "WorldSession.h"
#include "Timer.h"
#include <list>

#define WORLD_TRIGGER   12999

enum SpellInterruptFlags
{
    SPELL_INTERRUPT_FLAG_MOVEMENT     = 0x01, // why need this for instant?
    SPELL_INTERRUPT_FLAG_PUSH_BACK    = 0x02, // push back
    SPELL_INTERRUPT_FLAG_UNK3         = 0x04, // any info?
    SPELL_INTERRUPT_FLAG_INTERRUPT    = 0x08, // interrupt
    SPELL_INTERRUPT_FLAG_ABORT_ON_DMG = 0x10  // _complete_ interrupt on direct damage
    //SPELL_INTERRUPT_UNK             = 0x20                // unk, 564 of 727 spells having this spell start with "Glyph"
};

// See SpellAuraInterruptFlags for other values definitions
enum SpellChannelInterruptFlags
{
    CHANNEL_INTERRUPT_FLAG_INTERRUPT    = 0x08,  // interrupt
    CHANNEL_FLAG_DELAY                  = 0x4000
};

enum SpellAuraInterruptFlags
{
    AURA_INTERRUPT_FLAG_HITBYSPELL          = 0x00000001,   // 0    removed when getting hit by a negative spell?
    AURA_INTERRUPT_FLAG_TAKE_DAMAGE         = 0x00000002,   // 1    removed by any damage
    AURA_INTERRUPT_FLAG_CAST                = 0x00000004,   // 2    cast any spells
    AURA_INTERRUPT_FLAG_MOVE                = 0x00000008,   // 3    removed by any movement
    AURA_INTERRUPT_FLAG_TURNING             = 0x00000010,   // 4    removed by any turning
    AURA_INTERRUPT_FLAG_JUMP                = 0x00000020,   // 5    removed by entering combat
    AURA_INTERRUPT_FLAG_NOT_MOUNTED         = 0x00000040,   // 6    removed by dismounting
    AURA_INTERRUPT_FLAG_NOT_ABOVEWATER      = 0x00000080,   // 7    removed by entering water
    AURA_INTERRUPT_FLAG_NOT_UNDERWATER      = 0x00000100,   // 8    removed by leaving water
    AURA_INTERRUPT_FLAG_NOT_SHEATHED        = 0x00000200,   // 9    removed by unsheathing
    AURA_INTERRUPT_FLAG_TALK                = 0x00000400,   // 10   talk to npc / loot? action on creature
    AURA_INTERRUPT_FLAG_USE                 = 0x00000800,   // 11   mine/use/open action on gameobject
    AURA_INTERRUPT_FLAG_MELEE_ATTACK        = 0x00001000,   // 12   removed by attacking
    AURA_INTERRUPT_FLAG_SPELL_ATTACK        = 0x00002000,   // 13   ???
    AURA_INTERRUPT_FLAG_UNK14               = 0x00004000,   // 14
    AURA_INTERRUPT_FLAG_TRANSFORM           = 0x00008000,   // 15   removed by transform?
    AURA_INTERRUPT_FLAG_UNK16               = 0x00010000,   // 16
    AURA_INTERRUPT_FLAG_MOUNT               = 0x00020000,   // 17   misdirect, aspect, swim speed
    AURA_INTERRUPT_FLAG_NOT_SEATED          = 0x00040000,   // 18   removed by standing up (used by food and drink mostly and sleep/Fake Death like)
    AURA_INTERRUPT_FLAG_CHANGE_MAP          = 0x00080000,   // 19   leaving map/getting teleported
    AURA_INTERRUPT_FLAG_IMMUNE_OR_LOST_SELECTION    = 0x00100000,   // 20   removed by auras that make you invulnerable, or make other to lose selection on you
    AURA_INTERRUPT_FLAG_UNK21               = 0x00200000,   // 21
    AURA_INTERRUPT_FLAG_TELEPORTED          = 0x00400000,   // 22
    AURA_INTERRUPT_FLAG_ENTER_PVP_COMBAT    = 0x00800000,   // 23   removed by entering pvp combat
    AURA_INTERRUPT_FLAG_DIRECT_DAMAGE       = 0x01000000,   // 24   removed by any direct damage
    AURA_INTERRUPT_FLAG_LANDING             = 0x02000000,   // 25   removed by hitting the ground

    AURA_INTERRUPT_FLAG_NOT_VICTIM = (AURA_INTERRUPT_FLAG_HITBYSPELL | AURA_INTERRUPT_FLAG_TAKE_DAMAGE | AURA_INTERRUPT_FLAG_DIRECT_DAMAGE)
};

enum SpellModOp
{
    SPELLMOD_DAMAGE                 = 0,
    SPELLMOD_DURATION               = 1,
    SPELLMOD_THREAT                 = 2,
    SPELLMOD_EFFECT1                = 3,
    SPELLMOD_CHARGES                = 4,
    SPELLMOD_RANGE                  = 5,
    SPELLMOD_RADIUS                 = 6,
    SPELLMOD_CRITICAL_CHANCE        = 7,
    SPELLMOD_ALL_EFFECTS            = 8,
    SPELLMOD_NOT_LOSE_CASTING_TIME  = 9,
    SPELLMOD_CASTING_TIME           = 10,
    SPELLMOD_COOLDOWN               = 11,
    SPELLMOD_EFFECT2                = 12,
    SPELLMOD_IGNORE_ARMOR           = 13,
    SPELLMOD_COST                   = 14,
    SPELLMOD_CRIT_DAMAGE_BONUS      = 15,
    SPELLMOD_RESIST_MISS_CHANCE     = 16,
    SPELLMOD_JUMP_TARGETS           = 17,
    SPELLMOD_CHANCE_OF_SUCCESS      = 18,
    SPELLMOD_ACTIVATION_TIME        = 19,
    SPELLMOD_DAMAGE_MULTIPLIER      = 20,
    SPELLMOD_GLOBAL_COOLDOWN        = 21,
    SPELLMOD_DOT                    = 22,
    SPELLMOD_EFFECT3                = 23,
    SPELLMOD_BONUS_MULTIPLIER       = 24,
    // spellmod 25
    SPELLMOD_PROC_PER_MINUTE        = 26,
    SPELLMOD_VALUE_MULTIPLIER       = 27,
    SPELLMOD_RESIST_DISPEL_CHANCE   = 28,
    SPELLMOD_CRIT_DAMAGE_BONUS_2    = 29, //one not used spell
    SPELLMOD_SPELL_COST_REFUND_ON_FAIL = 30
};

#define MAX_SPELLMOD 32

enum SpellValueMod
{
    SPELLVALUE_BASE_POINT0,
    SPELLVALUE_BASE_POINT1,
    SPELLVALUE_BASE_POINT2,
    SPELLVALUE_RADIUS_MOD,
    SPELLVALUE_MAX_TARGETS,
    SPELLVALUE_AURA_STACK
};

typedef std::pair<SpellValueMod, int32>     CustomSpellValueMod;
class CustomSpellValues : public std::vector<CustomSpellValueMod>
{
    public:
        void AddSpellMod(SpellValueMod mod, int32 value)
        {
            push_back(std::make_pair(mod, value));
        }
};

enum SpellFacingFlags
{
    SPELL_FACING_FLAG_INFRONT = 0x0001
};

#define BASE_MINDAMAGE 1.0f
#define BASE_MAXDAMAGE 2.0f
#define BASE_ATTACK_TIME 2000

// byte value (UNIT_FIELD_BYTES_1, 0)
enum UnitStandStateType
{
    UNIT_STAND_STATE_STAND             = 0,
    UNIT_STAND_STATE_SIT               = 1,
    UNIT_STAND_STATE_SIT_CHAIR         = 2,
    UNIT_STAND_STATE_SLEEP             = 3,
    UNIT_STAND_STATE_SIT_LOW_CHAIR     = 4,
    UNIT_STAND_STATE_SIT_MEDIUM_CHAIR  = 5,
    UNIT_STAND_STATE_SIT_HIGH_CHAIR    = 6,
    UNIT_STAND_STATE_DEAD              = 7,
    UNIT_STAND_STATE_KNEEL             = 8,
    UNIT_STAND_STATE_SUBMERGED         = 9
};

// byte flag value (UNIT_FIELD_BYTES_1, 2)
enum UnitStandFlags
{
    UNIT_STAND_FLAGS_UNK1         = 0x01,
    UNIT_STAND_FLAGS_CREEP        = 0x02,
    UNIT_STAND_FLAGS_UNTRACKABLE  = 0x04,
    UNIT_STAND_FLAGS_UNK4         = 0x08,
    UNIT_STAND_FLAGS_UNK5         = 0x10,
    UNIT_STAND_FLAGS_ALL          = 0xFF
};

// byte flags value (UNIT_FIELD_BYTES_1, 3)
enum UnitBytes1_Flags
{
    UNIT_BYTE1_FLAG_ALWAYS_STAND    = 0x01,
    UNIT_BYTE1_FLAG_HOVER           = 0x02,
    UNIT_BYTE1_FLAG_UNK_3           = 0x04,
    UNIT_BYTE1_FLAG_ALL             = 0xFF
};

// high byte (3 from 0..3) of UNIT_FIELD_BYTES_2
enum ShapeshiftForm
{
    FORM_NONE               = 0x00,
    FORM_CAT                = 0x01,
    FORM_TREE               = 0x02,
    FORM_TRAVEL             = 0x03,
    FORM_AQUA               = 0x04,
    FORM_BEAR               = 0x05,
    FORM_AMBIENT            = 0x06,
    FORM_GHOUL              = 0x07,
    FORM_DIREBEAR           = 0x08, // Removed in 4.0.1
    FORM_STEVES_GHOUL       = 0x09,
    FORM_THARONJA_SKELETON  = 0x0A,
    FORM_TEST_OF_STRENGTH   = 0x0B,
    FORM_BLB_PLAYER         = 0x0C,
    FORM_SHADOW_DANCE       = 0x0D,
    FORM_CREATUREBEAR       = 0x0E,
    FORM_CREATURECAT        = 0x0F,
    FORM_GHOSTWOLF          = 0x10,
    FORM_BATTLESTANCE       = 0x11,
    FORM_DEFENSIVESTANCE    = 0x12,
    FORM_BERSERKERSTANCE    = 0x13,
    FORM_TEST               = 0x14,
    FORM_ZOMBIE             = 0x15,
    FORM_METAMORPHOSIS      = 0x16,
    FORM_UNDEAD             = 0x19,
    FORM_MASTER_ANGLER      = 0x1A,
    FORM_FLIGHT_EPIC        = 0x1B,
    FORM_SHADOW             = 0x1C,
    FORM_FLIGHT             = 0x1D,
    FORM_STEALTH            = 0x1E,
    FORM_MOONKIN            = 0x1F,
    FORM_SPIRITOFREDEMPTION = 0x20
};

// low byte (0 from 0..3) of UNIT_FIELD_BYTES_2
enum SheathState
{
    SHEATH_STATE_UNARMED  = 0,                              // non prepared weapon
    SHEATH_STATE_MELEE    = 1,                              // prepared melee weapon
    SHEATH_STATE_RANGED   = 2                               // prepared ranged weapon
};

#define MAX_SHEATH_STATE    3

// byte (1 from 0..3) of UNIT_FIELD_BYTES_2
enum UnitPVPStateFlags
{
    UNIT_BYTE2_FLAG_PVP         = 0x01,
    UNIT_BYTE2_FLAG_UNK1        = 0x02,
    UNIT_BYTE2_FLAG_FFA_PVP     = 0x04,
    UNIT_BYTE2_FLAG_SANCTUARY   = 0x08,
    UNIT_BYTE2_FLAG_UNK4        = 0x10,
    UNIT_BYTE2_FLAG_UNK5        = 0x20,
    UNIT_BYTE2_FLAG_UNK6        = 0x40,
    UNIT_BYTE2_FLAG_UNK7        = 0x80
};

// byte (2 from 0..3) of UNIT_FIELD_BYTES_2
enum UnitRename
{
    UNIT_CAN_BE_RENAMED     = 0x01,
    UNIT_CAN_BE_ABANDONED   = 0x02
};

#define CREATURE_MAX_SPELLS     8
#define MAX_SPELL_CHARM         4
#define MAX_SPELL_VEHICLE       6
#define MAX_SPELL_POSSESS       8
#define MAX_SPELL_CONTROL_BAR   10

enum Swing
{
    NOSWING                    = 0,
    SINGLEHANDEDSWING          = 1,
    TWOHANDEDSWING             = 2
};

enum VictimState
{
    VICTIMSTATE_INTACT         = 0, // set when attacker misses
    VICTIMSTATE_HIT            = 1, // victim got clear/blocked hit
    VICTIMSTATE_DODGE          = 2,
    VICTIMSTATE_PARRY          = 3,
    VICTIMSTATE_INTERRUPT      = 4,
    VICTIMSTATE_BLOCKS         = 5, // unused? not set when blocked, even on full block
    VICTIMSTATE_EVADES         = 6,
    VICTIMSTATE_IS_IMMUNE      = 7,
    VICTIMSTATE_DEFLECTS       = 8
};

enum HitInfo
{
    HITINFO_NORMALSWING         = 0x00000000,
    HITINFO_UNK1                = 0x00000001,               // req correct packet structure
    HITINFO_AFFECTS_VICTIM      = 0x00000002,
    HITINFO_OFFHAND             = 0x00000004,
    HITINFO_UNK2                = 0x00000008,
    HITINFO_MISS                = 0x00000010,
    HITINFO_FULL_ABSORB         = 0x00000020,
    HITINFO_PARTIAL_ABSORB      = 0x00000040,
    HITINFO_FULL_RESIST         = 0x00000080,
    HITINFO_PARTIAL_RESIST      = 0x00000100,
    HITINFO_CRITICALHIT         = 0x00000200,               // critical hit
    // 0x00000400
    // 0x00000800
    // 0x00001000
    HITINFO_BLOCK               = 0x00002000,               // blocked damage
    // 0x00004000                                           // Hides worldtext for 0 damage
    // 0x00008000                                           // Related to blood visual
    HITINFO_GLANCING            = 0x00010000,
    HITINFO_CRUSHING            = 0x00020000,
    HITINFO_NO_ANIMATION        = 0x00040000,
    // 0x00080000
    // 0x00100000
    HITINFO_SWINGNOHITSOUND     = 0x00200000,               // unused?
    // 0x00400000
    HITINFO_RAGE_GAIN           = 0x00800000
};

//i would like to remove this: (it is defined in item.h
enum InventorySlot
{
    NULL_BAG                   = 0,
    NULL_SLOT                  = 255
};

struct FactionTemplateEntry;
struct SpellValue;

class AuraApplication;
class Aura;
class UnitAura;
class AuraEffect;
class Creature;
class Spell;
class SpellInfo;
class DynamicObject;
class GameObject;
class Item;
class Pet;
class PetAura;
class Minion;
class Guardian;
class UnitAI;
class Totem;
class Transport;
class Vehicle;
class TransportBase;

typedef std::list<Unit*> UnitList;
typedef std::list< std::pair<Aura*, uint8> > DispelChargesList;

struct SpellImmune
{
    uint32 type;
    uint32 spellId;
};

typedef std::list<SpellImmune> SpellImmuneList;

enum UnitModifierType
{
    BASE_VALUE = 0,
    BASE_PCT = 1,
    TOTAL_VALUE = 2,
    TOTAL_PCT = 3,
    MODIFIER_TYPE_END = 4
};

enum WeaponDamageRange
{
    MINDAMAGE,
    MAXDAMAGE
};

enum DamageTypeToSchool
{
    RESISTANCE,
    DAMAGE_DEALT,
    DAMAGE_TAKEN
};

enum AuraRemoveMode
{
    AURA_REMOVE_NONE = 0,
    AURA_REMOVE_BY_DEFAULT = 1,       // scripted remove, remove by stack with aura with different ids and sc aura remove
    AURA_REMOVE_BY_CANCEL,
    AURA_REMOVE_BY_ENEMY_SPELL,       // dispel and absorb aura destroy
    AURA_REMOVE_BY_EXPIRE,            // aura duration has ended
    AURA_REMOVE_BY_DEATH
};

enum TriggerCastFlags
{
    TRIGGERED_NONE                                  = 0x00000000,   //! Not triggered
    TRIGGERED_IGNORE_GCD                            = 0x00000001,   //! Will ignore GCD
    TRIGGERED_IGNORE_SPELL_AND_CATEGORY_CD          = 0x00000002,   //! Will ignore Spell and Category cooldowns
    TRIGGERED_IGNORE_POWER_AND_REAGENT_COST         = 0x00000004,   //! Will ignore power and reagent cost
    TRIGGERED_IGNORE_CAST_ITEM                      = 0x00000008,   //! Will not take away cast item or update related achievement criteria
    TRIGGERED_IGNORE_AURA_SCALING                   = 0x00000010,   //! Will ignore aura scaling
    TRIGGERED_IGNORE_CAST_IN_PROGRESS               = 0x00000020,   //! Will not check if a current cast is in progress
    TRIGGERED_IGNORE_COMBO_POINTS                   = 0x00000040,   //! Will ignore combo point requirement
    TRIGGERED_CAST_DIRECTLY                         = 0x00000080,   //! In Spell::prepare, will be cast directly without setting containers for executed spell
    TRIGGERED_IGNORE_AURA_INTERRUPT_FLAGS           = 0x00000100,   //! Will ignore interruptible aura's at cast
    TRIGGERED_IGNORE_SET_FACING                     = 0x00000200,   //! Will not adjust facing to target (if any)
    TRIGGERED_IGNORE_SHAPESHIFT                     = 0x00000400,   //! Will ignore shapeshift checks
    TRIGGERED_IGNORE_CASTER_AURASTATE               = 0x00000800,   //! Will ignore caster aura states including combat requirements and death state
    TRIGGERED_IGNORE_CASTER_MOUNTED_OR_ON_VEHICLE   = 0x00002000,   //! Will ignore mounted/on vehicle restrictions
    TRIGGERED_IGNORE_CASTER_AURAS                   = 0x00010000,   //! Will ignore caster aura restrictions or requirements
    TRIGGERED_DISALLOW_PROC_EVENTS                  = 0x00020000,   //! Disallows proc events from triggered spell (default)
    TRIGGERED_DONT_REPORT_CAST_ERROR                = 0x00040000,   //! Will return SPELL_FAILED_DONT_REPORT in CheckCast functions
    TRIGGERED_FULL_MASK                             = 0xFFFFFFFF
};

enum UnitMods
{
    UNIT_MOD_STAT_STRENGTH,                                 // UNIT_MOD_STAT_STRENGTH..UNIT_MOD_STAT_SPIRIT must be in existed order, it's accessed by index values of Stats enum.
    UNIT_MOD_STAT_AGILITY,
    UNIT_MOD_STAT_STAMINA,
    UNIT_MOD_STAT_INTELLECT,
    UNIT_MOD_STAT_SPIRIT,
    UNIT_MOD_HEALTH,
    UNIT_MOD_MANA,                                          // UNIT_MOD_MANA..UNIT_MOD_RUNIC_POWER must be in existed order, it's accessed by index values of Powers enum.
    UNIT_MOD_RAGE,
    UNIT_MOD_FOCUS,
    UNIT_MOD_ENERGY,
    UNIT_MOD_UNUSED,                                        // Old UNIT_MOD_HAPPINESS
    UNIT_MOD_RUNE,
    UNIT_MOD_RUNIC_POWER,
    UNIT_MOD_SOUL_SHARDS,
    UNIT_MOD_ECLIPSE,
    UNIT_MOD_HOLY_POWER,
    UNIT_MOD_ALTERNATIVE,
    UNIT_MOD_ARMOR,                                         // UNIT_MOD_ARMOR..UNIT_MOD_RESISTANCE_ARCANE must be in existed order, it's accessed by index values of SpellSchools enum.
    UNIT_MOD_RESISTANCE_HOLY,
    UNIT_MOD_RESISTANCE_FIRE,
    UNIT_MOD_RESISTANCE_NATURE,
    UNIT_MOD_RESISTANCE_FROST,
    UNIT_MOD_RESISTANCE_SHADOW,
    UNIT_MOD_RESISTANCE_ARCANE,
    UNIT_MOD_ATTACK_POWER,
    UNIT_MOD_ATTACK_POWER_RANGED,
    UNIT_MOD_DAMAGE_MAINHAND,
    UNIT_MOD_DAMAGE_OFFHAND,
    UNIT_MOD_DAMAGE_RANGED,
    UNIT_MOD_END,
    // synonyms
    UNIT_MOD_STAT_START = UNIT_MOD_STAT_STRENGTH,
    UNIT_MOD_STAT_END = UNIT_MOD_STAT_SPIRIT + 1,
    UNIT_MOD_RESISTANCE_START = UNIT_MOD_ARMOR,
    UNIT_MOD_RESISTANCE_END = UNIT_MOD_RESISTANCE_ARCANE + 1,
    UNIT_MOD_POWER_START = UNIT_MOD_MANA,
    UNIT_MOD_POWER_END = UNIT_MOD_ALTERNATIVE + 1
};

enum BaseModGroup
{
    CRIT_PERCENTAGE,
    RANGED_CRIT_PERCENTAGE,
    OFFHAND_CRIT_PERCENTAGE,
    SHIELD_BLOCK_VALUE,
    BASEMOD_END
};

enum BaseModType
{
    FLAT_MOD,
    PCT_MOD
};

#define MOD_END (PCT_MOD+1)

enum DeathState
{
    ALIVE          = 0,
    JUST_DIED      = 1,
    CORPSE         = 2,
    DEAD           = 3,
    JUST_RESPAWNED = 4
};

enum UnitState
{
    UNIT_STATE_DIED            = 0x00000001,                     // player has fake death aura
    UNIT_STATE_MELEE_ATTACKING = 0x00000002,                     // player is melee attacking someone
    //UNIT_STATE_MELEE_ATTACK_BY = 0x00000004,                     // player is melee attack by someone
    UNIT_STATE_STUNNED         = 0x00000008,
    UNIT_STATE_ROAMING         = 0x00000010,
    UNIT_STATE_CHASE           = 0x00000020,
    //UNIT_STATE_SEARCHING       = 0x00000040,
    UNIT_STATE_FLEEING         = 0x00000080,
    UNIT_STATE_IN_FLIGHT       = 0x00000100,                     // player is in flight mode
    UNIT_STATE_FOLLOW          = 0x00000200,
    UNIT_STATE_ROOT            = 0x00000400,
    UNIT_STATE_CONFUSED        = 0x00000800,
    UNIT_STATE_DISTRACTED      = 0x00001000,
    UNIT_STATE_ISOLATED        = 0x00002000,                     // area auras do not affect other players
    UNIT_STATE_ATTACK_PLAYER   = 0x00004000,
    UNIT_STATE_CASTING         = 0x00008000,
    UNIT_STATE_POSSESSED       = 0x00010000,
    UNIT_STATE_CHARGING        = 0x00020000,
    UNIT_STATE_JUMPING         = 0x00040000,
    UNIT_STATE_ONVEHICLE       = 0x00080000,
    UNIT_STATE_MOVE            = 0x00100000,
    UNIT_STATE_ROTATING        = 0x00200000,
    UNIT_STATE_EVADE           = 0x00400000,
    UNIT_STATE_ROAMING_MOVE    = 0x00800000,
    UNIT_STATE_CONFUSED_MOVE   = 0x01000000,
    UNIT_STATE_FLEEING_MOVE    = 0x02000000,
    UNIT_STATE_CHASE_MOVE      = 0x04000000,
    UNIT_STATE_FOLLOW_MOVE     = 0x08000000,
    UNIT_STATE_UNATTACKABLE    = (UNIT_STATE_IN_FLIGHT | UNIT_STATE_ONVEHICLE),
    // for real move using movegen check and stop (except unstoppable flight)
    UNIT_STATE_MOVING          = UNIT_STATE_ROAMING_MOVE | UNIT_STATE_CONFUSED_MOVE | UNIT_STATE_FLEEING_MOVE | UNIT_STATE_CHASE_MOVE | UNIT_STATE_FOLLOW_MOVE ,
    UNIT_STATE_CONTROLLED      = (UNIT_STATE_CONFUSED | UNIT_STATE_STUNNED | UNIT_STATE_FLEEING),
    UNIT_STATE_LOST_CONTROL    = (UNIT_STATE_CONTROLLED | UNIT_STATE_JUMPING | UNIT_STATE_CHARGING),
    UNIT_STATE_SIGHTLESS       = (UNIT_STATE_LOST_CONTROL | UNIT_STATE_EVADE),
    UNIT_STATE_CANNOT_AUTOATTACK     = (UNIT_STATE_LOST_CONTROL | UNIT_STATE_CASTING),
    UNIT_STATE_CANNOT_TURN     = (UNIT_STATE_LOST_CONTROL | UNIT_STATE_ROTATING),
    // stay by different reasons
    UNIT_STATE_NOT_MOVE        = UNIT_STATE_ROOT | UNIT_STATE_STUNNED | UNIT_STATE_DIED | UNIT_STATE_DISTRACTED,
    UNIT_STATE_ALL_STATE       = 0xffffffff                      //(UNIT_STATE_STOPPED | UNIT_STATE_MOVING | UNIT_STATE_IN_COMBAT | UNIT_STATE_IN_FLIGHT)
};

enum UnitMoveType
{
    MOVE_WALK           = 0,
    MOVE_RUN            = 1,
    MOVE_RUN_BACK       = 2,
    MOVE_SWIM           = 3,
    MOVE_SWIM_BACK      = 4,
    MOVE_TURN_RATE      = 5,
    MOVE_FLIGHT         = 6,
    MOVE_FLIGHT_BACK    = 7,
    MOVE_PITCH_RATE     = 8
};

#define MAX_MOVE_TYPE     9

extern float baseMoveSpeed[MAX_MOVE_TYPE];
extern float playerBaseMoveSpeed[MAX_MOVE_TYPE];

enum WeaponAttackType
{
    BASE_ATTACK   = 0,
    OFF_ATTACK    = 1,
    RANGED_ATTACK = 2,
    MAX_ATTACK
};

enum CombatRating
{
    CR_WEAPON_SKILL             = 0,
    CR_DEFENSE_SKILL            = 1,
    CR_DODGE                    = 2,
    CR_PARRY                    = 3,
    CR_BLOCK                    = 4,
    CR_HIT_MELEE                = 5,
    CR_HIT_RANGED               = 6,
    CR_HIT_SPELL                = 7,
    CR_CRIT_MELEE               = 8,
    CR_CRIT_RANGED              = 9,
    CR_CRIT_SPELL               = 10,
    CR_HIT_TAKEN_MELEE          = 11,
    CR_HIT_TAKEN_RANGED         = 12,
    CR_HIT_TAKEN_SPELL          = 13,
    CR_CRIT_TAKEN_MELEE         = 14,
    CR_CRIT_TAKEN_RANGED        = 15,
    CR_CRIT_TAKEN_SPELL         = 16,
    CR_HASTE_MELEE              = 17,
    CR_HASTE_RANGED             = 18,
    CR_HASTE_SPELL              = 19,
    CR_WEAPON_SKILL_MAINHAND    = 20,
    CR_WEAPON_SKILL_OFFHAND     = 21,
    CR_WEAPON_SKILL_RANGED      = 22,
    CR_EXPERTISE                = 23,
    CR_ARMOR_PENETRATION        = 24
};

#define MAX_COMBAT_RATING         25

enum DamageEffectType
{
    DIRECT_DAMAGE           = 0,                            // used for normal weapon damage (not for class abilities or spells)
    SPELL_DIRECT_DAMAGE     = 1,                            // spell/class abilities damage
    DOT                     = 2,
    HEAL                    = 3,
    NODAMAGE                = 4,                            // used also in case when damage applied to health but not applied to spell channelInterruptFlags/etc
    SELF_DAMAGE             = 5
};

// Value masks for UNIT_FIELD_FLAGS
enum UnitFlags
{
    UNIT_FLAG_SERVER_CONTROLLED     = 0x00000001,           // set only when unit movement is controlled by server - by SPLINE/MONSTER_MOVE packets, together with UNIT_FLAG_STUNNED; only set to units controlled by client; client function CGUnit_C::IsClientControlled returns false when set for owner
    UNIT_FLAG_NON_ATTACKABLE        = 0x00000002,           // not attackable
    UNIT_FLAG_DISABLE_MOVE          = 0x00000004,
    UNIT_FLAG_PVP_ATTACKABLE        = 0x00000008,           // allow apply pvp rules to attackable state in addition to faction dependent state
    UNIT_FLAG_RENAME                = 0x00000010,
    UNIT_FLAG_PREPARATION           = 0x00000020,           // don't take reagents for spells with SPELL_ATTR5_NO_REAGENT_WHILE_PREP
    UNIT_FLAG_UNK_6                 = 0x00000040,
    UNIT_FLAG_NOT_ATTACKABLE_1      = 0x00000080,           // ?? (UNIT_FLAG_PVP_ATTACKABLE | UNIT_FLAG_NOT_ATTACKABLE_1) is NON_PVP_ATTACKABLE
    UNIT_FLAG_IMMUNE_TO_PC          = 0x00000100,           // disables combat/assistance with PlayerCharacters (PC) - see Unit::_IsValidAttackTarget, Unit::_IsValidAssistTarget
    UNIT_FLAG_IMMUNE_TO_NPC         = 0x00000200,           // disables combat/assistance with NonPlayerCharacters (NPC) - see Unit::_IsValidAttackTarget, Unit::_IsValidAssistTarget
    UNIT_FLAG_LOOTING               = 0x00000400,           // loot animation
    UNIT_FLAG_PET_IN_COMBAT         = 0x00000800,           // in combat?, 2.0.8
    UNIT_FLAG_PVP                   = 0x00001000,           // changed in 3.0.3
    UNIT_FLAG_SILENCED              = 0x00002000,           // silenced, 2.1.1
    UNIT_FLAG_UNK_14                = 0x00004000,           // 2.0.8
    UNIT_FLAG_UNK_15                = 0x00008000,
    UNIT_FLAG_UNK_16                = 0x00010000,
    UNIT_FLAG_PACIFIED              = 0x00020000,           // 3.0.3 ok
    UNIT_FLAG_STUNNED               = 0x00040000,           // 3.0.3 ok
    UNIT_FLAG_IN_COMBAT             = 0x00080000,
    UNIT_FLAG_TAXI_FLIGHT           = 0x00100000,           // disable casting at client side spell not allowed by taxi flight (mounted?), probably used with 0x4 flag
    UNIT_FLAG_DISARMED              = 0x00200000,           // 3.0.3, disable melee spells casting..., "Required melee weapon" added to melee spells tooltip.
    UNIT_FLAG_CONFUSED              = 0x00400000,
    UNIT_FLAG_FLEEING               = 0x00800000,
    UNIT_FLAG_PLAYER_CONTROLLED     = 0x01000000,           // used in spell Eyes of the Beast for pet... let attack by controlled creature
    UNIT_FLAG_NOT_SELECTABLE        = 0x02000000,
    UNIT_FLAG_SKINNABLE             = 0x04000000,
    UNIT_FLAG_MOUNT                 = 0x08000000,
    UNIT_FLAG_UNK_28                = 0x10000000,
    UNIT_FLAG_UNK_29                = 0x20000000,           // used in Feing Death spell
    UNIT_FLAG_SHEATHE               = 0x40000000,
    UNIT_FLAG_UNK_31                = 0x80000000
};

// Value masks for UNIT_FIELD_FLAGS_2
enum UnitFlags2
{
    UNIT_FLAG2_FEIGN_DEATH                  = 0x00000001,
    UNIT_FLAG2_UNK1                         = 0x00000002,   // Hide unit model (show only player equip)
    UNIT_FLAG2_IGNORE_REPUTATION            = 0x00000004,
    UNIT_FLAG2_COMPREHEND_LANG              = 0x00000008,
    UNIT_FLAG2_MIRROR_IMAGE                 = 0x00000010,
    UNIT_FLAG2_INSTANTLY_APPEAR_MODEL       = 0x00000020,   // Unit model instantly appears when summoned (does not fade in)
    UNIT_FLAG2_FORCE_MOVEMENT               = 0x00000040,
    UNIT_FLAG2_DISARM_OFFHAND               = 0x00000080,
    UNIT_FLAG2_DISABLE_PRED_STATS           = 0x00000100,   // Player has disabled predicted stats (Used by raid frames)
    UNIT_FLAG2_DISARM_RANGED                = 0x00000400,   // this does not disable ranged weapon display (maybe additional flag needed?)
    UNIT_FLAG2_REGENERATE_POWER             = 0x00000800,
    UNIT_FLAG2_RESTRICT_PARTY_INTERACTION   = 0x00001000,   // Restrict interaction to party or raid
    UNIT_FLAG2_PREVENT_SPELL_CLICK          = 0x00002000,   // Prevent spellclick
    UNIT_FLAG2_ALLOW_ENEMY_INTERACT         = 0x00004000,
    UNIT_FLAG2_DISABLE_TURN                 = 0x00008000,
    UNIT_FLAG2_UNK2                         = 0x00010000,
    UNIT_FLAG2_PLAY_DEATH_ANIM              = 0x00020000,   // Plays special death animation upon death
    UNIT_FLAG2_ALLOW_CHEAT_SPELLS           = 0x00040000    // Allows casting spells with AttributesEx7 & SPELL_ATTR7_IS_CHEAT_SPELL
};

/// Non Player Character flags
enum NPCFlags
{
    UNIT_NPC_FLAG_NONE                  = 0x00000000,
    UNIT_NPC_FLAG_GOSSIP                = 0x00000001,       // 100%
    UNIT_NPC_FLAG_QUESTGIVER            = 0x00000002,       // 100%
    UNIT_NPC_FLAG_UNK1                  = 0x00000004,
    UNIT_NPC_FLAG_UNK2                  = 0x00000008,
    UNIT_NPC_FLAG_TRAINER               = 0x00000010,       // 100%
    UNIT_NPC_FLAG_TRAINER_CLASS         = 0x00000020,       // 100%
    UNIT_NPC_FLAG_TRAINER_PROFESSION    = 0x00000040,       // 100%
    UNIT_NPC_FLAG_VENDOR                = 0x00000080,       // 100%
    UNIT_NPC_FLAG_VENDOR_AMMO           = 0x00000100,       // 100%, general goods vendor
    UNIT_NPC_FLAG_VENDOR_FOOD           = 0x00000200,       // 100%
    UNIT_NPC_FLAG_VENDOR_POISON         = 0x00000400,       // guessed
    UNIT_NPC_FLAG_VENDOR_REAGENT        = 0x00000800,       // 100%
    UNIT_NPC_FLAG_REPAIR                = 0x00001000,       // 100%
    UNIT_NPC_FLAG_FLIGHTMASTER          = 0x00002000,       // 100%
    UNIT_NPC_FLAG_SPIRITHEALER          = 0x00004000,       // guessed
    UNIT_NPC_FLAG_SPIRITGUIDE           = 0x00008000,       // guessed
    UNIT_NPC_FLAG_INNKEEPER             = 0x00010000,       // 100%
    UNIT_NPC_FLAG_BANKER                = 0x00020000,       // 100%
    UNIT_NPC_FLAG_PETITIONER            = 0x00040000,       // 100% 0xC0000 = guild petitions, 0x40000 = arena team petitions
    UNIT_NPC_FLAG_TABARDDESIGNER        = 0x00080000,       // 100%
    UNIT_NPC_FLAG_BATTLEMASTER          = 0x00100000,       // 100%
    UNIT_NPC_FLAG_AUCTIONEER            = 0x00200000,       // 100%
    UNIT_NPC_FLAG_STABLEMASTER          = 0x00400000,       // 100%
    UNIT_NPC_FLAG_GUILD_BANKER          = 0x00800000,       // cause client to send 997 opcode
    UNIT_NPC_FLAG_SPELLCLICK            = 0x01000000,       // cause client to send 1015 opcode (spell click)
<<<<<<< HEAD
    UNIT_NPC_FLAG_PLAYER_VEHICLE        = 0x02000000,       // players with mounts that have vehicle data should have it set
    UNIT_NPC_FLAG_REFORGER              = 0x08000000,       // reforging
    UNIT_NPC_FLAG_TRANSMOGRIFIER        = 0x10000000,       // transmogrification
    UNIT_NPC_FLAG_VAULTKEEPER           = 0x20000000,       // void storage
=======
    UNIT_NPC_FLAG_PLAYER_VEHICLE        = 0x02000000        // players with mounts that have vehicle data should have it set
>>>>>>> 8d049545
};

enum MovementFlags
{
    MOVEMENTFLAG_NONE                  = 0x00000000,
    MOVEMENTFLAG_FORWARD               = 0x00000001,
    MOVEMENTFLAG_BACKWARD              = 0x00000002,
    MOVEMENTFLAG_STRAFE_LEFT           = 0x00000004,
    MOVEMENTFLAG_STRAFE_RIGHT          = 0x00000008,
    MOVEMENTFLAG_LEFT                  = 0x00000010,
    MOVEMENTFLAG_RIGHT                 = 0x00000020,
    MOVEMENTFLAG_PITCH_UP              = 0x00000040,
    MOVEMENTFLAG_PITCH_DOWN            = 0x00000080,
    MOVEMENTFLAG_WALKING               = 0x00000100,               // Walking
    MOVEMENTFLAG_DISABLE_GRAVITY       = 0x00000200,               // Former MOVEMENTFLAG_LEVITATING. This is used when walking is not possible.
    MOVEMENTFLAG_ROOT                  = 0x00000400,               // Must not be set along with MOVEMENTFLAG_MASK_MOVING
    MOVEMENTFLAG_FALLING               = 0x00000800,               // damage dealt on that type of falling
    MOVEMENTFLAG_FALLING_FAR           = 0x00001000,
    MOVEMENTFLAG_PENDING_STOP          = 0x00002000,
    MOVEMENTFLAG_PENDING_STRAFE_STOP   = 0x00004000,
    MOVEMENTFLAG_PENDING_FORWARD       = 0x00008000,
    MOVEMENTFLAG_PENDING_BACKWARD      = 0x00010000,
    MOVEMENTFLAG_PENDING_STRAFE_LEFT   = 0x00020000,
    MOVEMENTFLAG_PENDING_STRAFE_RIGHT  = 0x00040000,
    MOVEMENTFLAG_PENDING_ROOT          = 0x00080000,
    MOVEMENTFLAG_SWIMMING              = 0x00100000,               // appears with fly flag also
    MOVEMENTFLAG_ASCENDING             = 0x00200000,               // press "space" when flying
    MOVEMENTFLAG_DESCENDING            = 0x00400000,
    MOVEMENTFLAG_CAN_FLY               = 0x00800000,               // Appears when unit can fly AND also walk
    MOVEMENTFLAG_FLYING                = 0x01000000,               // unit is actually flying. pretty sure this is only used for players. creatures use disable_gravity
    MOVEMENTFLAG_SPLINE_ELEVATION      = 0x02000000,               // used for flight paths
    MOVEMENTFLAG_WATERWALKING          = 0x04000000,               // prevent unit from falling through water
    MOVEMENTFLAG_FALLING_SLOW          = 0x08000000,               // active rogue safe fall spell (passive)
    MOVEMENTFLAG_HOVER                 = 0x10000000,               // hover, cannot jump

    // TODO: Check if PITCH_UP and PITCH_DOWN really belong here..
    MOVEMENTFLAG_MASK_MOVING =
        MOVEMENTFLAG_FORWARD | MOVEMENTFLAG_BACKWARD | MOVEMENTFLAG_STRAFE_LEFT | MOVEMENTFLAG_STRAFE_RIGHT |
        MOVEMENTFLAG_PITCH_UP | MOVEMENTFLAG_PITCH_DOWN | MOVEMENTFLAG_FALLING | MOVEMENTFLAG_FALLING_FAR | MOVEMENTFLAG_ASCENDING | MOVEMENTFLAG_DESCENDING |
        MOVEMENTFLAG_SPLINE_ELEVATION,

    MOVEMENTFLAG_MASK_TURNING =
        MOVEMENTFLAG_LEFT | MOVEMENTFLAG_RIGHT,

    MOVEMENTFLAG_MASK_MOVING_FLY =
        MOVEMENTFLAG_FLYING | MOVEMENTFLAG_ASCENDING | MOVEMENTFLAG_DESCENDING,

    // Movement flags allowed for creature in CreateObject - we need to keep all other enabled serverside
    // to properly calculate all movement
    MOVEMENTFLAG_MASK_CREATURE_ALLOWED =
        MOVEMENTFLAG_FORWARD | MOVEMENTFLAG_DISABLE_GRAVITY | MOVEMENTFLAG_ROOT | MOVEMENTFLAG_SWIMMING |
        MOVEMENTFLAG_CAN_FLY | MOVEMENTFLAG_WATERWALKING | MOVEMENTFLAG_FALLING_SLOW | MOVEMENTFLAG_HOVER,

    //! TODO if needed: add more flags to this masks that are exclusive to players
    MOVEMENTFLAG_MASK_PLAYER_ONLY =
        MOVEMENTFLAG_FLYING
};
enum MovementFlags2
{
    MOVEMENTFLAG2_NONE                     = 0x00000000,
    MOVEMENTFLAG2_NO_STRAFE                = 0x00000001,
    MOVEMENTFLAG2_NO_JUMPING               = 0x00000002,
<<<<<<< HEAD
    MOVEMENTFLAG2_FULL_SPEED_TURNING       = 0x00000004,
    MOVEMENTFLAG2_FULL_SPEED_PITCHING      = 0x00000008,
    MOVEMENTFLAG2_ALWAYS_ALLOW_PITCHING    = 0x00000010,
    MOVEMENTFLAG2_UNK7                     = 0x00000020,
    MOVEMENTFLAG2_UNK8                     = 0x00000040,
    MOVEMENTFLAG2_UNK9                     = 0x00000080,
    MOVEMENTFLAG2_UNK10                    = 0x00000100,
    MOVEMENTFLAG2_INTERPOLATED_MOVEMENT    = 0x00000200,
    MOVEMENTFLAG2_INTERPOLATED_TURNING     = 0x00000400,
    MOVEMENTFLAG2_INTERPOLATED_PITCHING    = 0x00000800,
=======
    MOVEMENTFLAG2_UNK3                     = 0x00000004,        // Overrides various clientside checks
    MOVEMENTFLAG2_FULL_SPEED_TURNING       = 0x00000008,
    MOVEMENTFLAG2_FULL_SPEED_PITCHING      = 0x00000010,
    MOVEMENTFLAG2_ALWAYS_ALLOW_PITCHING    = 0x00000020,
    MOVEMENTFLAG2_UNK7                     = 0x00000040,
    MOVEMENTFLAG2_UNK8                     = 0x00000080,
    MOVEMENTFLAG2_UNK9                     = 0x00000100,
    MOVEMENTFLAG2_UNK10                    = 0x00000200,
    MOVEMENTFLAG2_INTERPOLATED_MOVEMENT    = 0x00000400,
    MOVEMENTFLAG2_INTERPOLATED_TURNING     = 0x00000800,
    MOVEMENTFLAG2_INTERPOLATED_PITCHING    = 0x00001000,
    MOVEMENTFLAG2_UNK14                    = 0x00002000,
    MOVEMENTFLAG2_UNK15                    = 0x00004000,
    MOVEMENTFLAG2_UNK16                    = 0x00008000
>>>>>>> 8d049545
};

enum UnitTypeMask
{
    UNIT_MASK_NONE                  = 0x00000000,
    UNIT_MASK_SUMMON                = 0x00000001,
    UNIT_MASK_MINION                = 0x00000002,
    UNIT_MASK_GUARDIAN              = 0x00000004,
    UNIT_MASK_TOTEM                 = 0x00000008,
    UNIT_MASK_PET                   = 0x00000010,
    UNIT_MASK_VEHICLE               = 0x00000020,
    UNIT_MASK_PUPPET                = 0x00000040,
    UNIT_MASK_HUNTER_PET            = 0x00000080,
    UNIT_MASK_CONTROLABLE_GUARDIAN  = 0x00000100,
    UNIT_MASK_ACCESSORY             = 0x00000200
};

namespace Movement{
    class MoveSpline;
}

enum DiminishingLevels
{
    DIMINISHING_LEVEL_1             = 0,
    DIMINISHING_LEVEL_2             = 1,
    DIMINISHING_LEVEL_3             = 2,
    DIMINISHING_LEVEL_IMMUNE        = 3,
    DIMINISHING_LEVEL_4             = 3,
    DIMINISHING_LEVEL_TAUNT_IMMUNE  = 4
};

struct DiminishingReturn
{
    DiminishingReturn(DiminishingGroup group, uint32 t, uint32 count)
        : DRGroup(group), stack(0), hitTime(t), hitCount(count)
    {}

    DiminishingGroup        DRGroup:16;
    uint16                  stack:16;
    uint32                  hitTime;
    uint32                  hitCount;
};

enum MeleeHitOutcome
{
    MELEE_HIT_EVADE, MELEE_HIT_MISS, MELEE_HIT_DODGE, MELEE_HIT_BLOCK, MELEE_HIT_PARRY,
    MELEE_HIT_GLANCING, MELEE_HIT_CRIT, MELEE_HIT_CRUSHING, MELEE_HIT_NORMAL
};

class DispelInfo
{
private:
    Unit* const m_dispeller;
    uint32 const m_dispellerSpellId;
    uint8 m_chargesRemoved;
public:
    explicit DispelInfo(Unit* _dispeller, uint32 _dispellerSpellId, uint8 _chargesRemoved) :
    m_dispeller(_dispeller), m_dispellerSpellId(_dispellerSpellId), m_chargesRemoved(_chargesRemoved) {}

    Unit* GetDispeller() { return m_dispeller; }
    uint32 GetDispellerSpellId() const { return m_dispellerSpellId; }
    uint8 GetRemovedCharges() const { return m_chargesRemoved; }
    void SetRemovedCharges(uint8 amount)
    {
        m_chargesRemoved = amount;
    }
};

struct CleanDamage
{
    CleanDamage(uint32 mitigated, uint32 absorbed, WeaponAttackType _attackType, MeleeHitOutcome _hitOutCome) :
    absorbed_damage(absorbed), mitigated_damage(mitigated), attackType(_attackType), hitOutCome(_hitOutCome) {}

    uint32 absorbed_damage;
    uint32 mitigated_damage;

    WeaponAttackType attackType;
    MeleeHitOutcome hitOutCome;
};

struct CalcDamageInfo;

class DamageInfo
{
private:
    Unit* const m_attacker;
    Unit* const m_victim;
    uint32 m_damage;
    SpellInfo const* const m_spellInfo;
    SpellSchoolMask const m_schoolMask;
    DamageEffectType const m_damageType;
    WeaponAttackType m_attackType;
    uint32 m_absorb;
    uint32 m_resist;
    uint32 m_block;
public:
    explicit DamageInfo(Unit* _attacker, Unit* _victim, uint32 _damage, SpellInfo const* _spellInfo, SpellSchoolMask _schoolMask, DamageEffectType _damageType);
    explicit DamageInfo(CalcDamageInfo& dmgInfo);

    void ModifyDamage(int32 amount);
    void AbsorbDamage(uint32 amount);
    void ResistDamage(uint32 amount);
    void BlockDamage(uint32 amount);

    Unit* GetAttacker() const { return m_attacker; };
    Unit* GetVictim() const { return m_victim; };
    SpellInfo const* GetSpellInfo() const { return m_spellInfo; };
    SpellSchoolMask GetSchoolMask() const { return m_schoolMask; };
    DamageEffectType GetDamageType() const { return m_damageType; };
    WeaponAttackType GetAttackType() const { return m_attackType; };
    uint32 GetDamage() const { return m_damage; };
    uint32 GetAbsorb() const { return m_absorb; };
    uint32 GetResist() const { return m_resist; };
    uint32 GetBlock() const { return m_block; };
};

class HealInfo
{
private:
    Unit* const m_healer;
    Unit* const m_target;
    uint32 m_heal;
    uint32 m_absorb;
    SpellInfo const* const m_spellInfo;
    SpellSchoolMask const m_schoolMask;
public:
    explicit HealInfo(Unit* _healer, Unit* _target, uint32 _heal, SpellInfo const* _spellInfo, SpellSchoolMask _schoolMask)
        : m_healer(_healer), m_target(_target), m_heal(_heal), m_spellInfo(_spellInfo), m_schoolMask(_schoolMask)
    {
        m_absorb = 0;
    }
    void AbsorbHeal(uint32 amount)
    {
        amount = std::min(amount, GetHeal());
        m_absorb += amount;
        m_heal -= amount;
    }

    uint32 GetHeal() const { return m_heal; };
};

class ProcEventInfo
{
private:
    Unit* const _actor;
    Unit* const _actionTarget;
    Unit* const _procTarget;
    uint32 _typeMask;
    uint32 _spellTypeMask;
    uint32 _spellPhaseMask;
    uint32 _hitMask;
    Spell* _spell;
    DamageInfo* _damageInfo;
    HealInfo* _healInfo;
public:
    explicit ProcEventInfo(Unit* actor, Unit* actionTarget, Unit* procTarget, uint32 typeMask, uint32 spellTypeMask, uint32 spellPhaseMask, uint32 hitMask, Spell* spell, DamageInfo* damageInfo, HealInfo* healInfo);
    Unit* GetActor() { return _actor; };
    Unit* GetActionTarget() const { return _actionTarget; }
    Unit* GetProcTarget() const { return _procTarget; }
    uint32 GetTypeMask() const { return _typeMask; }
    uint32 GetSpellTypeMask() const { return _spellTypeMask; }
    uint32 GetSpellPhaseMask() const { return _spellPhaseMask; }
    uint32 GetHitMask() const { return _hitMask; }
    SpellInfo const* GetSpellInfo() const { return NULL; }
    SpellSchoolMask GetSchoolMask() const { return SPELL_SCHOOL_MASK_NONE; }
    DamageInfo* GetDamageInfo() const { return _damageInfo; }
    HealInfo* GetHealInfo() const { return _healInfo; }
};

// Struct for use in Unit::CalculateMeleeDamage
// Need create structure like in SMSG_ATTACKERSTATEUPDATE opcode
struct CalcDamageInfo
{
    Unit  *attacker;             // Attacker
    Unit  *target;               // Target for damage
    uint32 damageSchoolMask;
    uint32 damage;
    uint32 absorb;
    uint32 resist;
    uint32 blocked_amount;
    uint32 HitInfo;
    uint32 TargetState;
// Helper
    WeaponAttackType attackType; //
    uint32 procAttacker;
    uint32 procVictim;
    uint32 procEx;
    uint32 cleanDamage;          // Used only for rage calculation
    MeleeHitOutcome hitOutCome;  // TODO: remove this field (need use TargetState)
};

// Spell damage info structure based on structure sending in SMSG_SPELLNONMELEEDAMAGELOG opcode
struct SpellNonMeleeDamage{
    SpellNonMeleeDamage(Unit* _attacker, Unit* _target, uint32 _SpellID, uint32 _schoolMask)
        : target(_target), attacker(_attacker), SpellID(_SpellID), damage(0), overkill(0), schoolMask(_schoolMask),
        absorb(0), resist(0), physicalLog(false), unused(false), blocked(0), HitInfo(0), cleanDamage(0)
    {}

    Unit   *target;
    Unit   *attacker;
    uint32 SpellID;
    uint32 damage;
    uint32 overkill;
    uint32 schoolMask;
    uint32 absorb;
    uint32 resist;
    bool   physicalLog;
    bool   unused;
    uint32 blocked;
    uint32 HitInfo;
    // Used for help
    uint32 cleanDamage;
};

struct SpellPeriodicAuraLogInfo
{
    SpellPeriodicAuraLogInfo(AuraEffect const* _auraEff, uint32 _damage, uint32 _overDamage, uint32 _absorb, uint32 _resist, float _multiplier, bool _critical)
        : auraEff(_auraEff), damage(_damage), overDamage(_overDamage), absorb(_absorb), resist(_resist), multiplier(_multiplier), critical(_critical){}

    AuraEffect const* auraEff;
    uint32 damage;
    uint32 overDamage;                                      // overkill/overheal
    uint32 absorb;
    uint32 resist;
    float  multiplier;
    bool   critical;
};

uint32 createProcExtendMask(SpellNonMeleeDamage* damageInfo, SpellMissInfo missCondition);

#define MAX_DECLINED_NAME_CASES 5

struct DeclinedName
{
    std::string name[MAX_DECLINED_NAME_CASES];
};

enum CurrentSpellTypes
{
    CURRENT_MELEE_SPELL             = 0,
    CURRENT_GENERIC_SPELL           = 1,
    CURRENT_CHANNELED_SPELL         = 2,
    CURRENT_AUTOREPEAT_SPELL        = 3
};

#define CURRENT_FIRST_NON_MELEE_SPELL 1
#define CURRENT_MAX_SPELL             4

struct GlobalCooldown
{
    explicit GlobalCooldown(uint32 _dur = 0, uint32 _time = 0) : duration(_dur), cast_time(_time) {}

    uint32 duration;
    uint32 cast_time;
};

typedef UNORDERED_MAP<uint32 /*category*/, GlobalCooldown> GlobalCooldownList;

class GlobalCooldownMgr                                     // Shared by Player and CharmInfo
{
public:
    GlobalCooldownMgr() {}

public:
    bool HasGlobalCooldown(SpellInfo const* spellInfo) const;
    void AddGlobalCooldown(SpellInfo const* spellInfo, uint32 gcd);
    void CancelGlobalCooldown(SpellInfo const* spellInfo);

private:
    GlobalCooldownList m_GlobalCooldowns;
};

enum ActiveStates
{
    ACT_PASSIVE  = 0x01,                                    // 0x01 - passive
    ACT_DISABLED = 0x81,                                    // 0x80 - castable
    ACT_ENABLED  = 0xC1,                                    // 0x40 | 0x80 - auto cast + castable
    ACT_COMMAND  = 0x07,                                    // 0x01 | 0x02 | 0x04
    ACT_REACTION = 0x06,                                    // 0x02 | 0x04
    ACT_DECIDE   = 0x00                                     // custom
};

enum ReactStates
{
    REACT_PASSIVE    = 0,
    REACT_DEFENSIVE  = 1,
    REACT_AGGRESSIVE = 2
};

enum CommandStates
{
    COMMAND_STAY    = 0,
    COMMAND_FOLLOW  = 1,
    COMMAND_ATTACK  = 2,
    COMMAND_ABANDON = 3,
    COMMAND_MOVE_TO = 4
};

#define UNIT_ACTION_BUTTON_ACTION(X) (uint32(X) & 0x00FFFFFF)
#define UNIT_ACTION_BUTTON_TYPE(X)   ((uint32(X) & 0xFF000000) >> 24)
#define MAKE_UNIT_ACTION_BUTTON(A, T) (uint32(A) | (uint32(T) << 24))

struct UnitActionBarEntry
{
    UnitActionBarEntry() : packedData(uint32(ACT_DISABLED) << 24) {}

    uint32 packedData;

    // helper
    ActiveStates GetType() const { return ActiveStates(UNIT_ACTION_BUTTON_TYPE(packedData)); }
    uint32 GetAction() const { return UNIT_ACTION_BUTTON_ACTION(packedData); }
    bool IsActionBarForSpell() const
    {
        ActiveStates Type = GetType();
        return Type == ACT_DISABLED || Type == ACT_ENABLED || Type == ACT_PASSIVE;
    }

    void SetActionAndType(uint32 action, ActiveStates type)
    {
        packedData = MAKE_UNIT_ACTION_BUTTON(action, type);
    }

    void SetType(ActiveStates type)
    {
        packedData = MAKE_UNIT_ACTION_BUTTON(UNIT_ACTION_BUTTON_ACTION(packedData), type);
    }

    void SetAction(uint32 action)
    {
        packedData = (packedData & 0xFF000000) | UNIT_ACTION_BUTTON_ACTION(action);
    }
};

typedef std::list<Player*> SharedVisionList;

enum CharmType
{
    CHARM_TYPE_CHARM,
    CHARM_TYPE_POSSESS,
    CHARM_TYPE_VEHICLE,
    CHARM_TYPE_CONVERT
};

typedef UnitActionBarEntry CharmSpellInfo;

enum ActionBarIndex
{
    ACTION_BAR_INDEX_START = 0,
    ACTION_BAR_INDEX_PET_SPELL_START = 3,
    ACTION_BAR_INDEX_PET_SPELL_END = 7,
    ACTION_BAR_INDEX_END = 10
};

#define MAX_UNIT_ACTION_BAR_INDEX (ACTION_BAR_INDEX_END-ACTION_BAR_INDEX_START)

struct CharmInfo
{
    public:
        explicit CharmInfo(Unit* unit);
        ~CharmInfo();
        void RestoreState();
        uint32 GetPetNumber() const { return m_petnumber; }
        void SetPetNumber(uint32 petnumber, bool statwindow);

        void SetCommandState(CommandStates st) { m_CommandState = st; }
        CommandStates GetCommandState() const { return m_CommandState; }
        bool HasCommandState(CommandStates state) const { return (m_CommandState == state); }

        void InitPossessCreateSpells();
        void InitCharmCreateSpells();
        void InitPetActionBar();
        void InitEmptyActionBar(bool withAttack = true);

                                                            //return true if successful
        bool AddSpellToActionBar(SpellInfo const* spellInfo, ActiveStates newstate = ACT_DECIDE);
        bool RemoveSpellFromActionBar(uint32 spell_id);
        void LoadPetActionBar(const std::string& data);
        void BuildActionBar(WorldPacket* data);
        void SetSpellAutocast(SpellInfo const* spellInfo, bool state);
        void SetActionBar(uint8 index, uint32 spellOrAction, ActiveStates type)
        {
            PetActionBar[index].SetActionAndType(spellOrAction, type);
        }
        UnitActionBarEntry const* GetActionBarEntry(uint8 index) const { return &(PetActionBar[index]); }

        void ToggleCreatureAutocast(SpellInfo const* spellInfo, bool apply);

        CharmSpellInfo* GetCharmSpell(uint8 index) { return &(m_charmspells[index]); }

        GlobalCooldownMgr& GetGlobalCooldownMgr() { return m_GlobalCooldownMgr; }

        void SetIsCommandAttack(bool val);
        bool IsCommandAttack();
        void SetIsAtStay(bool val);
        bool IsAtStay();
        void SetIsFollowing(bool val);
        bool IsFollowing();
        void SetIsReturning(bool val);
        bool IsReturning();
        void SaveStayPosition();
        void GetStayPosition(float &x, float &y, float &z);

    private:

        Unit* m_unit;
        UnitActionBarEntry PetActionBar[MAX_UNIT_ACTION_BAR_INDEX];
        CharmSpellInfo m_charmspells[4];
        CommandStates   m_CommandState;
        uint32          m_petnumber;
        bool            m_barInit;

        //for restoration after charmed
        ReactStates     m_oldReactState;

        bool m_isCommandAttack;
        bool m_isAtStay;
        bool m_isFollowing;
        bool m_isReturning;
        float m_stayX;
        float m_stayY;
        float m_stayZ;

        GlobalCooldownMgr m_GlobalCooldownMgr;
};

// for clearing special attacks
#define REACTIVE_TIMER_START 4000

enum ReactiveType
{
    REACTIVE_DEFENSE      = 0,
    REACTIVE_HUNTER_PARRY = 1,
    REACTIVE_OVERPOWER    = 2
};

#define MAX_REACTIVE 3
#define SUMMON_SLOT_PET     0
#define SUMMON_SLOT_TOTEM   1
#define MAX_TOTEM_SLOT      5
#define SUMMON_SLOT_MINIPET 5
#define SUMMON_SLOT_QUEST   6
#define MAX_SUMMON_SLOT     7

#define MAX_GAMEOBJECT_SLOT 4

enum PlayerTotemType
{
    SUMMON_TYPE_TOTEM_FIRE  = 63,
    SUMMON_TYPE_TOTEM_EARTH = 81,
    SUMMON_TYPE_TOTEM_WATER = 82,
    SUMMON_TYPE_TOTEM_AIR   = 83
};

// delay time next attack to prevent client attack animation problems
#define ATTACK_DISPLAY_DELAY 200
#define MAX_PLAYER_STEALTH_DETECT_RANGE 30.0f               // max distance for detection targets by player

struct SpellProcEventEntry;                                 // used only privately

class Unit : public WorldObject
{
    public:
        typedef std::set<Unit*> AttackerSet;
        typedef std::set<Unit*> ControlList;
        typedef std::pair<uint32, uint8> spellEffectPair;
        typedef std::multimap<uint32,  Aura*> AuraMap;
        typedef std::multimap<uint32,  AuraApplication*> AuraApplicationMap;
        typedef std::multimap<AuraStateType,  AuraApplication*> AuraStateAurasMap;
        typedef std::list<AuraEffect*> AuraEffectList;
        typedef std::list<Aura*> AuraList;
        typedef std::list<AuraApplication *> AuraApplicationList;
        typedef std::list<DiminishingReturn> Diminishing;
        typedef std::set<uint32> ComboPointHolderSet;

        typedef std::map<uint8, AuraApplication*> VisibleAuraMap;

        virtual ~Unit();

        UnitAI* GetAI() { return i_AI; }
        void SetAI(UnitAI* newAI) { i_AI = newAI; }

        void AddToWorld();
        void RemoveFromWorld();

        void CleanupBeforeRemoveFromMap(bool finalCleanup);
        void CleanupsBeforeDelete(bool finalCleanup = true);                        // used in ~Creature/~Player (or before mass creature delete to remove cross-references to already deleted units)

        DiminishingLevels GetDiminishing(DiminishingGroup  group);
        void IncrDiminishing(DiminishingGroup group);
        float ApplyDiminishingToDuration(DiminishingGroup  group, int32 &duration, Unit* caster, DiminishingLevels Level, int32 limitduration);
        void ApplyDiminishingAura(DiminishingGroup  group, bool apply);
        void ClearDiminishings() { m_Diminishing.clear(); }

        // target dependent range checks
        float GetSpellMaxRangeForTarget(Unit const* target, SpellInfo const* spellInfo) const;
        float GetSpellMinRangeForTarget(Unit const* target, SpellInfo const* spellInfo) const;

        virtual void Update(uint32 time);

        void setAttackTimer(WeaponAttackType type, uint32 time) { m_attackTimer[type] = time; }
        void resetAttackTimer(WeaponAttackType type = BASE_ATTACK);
        uint32 getAttackTimer(WeaponAttackType type) const { return m_attackTimer[type]; }
        bool isAttackReady(WeaponAttackType type = BASE_ATTACK) const { return m_attackTimer[type] == 0; }
        bool haveOffhandWeapon() const;
        bool CanDualWield() const { return m_canDualWield; }
        void SetCanDualWield(bool value) { m_canDualWield = value; }
        float GetCombatReach() const { return m_floatValues[UNIT_FIELD_COMBATREACH]; }
        float GetMeleeReach() const { float reach = m_floatValues[UNIT_FIELD_COMBATREACH]; return reach > MIN_MELEE_REACH ? reach : MIN_MELEE_REACH; }
        bool IsWithinCombatRange(const Unit* obj, float dist2compare) const;
        bool IsWithinMeleeRange(const Unit* obj, float dist = MELEE_RANGE) const;
        void GetRandomContactPoint(const Unit* target, float &x, float &y, float &z, float distance2dMin, float distance2dMax) const;
        uint32 m_extraAttacks;
        bool m_canDualWield;

        void _addAttacker(Unit* pAttacker)                  // must be called only from Unit::Attack(Unit*)
        {
            m_attackers.insert(pAttacker);
        }
        void _removeAttacker(Unit* pAttacker)               // must be called only from Unit::AttackStop()
        {
            m_attackers.erase(pAttacker);
        }
        Unit* getAttackerForHelper() const                 // If someone wants to help, who to give them
        {
            if (getVictim() != NULL)
                return getVictim();

            if (!m_attackers.empty())
                return *(m_attackers.begin());

            return NULL;
        }
        bool Attack(Unit* victim, bool meleeAttack);
        void CastStop(uint32 except_spellid = 0);
        bool AttackStop();
        void RemoveAllAttackers();
        AttackerSet const& getAttackers() const { return m_attackers; }
        bool isAttackingPlayer() const;
        Unit* getVictim() const { return m_attacking; }

        void CombatStop(bool includingCast = false);
        void CombatStopWithPets(bool includingCast = false);
        void StopAttackFaction(uint32 faction_id);
        Unit* SelectNearbyTarget(Unit* exclude = NULL, float dist = NOMINAL_MELEE_RANGE) const;
        void SendMeleeAttackStop(Unit* victim = NULL);
        void SendMeleeAttackStart(Unit* victim);

        void AddUnitState(uint32 f) { m_state |= f; }
        bool HasUnitState(const uint32 f) const { return (m_state & f); }
        void ClearUnitState(uint32 f) { m_state &= ~f; }
        bool CanFreeMove() const
        {
            return !HasUnitState(UNIT_STATE_CONFUSED | UNIT_STATE_FLEEING | UNIT_STATE_IN_FLIGHT |
                UNIT_STATE_ROOT | UNIT_STATE_STUNNED | UNIT_STATE_DISTRACTED) && GetOwnerGUID() == 0;
        }

        uint32 HasUnitTypeMask(uint32 mask) const { return mask & m_unitTypeMask; }
        void AddUnitTypeMask(uint32 mask) { m_unitTypeMask |= mask; }
        bool isSummon() const   { return m_unitTypeMask & UNIT_MASK_SUMMON; }
        bool isGuardian() const { return m_unitTypeMask & UNIT_MASK_GUARDIAN; }
        bool isPet() const      { return m_unitTypeMask & UNIT_MASK_PET; }
        bool isHunterPet() const{ return m_unitTypeMask & UNIT_MASK_HUNTER_PET; }
        bool isTotem() const    { return m_unitTypeMask & UNIT_MASK_TOTEM; }
        bool IsVehicle() const  { return m_unitTypeMask & UNIT_MASK_VEHICLE; }

        uint8 getLevel() const { return uint8(GetUInt32Value(UNIT_FIELD_LEVEL)); }
        uint8 getLevelForTarget(WorldObject const* /*target*/) const { return getLevel(); }
        void SetLevel(uint8 lvl);
        uint8 getRace() const { return GetByteValue(UNIT_FIELD_BYTES_0, 0); }
        uint32 getRaceMask() const { return 1 << (getRace()-1); }
        uint8 getClass() const { return GetByteValue(UNIT_FIELD_BYTES_0, 1); }
        uint32 getClassMask() const { return 1 << (getClass()-1); }
        uint8 getGender() const { return GetByteValue(UNIT_FIELD_BYTES_0, 2); }

        float GetStat(Stats stat) const { return float(GetUInt32Value(UNIT_FIELD_STAT0+stat)); }
        void SetStat(Stats stat, int32 val) { SetStatInt32Value(UNIT_FIELD_STAT0+stat, val); }
        uint32 GetArmor() const { return GetResistance(SPELL_SCHOOL_NORMAL); }
        void SetArmor(int32 val) { SetResistance(SPELL_SCHOOL_NORMAL, val); }

        uint32 GetResistance(SpellSchools school) const { return GetUInt32Value(UNIT_FIELD_RESISTANCES+school); }
        uint32 GetResistance(SpellSchoolMask mask) const;
        void SetResistance(SpellSchools school, int32 val) { SetStatInt32Value(UNIT_FIELD_RESISTANCES+school, val); }

        uint32 GetHealth()    const { return GetUInt32Value(UNIT_FIELD_HEALTH); }
        uint32 GetMaxHealth() const { return GetUInt32Value(UNIT_FIELD_MAXHEALTH); }

        bool IsFullHealth() const { return GetHealth() == GetMaxHealth(); }
        bool HealthBelowPct(int32 pct) const { return GetHealth() < CountPctFromMaxHealth(pct); }
        bool HealthBelowPctDamaged(int32 pct, uint32 damage) const { return int64(GetHealth()) - int64(damage) < int64(CountPctFromMaxHealth(pct)); }
        bool HealthAbovePct(int32 pct) const { return GetHealth() > CountPctFromMaxHealth(pct); }
        bool HealthAbovePctHealed(int32 pct, uint32 heal) const { return uint64(GetHealth()) + uint64(heal) > CountPctFromMaxHealth(pct); }
        float GetHealthPct() const { return GetMaxHealth() ? 100.f * GetHealth() / GetMaxHealth() : 0.0f; }
        uint32 CountPctFromMaxHealth(int32 pct) const { return CalculatePctN(GetMaxHealth(), pct); }
        uint32 CountPctFromCurHealth(int32 pct) const { return CalculatePctN(GetHealth(), pct); }

        void SetHealth(uint32 val);
        void SetMaxHealth(uint32 val);
        inline void SetFullHealth() { SetHealth(GetMaxHealth()); }
        int32 ModifyHealth(int32 val);
        int32 GetHealthGain(int32 dVal);

        Powers getPowerType() const { return Powers(GetByteValue(UNIT_FIELD_BYTES_0, 3)); }
        void setPowerType(Powers power);
        int32 GetPower(Powers power) const;
        int32 GetMinPower(Powers power) const { return power == POWER_ECLIPSE ? -100 : 0; }
        int32 GetMaxPower(Powers power) const;
        void SetPower(Powers power, int32 val);
        void SetMaxPower(Powers power, int32 val);
        // returns the change in power
        int32 ModifyPower(Powers power, int32 val);
        int32 ModifyPowerPct(Powers power, float pct, bool apply = true);

        uint32 GetAttackTime(WeaponAttackType att) const
        {
           float f_BaseAttackTime = GetFloatValue(UNIT_FIELD_BASEATTACKTIME+att) / m_modAttackSpeedPct[att];
           return (uint32)f_BaseAttackTime;
        }

        void SetAttackTime(WeaponAttackType att, uint32 val) { SetFloatValue(UNIT_FIELD_BASEATTACKTIME+att, val*m_modAttackSpeedPct[att]); }
        void ApplyAttackTimePercentMod(WeaponAttackType att, float val, bool apply);
        void ApplyCastTimePercentMod(float val, bool apply);

        SheathState GetSheath() const { return SheathState(GetByteValue(UNIT_FIELD_BYTES_2, 0)); }
        virtual void SetSheath(SheathState sheathed) { SetByteValue(UNIT_FIELD_BYTES_2, 0, sheathed); }

        // faction template id
        uint32 getFaction() const { return GetUInt32Value(UNIT_FIELD_FACTIONTEMPLATE); }
        void setFaction(uint32 faction) { SetUInt32Value(UNIT_FIELD_FACTIONTEMPLATE, faction); }
        FactionTemplateEntry const* getFactionTemplateEntry() const;

        ReputationRank GetReactionTo(Unit const* target) const;
        ReputationRank static GetFactionReactionTo(FactionTemplateEntry const* factionTemplateEntry, Unit const* target);

        bool IsHostileTo(Unit const* unit) const;
        bool IsHostileToPlayers() const;
        bool IsFriendlyTo(Unit const* unit) const;
        bool IsNeutralToAll() const;
        bool IsInPartyWith(Unit const* unit) const;
        bool IsInRaidWith(Unit const* unit) const;
        void GetPartyMembers(std::list<Unit*> &units);
        bool IsContestedGuard() const
        {
            if (FactionTemplateEntry const* entry = getFactionTemplateEntry())
                return entry->IsContestedGuardFaction();

            return false;
        }
        bool IsPvP() const { return HasByteFlag(UNIT_FIELD_BYTES_2, 1, UNIT_BYTE2_FLAG_PVP); }
        void SetPvP(bool state)
        {
            if (state)
                SetByteFlag(UNIT_FIELD_BYTES_2, 1, UNIT_BYTE2_FLAG_PVP);
            else
                RemoveByteFlag(UNIT_FIELD_BYTES_2, 1, UNIT_BYTE2_FLAG_PVP);
        }
        uint32 GetCreatureType() const;
        uint32 GetCreatureTypeMask() const
        {
            uint32 creatureType = GetCreatureType();
            return (creatureType >= 1) ? (1 << (creatureType - 1)) : 0;
        }

        uint8 getStandState() const { return GetByteValue(UNIT_FIELD_BYTES_1, 0); }
        bool IsSitState() const;
        bool IsStandState() const;
        void SetStandState(uint8 state);

        void  SetStandFlags(uint8 flags) { SetByteFlag(UNIT_FIELD_BYTES_1, 2, flags); }
        void  RemoveStandFlags(uint8 flags) { RemoveByteFlag(UNIT_FIELD_BYTES_1, 2, flags); }

        bool IsMounted() const { return HasFlag(UNIT_FIELD_FLAGS, UNIT_FLAG_MOUNT); }
        uint32 GetMountID() const { return GetUInt32Value(UNIT_FIELD_MOUNTDISPLAYID); }
        void Mount(uint32 mount, uint32 vehicleId = 0, uint32 creatureEntry = 0);
        void Dismount();
        MountCapabilityEntry const* GetMountCapability(uint32 mountType) const;

        void SendDurabilityLoss(Player* receiver, uint32 percent);

        uint16 GetMaxSkillValueForLevel(Unit const* target = NULL) const { return (target ? getLevelForTarget(target) : getLevel()) * 5; }
        void DealDamageMods(Unit* victim, uint32 &damage, uint32* absorb);
        uint32 DealDamage(Unit* victim, uint32 damage, CleanDamage const* cleanDamage = NULL, DamageEffectType damagetype = DIRECT_DAMAGE, SpellSchoolMask damageSchoolMask = SPELL_SCHOOL_MASK_NORMAL, SpellInfo const* spellProto = NULL, bool durabilityLoss = true);
        void Kill(Unit* victim, bool durabilityLoss = true);
        int32 DealHeal(Unit* victim, uint32 addhealth);

        void ProcDamageAndSpell(Unit* victim, uint32 procAttacker, uint32 procVictim, uint32 procEx, uint32 amount, WeaponAttackType attType = BASE_ATTACK, SpellInfo const* procSpell = NULL, SpellInfo const* procAura = NULL);
        void ProcDamageAndSpellFor(bool isVictim, Unit* target, uint32 procFlag, uint32 procExtra, WeaponAttackType attType, SpellInfo const* procSpell, uint32 damage, SpellInfo const* procAura = NULL);

        void GetProcAurasTriggeredOnEvent(std::list<AuraApplication*>& aurasTriggeringProc, std::list<AuraApplication*>* procAuras, ProcEventInfo eventInfo);
        void TriggerAurasProcOnEvent(CalcDamageInfo& damageInfo);
        void TriggerAurasProcOnEvent(std::list<AuraApplication*>* myProcAuras, std::list<AuraApplication*>* targetProcAuras, Unit* actionTarget, uint32 typeMaskActor, uint32 typeMaskActionTarget, uint32 spellTypeMask, uint32 spellPhaseMask, uint32 hitMask, Spell* spell, DamageInfo* damageInfo, HealInfo* healInfo);
        void TriggerAurasProcOnEvent(ProcEventInfo& eventInfo, std::list<AuraApplication*>& procAuras);

        void HandleEmoteCommand(uint32 anim_id);
        void AttackerStateUpdate (Unit* victim, WeaponAttackType attType = BASE_ATTACK, bool extra = false);

        void CalculateMeleeDamage(Unit* victim, uint32 damage, CalcDamageInfo* damageInfo, WeaponAttackType attackType = BASE_ATTACK);
        void DealMeleeDamage(CalcDamageInfo* damageInfo, bool durabilityLoss);
        void HandleProcExtraAttackFor(Unit* victim);

        void CalculateSpellDamageTaken(SpellNonMeleeDamage* damageInfo, int32 damage, SpellInfo const* spellInfo, WeaponAttackType attackType = BASE_ATTACK, bool crit = false);
        void DealSpellDamage(SpellNonMeleeDamage* damageInfo, bool durabilityLoss);

        // player or player's pet resilience (-1%)
        float GetMeleeCritChanceReduction() const { return GetCombatRatingReduction(CR_CRIT_TAKEN_MELEE); }
        float GetRangedCritChanceReduction() const { return GetCombatRatingReduction(CR_CRIT_TAKEN_RANGED); }
        float GetSpellCritChanceReduction() const { return GetCombatRatingReduction(CR_CRIT_TAKEN_SPELL); }

        // player or player's pet resilience (-1%)
        uint32 GetMeleeCritDamageReduction(uint32 damage) const { return GetCombatRatingDamageReduction(CR_CRIT_TAKEN_MELEE, 2.2f, 33.0f, damage); }
        uint32 GetRangedCritDamageReduction(uint32 damage) const { return GetCombatRatingDamageReduction(CR_CRIT_TAKEN_RANGED, 2.2f, 33.0f, damage); }
        uint32 GetSpellCritDamageReduction(uint32 damage) const { return GetCombatRatingDamageReduction(CR_CRIT_TAKEN_SPELL, 2.2f, 33.0f, damage); }

        // player or player's pet resilience (-1%), cap 100%
        uint32 GetMeleeDamageReduction(uint32 damage) const { return GetCombatRatingDamageReduction(CR_CRIT_TAKEN_MELEE, 2.0f, 100.0f, damage); }
        uint32 GetRangedDamageReduction(uint32 damage) const { return GetCombatRatingDamageReduction(CR_CRIT_TAKEN_RANGED, 2.0f, 100.0f, damage); }
        uint32 GetSpellDamageReduction(uint32 damage) const { return GetCombatRatingDamageReduction(CR_CRIT_TAKEN_SPELL, 2.0f, 100.0f, damage); }

        void ApplyResilience(const Unit* victim, float * crit, int32 * damage, bool isCrit, CombatRating type) const;

        float MeleeSpellMissChance(const Unit* victim, WeaponAttackType attType, uint32 spellId) const;
        SpellMissInfo MeleeSpellHitResult(Unit* victim, SpellInfo const* spell);
        SpellMissInfo MagicSpellHitResult(Unit* victim, SpellInfo const* spell);
        SpellMissInfo SpellHitResult(Unit* victim, SpellInfo const* spell, bool canReflect = false);

        float GetUnitDodgeChance()    const;
        float GetUnitParryChance()    const;
        float GetUnitBlockChance()    const;
        float GetUnitMissChance(WeaponAttackType attType)     const;
        float GetUnitCriticalChance(WeaponAttackType attackType, const Unit* victim) const;
        int32 GetMechanicResistChance(const SpellInfo* spell);
        bool CanUseAttackType(uint8 attacktype) const
        {
            switch (attacktype)
            {
                case BASE_ATTACK: return !HasFlag(UNIT_FIELD_FLAGS, UNIT_FLAG_DISARMED);
                case OFF_ATTACK: return !HasFlag(UNIT_FIELD_FLAGS_2, UNIT_FLAG2_DISARM_OFFHAND);
                case RANGED_ATTACK: return !HasFlag(UNIT_FIELD_FLAGS_2, UNIT_FLAG2_DISARM_RANGED);
            }
            return true;
        }

        virtual uint32 GetBlockPercent() { return 30; }

        uint32 GetUnitMeleeSkill(Unit const* target = NULL) const { return (target ? getLevelForTarget(target) : getLevel()) * 5; }
        uint32 GetDefenseSkillValue(Unit const* target = NULL) const;
        uint32 GetWeaponSkillValue(WeaponAttackType attType, Unit const* target = NULL) const;
        float GetWeaponProcChance() const;
        float GetPPMProcChance(uint32 WeaponSpeed, float PPM,  const SpellInfo* spellProto) const;

        MeleeHitOutcome RollMeleeOutcomeAgainst (const Unit* victim, WeaponAttackType attType) const;
        MeleeHitOutcome RollMeleeOutcomeAgainst (const Unit* victim, WeaponAttackType attType, int32 crit_chance, int32 miss_chance, int32 dodge_chance, int32 parry_chance, int32 block_chance) const;

        bool isVendor()       const { return HasFlag(UNIT_NPC_FLAGS, UNIT_NPC_FLAG_VENDOR); }
        bool isTrainer()      const { return HasFlag(UNIT_NPC_FLAGS, UNIT_NPC_FLAG_TRAINER); }
        bool isQuestGiver()   const { return HasFlag(UNIT_NPC_FLAGS, UNIT_NPC_FLAG_QUESTGIVER); }
        bool isGossip()       const { return HasFlag(UNIT_NPC_FLAGS, UNIT_NPC_FLAG_GOSSIP); }
        bool isTaxi()         const { return HasFlag(UNIT_NPC_FLAGS, UNIT_NPC_FLAG_FLIGHTMASTER); }
        bool isGuildMaster()  const { return HasFlag(UNIT_NPC_FLAGS, UNIT_NPC_FLAG_PETITIONER); }
        bool isBattleMaster() const { return HasFlag(UNIT_NPC_FLAGS, UNIT_NPC_FLAG_BATTLEMASTER); }
        bool isBanker()       const { return HasFlag(UNIT_NPC_FLAGS, UNIT_NPC_FLAG_BANKER); }
        bool isInnkeeper()    const { return HasFlag(UNIT_NPC_FLAGS, UNIT_NPC_FLAG_INNKEEPER); }
        bool isSpiritHealer() const { return HasFlag(UNIT_NPC_FLAGS, UNIT_NPC_FLAG_SPIRITHEALER); }
        bool isSpiritGuide()  const { return HasFlag(UNIT_NPC_FLAGS, UNIT_NPC_FLAG_SPIRITGUIDE); }
        bool isTabardDesigner()const { return HasFlag(UNIT_NPC_FLAGS, UNIT_NPC_FLAG_TABARDDESIGNER); }
        bool isAuctioner()    const { return HasFlag(UNIT_NPC_FLAGS, UNIT_NPC_FLAG_AUCTIONEER); }
        bool isArmorer()      const { return HasFlag(UNIT_NPC_FLAGS, UNIT_NPC_FLAG_REPAIR); }
        bool isServiceProvider() const
        {
            return HasFlag(UNIT_NPC_FLAGS,
                UNIT_NPC_FLAG_VENDOR | UNIT_NPC_FLAG_TRAINER | UNIT_NPC_FLAG_FLIGHTMASTER |
                UNIT_NPC_FLAG_PETITIONER | UNIT_NPC_FLAG_BATTLEMASTER | UNIT_NPC_FLAG_BANKER |
                UNIT_NPC_FLAG_INNKEEPER | UNIT_NPC_FLAG_SPIRITHEALER |
                UNIT_NPC_FLAG_SPIRITGUIDE | UNIT_NPC_FLAG_TABARDDESIGNER | UNIT_NPC_FLAG_AUCTIONEER);
        }
        bool isSpiritService() const { return HasFlag(UNIT_NPC_FLAGS, UNIT_NPC_FLAG_SPIRITHEALER | UNIT_NPC_FLAG_SPIRITGUIDE); }

        bool isInFlight()  const { return HasUnitState(UNIT_STATE_IN_FLIGHT); }

        bool isInCombat()  const { return HasFlag(UNIT_FIELD_FLAGS, UNIT_FLAG_IN_COMBAT); }
        void CombatStart(Unit* target, bool initialAggro = true);
        void SetInCombatState(bool PvP, Unit* enemy = NULL);
        void SetInCombatWith(Unit* enemy);
        void ClearInCombat();
        uint32 GetCombatTimer() const { return m_CombatTimer; }

        bool HasAuraTypeWithFamilyFlags(AuraType auraType, uint32 familyName, uint32 familyFlags) const;
        bool virtual HasSpell(uint32 /*spellID*/) const { return false; }
        bool HasBreakableByDamageAuraType(AuraType type, uint32 excludeAura = 0) const;
        bool HasBreakableByDamageCrowdControlAura(Unit* excludeCasterChannel = NULL) const;

        bool HasStealthAura()      const { return HasAuraType(SPELL_AURA_MOD_STEALTH); }
        bool HasInvisibilityAura() const { return HasAuraType(SPELL_AURA_MOD_INVISIBILITY); }
        bool isFeared()  const { return HasAuraType(SPELL_AURA_MOD_FEAR); }
        bool isInRoots() const { return HasAuraType(SPELL_AURA_MOD_ROOT); }
        bool IsPolymorphed() const;

        bool isFrozen() const;

        bool isTargetableForAttack(bool checkFakeDeath = true) const;

        bool IsValidAttackTarget(Unit const* target) const;
        bool _IsValidAttackTarget(Unit const* target, SpellInfo const* bySpell, WorldObject const* obj = NULL) const;

        bool IsValidAssistTarget(Unit const* target) const;
        bool _IsValidAssistTarget(Unit const* target, SpellInfo const* bySpell) const;

        virtual bool IsInWater() const;
        virtual bool IsUnderWater() const;
        virtual void UpdateUnderwaterState(Map* m, float x, float y, float z);
        bool isInAccessiblePlaceFor(Creature const* c) const;

        void SendHealSpellLog(Unit* victim, uint32 SpellID, uint32 Damage, uint32 OverHeal, uint32 Absorb, bool critical = false);
        int32 HealBySpell(Unit* victim, SpellInfo const* spellInfo, uint32 addHealth, bool critical = false);
        void SendEnergizeSpellLog(Unit* victim, uint32 SpellID, uint32 Damage, Powers powertype);
        void EnergizeBySpell(Unit* victim, uint32 SpellID, int32 Damage, Powers powertype);
        uint32 SpellNonMeleeDamageLog(Unit* victim, uint32 spellID, uint32 damage);

        void CastSpell(SpellCastTargets const& targets, SpellInfo const* spellInfo, CustomSpellValues const* value, TriggerCastFlags triggerFlags = TRIGGERED_NONE, Item* castItem = NULL, AuraEffect const* triggeredByAura = NULL, uint64 originalCaster = 0);
        void CastSpell(Unit* victim, uint32 spellId, bool triggered, Item* castItem = NULL, AuraEffect const* triggeredByAura = NULL, uint64 originalCaster = 0);
        void CastSpell(Unit* victim, uint32 spellId, TriggerCastFlags triggerFlags = TRIGGERED_NONE, Item* castItem = NULL, AuraEffect const* triggeredByAura = NULL, uint64 originalCaster = 0);
        void CastSpell(Unit* victim, SpellInfo const* spellInfo, bool triggered, Item* castItem = NULL, AuraEffect const* triggeredByAura = NULL, uint64 originalCaster = 0);
        void CastSpell(Unit* victim, SpellInfo const* spellInfo, TriggerCastFlags triggerFlags = TRIGGERED_NONE, Item* castItem = NULL, AuraEffect const* triggeredByAura = NULL, uint64 originalCaster = 0);
        void CastSpell(float x, float y, float z, uint32 spellId, bool triggered, Item* castItem = NULL, AuraEffect const* triggeredByAura = NULL, uint64 originalCaster = 0);
        void CastSpell(GameObject* go, uint32 spellId, bool triggered, Item* castItem = NULL, AuraEffect* triggeredByAura = NULL, uint64 originalCaster = 0);
        void CastCustomSpell(Unit* victim, uint32 spellId, int32 const* bp0, int32 const* bp1, int32 const* bp2, bool triggered, Item* castItem = NULL, AuraEffect const* triggeredByAura = NULL, uint64 originalCaster = 0);
        void CastCustomSpell(uint32 spellId, SpellValueMod mod, int32 value, Unit* victim, bool triggered, Item* castItem = NULL, AuraEffect const* triggeredByAura = NULL, uint64 originalCaster = 0);
        void CastCustomSpell(uint32 spellId, SpellValueMod mod, int32 value, Unit* victim = NULL, TriggerCastFlags triggerFlags = TRIGGERED_NONE, Item* castItem = NULL, AuraEffect const* triggeredByAura = NULL, uint64 originalCaster = 0);
        void CastCustomSpell(uint32 spellId, CustomSpellValues const &value, Unit* victim = NULL, TriggerCastFlags triggerFlags = TRIGGERED_NONE, Item* castItem = NULL, AuraEffect const* triggeredByAura = NULL, uint64 originalCaster = 0);
        Aura* AddAura(uint32 spellId, Unit* target);
        Aura* AddAura(SpellInfo const* spellInfo, uint8 effMask, Unit* target);
        void SetAuraStack(uint32 spellId, Unit* target, uint32 stack);
        void SendPlaySpellVisualKit(uint32 id, uint32 unkParam);

        void DeMorph();

        void SendAttackStateUpdate(CalcDamageInfo* damageInfo);
        void SendAttackStateUpdate(uint32 HitInfo, Unit* target, uint8 SwingType, SpellSchoolMask damageSchoolMask, uint32 Damage, uint32 AbsorbDamage, uint32 Resist, VictimState TargetState, uint32 BlockedAmount);
        void SendSpellNonMeleeDamageLog(SpellNonMeleeDamage* log);
        void SendSpellNonMeleeDamageLog(Unit* target, uint32 SpellID, uint32 Damage, SpellSchoolMask damageSchoolMask, uint32 AbsorbedDamage, uint32 Resist, bool PhysicalDamage, uint32 Blocked, bool CriticalHit = false);
        void SendPeriodicAuraLog(SpellPeriodicAuraLogInfo* pInfo);
        void SendSpellMiss(Unit* target, uint32 spellID, SpellMissInfo missInfo);
        void SendSpellDamageResist(Unit* target, uint32 spellId);
        void SendSpellDamageImmune(Unit* target, uint32 spellId);

        void NearTeleportTo(float x, float y, float z, float orientation, bool casting = false);
        virtual bool UpdatePosition(float x, float y, float z, float ang, bool teleport = false);
        // returns true if unit's position really changed
        bool UpdatePosition(const Position &pos, bool teleport = false) { return UpdatePosition(pos.GetPositionX(), pos.GetPositionY(), pos.GetPositionZ(), pos.GetOrientation(), teleport); }
        void UpdateOrientation(float orientation);
        void UpdateHeight(float newZ);

        void SendMoveKnockBack(Player* player, float speedXY, float speedZ, float vcos, float vsin);
        void KnockbackFrom(float x, float y, float speedXY, float speedZ);
        void JumpTo(float speedXY, float speedZ, bool forward = true);
        void JumpTo(WorldObject* obj, float speedZ);

        void MonsterMoveWithSpeed(float x, float y, float z, float speed);
        //void SetFacing(float ori, WorldObject* obj = NULL);
        //void SendMonsterMove(float NewPosX, float NewPosY, float NewPosZ, uint8 type, uint32 MovementFlags, uint32 Time, Player* player = NULL);
        void SendMovementFlagUpdate(bool self = false);

        /*! These methods send the same packet to the client in apply and unapply case.
            The client-side interpretation of this packet depends on the presence of relevant movementflags
            which are sent with movementinfo. Furthermore, these packets are broadcast to nearby players as well
            as the current unit.
        */
        void SendMovementHover();
        void SendMovementFeatherFall();
        void SendMovementWaterWalking();
        void SendMovementGravityChange();
        void SendMovementCanFlyChange();

        bool IsLevitating() const { return m_movementInfo.HasMovementFlag(MOVEMENTFLAG_DISABLE_GRAVITY);}
        bool IsWalking() const { return m_movementInfo.HasMovementFlag(MOVEMENTFLAG_WALKING);}
        virtual bool SetWalk(bool enable);
        virtual bool SetDisableGravity(bool disable, bool packetOnly = false);
        bool SetHover(bool enable);

        void SetInFront(Unit const* target);
        void SetFacingTo(float ori);
        void SetFacingToObject(WorldObject* object);

        void SendChangeCurrentVictimOpcode(HostileReference* pHostileReference);
        void SendClearThreatListOpcode();
        void SendRemoveFromThreatListOpcode(HostileReference* pHostileReference);
        void SendThreatListUpdate();

        void SendClearTarget();

        void BuildHeartBeatMsg(WorldPacket* data) const;

        bool isAlive() const { return (m_deathState == ALIVE); };
        bool isDying() const { return (m_deathState == JUST_DIED); };
        bool isDead() const { return (m_deathState == DEAD || m_deathState == CORPSE); };
        DeathState getDeathState() { return m_deathState; };
        virtual void setDeathState(DeathState s);           // overwrited in Creature/Player/Pet

        uint64 GetOwnerGUID() const { return  GetUInt64Value(UNIT_FIELD_SUMMONEDBY); }
        void SetOwnerGUID(uint64 owner);
        uint64 GetCreatorGUID() const { return GetUInt64Value(UNIT_FIELD_CREATEDBY); }
        void SetCreatorGUID(uint64 creator) { SetUInt64Value(UNIT_FIELD_CREATEDBY, creator); }
        uint64 GetMinionGUID() const { return GetUInt64Value(UNIT_FIELD_SUMMON); }
        void SetMinionGUID(uint64 guid) { SetUInt64Value(UNIT_FIELD_SUMMON, guid); }
        uint64 GetCharmerGUID() const { return GetUInt64Value(UNIT_FIELD_CHARMEDBY); }
        void SetCharmerGUID(uint64 owner) { SetUInt64Value(UNIT_FIELD_CHARMEDBY, owner); }
        uint64 GetCharmGUID() const { return  GetUInt64Value(UNIT_FIELD_CHARM); }
        void SetPetGUID(uint64 guid) { m_SummonSlot[SUMMON_SLOT_PET] = guid; }
        uint64 GetPetGUID() const { return m_SummonSlot[SUMMON_SLOT_PET]; }
        void SetCritterGUID(uint64 guid) { SetUInt64Value(UNIT_FIELD_CRITTER, guid); }
        uint64 GetCritterGUID() const { return GetUInt64Value(UNIT_FIELD_CRITTER); }

        bool IsControlledByPlayer() const { return m_ControlledByPlayer; }
        uint64 GetCharmerOrOwnerGUID() const { return GetCharmerGUID() ? GetCharmerGUID() : GetOwnerGUID(); }
        uint64 GetCharmerOrOwnerOrOwnGUID() const
        {
            if (uint64 guid = GetCharmerOrOwnerGUID())
                return guid;
            return GetGUID();
        }
        bool isCharmedOwnedByPlayerOrPlayer() const { return IS_PLAYER_GUID(GetCharmerOrOwnerOrOwnGUID()); }

        Player* GetSpellModOwner() const;

        Unit* GetOwner() const;
        Guardian *GetGuardianPet() const;
        Minion *GetFirstMinion() const;
        Unit* GetCharmer() const;
        Unit* GetCharm() const;
        Unit* GetCharmerOrOwner() const { return GetCharmerGUID() ? GetCharmer() : GetOwner(); }
        Unit* GetCharmerOrOwnerOrSelf() const
        {
            if (Unit* u = GetCharmerOrOwner())
                return u;

            return (Unit*)this;
        }
        Player* GetCharmerOrOwnerPlayerOrPlayerItself() const;
        Player* GetAffectingPlayer() const;

        void SetMinion(Minion *minion, bool apply);
        void GetAllMinionsByEntry(std::list<Creature*>& Minions, uint32 entry);
        void RemoveAllMinionsByEntry(uint32 entry);
        void SetCharm(Unit* target, bool apply);
        Unit* GetNextRandomRaidMemberOrPet(float radius);
        bool SetCharmedBy(Unit* charmer, CharmType type, AuraApplication const* aurApp = NULL);
        void RemoveCharmedBy(Unit* charmer);
        void RestoreFaction();

        ControlList m_Controlled;
        Unit* GetFirstControlled() const;
        void RemoveAllControlled();

        bool isCharmed() const { return GetCharmerGUID() != 0; }
        bool isPossessed() const { return HasUnitState(UNIT_STATE_POSSESSED); }
        bool isPossessedByPlayer() const { return HasUnitState(UNIT_STATE_POSSESSED) && IS_PLAYER_GUID(GetCharmerGUID()); }
        bool isPossessing() const
        {
            if (Unit* u = GetCharm())
                return u->isPossessed();
            else
                return false;
        }
        bool isPossessing(Unit* u) const { return u->isPossessed() && GetCharmGUID() == u->GetGUID(); }

        CharmInfo* GetCharmInfo() { return m_charmInfo; }
        CharmInfo* InitCharmInfo();
        void DeleteCharmInfo();
        void UpdateCharmAI();
        //Player* GetMoverSource() const;
        Player* m_movedPlayer;
        SharedVisionList const& GetSharedVisionList() { return m_sharedVision; }
        void AddPlayerToVision(Player* player);
        void RemovePlayerFromVision(Player* player);
        bool HasSharedVision() const { return !m_sharedVision.empty(); }
        void RemoveBindSightAuras();
        void RemoveCharmAuras();

        Pet* CreateTamedPetFrom(Creature* creatureTarget, uint32 spell_id = 0);
        Pet* CreateTamedPetFrom(uint32 creatureEntry, uint32 spell_id = 0);
        bool InitTamedPet(Pet* pet, uint8 level, uint32 spell_id);

        // aura apply/remove helpers - you should better not use these
        Aura* _TryStackingOrRefreshingExistingAura(SpellInfo const* newAura, uint8 effMask, Unit* caster, int32* baseAmount = NULL, Item* castItem = NULL, uint64 casterGUID = 0);
        void _AddAura(UnitAura* aura, Unit* caster);
        AuraApplication * _CreateAuraApplication(Aura* aura, uint8 effMask);
        void _ApplyAuraEffect(Aura* aura, uint8 effIndex);
        void _ApplyAura(AuraApplication * aurApp, uint8 effMask);
        void _UnapplyAura(AuraApplicationMap::iterator &i, AuraRemoveMode removeMode);
        void _UnapplyAura(AuraApplication * aurApp, AuraRemoveMode removeMode);
        void _RemoveNoStackAuraApplicationsDueToAura(Aura* aura);
        void _RemoveNoStackAurasDueToAura(Aura* aura);
        bool _IsNoStackAuraDueToAura(Aura* appliedAura, Aura* existingAura) const;
        void _RegisterAuraEffect(AuraEffect* aurEff, bool apply);

        // m_ownedAuras container management
        AuraMap      & GetOwnedAuras()       { return m_ownedAuras; }
        AuraMap const& GetOwnedAuras() const { return m_ownedAuras; }

        void RemoveOwnedAura(AuraMap::iterator &i, AuraRemoveMode removeMode = AURA_REMOVE_BY_DEFAULT);
        void RemoveOwnedAura(uint32 spellId, uint64 casterGUID = 0, uint8 reqEffMask = 0, AuraRemoveMode removeMode = AURA_REMOVE_BY_DEFAULT);
        void RemoveOwnedAura(Aura* aura, AuraRemoveMode removeMode = AURA_REMOVE_BY_DEFAULT);

        Aura* GetOwnedAura(uint32 spellId, uint64 casterGUID = 0, uint64 itemCasterGUID = 0, uint8 reqEffMask = 0, Aura* except = NULL) const;

        // m_appliedAuras container management
        AuraApplicationMap      & GetAppliedAuras()       { return m_appliedAuras; }
        AuraApplicationMap const& GetAppliedAuras() const { return m_appliedAuras; }

        void RemoveAura(AuraApplicationMap::iterator &i, AuraRemoveMode mode = AURA_REMOVE_BY_DEFAULT);
        void RemoveAura(uint32 spellId, uint64 casterGUID = 0, uint8 reqEffMask = 0, AuraRemoveMode removeMode = AURA_REMOVE_BY_DEFAULT);
        void RemoveAura(AuraApplication * aurApp, AuraRemoveMode mode = AURA_REMOVE_BY_DEFAULT);
        void RemoveAura(Aura* aur, AuraRemoveMode mode = AURA_REMOVE_BY_DEFAULT);

        void RemoveAurasDueToSpell(uint32 spellId, uint64 casterGUID = 0, uint8 reqEffMask = 0, AuraRemoveMode removeMode = AURA_REMOVE_BY_DEFAULT);
        void RemoveAuraFromStack(uint32 spellId, uint64 casterGUID = 0, AuraRemoveMode removeMode = AURA_REMOVE_BY_DEFAULT);
        void RemoveAurasDueToSpellByDispel(uint32 spellId, uint32 dispellerSpellId, uint64 casterGUID, Unit* dispeller, uint8 chargesRemoved = 1);
        void RemoveAurasDueToSpellBySteal(uint32 spellId, uint64 casterGUID, Unit* stealer);
        void RemoveAurasDueToItemSpell(Item* castItem, uint32 spellId);
        void RemoveAurasByType(AuraType auraType, uint64 casterGUID = 0, Aura* except = NULL, bool negative = true, bool positive = true);
        void RemoveNotOwnSingleTargetAuras(uint32 newPhase = 0x0);
        void RemoveAurasWithInterruptFlags(uint32 flag, uint32 except = 0);
        void RemoveAurasWithAttribute(uint32 flags);
        void RemoveAurasWithFamily(SpellFamilyNames family, uint32 familyFlag1, uint32 familyFlag2, uint32 familyFlag3, uint64 casterGUID);
        void RemoveAurasWithMechanic(uint32 mechanic_mask, AuraRemoveMode removemode = AURA_REMOVE_BY_DEFAULT, uint32 except=0);
        void RemoveMovementImpairingAuras();

        void RemoveAreaAurasDueToLeaveWorld();
        void RemoveAllAuras();
        void RemoveArenaAuras();
        void RemoveAllAurasOnDeath();
        void RemoveAllAurasRequiringDeadTarget();
        void RemoveAllAurasExceptType(AuraType type);
        void DelayOwnedAuras(uint32 spellId, uint64 caster, int32 delaytime);

        void _RemoveAllAuraStatMods();
        void _ApplyAllAuraStatMods();

        AuraEffectList const& GetAuraEffectsByType(AuraType type) const { return m_modAuras[type]; }
        AuraList      & GetSingleCastAuras()       { return m_scAuras; }
        AuraList const& GetSingleCastAuras() const { return m_scAuras; }

        AuraEffect* GetAuraEffect(uint32 spellId, uint8 effIndex, uint64 casterGUID = 0) const;
        AuraEffect* GetAuraEffectOfRankedSpell(uint32 spellId, uint8 effIndex, uint64 casterGUID = 0) const;
        AuraEffect* GetAuraEffect(AuraType type, SpellFamilyNames name, uint32 iconId, uint8 effIndex) const; // spell mustn't have familyflags
        AuraEffect* GetAuraEffect(AuraType type, SpellFamilyNames family, uint32 familyFlag1, uint32 familyFlag2, uint32 familyFlag3, uint64 casterGUID =0);
        inline AuraEffect* GetDummyAuraEffect(SpellFamilyNames name, uint32 iconId, uint8 effIndex) const { return GetAuraEffect(SPELL_AURA_DUMMY, name, iconId, effIndex);}

        AuraApplication * GetAuraApplication(uint32 spellId, uint64 casterGUID = 0, uint64 itemCasterGUID = 0, uint8 reqEffMask = 0, AuraApplication * except = NULL) const;
        Aura* GetAura(uint32 spellId, uint64 casterGUID = 0, uint64 itemCasterGUID = 0, uint8 reqEffMask = 0) const;

        AuraApplication * GetAuraApplicationOfRankedSpell(uint32 spellId, uint64 casterGUID = 0, uint64 itemCasterGUID = 0, uint8 reqEffMask = 0, AuraApplication * except = NULL) const;
        Aura* GetAuraOfRankedSpell(uint32 spellId, uint64 casterGUID = 0, uint64 itemCasterGUID = 0, uint8 reqEffMask = 0) const;

        void GetDispellableAuraList(Unit* caster, uint32 dispelMask, DispelChargesList& dispelList);

        bool HasAuraEffect(uint32 spellId, uint8 effIndex, uint64 caster = 0) const;
        uint32 GetAuraCount(uint32 spellId) const;
        bool HasAura(uint32 spellId, uint64 casterGUID = 0, uint64 itemCasterGUID = 0, uint8 reqEffMask = 0) const;
        bool HasAuraType(AuraType auraType) const;
        bool HasAuraTypeWithCaster(AuraType auratype, uint64 caster) const;
        bool HasAuraTypeWithMiscvalue(AuraType auratype, int32 miscvalue) const;
        bool HasAuraTypeWithAffectMask(AuraType auratype, SpellInfo const* affectedSpell) const;
        bool HasAuraTypeWithValue(AuraType auratype, int32 value) const;
        bool HasNegativeAuraWithInterruptFlag(uint32 flag, uint64 guid = 0);
        bool HasNegativeAuraWithAttribute(uint32 flag, uint64 guid = 0);
        bool HasAuraWithMechanic(uint32 mechanicMask);

        AuraEffect* IsScriptOverriden(SpellInfo const* spell, int32 script) const;
        uint32 GetDiseasesByCaster(uint64 casterGUID, bool remove = false);
        uint32 GetDoTsByCaster(uint64 casterGUID) const;

        int32 GetTotalAuraModifier(AuraType auratype) const;
        float GetTotalAuraMultiplier(AuraType auratype) const;
        int32 GetMaxPositiveAuraModifier(AuraType auratype);
        int32 GetMaxNegativeAuraModifier(AuraType auratype) const;

        int32 GetTotalAuraModifierByMiscMask(AuraType auratype, uint32 misc_mask) const;
        float GetTotalAuraMultiplierByMiscMask(AuraType auratype, uint32 misc_mask) const;
        int32 GetMaxPositiveAuraModifierByMiscMask(AuraType auratype, uint32 misc_mask, const AuraEffect* except = NULL) const;
        int32 GetMaxNegativeAuraModifierByMiscMask(AuraType auratype, uint32 misc_mask) const;

        int32 GetTotalAuraModifierByMiscValue(AuraType auratype, int32 misc_value) const;
        float GetTotalAuraMultiplierByMiscValue(AuraType auratype, int32 misc_value) const;
        int32 GetMaxPositiveAuraModifierByMiscValue(AuraType auratype, int32 misc_value) const;
        int32 GetMaxNegativeAuraModifierByMiscValue(AuraType auratype, int32 misc_value) const;

        int32 GetTotalAuraModifierByAffectMask(AuraType auratype, SpellInfo const* affectedSpell) const;
        float GetTotalAuraMultiplierByAffectMask(AuraType auratype, SpellInfo const* affectedSpell) const;
        int32 GetMaxPositiveAuraModifierByAffectMask(AuraType auratype, SpellInfo const* affectedSpell) const;
        int32 GetMaxNegativeAuraModifierByAffectMask(AuraType auratype, SpellInfo const* affectedSpell) const;

        float GetResistanceBuffMods(SpellSchools school, bool positive) const { return GetFloatValue(positive ? UNIT_FIELD_RESISTANCEBUFFMODSPOSITIVE+school : UNIT_FIELD_RESISTANCEBUFFMODSNEGATIVE+school); }
        void SetResistanceBuffMods(SpellSchools school, bool positive, float val) { SetFloatValue(positive ? UNIT_FIELD_RESISTANCEBUFFMODSPOSITIVE+school : UNIT_FIELD_RESISTANCEBUFFMODSNEGATIVE+school, val); }
        void ApplyResistanceBuffModsMod(SpellSchools school, bool positive, float val, bool apply) { ApplyModSignedFloatValue(positive ? UNIT_FIELD_RESISTANCEBUFFMODSPOSITIVE+school : UNIT_FIELD_RESISTANCEBUFFMODSNEGATIVE+school, val, apply); }
        void ApplyResistanceBuffModsPercentMod(SpellSchools school, bool positive, float val, bool apply) { ApplyPercentModFloatValue(positive ? UNIT_FIELD_RESISTANCEBUFFMODSPOSITIVE+school : UNIT_FIELD_RESISTANCEBUFFMODSNEGATIVE+school, val, apply); }
        void InitStatBuffMods()
        {
            for (uint8 i = STAT_STRENGTH; i < MAX_STATS; ++i) SetFloatValue(UNIT_FIELD_POSSTAT0+i, 0);
            for (uint8 i = STAT_STRENGTH; i < MAX_STATS; ++i) SetFloatValue(UNIT_FIELD_NEGSTAT0+i, 0);
        }
        void ApplyStatBuffMod(Stats stat, float val, bool apply) { ApplyModSignedFloatValue((val > 0 ? UNIT_FIELD_POSSTAT0+stat : UNIT_FIELD_NEGSTAT0+stat), val, apply); }
        void ApplyStatPercentBuffMod(Stats stat, float val, bool apply)
        {
            ApplyPercentModFloatValue(UNIT_FIELD_POSSTAT0+stat, val, apply);
            ApplyPercentModFloatValue(UNIT_FIELD_NEGSTAT0+stat, val, apply);
        }
        void SetCreateStat(Stats stat, float val) { m_createStats[stat] = val; }
        void SetCreateHealth(uint32 val) { SetUInt32Value(UNIT_FIELD_BASE_HEALTH, val); }
        uint32 GetCreateHealth() const { return GetUInt32Value(UNIT_FIELD_BASE_HEALTH); }
        void SetCreateMana(uint32 val) { SetUInt32Value(UNIT_FIELD_BASE_MANA, val); }
        uint32 GetCreateMana() const { return GetUInt32Value(UNIT_FIELD_BASE_MANA); }
        int32 GetCreatePowers(Powers power) const;
        float GetPosStat(Stats stat) const { return GetFloatValue(UNIT_FIELD_POSSTAT0+stat); }
        float GetNegStat(Stats stat) const { return GetFloatValue(UNIT_FIELD_NEGSTAT0+stat); }
        float GetCreateStat(Stats stat) const { return m_createStats[stat]; }

        void SetCurrentCastedSpell(Spell* pSpell);
        virtual void ProhibitSpellSchool(SpellSchoolMask /*idSchoolMask*/, uint32 /*unTimeMs*/) { }
        void InterruptSpell(CurrentSpellTypes spellType, bool withDelayed = true, bool withInstant = true);
        void FinishSpell(CurrentSpellTypes spellType, bool ok = true);

        // set withDelayed to true to account delayed spells as casted
        // delayed+channeled spells are always accounted as casted
        // we can skip channeled or delayed checks using flags
        bool IsNonMeleeSpellCasted(bool withDelayed, bool skipChanneled = false, bool skipAutorepeat = false, bool isAutoshoot = false, bool skipInstant = true) const;

        // set withDelayed to true to interrupt delayed spells too
        // delayed+channeled spells are always interrupted
        void InterruptNonMeleeSpells(bool withDelayed, uint32 spellid = 0, bool withInstant = true);

        Spell* GetCurrentSpell(CurrentSpellTypes spellType) const { return m_currentSpells[spellType]; }
        Spell* GetCurrentSpell(uint32 spellType) const { return m_currentSpells[spellType]; }
        Spell* FindCurrentSpellBySpellId(uint32 spell_id) const;
        int32 GetCurrentSpellCastTime(uint32 spell_id) const;

        uint32 m_addDmgOnce;
        uint64 m_SummonSlot[MAX_SUMMON_SLOT];
        uint64 m_ObjectSlot[MAX_GAMEOBJECT_SLOT];

        ShapeshiftForm GetShapeshiftForm() const { return ShapeshiftForm(GetByteValue(UNIT_FIELD_BYTES_2, 3)); }
        void SetShapeshiftForm(ShapeshiftForm form)
        {
            SetByteValue(UNIT_FIELD_BYTES_2, 3, form);
        }

        inline bool IsInFeralForm() const
        {
            ShapeshiftForm form = GetShapeshiftForm();
            return form == FORM_CAT || form == FORM_BEAR;
        }

        inline bool IsInDisallowedMountForm() const
        {
            ShapeshiftForm form = GetShapeshiftForm();
            return form != FORM_NONE && form != FORM_BATTLESTANCE && form != FORM_BERSERKERSTANCE && form != FORM_DEFENSIVESTANCE &&
                form != FORM_SHADOW && form != FORM_STEALTH && form != FORM_UNDEAD;
        }

        float m_modMeleeHitChance;
        float m_modRangedHitChance;
        float m_modSpellHitChance;
        int32 m_baseSpellCritChance;

        float m_threatModifier[MAX_SPELL_SCHOOL];
        float m_modAttackSpeedPct[3];

        // Event handler
        EventProcessor m_Events;

        // stat system
        bool HandleStatModifier(UnitMods unitMod, UnitModifierType modifierType, float amount, bool apply);
        void SetModifierValue(UnitMods unitMod, UnitModifierType modifierType, float value) { m_auraModifiersGroup[unitMod][modifierType] = value; }
        float GetModifierValue(UnitMods unitMod, UnitModifierType modifierType) const;
        float GetTotalStatValue(Stats stat) const;
        float GetTotalAuraModValue(UnitMods unitMod) const;
        SpellSchools GetSpellSchoolByAuraGroup(UnitMods unitMod) const;
        Stats GetStatByAuraGroup(UnitMods unitMod) const;
        Powers GetPowerTypeByAuraGroup(UnitMods unitMod) const;
        bool CanModifyStats() const { return m_canModifyStats; }
        void SetCanModifyStats(bool modifyStats) { m_canModifyStats = modifyStats; }
        virtual bool UpdateStats(Stats stat) = 0;
        virtual bool UpdateAllStats() = 0;
        virtual void UpdateResistances(uint32 school) = 0;
        virtual void UpdateArmor() = 0;
        virtual void UpdateMaxHealth() = 0;
        virtual void UpdateMaxPower(Powers power) = 0;
        virtual void UpdateAttackPowerAndDamage(bool ranged = false) = 0;
        virtual void UpdateDamagePhysical(WeaponAttackType attType) = 0;
        float GetTotalAttackPowerValue(WeaponAttackType attType) const;
        float GetWeaponDamageRange(WeaponAttackType attType, WeaponDamageRange type) const;
        void SetBaseWeaponDamage(WeaponAttackType attType, WeaponDamageRange damageRange, float value) { m_weaponDamage[attType][damageRange] = value; }

        bool isInFrontInMap(Unit const* target, float distance, float arc = M_PI) const;
        bool isInBackInMap(Unit const* target, float distance, float arc = M_PI) const;

        // Visibility system
        bool IsVisible() const { return (m_serverSideVisibility.GetValue(SERVERSIDE_VISIBILITY_GM) > SEC_PLAYER) ? false : true; }
        void SetVisible(bool x);

        // common function for visibility checks for player/creatures with detection code
        void SetPhaseMask(uint32 newPhaseMask, bool update);// overwrite WorldObject::SetPhaseMask
        void UpdateObjectVisibility(bool forced = true);

        SpellImmuneList m_spellImmune[MAX_SPELL_IMMUNITY];
        uint32 m_lastSanctuaryTime;

        // Threat related methods
        bool CanHaveThreatList() const;
        void AddThreat(Unit* victim, float fThreat, SpellSchoolMask schoolMask = SPELL_SCHOOL_MASK_NORMAL, SpellInfo const* threatSpell = NULL);
        float ApplyTotalThreatModifier(float fThreat, SpellSchoolMask schoolMask = SPELL_SCHOOL_MASK_NORMAL);
        void DeleteThreatList();
        void TauntApply(Unit* victim);
        void TauntFadeOut(Unit* taunter);
        ThreatManager& getThreatManager() { return m_ThreatManager; }
        void addHatedBy(HostileReference* pHostileReference) { m_HostileRefManager.insertFirst(pHostileReference); };
        void removeHatedBy(HostileReference* /*pHostileReference*/) { /* nothing to do yet */ }
        HostileRefManager& getHostileRefManager() { return m_HostileRefManager; }

        VisibleAuraMap const* GetVisibleAuras() { return &m_visibleAuras; }
        AuraApplication * GetVisibleAura(uint8 slot)
        {
            VisibleAuraMap::iterator itr = m_visibleAuras.find(slot);
            if (itr != m_visibleAuras.end())
                return itr->second;
            return 0;
        }
        void SetVisibleAura(uint8 slot, AuraApplication * aur){ m_visibleAuras[slot]=aur; UpdateAuraForGroup(slot);}
        void RemoveVisibleAura(uint8 slot){ m_visibleAuras.erase(slot); UpdateAuraForGroup(slot);}

        uint32 GetInterruptMask() const { return m_interruptMask; }
        void AddInterruptMask(uint32 mask) { m_interruptMask |= mask; }
        void UpdateInterruptMask();

        uint32 GetDisplayId() { return GetUInt32Value(UNIT_FIELD_DISPLAYID); }
        void SetDisplayId(uint32 modelId);
        uint32 GetNativeDisplayId() { return GetUInt32Value(UNIT_FIELD_NATIVEDISPLAYID); }
        void RestoreDisplayId();
        void SetNativeDisplayId(uint32 modelId) { SetUInt32Value(UNIT_FIELD_NATIVEDISPLAYID, modelId); }
        void setTransForm(uint32 spellid) { m_transform = spellid;}
        uint32 getTransForm() const { return m_transform;}

        // DynamicObject management
        void _RegisterDynObject(DynamicObject* dynObj);
        void _UnregisterDynObject(DynamicObject* dynObj);
        DynamicObject* GetDynObject(uint32 spellId);
        void RemoveDynObject(uint32 spellId);
        void RemoveAllDynObjects();

        GameObject* GetGameObject(uint32 spellId) const;
        void AddGameObject(GameObject* gameObj);
        void RemoveGameObject(GameObject* gameObj, bool del);
        void RemoveGameObject(uint32 spellid, bool del);
        void RemoveAllGameObjects();

        uint32 CalculateDamage(WeaponAttackType attType, bool normalized, bool addTotalPct);
        float GetAPMultiplier(WeaponAttackType attType, bool normalized);
        void ModifyAuraState(AuraStateType flag, bool apply);
        uint32 BuildAuraStateUpdateForTarget(Unit* target) const;
        bool HasAuraState(AuraStateType flag, SpellInfo const* spellProto = NULL, Unit const* Caster = NULL) const;
        void UnsummonAllTotems();
        Unit* GetMagicHitRedirectTarget(Unit* victim, SpellInfo const* spellInfo);
        Unit* GetMeleeHitRedirectTarget(Unit* victim, SpellInfo const* spellInfo = NULL);

        int32 SpellBaseDamageBonusDone(SpellSchoolMask schoolMask);
        int32 SpellBaseDamageBonusTaken(SpellSchoolMask schoolMask);
        uint32 SpellDamageBonusDone(Unit* victim, SpellInfo const *spellProto, uint32 pdamage, DamageEffectType damagetype, uint32 stack = 1);
        uint32 SpellDamageBonusTaken(Unit* caster, SpellInfo const *spellProto, uint32 pdamage, DamageEffectType damagetype, uint32 stack = 1);
        int32 SpellBaseHealingBonusDone(SpellSchoolMask schoolMask);
        int32 SpellBaseHealingBonusTaken(SpellSchoolMask schoolMask);
        uint32 SpellHealingBonusDone(Unit* victim, SpellInfo const *spellProto, uint32 healamount, DamageEffectType damagetype, uint32 stack = 1);
        uint32 SpellHealingBonusTaken(Unit* caster, SpellInfo const *spellProto, uint32 healamount, DamageEffectType damagetype, uint32 stack = 1);

        uint32 MeleeDamageBonusDone(Unit *pVictim, uint32 damage, WeaponAttackType attType, SpellInfo const *spellProto = NULL);
        uint32 MeleeDamageBonusTaken(Unit* attacker, uint32 pdamage,WeaponAttackType attType, SpellInfo const *spellProto = NULL);


        bool   isSpellBlocked(Unit* victim, SpellInfo const* spellProto, WeaponAttackType attackType = BASE_ATTACK);
        bool   isBlockCritical();
        bool   isSpellCrit(Unit* victim, SpellInfo const* spellProto, SpellSchoolMask schoolMask, WeaponAttackType attackType = BASE_ATTACK) const;
        uint32 SpellCriticalDamageBonus(SpellInfo const* spellProto, uint32 damage, Unit* victim);
        uint32 SpellCriticalHealingBonus(SpellInfo const* spellProto, uint32 damage, Unit* victim);

        void SetContestedPvP(Player* attackedPlayer = NULL);

        uint32 GetCastingTimeForBonus(SpellInfo const* spellProto, DamageEffectType damagetype, uint32 CastingTime) const;
        float CalculateDefaultCoefficient(SpellInfo const *spellInfo, DamageEffectType damagetype) const;

        uint32 GetRemainingPeriodicAmount(uint64 caster, uint32 spellId, AuraType auraType, uint8 effectIndex = 0) const;

        void ApplySpellImmune(uint32 spellId, uint32 op, uint32 type, bool apply);
        void ApplySpellDispelImmunity(const SpellInfo* spellProto, DispelType type, bool apply);
        virtual bool IsImmunedToSpell(SpellInfo const* spellInfo);
                                                            // redefined in Creature
        bool IsImmunedToDamage(SpellSchoolMask meleeSchoolMask);
        bool IsImmunedToDamage(SpellInfo const* spellInfo);
        virtual bool IsImmunedToSpellEffect(SpellInfo const* spellInfo, uint32 index) const;
                                                            // redefined in Creature
        static bool IsDamageReducedByArmor(SpellSchoolMask damageSchoolMask, SpellInfo const* spellInfo = NULL, uint8 effIndex = MAX_SPELL_EFFECTS);
        uint32 CalcArmorReducedDamage(Unit* victim, const uint32 damage, SpellInfo const* spellInfo, WeaponAttackType attackType=MAX_ATTACK);
        void CalcAbsorbResist(Unit* victim, SpellSchoolMask schoolMask, DamageEffectType damagetype, const uint32 damage, uint32 *absorb, uint32 *resist, SpellInfo const* spellInfo = NULL);
        void CalcHealAbsorb(Unit* victim, const SpellInfo* spellProto, uint32 &healAmount, uint32 &absorb);

        void  UpdateSpeed(UnitMoveType mtype, bool forced);
        float GetSpeed(UnitMoveType mtype) const;
        float GetSpeedRate(UnitMoveType mtype) const { return m_speed_rate[mtype]; }
        void SetSpeed(UnitMoveType mtype, float rate, bool forced = false);
        float m_TempSpeed;

        bool isHover() const { return HasAuraType(SPELL_AURA_HOVER); }

        float ApplyEffectModifiers(SpellInfo const* spellProto, uint8 effect_index, float value) const;
        int32 CalculateSpellDamage(Unit const* target, SpellInfo const* spellProto, uint8 effect_index, int32 const* basePoints = NULL) const;
        int32 CalcSpellDuration(SpellInfo const* spellProto);
        int32 ModSpellDuration(SpellInfo const* spellProto, Unit const* target, int32 duration, bool positive, uint32 effectMask);
        void  ModSpellCastTime(SpellInfo const* spellProto, int32 & castTime, Spell* spell=NULL);
        float CalculateLevelPenalty(SpellInfo const* spellProto) const;

        void addFollower(FollowerReference* pRef) { m_FollowingRefManager.insertFirst(pRef); }
        void removeFollower(FollowerReference* /*pRef*/) { /* nothing to do yet */ }
        static Unit* GetUnit(WorldObject& object, uint64 guid);
        static Player* GetPlayer(WorldObject& object, uint64 guid);
        static Creature* GetCreature(WorldObject& object, uint64 guid);

        MotionMaster* GetMotionMaster() { return &i_motionMaster; }
        const MotionMaster* GetMotionMaster() const { return &i_motionMaster; }

        bool IsStopped() const { return !(HasUnitState(UNIT_STATE_MOVING)); }
        void StopMoving();

        void AddUnitMovementFlag(uint32 f) { m_movementInfo.flags |= f; }
        void RemoveUnitMovementFlag(uint32 f) { m_movementInfo.flags &= ~f; }
        bool HasUnitMovementFlag(uint32 f) const { return (m_movementInfo.flags & f) == f; }
        uint32 GetUnitMovementFlags() const { return m_movementInfo.flags; }
        void SetUnitMovementFlags(uint32 f) { m_movementInfo.flags = f; }

        void AddExtraUnitMovementFlag(uint16 f) { m_movementInfo.flags2 |= f; }
        void RemoveExtraUnitMovementFlag(uint16 f) { m_movementInfo.flags2 &= ~f; }
        uint16 HasExtraUnitMovementFlag(uint16 f) const { return m_movementInfo.flags2 & f; }
        uint16 GetExtraUnitMovementFlags() const { return m_movementInfo.flags2; }
        void SetExtraUnitMovementFlags(uint16 f) { m_movementInfo.flags2 = f; }
        bool IsSplineEnabled() const;

        float GetPositionZMinusOffset() const
        {
            float offset = 0.0f;
            if (HasUnitMovementFlag(MOVEMENTFLAG_HOVER))
                offset = GetFloatValue(UNIT_FIELD_HOVERHEIGHT);

            return GetPositionZ() - offset;
        }

        void SetControlled(bool apply, UnitState state);

        void AddComboPointHolder(uint32 lowguid) { m_ComboPointHolders.insert(lowguid); }
        void RemoveComboPointHolder(uint32 lowguid) { m_ComboPointHolders.erase(lowguid); }
        void ClearComboPointHolders();

        ///----------Pet responses methods-----------------
        void SendPetCastFail(uint32 spellid, SpellCastResult msg);
        void SendPetActionFeedback (uint8 msg);
        void SendPetTalk (uint32 pettalk);
        void SendPetAIReaction(uint64 guid);
        ///----------End of Pet responses methods----------

        void propagateSpeedChange() { GetMotionMaster()->propagateSpeedChange(); }

        // reactive attacks
        void ClearAllReactives();
        void StartReactiveTimer(ReactiveType reactive) { m_reactiveTimer[reactive] = REACTIVE_TIMER_START;}
        void UpdateReactives(uint32 p_time);

        // group updates
        void UpdateAuraForGroup(uint8 slot);

        // proc trigger system
        bool CanProc(){return !m_procDeep;}
        void SetCantProc(bool apply)
        {
            if (apply)
                ++m_procDeep;
            else
            {
                ASSERT(m_procDeep);
                --m_procDeep;
            }
        }

        // pet auras
        typedef std::set<PetAura const*> PetAuraSet;
        PetAuraSet m_petAuras;
        void AddPetAura(PetAura const* petSpell);
        void RemovePetAura(PetAura const* petSpell);

        uint32 GetModelForForm(ShapeshiftForm form);
        uint32 GetModelForTotem(PlayerTotemType totemType);

        void SetReducedThreatPercent(uint32 pct, uint64 guid)
        {
            m_reducedThreatPercent = pct;
            m_misdirectionTargetGUID = guid;
        }
        uint32 GetReducedThreatPercent() { return m_reducedThreatPercent; }
        Unit* GetMisdirectionTarget() { return m_misdirectionTargetGUID ? GetUnit(*this, m_misdirectionTargetGUID) : NULL; }

        bool IsAIEnabled, NeedChangeAI;
        bool CreateVehicleKit(uint32 id, uint32 creatureEntry);
        void RemoveVehicleKit();
        Vehicle* GetVehicleKit()const { return m_vehicleKit; }
        Vehicle* GetVehicle()   const { return m_vehicle; }
        bool IsOnVehicle(const Unit* vehicle) const { return m_vehicle && m_vehicle == vehicle->GetVehicleKit(); }
        Unit* GetVehicleBase()  const;
        Creature* GetVehicleCreatureBase() const;
        float GetTransOffsetX() const { return m_movementInfo.t_pos.GetPositionX(); }
        float GetTransOffsetY() const { return m_movementInfo.t_pos.GetPositionY(); }
        float GetTransOffsetZ() const { return m_movementInfo.t_pos.GetPositionZ(); }
        float GetTransOffsetO() const { return m_movementInfo.t_pos.GetOrientation(); }
        uint32 GetTransTime()   const { return m_movementInfo.t_time; }
        int8 GetTransSeat()     const { return m_movementInfo.t_seat; }
        uint64 GetTransGUID()   const;
        /// Returns the transport this unit is on directly (if on vehicle and transport, return vehicle)
        TransportBase* GetDirectTransport() const;

        bool m_ControlledByPlayer;

        bool HandleSpellClick(Unit* clicker, int8 seatId = -1);
        void EnterVehicle(Unit* base, int8 seatId = -1);
        void ExitVehicle(Position const* exitPosition = NULL);
        void ChangeSeat(int8 seatId, bool next = true);

        // Should only be called by AuraEffect::HandleAuraControlVehicle(AuraApplication const* auraApp, uint8 mode, bool apply) const;
        void _ExitVehicle(Position const* exitPosition = NULL);
        void _EnterVehicle(Vehicle* vehicle, int8 seatId, AuraApplication const* aurApp = NULL);

        void BuildMovementPacket(ByteBuffer *data) const;

        bool isMoving() const   { return m_movementInfo.HasMovementFlag(MOVEMENTFLAG_MASK_MOVING); }
        bool isTurning() const  { return m_movementInfo.HasMovementFlag(MOVEMENTFLAG_MASK_TURNING); }
        virtual bool CanFly() const = 0;
        bool IsFlying() const   { return m_movementInfo.HasMovementFlag(MOVEMENTFLAG_FLYING | MOVEMENTFLAG_DISABLE_GRAVITY); }
        void SetCanFly(bool apply);

        void RewardRage(uint32 baseRage, bool attacker);

        virtual float GetFollowAngle() const { return static_cast<float>(M_PI/2); }

        void OutDebugInfo() const;
        virtual bool isBeingLoaded() const { return false;}
        bool IsDuringRemoveFromWorld() const {return m_duringRemoveFromWorld;}

        Pet* ToPet() { if (isPet()) return reinterpret_cast<Pet*>(this); else return NULL; }
        Pet const* ToPet() const { if (isPet()) return reinterpret_cast<Pet const*>(this); else return NULL; }

        Totem* ToTotem() { if (isTotem()) return reinterpret_cast<Totem*>(this); else return NULL; }
        Totem const* ToTotem() const { if (isTotem()) return reinterpret_cast<Totem const*>(this); else return NULL; }

        TempSummon* ToTempSummon() { if (isSummon()) return reinterpret_cast<TempSummon*>(this); else return NULL; }
        TempSummon const* ToTempSummon() const { if (isSummon()) return reinterpret_cast<TempSummon const*>(this); else return NULL; }

        void SetTarget(uint64 guid)
        {
            if (!_targetLocked)
                SetUInt64Value(UNIT_FIELD_TARGET, guid);
        }

        void FocusTarget(Spell const* focusSpell, uint64 target)
        {
            // already focused
            if (_focusSpell)
                return;

            _focusSpell = focusSpell;
            _targetLocked = true;
            SetUInt64Value(UNIT_FIELD_TARGET, target);
        }

        void ReleaseFocus(Spell const* focusSpell)
        {
            // focused to something else
            if (focusSpell != _focusSpell)
                return;

            _focusSpell = NULL;
            _targetLocked = false;
            if (Unit* victim = getVictim())
                SetUInt64Value(UNIT_FIELD_TARGET, victim->GetGUID());
            else
                SetUInt64Value(UNIT_FIELD_TARGET, 0);
        }

        // Movement info
        Movement::MoveSpline * movespline;

    protected:
        explicit Unit (bool isWorldObject);

        UnitAI* i_AI, *i_disabledAI;

        void _UpdateSpells(uint32 time);
        void _DeleteRemovedAuras();

        void _UpdateAutoRepeatSpell();

        bool m_AutoRepeatFirstCast;

        uint32 m_attackTimer[MAX_ATTACK];

        float m_createStats[MAX_STATS];

        AttackerSet m_attackers;
        Unit* m_attacking;

        DeathState m_deathState;

        int32 m_procDeep;

        typedef std::list<DynamicObject*> DynObjectList;
        DynObjectList m_dynObj;

        typedef std::list<GameObject*> GameObjectList;
        GameObjectList m_gameObj;
        bool m_isSorted;
        uint32 m_transform;

        Spell* m_currentSpells[CURRENT_MAX_SPELL];

        AuraMap m_ownedAuras;
        AuraApplicationMap m_appliedAuras;
        AuraList m_removedAuras;
        AuraMap::iterator m_auraUpdateIterator;
        uint32 m_removedAurasCount;

        AuraEffectList m_modAuras[TOTAL_AURAS];
        AuraList m_scAuras;                        // casted singlecast auras
        AuraApplicationList m_interruptableAuras;             // auras which have interrupt mask applied on unit
        AuraStateAurasMap m_auraStateAuras;        // Used for improve performance of aura state checks on aura apply/remove
        uint32 m_interruptMask;

        float m_auraModifiersGroup[UNIT_MOD_END][MODIFIER_TYPE_END];
        float m_weaponDamage[MAX_ATTACK][2];
        bool m_canModifyStats;
        VisibleAuraMap m_visibleAuras;

        float m_speed_rate[MAX_MOVE_TYPE];

        CharmInfo* m_charmInfo;
        SharedVisionList m_sharedVision;

        virtual SpellSchoolMask GetMeleeDamageSchoolMask() const;

        MotionMaster i_motionMaster;

        uint32 m_reactiveTimer[MAX_REACTIVE];
        uint32 m_regenTimer;

        ThreatManager m_ThreatManager;

        Vehicle* m_vehicle;
        Vehicle* m_vehicleKit;

        uint32 m_unitTypeMask;
        LiquidTypeEntry const* _lastLiquid;

        bool IsAlwaysVisibleFor(WorldObject const* seer) const;
        bool IsAlwaysDetectableFor(WorldObject const* seer) const;

        void DisableSpline();
    private:
        bool IsTriggeredAtSpellProcEvent(Unit* victim, Aura* aura, SpellInfo const* procSpell, uint32 procFlag, uint32 procExtra, WeaponAttackType attType, bool isVictim, bool active, SpellProcEventEntry const* & spellProcEvent);
        bool HandleAuraProcOnPowerAmount(Unit* victim, uint32 damage, AuraEffect* triggeredByAura, SpellInfo const *procSpell, uint32 procFlag, uint32 procEx, uint32 cooldown);
        bool HandleDummyAuraProc(Unit* victim, uint32 damage, AuraEffect* triggeredByAura, SpellInfo const* procSpell, uint32 procFlag, uint32 procEx, uint32 cooldown);
        bool HandleHasteAuraProc(Unit* victim, uint32 damage, AuraEffect* triggeredByAura, SpellInfo const* procSpell, uint32 procFlag, uint32 procEx, uint32 cooldown);
        bool HandleSpellCritChanceAuraProc(Unit* victim, uint32 damage, AuraEffect* triggredByAura, SpellInfo const* procSpell, uint32 procFlag, uint32 procEx, uint32 cooldown);
        bool HandleObsModEnergyAuraProc(Unit* victim, uint32 damage, AuraEffect* triggeredByAura, SpellInfo const* procSpell, uint32 procFlag, uint32 procEx, uint32 cooldown);
        bool HandleModDamagePctTakenAuraProc(Unit* victim, uint32 damage, AuraEffect* triggeredByAura, SpellInfo const* procSpell, uint32 procFlag, uint32 procEx, uint32 cooldown);
        bool HandleAuraProc(Unit* victim, uint32 damage, Aura* triggeredByAura, SpellInfo const* procSpell, uint32 procFlag, uint32 procEx, uint32 cooldown, bool * handled);
        bool HandleProcTriggerSpell(Unit* victim, uint32 damage, AuraEffect* triggeredByAura, SpellInfo const* procSpell, uint32 procFlag, uint32 procEx, uint32 cooldown);
        bool HandleOverrideClassScriptAuraProc(Unit* victim, uint32 damage, AuraEffect* triggeredByAura, SpellInfo const* procSpell, uint32 cooldown);
        bool HandleAuraRaidProcFromChargeWithValue(AuraEffect* triggeredByAura);
        bool HandleAuraRaidProcFromCharge(AuraEffect* triggeredByAura);

        void UpdateSplineMovement(uint32 t_diff);
        void UpdateSplinePosition();

        // player or player's pet
        float GetCombatRatingReduction(CombatRating cr) const;
        uint32 GetCombatRatingDamageReduction(CombatRating cr, float rate, float cap, uint32 damage) const;

    protected:
        void SendMoveRoot(uint32 value);
        void SendMoveUnroot(uint32 value);
        void SetFeared(bool apply);
        void SetConfused(bool apply);
        void SetStunned(bool apply);
        void SetRooted(bool apply);

    private:
        uint32 m_rootTimes;

        uint32 m_state;                                     // Even derived shouldn't modify
        uint32 m_CombatTimer;
        TimeTrackerSmall m_movesplineTimer;

        Diminishing m_Diminishing;
        // Manage all Units that are threatened by us
        HostileRefManager m_HostileRefManager;

        FollowerRefManager m_FollowingRefManager;

        ComboPointHolderSet m_ComboPointHolders;

        uint32 m_reducedThreatPercent;
        uint64 m_misdirectionTargetGUID;

        bool m_cleanupDone; // lock made to not add stuff after cleanup before delete
        bool m_duringRemoveFromWorld; // lock made to not add stuff after begining removing from world

        Spell const* _focusSpell;
        bool _targetLocked; // locks the target during spell cast for proper facing
        bool _isWalkingBeforeCharm; // Are we walking before we were charmed?
};

namespace Trinity
{
    // Binary predicate for sorting Units based on percent value of a power
    class PowerPctOrderPred
    {
        public:
            PowerPctOrderPred(Powers power, bool ascending = true) : m_power(power), m_ascending(ascending) {}
            bool operator() (const Unit* a, const Unit* b) const
            {
                float rA = a->GetMaxPower(m_power) ? float(a->GetPower(m_power)) / float(a->GetMaxPower(m_power)) : 0.0f;
                float rB = b->GetMaxPower(m_power) ? float(b->GetPower(m_power)) / float(b->GetMaxPower(m_power)) : 0.0f;
                return m_ascending ? rA < rB : rA > rB;
            }
        private:
            const Powers m_power;
            const bool m_ascending;
    };

    // Binary predicate for sorting Units based on percent value of health
    class HealthPctOrderPred
    {
        public:
            HealthPctOrderPred(bool ascending = true) : m_ascending(ascending) {}
            bool operator() (const Unit* a, const Unit* b) const
            {
                float rA = a->GetMaxHealth() ? float(a->GetHealth()) / float(a->GetMaxHealth()) : 0.0f;
                float rB = b->GetMaxHealth() ? float(b->GetHealth()) / float(b->GetMaxHealth()) : 0.0f;
                return m_ascending ? rA < rB : rA > rB;
            }
        private:
            const bool m_ascending;
    };
}
#endif<|MERGE_RESOLUTION|>--- conflicted
+++ resolved
@@ -673,14 +673,10 @@
     UNIT_NPC_FLAG_STABLEMASTER          = 0x00400000,       // 100%
     UNIT_NPC_FLAG_GUILD_BANKER          = 0x00800000,       // cause client to send 997 opcode
     UNIT_NPC_FLAG_SPELLCLICK            = 0x01000000,       // cause client to send 1015 opcode (spell click)
-<<<<<<< HEAD
-    UNIT_NPC_FLAG_PLAYER_VEHICLE        = 0x02000000,       // players with mounts that have vehicle data should have it set
+    UNIT_NPC_FLAG_PLAYER_VEHICLE        = 0x02000000        // players with mounts that have vehicle data should have it set
     UNIT_NPC_FLAG_REFORGER              = 0x08000000,       // reforging
     UNIT_NPC_FLAG_TRANSMOGRIFIER        = 0x10000000,       // transmogrification
     UNIT_NPC_FLAG_VAULTKEEPER           = 0x20000000,       // void storage
-=======
-    UNIT_NPC_FLAG_PLAYER_VEHICLE        = 0x02000000        // players with mounts that have vehicle data should have it set
->>>>>>> 8d049545
 };
 
 enum MovementFlags
@@ -743,7 +739,6 @@
     MOVEMENTFLAG2_NONE                     = 0x00000000,
     MOVEMENTFLAG2_NO_STRAFE                = 0x00000001,
     MOVEMENTFLAG2_NO_JUMPING               = 0x00000002,
-<<<<<<< HEAD
     MOVEMENTFLAG2_FULL_SPEED_TURNING       = 0x00000004,
     MOVEMENTFLAG2_FULL_SPEED_PITCHING      = 0x00000008,
     MOVEMENTFLAG2_ALWAYS_ALLOW_PITCHING    = 0x00000010,
@@ -753,23 +748,7 @@
     MOVEMENTFLAG2_UNK10                    = 0x00000100,
     MOVEMENTFLAG2_INTERPOLATED_MOVEMENT    = 0x00000200,
     MOVEMENTFLAG2_INTERPOLATED_TURNING     = 0x00000400,
-    MOVEMENTFLAG2_INTERPOLATED_PITCHING    = 0x00000800,
-=======
-    MOVEMENTFLAG2_UNK3                     = 0x00000004,        // Overrides various clientside checks
-    MOVEMENTFLAG2_FULL_SPEED_TURNING       = 0x00000008,
-    MOVEMENTFLAG2_FULL_SPEED_PITCHING      = 0x00000010,
-    MOVEMENTFLAG2_ALWAYS_ALLOW_PITCHING    = 0x00000020,
-    MOVEMENTFLAG2_UNK7                     = 0x00000040,
-    MOVEMENTFLAG2_UNK8                     = 0x00000080,
-    MOVEMENTFLAG2_UNK9                     = 0x00000100,
-    MOVEMENTFLAG2_UNK10                    = 0x00000200,
-    MOVEMENTFLAG2_INTERPOLATED_MOVEMENT    = 0x00000400,
-    MOVEMENTFLAG2_INTERPOLATED_TURNING     = 0x00000800,
-    MOVEMENTFLAG2_INTERPOLATED_PITCHING    = 0x00001000,
-    MOVEMENTFLAG2_UNK14                    = 0x00002000,
-    MOVEMENTFLAG2_UNK15                    = 0x00004000,
-    MOVEMENTFLAG2_UNK16                    = 0x00008000
->>>>>>> 8d049545
+    MOVEMENTFLAG2_INTERPOLATED_PITCHING    = 0x00000800
 };
 
 enum UnitTypeMask
