--- conflicted
+++ resolved
@@ -1927,13 +1927,8 @@
         void SetVisible(bool x);
 
         // common function for visibility checks for player/creatures with detection code
-<<<<<<< HEAD
         void SetInPhase(uint32 id, bool update, bool apply);
-        void UpdateObjectVisibility(bool forced = true);
-=======
-        void SetPhaseMask(uint32 newPhaseMask, bool update) override;// overwrite WorldObject::SetPhaseMask
         void UpdateObjectVisibility(bool forced = true) override;
->>>>>>> c741d268
 
         SpellImmuneList m_spellImmune[MAX_SPELL_IMMUNITY];
         uint32 m_lastSanctuaryTime;
