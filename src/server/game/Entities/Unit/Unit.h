--- conflicted
+++ resolved
@@ -696,13 +696,10 @@
     UNIT_NPC_FLAG_GUILD_BANKER          = 0x00800000,       // cause client to send 997 opcode
     UNIT_NPC_FLAG_SPELLCLICK            = 0x01000000,       // cause client to send 1015 opcode (spell click)
     UNIT_NPC_FLAG_PLAYER_VEHICLE        = 0x02000000,       // players with mounts that have vehicle data should have it set
-<<<<<<< HEAD
+    UNIT_NPC_FLAG_MAILBOX               = 0x04000000,       // mailbox
     UNIT_NPC_FLAG_REFORGER              = 0x08000000,       // reforging
     UNIT_NPC_FLAG_TRANSMOGRIFIER        = 0x10000000,       // transmogrification
     UNIT_NPC_FLAG_VAULTKEEPER           = 0x20000000        // void storage
-=======
-    UNIT_NPC_FLAG_MAILBOX               = 0x04000000        // 
->>>>>>> 313b294d
 };
 
 enum MovementFlags
