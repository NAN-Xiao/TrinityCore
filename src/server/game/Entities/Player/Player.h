/*
 * Copyright (C) 2008-2013 TrinityCore <http://www.trinitycore.org/>
 * Copyright (C) 2005-2009 MaNGOS <http://getmangos.com/>
 *
 * This program is free software; you can redistribute it and/or modify it
 * under the terms of the GNU General Public License as published by the
 * Free Software Foundation; either version 2 of the License, or (at your
 * option) any later version.
 *
 * This program is distributed in the hope that it will be useful, but WITHOUT
 * ANY WARRANTY; without even the implied warranty of MERCHANTABILITY or
 * FITNESS FOR A PARTICULAR PURPOSE. See the GNU General Public License for
 * more details.
 *
 * You should have received a copy of the GNU General Public License along
 * with this program. If not, see <http://www.gnu.org/licenses/>.
 */

#ifndef _PLAYER_H
#define _PLAYER_H

#include "DBCStores.h"
#include "GroupReference.h"
#include "MapReference.h"

#include "Item.h"
#include "PetDefines.h"
#include "PhaseMgr.h"
#include "QuestDef.h"
#include "SpellMgr.h"
#include "Unit.h"
#include "Opcodes.h"
#include "WorldSession.h"

#include <string>
#include <vector>

struct CreatureTemplate;
struct Mail;
struct ItemExtendedCostEntry;
struct TrainerSpell;
struct VendorItem;

template<class T> class AchievementMgr;
class ReputationMgr;
class Channel;
class CharacterCreateInfo;
class Creature;
class DynamicObject;
class Group;
class Guild;
class OutdoorPvP;
class Pet;
class PlayerMenu;
class PlayerSocial;
class SpellCastTargets;
class UpdateMask;
class PhaseMgr;

typedef std::deque<Mail*> PlayerMails;

#define PLAYER_MAX_SKILLS           128
#define PLAYER_MAX_DAILY_QUESTS     25
#define PLAYER_EXPLORED_ZONES_SIZE  156

// Note: SPELLMOD_* values is aura types in fact
enum SpellModType
{
    SPELLMOD_FLAT         = 107,                            // SPELL_AURA_ADD_FLAT_MODIFIER
    SPELLMOD_PCT          = 108                             // SPELL_AURA_ADD_PCT_MODIFIER
};

// 2^n values, Player::m_isunderwater is a bitmask. These are Trinity internal values, they are never send to any client
enum PlayerUnderwaterState
{
    UNDERWATER_NONE                     = 0x00,
    UNDERWATER_INWATER                  = 0x01,             // terrain type is water and player is afflicted by it
    UNDERWATER_INLAVA                   = 0x02,             // terrain type is lava and player is afflicted by it
    UNDERWATER_INSLIME                  = 0x04,             // terrain type is lava and player is afflicted by it
    UNDERWARER_INDARKWATER              = 0x08,             // terrain type is dark water and player is afflicted by it

    UNDERWATER_EXIST_TIMERS             = 0x10
};

enum BuyBankSlotResult
{
    ERR_BANKSLOT_FAILED_TOO_MANY    = 0,
    ERR_BANKSLOT_INSUFFICIENT_FUNDS = 1,
    ERR_BANKSLOT_NOTBANKER          = 2,
    ERR_BANKSLOT_OK                 = 3
};

enum PlayerSpellState
{
    PLAYERSPELL_UNCHANGED = 0,
    PLAYERSPELL_CHANGED   = 1,
    PLAYERSPELL_NEW       = 2,
    PLAYERSPELL_REMOVED   = 3,
    PLAYERSPELL_TEMPORARY = 4
};

struct PlayerSpell
{
    PlayerSpellState state : 8;
    bool active            : 1;                             // show in spellbook
    bool dependent         : 1;                             // learned as result another spell learn, skill grow, quest reward, etc
    bool disabled          : 1;                             // first rank has been learned in result talent learn but currently talent unlearned, save max learned ranks
};

struct PlayerTalent
{
    PlayerSpellState state : 8;
    uint8 spec             : 8;
};

enum TalentTree // talent tabs
{
    TALENT_TREE_WARRIOR_ARMS         = 746,
    TALENT_TREE_WARRIOR_FURY         = 815,
    TALENT_TREE_WARRIOR_PROTECTION   = 845,
    TALENT_TREE_PALADIN_HOLY         = 831,
    TALENT_TREE_PALADIN_PROTECTION   = 839,
    TALENT_TREE_PALADIN_RETRIBUTION  = 855,
    TALENT_TREE_HUNTER_BEAST_MASTERY = 811,
    TALENT_TREE_HUNTER_MARKSMANSHIP  = 807,
    TALENT_TREE_HUNTER_SURVIVAL      = 809,
    TALENT_TREE_ROGUE_ASSASSINATION  = 182,
    TALENT_TREE_ROGUE_COMBAT         = 181,
    TALENT_TREE_ROGUE_SUBTLETY       = 183,
    TALENT_TREE_PRIEST_DISCIPLINE    = 760,
    TALENT_TREE_PRIEST_HOLY          = 813,
    TALENT_TREE_PRIEST_SHADOW        = 795,
    TALENT_TREE_DEATH_KNIGHT_BLOOD   = 398,
    TALENT_TREE_DEATH_KNIGHT_FROST   = 399,
    TALENT_TREE_DEATH_KNIGHT_UNHOLY  = 400,
    TALENT_TREE_SHAMAN_ELEMENTAL     = 261,
    TALENT_TREE_SHAMAN_ENHANCEMENT   = 263,
    TALENT_TREE_SHAMAN_RESTORATION   = 262,
    TALENT_TREE_MAGE_ARCANE          = 799,
    TALENT_TREE_MAGE_FIRE            = 851,
    TALENT_TREE_MAGE_FROST           = 823,
    TALENT_TREE_WARLOCK_AFFLICTION   = 871,
    TALENT_TREE_WARLOCK_DEMONOLOGY   = 867,
    TALENT_TREE_WARLOCK_DESTRUCTION  = 865,
    TALENT_TREE_DRUID_BALANCE        = 752,
    TALENT_TREE_DRUID_FERAL_COMBAT   = 750,
    TALENT_TREE_DRUID_RESTORATION    = 748
};

// Spell modifier (used for modify other spells)
struct SpellModifier
{
    SpellModifier(Aura* _ownerAura = NULL) : op(SPELLMOD_DAMAGE), type(SPELLMOD_FLAT), charges(0), value(0), mask(), spellId(0), ownerAura(_ownerAura) {}
    SpellModOp   op   : 8;
    SpellModType type : 8;
    int16 charges     : 16;
    int32 value;
    flag96 mask;
    uint32 spellId;
    Aura* const ownerAura;
};

enum PlayerCurrencyState
{
   PLAYERCURRENCY_UNCHANGED = 0,
   PLAYERCURRENCY_CHANGED   = 1,
   PLAYERCURRENCY_NEW       = 2,
   PLAYERCURRENCY_REMOVED   = 3     //not removed just set count == 0
};

struct PlayerCurrency
{
   PlayerCurrencyState state;
   uint32 totalCount;
   uint32 weekCount;
};

typedef UNORDERED_MAP<uint32, PlayerTalent*> PlayerTalentMap;
typedef UNORDERED_MAP<uint32, PlayerSpell*> PlayerSpellMap;
typedef std::list<SpellModifier*> SpellModList;
typedef UNORDERED_MAP<uint32, PlayerCurrency> PlayerCurrenciesMap;

typedef std::list<uint64> WhisperListContainer;

/// Maximum number of CompactUnitFrames profiles
#define MAX_CUF_PROFILES 5

/// Bit index used in the many bool options of CompactUnitFrames
enum CUFBoolOptions
{
    CUF_KEEP_GROUPS_TOGETHER,
    CUF_DISPLAY_PETS,
    CUF_DISPLAY_MAIN_TANK_AND_ASSIST,
    CUF_DISPLAY_HEAL_PREDICTION,
    CUF_DISPLAY_AGGRO_HIGHLIGHT,
    CUF_DISPLAY_ONLY_DISPELLABLE_DEBUFFS,
    CUF_DISPLAY_POWER_BAR,
    CUF_DISPLAY_BORDER,
    CUF_USE_CLASS_COLORS,
    CUF_DISPLAY_NON_BOSS_DEBUFFS,
    CUF_DISPLAY_HORIZONTAL_GROUPS,
    CUF_LOCKED,
    CUF_SHOWN,
    CUF_AUTO_ACTIVATE_2_PLAYERS,
    CUF_AUTO_ACTIVATE_3_PLAYERS,
    CUF_AUTO_ACTIVATE_5_PLAYERS,
    CUF_AUTO_ACTIVATE_10_PLAYERS,
    CUF_AUTO_ACTIVATE_15_PLAYERS,
    CUF_AUTO_ACTIVATE_25_PLAYERS,
    CUF_AUTO_ACTIVATE_40_PLAYERS,
    CUF_AUTO_ACTIVATE_SPEC_1,
    CUF_AUTO_ACTIVATE_SPEC_2,
    CUF_AUTO_ACTIVATE_PVP,
    CUF_AUTO_ACTIVATE_PVE,
    CUF_UNK_145,
    CUF_UNK_156,
    CUF_UNK_157,

    // The unks is _LOCKED and _SHOWN and _DYNAMIC, unknown order

    CUF_BOOL_OPTIONS_COUNT,
};

/// Represents a CompactUnitFrame profile
struct CUFProfile
{
    CUFProfile() : ProfileName(), BoolOptions() // might want to change default value for options
    {
        FrameHeight = 0;
        FrameWidth  = 0;
        SortBy      = 0;
        HealthText  = 0;
        Unk146      = 0;
        Unk147      = 0;
        Unk148      = 0;
        Unk150      = 0;
        Unk152      = 0;
        Unk154      = 0;
    }

    CUFProfile(const std::string& name, uint16 frameHeight, uint16 frameWidth, uint8 sortBy, uint8 healthText, uint32 boolOptions,
        uint8 unk146, uint8 unk147, uint8 unk148, uint16 unk150, uint16 unk152, uint16 unk154)
        : ProfileName(name), BoolOptions((int)boolOptions)
    {
        FrameHeight = frameHeight;
        FrameWidth  = frameWidth;
        SortBy      = sortBy;
        HealthText  = healthText;
        Unk146      = unk146;
        Unk147      = unk147;
        Unk148      = unk148;
        Unk150      = unk150;
        Unk152      = unk152;
        Unk154      = unk154;
    }

    std::string ProfileName;
    uint16 FrameHeight;
    uint16 FrameWidth;
    uint8 SortBy;
    uint8 HealthText;

    // LeftAlign, TopAlight, BottomAllign (unk order)
    uint8 Unk146;
    uint8 Unk147;
    uint8 Unk148;

    // LeftOffset, TopOffset and BottomOffset (unk order)
    uint16 Unk150;
    uint16 Unk152;
    uint16 Unk154;

    std::bitset<CUF_BOOL_OPTIONS_COUNT> BoolOptions;

    // More fields can be added to BoolOptions without changing DB schema (up to 32, currently 27)
};

struct SpellCooldown
{
    time_t end;
    uint16 itemid;
};

typedef std::map<uint32, SpellCooldown> SpellCooldowns;
typedef UNORDERED_MAP<uint32 /*instanceId*/, time_t/*releaseTime*/> InstanceTimeMap;

enum TrainerSpellState
{
    TRAINER_SPELL_GRAY  = 0,
    TRAINER_SPELL_GREEN = 1,
    TRAINER_SPELL_RED   = 2,
    TRAINER_SPELL_GREEN_DISABLED = 10                       // custom value, not send to client: formally green but learn not allowed
};

enum ActionButtonUpdateState
{
    ACTIONBUTTON_UNCHANGED = 0,
    ACTIONBUTTON_CHANGED   = 1,
    ACTIONBUTTON_NEW       = 2,
    ACTIONBUTTON_DELETED   = 3
};

enum ActionButtonType
{
    ACTION_BUTTON_SPELL     = 0x00,
    ACTION_BUTTON_C         = 0x01,                         // click?
    ACTION_BUTTON_EQSET     = 0x20,
    ACTION_BUTTON_MACRO     = 0x40,
    ACTION_BUTTON_CMACRO    = ACTION_BUTTON_C | ACTION_BUTTON_MACRO,
    ACTION_BUTTON_ITEM      = 0x80
};

enum ReputationSource
{
    REPUTATION_SOURCE_KILL,
    REPUTATION_SOURCE_QUEST,
    REPUTATION_SOURCE_DAILY_QUEST,
    REPUTATION_SOURCE_WEEKLY_QUEST,
    REPUTATION_SOURCE_MONTHLY_QUEST,
    REPUTATION_SOURCE_SPELL
};

#define ACTION_BUTTON_ACTION(X) (uint32(X) & 0x00FFFFFF)
#define ACTION_BUTTON_TYPE(X)   ((uint32(X) & 0xFF000000) >> 24)
#define MAX_ACTION_BUTTON_ACTION_VALUE (0x00FFFFFF+1)

struct ActionButton
{
    ActionButton() : packedData(0), uState(ACTIONBUTTON_NEW) {}

    uint32 packedData;
    ActionButtonUpdateState uState;

    // helpers
    ActionButtonType GetType() const { return ActionButtonType(ACTION_BUTTON_TYPE(packedData)); }
    uint32 GetAction() const { return ACTION_BUTTON_ACTION(packedData); }
    void SetActionAndType(uint32 action, ActionButtonType type)
    {
        uint32 newData = action | (uint32(type) << 24);
        if (newData != packedData || uState == ACTIONBUTTON_DELETED)
        {
            packedData = newData;
            if (uState != ACTIONBUTTON_NEW)
                uState = ACTIONBUTTON_CHANGED;
        }
    }
};

#define  MAX_ACTION_BUTTONS 144                             //checked in 3.2.0

typedef std::map<uint8, ActionButton> ActionButtonList;

struct PlayerCreateInfoItem
{
    PlayerCreateInfoItem(uint32 id, uint32 amount) : item_id(id), item_amount(amount) {}

    uint32 item_id;
    uint32 item_amount;
};

typedef std::list<PlayerCreateInfoItem> PlayerCreateInfoItems;

struct PlayerLevelInfo
{
    PlayerLevelInfo() { for (uint8 i=0; i < MAX_STATS; ++i) stats[i] = 0; }

    uint8 stats[MAX_STATS];
};

typedef std::list<uint32> PlayerCreateInfoSpells;

struct PlayerCreateInfoAction
{
    PlayerCreateInfoAction() : button(0), type(0), action(0) {}
    PlayerCreateInfoAction(uint8 _button, uint32 _action, uint8 _type) : button(_button), type(_type), action(_action) {}

    uint8 button;
    uint8 type;
    uint32 action;
};

typedef std::list<PlayerCreateInfoAction> PlayerCreateInfoActions;

struct PlayerInfo
{
                                                            // existence checked by displayId != 0
    PlayerInfo() : displayId_m(0), displayId_f(0), levelInfo(NULL) { }

    uint32 mapId;
    uint32 areaId;
    float positionX;
    float positionY;
    float positionZ;
    float orientation;
    uint16 displayId_m;
    uint16 displayId_f;
    PlayerCreateInfoItems item;
    PlayerCreateInfoSpells spell;
    PlayerCreateInfoActions action;

    PlayerLevelInfo* levelInfo;                             //[level-1] 0..MaxPlayerLevel-1
};

struct PvPInfo
{
    PvPInfo() : IsHostile(false), IsInHostileArea(false), IsInNoPvPArea(false), IsInFFAPvPArea(false), EndTimer(0) {}

    bool IsHostile;
    bool IsInHostileArea;               ///> Marks if player is in an area which forces PvP flag
    bool IsInNoPvPArea;                 ///> Marks if player is in a sanctuary or friendly capital city
    bool IsInFFAPvPArea;                ///> Marks if player is in an FFAPvP area (such as Gurubashi Arena)
    time_t EndTimer;                    ///> Time when player unflags himself for PvP (flag removed after 5 minutes)
};

struct DuelInfo
{
    DuelInfo() : initiator(NULL), opponent(NULL), startTimer(0), startTime(0), outOfBound(0), isMounted(false) {}

    Player* initiator;
    Player* opponent;
    time_t startTimer;
    time_t startTime;
    time_t outOfBound;
    bool isMounted;
};

struct Areas
{
    uint32 areaID;
    uint32 areaFlag;
    float x1;
    float x2;
    float y1;
    float y2;
};

#define MAX_RUNES       6

enum RuneCooldowns
{
    RUNE_BASE_COOLDOWN  = 10000,
    RUNE_MISS_COOLDOWN  = 1500     // cooldown applied on runes when the spell misses
};

enum RuneType
{
    RUNE_BLOOD      = 0,
    RUNE_UNHOLY     = 1,
    RUNE_FROST      = 2,
    RUNE_DEATH      = 3,
    NUM_RUNE_TYPES  = 4
};

struct RuneInfo
{
    uint8 BaseRune;
    uint8 CurrentRune;
    uint32 Cooldown;
    AuraEffect const* ConvertAura;
};

struct Runes
{
    RuneInfo runes[MAX_RUNES];
    uint8 runeState;                                        // mask of available runes
    RuneType lastUsedRune;

    void SetRuneState(uint8 index, bool set = true)
    {
        if (set)
            runeState |= (1 << index);                      // usable
        else
            runeState &= ~(1 << index);                     // on cooldown
    }
};

struct EnchantDuration
{
    EnchantDuration() : item(NULL), slot(MAX_ENCHANTMENT_SLOT), leftduration(0) {};
    EnchantDuration(Item* _item, EnchantmentSlot _slot, uint32 _leftduration) : item(_item), slot(_slot),
        leftduration(_leftduration){ ASSERT(item); };

    Item* item;
    EnchantmentSlot slot;
    uint32 leftduration;
};

typedef std::list<EnchantDuration> EnchantDurationList;
typedef std::list<Item*> ItemDurationList;

enum DrunkenState
{
    DRUNKEN_SOBER   = 0,
    DRUNKEN_TIPSY   = 1,
    DRUNKEN_DRUNK   = 2,
    DRUNKEN_SMASHED = 3
};

#define MAX_DRUNKEN   4

enum PlayerFlags
{
    PLAYER_FLAGS_GROUP_LEADER           = 0x00000001,
    PLAYER_FLAGS_AFK                    = 0x00000002,
    PLAYER_FLAGS_DND                    = 0x00000004,
    PLAYER_FLAGS_GM                     = 0x00000008,
    PLAYER_FLAGS_GHOST                  = 0x00000010,
    PLAYER_FLAGS_RESTING                = 0x00000020,
    PLAYER_FLAGS_UNK6                   = 0x00000040,
    PLAYER_FLAGS_UNK7                   = 0x00000080,       // pre-3.0.3 PLAYER_FLAGS_FFA_PVP flag for FFA PVP state
    PLAYER_FLAGS_CONTESTED_PVP          = 0x00000100,       // Player has been involved in a PvP combat and will be attacked by contested guards
    PLAYER_FLAGS_IN_PVP                 = 0x00000200,
    PLAYER_FLAGS_HIDE_HELM              = 0x00000400,
    PLAYER_FLAGS_HIDE_CLOAK             = 0x00000800,
    PLAYER_FLAGS_PLAYED_LONG_TIME       = 0x00001000,       // played long time
    PLAYER_FLAGS_PLAYED_TOO_LONG        = 0x00002000,       // played too long time
    PLAYER_FLAGS_IS_OUT_OF_BOUNDS       = 0x00004000,
    PLAYER_FLAGS_DEVELOPER              = 0x00008000,       // <Dev> prefix for something?
    PLAYER_FLAGS_UNK16                  = 0x00010000,       // pre-3.0.3 PLAYER_FLAGS_SANCTUARY flag for player entered sanctuary
    PLAYER_FLAGS_TAXI_BENCHMARK         = 0x00020000,       // taxi benchmark mode (on/off) (2.0.1)
    PLAYER_FLAGS_PVP_TIMER              = 0x00040000,       // 3.0.2, pvp timer active (after you disable pvp manually)
    PLAYER_FLAGS_UBER                  = 0x00080000,
    PLAYER_FLAGS_UNK20                  = 0x00100000,
    PLAYER_FLAGS_UNK21                  = 0x00200000,
    PLAYER_FLAGS_COMMENTATOR2           = 0x00400000,
    PLAYER_ALLOW_ONLY_ABILITY           = 0x00800000,       // used by bladestorm and killing spree, allowed only spells with SPELL_ATTR0_REQ_AMMO, SPELL_EFFECT_ATTACK, checked only for active player
    PLAYER_FLAGS_UNK24                  = 0x01000000,       // disabled all melee ability on tab include autoattack
    PLAYER_FLAGS_NO_XP_GAIN             = 0x02000000,
    PLAYER_FLAGS_UNK26                  = 0x04000000,
    PLAYER_FLAGS_AUTO_DECLINE_GUILD     = 0x08000000,       // Automatically declines guild invites
    PLAYER_FLAGS_GUILD_LEVEL_ENABLED    = 0x10000000,       // Lua_GetGuildLevelEnabled() - enables guild leveling related UI
    PLAYER_FLAGS_VOID_UNLOCKED          = 0x20000000,       // void storage
    PLAYER_FLAGS_UNK30                  = 0x40000000,
    PLAYER_FLAGS_UNK31                  = 0x80000000
};

#define KNOWN_TITLES_SIZE   4
#define MAX_TITLE_INDEX     (KNOWN_TITLES_SIZE * 64)        // 4 uint64 fields

// used in PLAYER_FIELD_BYTES values
enum PlayerFieldByteFlags
{
    PLAYER_FIELD_BYTE_TRACK_STEALTHED   = 0x00000002,
    PLAYER_FIELD_BYTE_RELEASE_TIMER     = 0x00000008,       // Display time till auto release spirit
    PLAYER_FIELD_BYTE_NO_RELEASE_WINDOW = 0x00000010        // Display no "release spirit" window at all
};

// used in PLAYER_FIELD_BYTES2 values
enum PlayerFieldByte2Flags
{
    PLAYER_FIELD_BYTE2_NONE                 = 0x00,
    PLAYER_FIELD_BYTE2_STEALTH              = 0x20,
    PLAYER_FIELD_BYTE2_INVISIBILITY_GLOW    = 0x40
};

enum MirrorTimerType
{
    FATIGUE_TIMER      = 0,
    BREATH_TIMER       = 1,
    FIRE_TIMER         = 2 // feign death
};
#define MAX_TIMERS      3
#define DISABLED_MIRROR_TIMER   -1

// 2^n values
enum PlayerExtraFlags
{
    // gm abilities
    PLAYER_EXTRA_GM_ON              = 0x0001,
    PLAYER_EXTRA_ACCEPT_WHISPERS    = 0x0004,
    PLAYER_EXTRA_TAXICHEAT          = 0x0008,
    PLAYER_EXTRA_GM_INVISIBLE       = 0x0010,
    PLAYER_EXTRA_GM_CHAT            = 0x0020,               // Show GM badge in chat messages

    // other states
    PLAYER_EXTRA_PVP_DEATH          = 0x0100                // store PvP death status until corpse creating.
};

// 2^n values
enum AtLoginFlags
{
    AT_LOGIN_NONE              = 0x00,
    AT_LOGIN_RENAME            = 0x01,
    AT_LOGIN_RESET_SPELLS      = 0x02,
    AT_LOGIN_RESET_TALENTS     = 0x04,
    AT_LOGIN_CUSTOMIZE         = 0x08,
    AT_LOGIN_RESET_PET_TALENTS = 0x10,
    AT_LOGIN_FIRST             = 0x20,
    AT_LOGIN_CHANGE_FACTION    = 0x40,
    AT_LOGIN_CHANGE_RACE       = 0x80
};

typedef std::map<uint32, QuestStatusData> QuestStatusMap;
typedef std::set<uint32> RewardedQuestSet;

//               quest,  keep
typedef std::map<uint32, bool> QuestStatusSaveMap;

enum QuestSlotOffsets
{
    QUEST_ID_OFFSET     = 0,
    QUEST_STATE_OFFSET  = 1,
    QUEST_COUNTS_OFFSET = 2,
    QUEST_TIME_OFFSET   = 4
};

#define MAX_QUEST_OFFSET 5

enum QuestSlotStateMask
{
    QUEST_STATE_NONE     = 0x0000,
    QUEST_STATE_COMPLETE = 0x0001,
    QUEST_STATE_FAIL     = 0x0002
};

enum SkillUpdateState
{
    SKILL_UNCHANGED     = 0,
    SKILL_CHANGED       = 1,
    SKILL_NEW           = 2,
    SKILL_DELETED       = 3
};

struct SkillStatusData
{
    SkillStatusData(uint8 _pos, SkillUpdateState _uState) : pos(_pos), uState(_uState)
    {
    }
    uint8 pos;
    SkillUpdateState uState;
};

typedef UNORDERED_MAP<uint32, SkillStatusData> SkillStatusMap;

class Quest;
class Spell;
class Item;
class WorldSession;

enum PlayerSlots
{
    // first slot for item stored (in any way in player m_items data)
    PLAYER_SLOT_START           = 0,
    // last+1 slot for item stored (in any way in player m_items data)
    PLAYER_SLOT_END             = 86,
    PLAYER_SLOTS_COUNT          = (PLAYER_SLOT_END - PLAYER_SLOT_START)
};

#define INVENTORY_SLOT_BAG_0    255

enum EquipmentSlots                                         // 19 slots
{
    EQUIPMENT_SLOT_START        = 0,
    EQUIPMENT_SLOT_HEAD         = 0,
    EQUIPMENT_SLOT_NECK         = 1,
    EQUIPMENT_SLOT_SHOULDERS    = 2,
    EQUIPMENT_SLOT_BODY         = 3,
    EQUIPMENT_SLOT_CHEST        = 4,
    EQUIPMENT_SLOT_WAIST        = 5,
    EQUIPMENT_SLOT_LEGS         = 6,
    EQUIPMENT_SLOT_FEET         = 7,
    EQUIPMENT_SLOT_WRISTS       = 8,
    EQUIPMENT_SLOT_HANDS        = 9,
    EQUIPMENT_SLOT_FINGER1      = 10,
    EQUIPMENT_SLOT_FINGER2      = 11,
    EQUIPMENT_SLOT_TRINKET1     = 12,
    EQUIPMENT_SLOT_TRINKET2     = 13,
    EQUIPMENT_SLOT_BACK         = 14,
    EQUIPMENT_SLOT_MAINHAND     = 15,
    EQUIPMENT_SLOT_OFFHAND      = 16,
    EQUIPMENT_SLOT_RANGED       = 17,
    EQUIPMENT_SLOT_TABARD       = 18,
    EQUIPMENT_SLOT_END          = 19
};

enum InventorySlots                                         // 4 slots
{
    INVENTORY_SLOT_BAG_START    = 19,
    INVENTORY_SLOT_BAG_END      = 23
};

enum InventoryPackSlots                                     // 16 slots
{
    INVENTORY_SLOT_ITEM_START   = 23,
    INVENTORY_SLOT_ITEM_END     = 39
};

enum BankItemSlots                                          // 28 slots
{
    BANK_SLOT_ITEM_START        = 39,
    BANK_SLOT_ITEM_END          = 67
};

enum BankBagSlots                                           // 7 slots
{
    BANK_SLOT_BAG_START         = 67,
    BANK_SLOT_BAG_END           = 74
};

enum BuyBackSlots                                           // 12 slots
{
    // stored in m_buybackitems
    BUYBACK_SLOT_START          = 74,
    BUYBACK_SLOT_END            = 86
};

enum EquipmentSetUpdateState
{
    EQUIPMENT_SET_UNCHANGED = 0,
    EQUIPMENT_SET_CHANGED   = 1,
    EQUIPMENT_SET_NEW       = 2,
    EQUIPMENT_SET_DELETED   = 3
};

struct EquipmentSet
{
    EquipmentSet() : Guid(0), IgnoreMask(0), state(EQUIPMENT_SET_NEW)
    {
        for (uint8 i = 0; i < EQUIPMENT_SLOT_END; ++i)
            Items[i] = 0;
    }

    uint64 Guid;
    std::string Name;
    std::string IconName;
    uint32 IgnoreMask;
    uint32 Items[EQUIPMENT_SLOT_END];
    EquipmentSetUpdateState state;
};

#define MAX_EQUIPMENT_SET_INDEX 10                          // client limit

typedef std::map<uint32, EquipmentSet> EquipmentSets;

struct ItemPosCount
{
    ItemPosCount(uint16 _pos, uint32 _count) : pos(_pos), count(_count) {}
    bool isContainedIn(std::vector<ItemPosCount> const& vec) const;
    uint16 pos;
    uint32 count;
};
typedef std::vector<ItemPosCount> ItemPosCountVec;

enum TradeSlots
{
    TRADE_SLOT_COUNT            = 7,
    TRADE_SLOT_TRADED_COUNT     = 6,
    TRADE_SLOT_NONTRADED        = 6,
    TRADE_SLOT_INVALID          = -1
};

enum TransferAbortReason
{
    TRANSFER_ABORT_NONE                         = 0x00,
    TRANSFER_ABORT_ERROR                        = 0x01,
    TRANSFER_ABORT_MAX_PLAYERS                  = 0x02,         // Transfer Aborted: instance is full
    TRANSFER_ABORT_NOT_FOUND                    = 0x03,         // Transfer Aborted: instance not found
    TRANSFER_ABORT_TOO_MANY_INSTANCES           = 0x04,         // You have entered too many instances recently.
    TRANSFER_ABORT_ZONE_IN_COMBAT               = 0x06,         // Unable to zone in while an encounter is in progress.
    TRANSFER_ABORT_INSUF_EXPAN_LVL              = 0x07,         // You must have <TBC, WotLK> expansion installed to access this area.
    TRANSFER_ABORT_DIFFICULTY                   = 0x08,         // <Normal, Heroic, Epic> difficulty mode is not available for %s.
    TRANSFER_ABORT_UNIQUE_MESSAGE               = 0x09,         // Until you've escaped TLK's grasp, you cannot leave this place!
    TRANSFER_ABORT_TOO_MANY_REALM_INSTANCES     = 0x0A,         // Additional instances cannot be launched, please try again later.
    TRANSFER_ABORT_NEED_GROUP                   = 0x0B,         // 3.1
    TRANSFER_ABORT_NOT_FOUND1                   = 0x0C,         // 3.1
    TRANSFER_ABORT_NOT_FOUND2                   = 0x0D,         // 3.1
    TRANSFER_ABORT_NOT_FOUND3                   = 0x0E,         // 3.2
    TRANSFER_ABORT_REALM_ONLY                   = 0x0F,         // All players on party must be from the same realm.
    TRANSFER_ABORT_MAP_NOT_ALLOWED              = 0x10,         // Map can't be entered at this time.
    TRANSFER_ABORT_LOCKED_TO_DIFFERENT_INSTANCE = 0x12,         // 4.2.2
    TRANSFER_ABORT_ALREADY_COMPLETED_ENCOUNTER  = 0x13         // 4.2.2
};

enum InstanceResetWarningType
{
    RAID_INSTANCE_WARNING_HOURS     = 1,                    // WARNING! %s is scheduled to reset in %d hour(s).
    RAID_INSTANCE_WARNING_MIN       = 2,                    // WARNING! %s is scheduled to reset in %d minute(s)!
    RAID_INSTANCE_WARNING_MIN_SOON  = 3,                    // WARNING! %s is scheduled to reset in %d minute(s). Please exit the zone or you will be returned to your bind location!
    RAID_INSTANCE_WELCOME           = 4,                    // Welcome to %s. This raid instance is scheduled to reset in %s.
    RAID_INSTANCE_EXPIRED           = 5
};

// PLAYER_FIELD_ARENA_TEAM_INFO_1_1 offsets
enum ArenaTeamInfoType
{
    ARENA_TEAM_ID                = 0,
    ARENA_TEAM_TYPE              = 1,                       // new in 3.2 - team type?
    ARENA_TEAM_MEMBER            = 2,                       // 0 - captain, 1 - member
    ARENA_TEAM_GAMES_WEEK        = 3,
    ARENA_TEAM_GAMES_SEASON      = 4,
    ARENA_TEAM_WINS_SEASON       = 5,
    ARENA_TEAM_PERSONAL_RATING   = 6,
    ARENA_TEAM_END               = 7
};

class InstanceSave;

enum RestType
{
    REST_TYPE_NO        = 0,
    REST_TYPE_IN_TAVERN = 1,
    REST_TYPE_IN_CITY   = 2
};

enum TeleportToOptions
{
    TELE_TO_GM_MODE             = 0x01,
    TELE_TO_NOT_LEAVE_TRANSPORT = 0x02,
    TELE_TO_NOT_LEAVE_COMBAT    = 0x04,
    TELE_TO_NOT_UNSUMMON_PET    = 0x08,
    TELE_TO_SPELL               = 0x10
};

/// Type of environmental damages
enum EnviromentalDamage
{
    DAMAGE_EXHAUSTED = 0,
    DAMAGE_DROWNING  = 1,
    DAMAGE_FALL      = 2,
    DAMAGE_LAVA      = 3,
    DAMAGE_SLIME     = 4,
    DAMAGE_FIRE      = 5,
    DAMAGE_FALL_TO_VOID = 6                                 // custom case for fall without durability loss
};

enum PlayerChatTag
{
    CHAT_TAG_NONE       = 0x00,
    CHAT_TAG_AFK        = 0x01,
    CHAT_TAG_DND        = 0x02,
    CHAT_TAG_GM         = 0x04,
    CHAT_TAG_COM        = 0x08, // Commentator
    CHAT_TAG_DEV        = 0x10
};

enum PlayedTimeIndex
{
    PLAYED_TIME_TOTAL = 0,
    PLAYED_TIME_LEVEL = 1
};

#define MAX_PLAYED_TIME_INDEX 2

// used at player loading query list preparing, and later result selection
enum PlayerLoginQueryIndex
{
    PLAYER_LOGIN_QUERY_LOAD_FROM                    = 0,
    PLAYER_LOGIN_QUERY_LOAD_GROUP                   = 1,
    PLAYER_LOGIN_QUERY_LOAD_BOUND_INSTANCES         = 2,
    PLAYER_LOGIN_QUERY_LOAD_AURAS                   = 3,
    PLAYER_LOGIN_QUERY_LOAD_SPELLS                  = 4,
    PLAYER_LOGIN_QUERY_LOAD_QUEST_STATUS            = 5,
    PLAYER_LOGIN_QUERY_LOAD_DAILY_QUEST_STATUS      = 6,
    PLAYER_LOGIN_QUERY_LOAD_REPUTATION              = 7,
    PLAYER_LOGIN_QUERY_LOAD_INVENTORY               = 8,
    PLAYER_LOGIN_QUERY_LOAD_ACTIONS                 = 9,
    PLAYER_LOGIN_QUERY_LOAD_MAIL_COUNT              = 10,
    PLAYER_LOGIN_QUERY_LOAD_MAIL_DATE               = 11,
    PLAYER_LOGIN_QUERY_LOAD_SOCIAL_LIST             = 12,
    PLAYER_LOGIN_QUERY_LOAD_HOME_BIND               = 13,
    PLAYER_LOGIN_QUERY_LOAD_SPELL_COOLDOWNS         = 14,
    PLAYER_LOGIN_QUERY_LOAD_DECLINED_NAMES          = 15,
    PLAYER_LOGIN_QUERY_LOAD_GUILD                   = 16,
    PLAYER_LOGIN_QUERY_LOAD_ARENA_INFO              = 17,
    PLAYER_LOGIN_QUERY_LOAD_ACHIEVEMENTS            = 18,
    PLAYER_LOGIN_QUERY_LOAD_CRITERIA_PROGRESS       = 19,
    PLAYER_LOGIN_QUERY_LOAD_EQUIPMENT_SETS          = 20,
    PLAYER_LOGIN_QUERY_LOAD_BG_DATA                 = 21,
    PLAYER_LOGIN_QUERY_LOAD_GLYPHS                  = 22,
    PLAYER_LOGIN_QUERY_LOAD_TALENTS                 = 23,
    PLAYER_LOGIN_QUERY_LOAD_ACCOUNT_DATA            = 24,
    PLAYER_LOGIN_QUERY_LOAD_SKILLS                  = 25,
    PLAYER_LOGIN_QUERY_LOAD_WEEKLY_QUEST_STATUS     = 26,
    PLAYER_LOGIN_QUERY_LOAD_RANDOM_BG               = 27,
    PLAYER_LOGIN_QUERY_LOAD_BANNED                  = 28,
    PLAYER_LOGIN_QUERY_LOAD_QUEST_STATUS_REW        = 29,
    PLAYER_LOGIN_QUERY_LOAD_INSTANCE_LOCK_TIMES     = 30,
    PLAYER_LOGIN_QUERY_LOAD_SEASONAL_QUEST_STATUS   = 31,
    PLAYER_LOGIN_QUERY_LOAD_MONTHLY_QUEST_STATUS    = 32,
    PLAYER_LOGIN_QUERY_LOAD_VOID_STORAGE            = 33,
    PLAYER_LOGIN_QUERY_LOAD_CURRENCY                = 34,
    PLAYER_LOGIN_QUERY_LOAD_CUF_PROFILES            = 35,
    MAX_PLAYER_LOGIN_QUERY
};

enum PlayerDelayedOperations
{
    DELAYED_SAVE_PLAYER         = 0x01,
    DELAYED_RESURRECT_PLAYER    = 0x02,
    DELAYED_SPELL_CAST_DESERTER = 0x04,
    DELAYED_BG_MOUNT_RESTORE    = 0x08,                     ///< Flag to restore mount state after teleport from BG
    DELAYED_BG_TAXI_RESTORE     = 0x10,                     ///< Flag to restore taxi state after teleport from BG
    DELAYED_BG_GROUP_RESTORE    = 0x20,                     ///< Flag to restore group state after teleport from BG
    DELAYED_END
};

// Player summoning auto-decline time (in secs)
#define MAX_PLAYER_SUMMON_DELAY                   (2*MINUTE)
#define MAX_MONEY_AMOUNT               (UI64LIT(9999999999)) // TODO: Move this restriction to worldserver.conf, default to this value, hardcap at uint64.max

struct InstancePlayerBind
{
    InstanceSave* save;
    bool perm;
    /* permanent PlayerInstanceBinds are created in Raid/Heroic instances for players
       that aren't already permanently bound when they are inside when a boss is killed
       or when they enter an instance that the group leader is permanently bound to. */
    InstancePlayerBind() : save(NULL), perm(false) {}
};

struct AccessRequirement
{
    uint8  levelMin;
    uint8  levelMax;
    uint32 item;
    uint32 item2;
    uint32 quest_A;
    uint32 quest_H;
    uint32 achievement;
    std::string questFailedText;
};

enum CharDeleteMethod
{
    CHAR_DELETE_REMOVE = 0,                      // Completely remove from the database
    CHAR_DELETE_UNLINK = 1                       // The character gets unlinked from the account,
                                                 // the name gets freed up and appears as deleted ingame
};

enum ReferAFriendError
{
    ERR_REFER_A_FRIEND_NONE                          = 0x00,
    ERR_REFER_A_FRIEND_NOT_REFERRED_BY               = 0x01,
    ERR_REFER_A_FRIEND_TARGET_TOO_HIGH               = 0x02,
    ERR_REFER_A_FRIEND_INSUFFICIENT_GRANTABLE_LEVELS = 0x03,
    ERR_REFER_A_FRIEND_TOO_FAR                       = 0x04,
    ERR_REFER_A_FRIEND_DIFFERENT_FACTION             = 0x05,
    ERR_REFER_A_FRIEND_NOT_NOW                       = 0x06,
    ERR_REFER_A_FRIEND_GRANT_LEVEL_MAX_I             = 0x07,
    ERR_REFER_A_FRIEND_NO_TARGET                     = 0x08,
    ERR_REFER_A_FRIEND_NOT_IN_GROUP                  = 0x09,
    ERR_REFER_A_FRIEND_SUMMON_LEVEL_MAX_I            = 0x0A,
    ERR_REFER_A_FRIEND_SUMMON_COOLDOWN               = 0x0B,
    ERR_REFER_A_FRIEND_INSUF_EXPAN_LVL               = 0x0C,
    ERR_REFER_A_FRIEND_SUMMON_OFFLINE_S              = 0x0D
};

enum PlayerRestState
{
    REST_STATE_RESTED                                = 0x01,
    REST_STATE_NOT_RAF_LINKED                        = 0x02,
    REST_STATE_RAF_LINKED                            = 0x06
};

enum PlayerCommandStates
{
    CHEAT_NONE      = 0x00,
    CHEAT_GOD       = 0x01,
    CHEAT_CASTTIME  = 0x02,
    CHEAT_COOLDOWN  = 0x04,
    CHEAT_POWER     = 0x08,
    CHEAT_WATERWALK = 0x10
};

class PlayerTaxi
{
    public:
        PlayerTaxi();
        ~PlayerTaxi() {}
        // Nodes
        void InitTaxiNodesForLevel(uint32 race, uint32 chrClass, uint8 level);
        void LoadTaxiMask(std::string const& data);

        bool IsTaximaskNodeKnown(uint32 nodeidx) const
        {
            uint8  field   = uint8((nodeidx - 1) / 8);
            uint32 submask = 1 << ((nodeidx-1) % 8);
            return (m_taximask[field] & submask) == submask;
        }
        bool SetTaximaskNode(uint32 nodeidx)
        {
            uint8  field   = uint8((nodeidx - 1) / 8);
            uint32 submask = 1 << ((nodeidx-1) % 8);
            if ((m_taximask[field] & submask) != submask)
            {
                m_taximask[field] |= submask;
                return true;
            }
            else
                return false;
        }
        void AppendTaximaskTo(ByteBuffer& data, bool all);

        // Destinations
        bool LoadTaxiDestinationsFromString(std::string const& values, uint32 team);
        std::string SaveTaxiDestinationsToString();

        void ClearTaxiDestinations() { m_TaxiDestinations.clear(); }
        void AddTaxiDestination(uint32 dest) { m_TaxiDestinations.push_back(dest); }
        uint32 GetTaxiSource() const { return m_TaxiDestinations.empty() ? 0 : m_TaxiDestinations.front(); }
        uint32 GetTaxiDestination() const { return m_TaxiDestinations.size() < 2 ? 0 : m_TaxiDestinations[1]; }
        uint32 GetCurrentTaxiPath() const;
        uint32 NextTaxiDestination()
        {
            m_TaxiDestinations.pop_front();
            return GetTaxiDestination();
        }
        bool empty() const { return m_TaxiDestinations.empty(); }

        friend std::ostringstream& operator<< (std::ostringstream& ss, PlayerTaxi const& taxi);
    private:
        TaxiMask m_taximask;
        std::deque<uint32> m_TaxiDestinations;
};

std::ostringstream& operator<< (std::ostringstream& ss, PlayerTaxi const& taxi);

class Player;

/// Holder for Battleground data
struct BGData
{
    BGData() : bgInstanceID(0), bgTypeID(BATTLEGROUND_TYPE_NONE), bgAfkReportedCount(0), bgAfkReportedTimer(0),
        bgTeam(0), mountSpell(0) { bgQueuesJoinedTime.clear(); ClearTaxiPath(); }

    uint32 bgInstanceID;                    ///< This variable is set to bg->m_InstanceID,
                                            ///  when player is teleported to BG - (it is battleground's GUID)
    BattlegroundTypeId bgTypeID;

    std::map<uint32, uint32> bgQueuesJoinedTime;

    std::set<uint32>   bgAfkReporter;
    uint8              bgAfkReportedCount;
    time_t             bgAfkReportedTimer;

    uint32 bgTeam;                          ///< What side the player will be added to

    uint32 mountSpell;
    uint32 taxiPath[2];

    WorldLocation joinPos;                  ///< From where player entered BG

    void ClearTaxiPath()     { taxiPath[0] = taxiPath[1] = 0; }
    bool HasTaxiPath() const { return taxiPath[0] && taxiPath[1]; }
};

struct VoidStorageItem
{
    VoidStorageItem()
    {
        ItemId = 0;
        ItemEntry = 0;
        CreatorGuid = 0;
        ItemRandomPropertyId = 0;
        ItemSuffixFactor = 0;
    }

    VoidStorageItem(uint64 id, uint32 entry, uint32 creator, uint32 randomPropertyId, uint32 suffixFactor)
    {
        ItemId = id;
        ItemEntry = entry;
        CreatorGuid = creator;
        ItemRandomPropertyId = randomPropertyId;
        ItemSuffixFactor = suffixFactor;
    }

    uint64 ItemId;
    uint32 ItemEntry;
    uint32 CreatorGuid;
    uint32 ItemRandomPropertyId;
    uint32 ItemSuffixFactor;
};

class TradeData
{
    public:                                                 // constructors
        TradeData(Player* player, Player* trader) :
            m_player(player),  m_trader(trader), m_accepted(false), m_acceptProccess(false),
            m_money(0), m_spell(0), m_spellCastItem(0) { memset(m_items, 0, TRADE_SLOT_COUNT * sizeof(uint64)); }

        Player* GetTrader() const { return m_trader; }
        TradeData* GetTraderData() const;

        Item* GetItem(TradeSlots slot) const;
        bool HasItem(uint64 itemGuid) const;
        TradeSlots GetTradeSlotForItem(uint64 itemGuid) const;
        void SetItem(TradeSlots slot, Item* item);

        uint32 GetSpell() const { return m_spell; }
        void SetSpell(uint32 spell_id, Item* castItem = NULL);

        Item*  GetSpellCastItem() const;
        bool HasSpellCastItem() const { return m_spellCastItem != 0; }

        uint64 GetMoney() const { return m_money; }
        void SetMoney(uint64 money);

        bool IsAccepted() const { return m_accepted; }
        void SetAccepted(bool state, bool crosssend = false);

        bool IsInAcceptProcess() const { return m_acceptProccess; }
        void SetInAcceptProcess(bool state) { m_acceptProccess = state; }

    private:                                                // internal functions

        void Update(bool for_trader = true);

    private:                                                // fields

        Player*    m_player;                                // Player who own of this TradeData
        Player*    m_trader;                                // Player who trade with m_player

        bool       m_accepted;                              // m_player press accept for trade list
        bool       m_acceptProccess;                        // one from player/trader press accept and this processed

        uint64     m_money;                                 // m_player place money to trade

        uint32     m_spell;                                 // m_player apply spell to non-traded slot item
        uint64     m_spellCastItem;                         // applied spell casted by item use

        uint64     m_items[TRADE_SLOT_COUNT];               // traded items from m_player side including non-traded slot
};

struct ResurrectionData
{
    uint64 GUID;
    WorldLocation Location;
    uint32 Health;
    uint32 Mana;
    uint32 Aura;
};

class KillRewarder
{
public:
    KillRewarder(Player* killer, Unit* victim, bool isBattleGround);

    void Reward();

private:
    void _InitXP(Player* player);
    void _InitGroupData();

    void _RewardHonor(Player* player);
    void _RewardXP(Player* player, float rate);
    void _RewardReputation(Player* player, float rate);
    void _RewardKillCredit(Player* player);
    void _RewardPlayer(Player* player, bool isDungeon);
    void _RewardGroup();

    Player* _killer;
    Unit* _victim;
    Group* _group;
    float _groupRate;
    Player* _maxNotGrayMember;
    uint32 _count;
    uint32 _sumLevel;
    uint32 _xp;
    bool _isFullXP;
    uint8 _maxLevel;
    bool _isBattleGround;
    bool _isPvP;
};

struct PlayerTalentInfo
{
    PlayerTalentInfo() :
        FreeTalentPoints(0), UsedTalentCount(0), QuestRewardedTalentCount(0),
        ResetTalentsCost(0), ResetTalentsTime(0),
        ActiveSpec(0), SpecsCount(1)
    {
        for (uint8 i = 0; i < MAX_TALENT_SPECS; ++i)
        {
            SpecInfo[i].Talents = new PlayerTalentMap();
            memset(SpecInfo[i].Glyphs, 0, MAX_GLYPH_SLOT_INDEX * sizeof(uint32));
            SpecInfo[i].TalentTree = 0;
        }
    }

    ~PlayerTalentInfo()
    {
        for (uint8 i = 0; i < MAX_TALENT_SPECS; ++i)
        {
            for (PlayerTalentMap::const_iterator itr = SpecInfo[i].Talents->begin(); itr != SpecInfo[i].Talents->end(); ++itr)
                delete itr->second;
            delete SpecInfo[i].Talents;
        }
    }

    struct TalentSpecInfo
    {
        PlayerTalentMap* Talents;
        uint32 Glyphs[MAX_GLYPH_SLOT_INDEX];
        uint32 TalentTree;
    } SpecInfo[MAX_TALENT_SPECS];

    uint32 FreeTalentPoints;
    uint32 UsedTalentCount;
    uint32 QuestRewardedTalentCount;
    uint32 ResetTalentsCost;
    time_t ResetTalentsTime;
    uint8 ActiveSpec;
    uint8 SpecsCount;

private:
    PlayerTalentInfo(PlayerTalentInfo const&);
};

class Player : public Unit, public GridObject<Player>
{
    friend class WorldSession;
    friend void Item::AddToUpdateQueueOf(Player* player);
    friend void Item::RemoveFromUpdateQueueOf(Player* player);
    public:
        explicit Player (WorldSession* session);
        ~Player();

        void CleanupsBeforeDelete(bool finalCleanup = true);

        void AddToWorld();
        void RemoveFromWorld();

        bool TeleportTo(uint32 mapid, float x, float y, float z, float orientation, uint32 options = 0);
        bool TeleportTo(WorldLocation const &loc, uint32 options = 0);
        bool TeleportToBGEntryPoint();

        void SetSummonPoint(uint32 mapid, float x, float y, float z);
        void SummonIfPossible(bool agree);

        bool Create(uint32 guidlow, CharacterCreateInfo* createInfo);

        void Update(uint32 time);

        static bool BuildEnumData(PreparedQueryResult result, ByteBuffer* dataBuffer, ByteBuffer* bitBuffer);

        void SetInWater(bool apply);

        bool IsInWater() const { return m_isInWater; }
        bool IsUnderWater() const;
        bool IsFalling() { return GetPositionZ() < m_lastFallZ; }

        void SendInitialPacketsBeforeAddToMap();
        void SendInitialPacketsAfterAddToMap();
        void SendTransferAborted(uint32 mapid, TransferAbortReason reason, uint8 arg = 0);
        void SendInstanceResetWarning(uint32 mapid, Difficulty difficulty, uint32 time);

        bool CanInteractWithQuestGiver(Object* questGiver);
        Creature* GetNPCIfCanInteractWith(uint64 guid, uint32 npcflagmask);
        GameObject* GetGameObjectIfCanInteractWith(uint64 guid, GameobjectTypes type) const;

        void ToggleAFK();
        void ToggleDND();
        bool isAFK() const { return HasFlag(PLAYER_FLAGS, PLAYER_FLAGS_AFK); }
        bool isDND() const { return HasFlag(PLAYER_FLAGS, PLAYER_FLAGS_DND); }
        uint8 GetChatTag() const;
        std::string autoReplyMsg;

        uint32 GetBarberShopCost(uint8 newhairstyle, uint8 newhaircolor, uint8 newfacialhair, BarberShopStyleEntry const* newSkin=NULL);

        PlayerSocial *GetSocial() { return m_social; }

        PlayerTaxi m_taxi;
        void InitTaxiNodesForLevel() { m_taxi.InitTaxiNodesForLevel(getRace(), getClass(), getLevel()); }
        bool ActivateTaxiPathTo(std::vector<uint32> const& nodes, Creature* npc = NULL, uint32 spellid = 0);
        bool ActivateTaxiPathTo(uint32 taxi_path_id, uint32 spellid = 0);
        void CleanupAfterTaxiFlight();
        void ContinueTaxiFlight();
                                                            // mount_id can be used in scripting calls
        bool isAcceptWhispers() const { return m_ExtraFlags & PLAYER_EXTRA_ACCEPT_WHISPERS; }
        void SetAcceptWhispers(bool on) { if (on) m_ExtraFlags |= PLAYER_EXTRA_ACCEPT_WHISPERS; else m_ExtraFlags &= ~PLAYER_EXTRA_ACCEPT_WHISPERS; }
        bool isGameMaster() const { return m_ExtraFlags & PLAYER_EXTRA_GM_ON; }
        void SetGameMaster(bool on);
        bool isGMChat() const { return m_ExtraFlags & PLAYER_EXTRA_GM_CHAT; }
        void SetGMChat(bool on) { if (on) m_ExtraFlags |= PLAYER_EXTRA_GM_CHAT; else m_ExtraFlags &= ~PLAYER_EXTRA_GM_CHAT; }
        bool isTaxiCheater() const { return m_ExtraFlags & PLAYER_EXTRA_TAXICHEAT; }
        void SetTaxiCheater(bool on) { if (on) m_ExtraFlags |= PLAYER_EXTRA_TAXICHEAT; else m_ExtraFlags &= ~PLAYER_EXTRA_TAXICHEAT; }
        bool isGMVisible() const { return !(m_ExtraFlags & PLAYER_EXTRA_GM_INVISIBLE); }
        void SetGMVisible(bool on);
        void SetPvPDeath(bool on) { if (on) m_ExtraFlags |= PLAYER_EXTRA_PVP_DEATH; else m_ExtraFlags &= ~PLAYER_EXTRA_PVP_DEATH; }

        void GiveXP(uint32 xp, Unit* victim, float group_rate=1.0f);
        void GiveLevel(uint8 level);

        void InitStatsForLevel(bool reapplyMods = false);

        // .cheat command related
        bool GetCommandStatus(uint32 command) const { return _activeCheats & command; }
        void SetCommandStatusOn(uint32 command) { _activeCheats |= command; }
        void SetCommandStatusOff(uint32 command) { _activeCheats &= ~command; }

        // Played Time Stuff
        time_t m_logintime;
        time_t m_Last_tick;
        uint32 m_Played_time[MAX_PLAYED_TIME_INDEX];
        uint32 GetTotalPlayedTime() { return m_Played_time[PLAYED_TIME_TOTAL]; }
        uint32 GetLevelPlayedTime() { return m_Played_time[PLAYED_TIME_LEVEL]; }

        void setDeathState(DeathState s);                   // overwrite Unit::setDeathState

        void InnEnter(time_t time, uint32 mapid, float x, float y, float z);

        float GetRestBonus() const { return m_rest_bonus; }
        void SetRestBonus(float rest_bonus_new);

        RestType GetRestType() const { return rest_type; }
        void SetRestType(RestType n_r_type) { rest_type = n_r_type; }

        uint32 GetInnPosMapId() const { return inn_pos_mapid; }
        float GetInnPosX() const { return inn_pos_x; }
        float GetInnPosY() const { return inn_pos_y; }
        float GetInnPosZ() const { return inn_pos_z; }

        time_t GetTimeInnEnter() const { return time_inn_enter; }
        void UpdateInnerTime (time_t time) { time_inn_enter = time; }

        Pet* GetPet() const;
        Pet* SummonPet(uint32 entry, float x, float y, float z, float ang, PetType petType, uint32 despwtime);
        void RemovePet(Pet* pet, PetSaveMode mode, bool returnreagent = false);

        PhaseMgr& GetPhaseMgr() { return phaseMgr; }

        /// Handles said message in regular chat based on declared language and in config pre-defined Range.
        void Say(std::string const& text, const uint32 language);
        /// Handles yelled message in regular chat based on declared language and in config pre-defined Range.
        void Yell(std::string const& text, const uint32 language);
        /// Outputs an universal text which is supposed to be an action.
        void TextEmote(std::string const& text);
        /// Handles whispers from Addons and players based on sender, receiver's guid and language.
        void Whisper(std::string const& text, const uint32 language, uint64 receiver);
        void WhisperAddon(std::string const& text, std::string const& prefix, Player* receiver);
        /// Constructs the player Chat data for the specific functions to use
        void BuildPlayerChat(WorldPacket* data, uint8 msgtype, std::string const& text, uint32 language, const char* addonPrefix = NULL) const;

        /*********************************************************/
        /***                    STORAGE SYSTEM                 ***/
        /*********************************************************/

        void SetVirtualItemSlot(uint8 i, Item* item);
        void SetSheath(SheathState sheathed);             // overwrite Unit version
        uint8 FindEquipSlot(ItemTemplate const* proto, uint32 slot, bool swap) const;
        uint32 GetItemCount(uint32 item, bool inBankAlso = false, Item* skipItem = NULL) const;
        uint32 GetItemCountWithLimitCategory(uint32 limitCategory, Item* skipItem = NULL) const;
        Item* GetItemByGuid(uint64 guid) const;
        Item* GetItemByEntry(uint32 entry) const;
        Item* GetItemByPos(uint16 pos) const;
        Item* GetItemByPos(uint8 bag, uint8 slot) const;
        Item* GetUseableItemByPos(uint8 bag, uint8 slot) const;
        Bag*  GetBagByPos(uint8 slot) const;
        Item* GetWeaponForAttack(WeaponAttackType attackType, bool useable = false) const;
        Item* GetShield(bool useable = false) const;
        static uint8 GetAttackBySlot(uint8 slot);        // MAX_ATTACK if not weapon slot
        std::vector<Item*> &GetItemUpdateQueue() { return m_itemUpdateQueue; }
        static bool IsInventoryPos(uint16 pos) { return IsInventoryPos(pos >> 8, pos & 255); }
        static bool IsInventoryPos(uint8 bag, uint8 slot);
        static bool IsEquipmentPos(uint16 pos) { return IsEquipmentPos(pos >> 8, pos & 255); }
        static bool IsEquipmentPos(uint8 bag, uint8 slot);
        static bool IsBagPos(uint16 pos);
        static bool IsBankPos(uint16 pos) { return IsBankPos(pos >> 8, pos & 255); }
        static bool IsBankPos(uint8 bag, uint8 slot);
        bool IsValidPos(uint16 pos, bool explicit_pos) { return IsValidPos(pos >> 8, pos & 255, explicit_pos); }
        bool IsValidPos(uint8 bag, uint8 slot, bool explicit_pos);
        uint8 GetBankBagSlotCount() const { return GetByteValue(PLAYER_BYTES_2, 2); }
        void SetBankBagSlotCount(uint8 count) { SetByteValue(PLAYER_BYTES_2, 2, count); }
        bool HasItemCount(uint32 item, uint32 count = 1, bool inBankAlso = false) const;
        bool HasItemFitToSpellRequirements(SpellInfo const* spellInfo, Item const* ignoreItem = NULL) const;
        bool CanNoReagentCast(SpellInfo const* spellInfo) const;
        bool HasItemOrGemWithIdEquipped(uint32 item, uint32 count, uint8 except_slot = NULL_SLOT) const;
        bool HasItemOrGemWithLimitCategoryEquipped(uint32 limitCategory, uint32 count, uint8 except_slot = NULL_SLOT) const;
        InventoryResult CanTakeMoreSimilarItems(Item* pItem) const { return CanTakeMoreSimilarItems(pItem->GetEntry(), pItem->GetCount(), pItem); }
        InventoryResult CanTakeMoreSimilarItems(uint32 entry, uint32 count) const { return CanTakeMoreSimilarItems(entry, count, NULL); }
        InventoryResult CanStoreNewItem(uint8 bag, uint8 slot, ItemPosCountVec& dest, uint32 item, uint32 count, uint32* no_space_count = NULL) const;
        InventoryResult CanStoreItem(uint8 bag, uint8 slot, ItemPosCountVec& dest, Item* pItem, bool swap = false) const;
        InventoryResult CanStoreItems(Item** pItem, int count) const;
        InventoryResult CanEquipNewItem(uint8 slot, uint16& dest, uint32 item, bool swap) const;
        InventoryResult CanEquipItem(uint8 slot, uint16& dest, Item* pItem, bool swap, bool not_loading = true) const;

        InventoryResult CanEquipUniqueItem(Item* pItem, uint8 except_slot = NULL_SLOT, uint32 limit_count = 1) const;
        InventoryResult CanEquipUniqueItem(ItemTemplate const* itemProto, uint8 except_slot = NULL_SLOT, uint32 limit_count = 1) const;
        InventoryResult CanUnequipItems(uint32 item, uint32 count) const;
        InventoryResult CanUnequipItem(uint16 src, bool swap) const;
        InventoryResult CanBankItem(uint8 bag, uint8 slot, ItemPosCountVec& dest, Item* pItem, bool swap, bool not_loading = true) const;
        InventoryResult CanUseItem(Item* pItem, bool not_loading = true) const;
        bool HasItemTotemCategory(uint32 TotemCategory) const;
        InventoryResult CanUseItem(ItemTemplate const* pItem) const;
        InventoryResult CanUseAmmo(uint32 item) const;
        InventoryResult CanRollForItemInLFG(ItemTemplate const* item, WorldObject const* lootedObject) const;
        Item* StoreNewItem(ItemPosCountVec const& pos, uint32 item, bool update, int32 randomPropertyId = 0);
        Item* StoreNewItem(ItemPosCountVec const& pos, uint32 item, bool update, int32 randomPropertyId, AllowedLooterSet &allowedLooters);
        Item* StoreItem(ItemPosCountVec const& pos, Item* pItem, bool update);
        Item* EquipNewItem(uint16 pos, uint32 item, bool update);
        Item* EquipItem(uint16 pos, Item* pItem, bool update);
        void AutoUnequipOffhandIfNeed(bool force = false);
        bool StoreNewItemInBestSlots(uint32 item_id, uint32 item_count);
        void AutoStoreLoot(uint8 bag, uint8 slot, uint32 loot_id, LootStore const& store, bool broadcast = false);
        void AutoStoreLoot(uint32 loot_id, LootStore const& store, bool broadcast = false) { AutoStoreLoot(NULL_BAG, NULL_SLOT, loot_id, store, broadcast); }
        void StoreLootItem(uint8 lootSlot, Loot* loot);

        InventoryResult CanTakeMoreSimilarItems(uint32 entry, uint32 count, Item* pItem, uint32* no_space_count = NULL) const;
        InventoryResult CanStoreItem(uint8 bag, uint8 slot, ItemPosCountVec& dest, uint32 entry, uint32 count, Item* pItem = NULL, bool swap = false, uint32* no_space_count = NULL) const;

        void AddRefundReference(uint32 it);
        void DeleteRefundReference(uint32 it);

        /// send initialization of new currency for client
        void SendNewCurrency(uint32 id) const;
        /// send full data about all currencies to client
        void SendCurrencies() const;
        /// send conquest currency points and their cap week/arena
        void SendPvpRewards() const;
        /// return count of currency witch has plr
        uint32 GetCurrency(uint32 id, bool usePrecision) const;
        /// return count of currency gaind on current week
        uint32 GetCurrencyOnWeek(uint32 id, bool usePrecision) const;
        /// return week cap by currency id
        uint32 GetCurrencyWeekCap(uint32 id, bool usePrecision) const;
        /// return presence related currency
        bool HasCurrency(uint32 id, uint32 count) const;
        /// initialize currency count for custom initialization at create character
        void SetCurrency(uint32 id, uint32 count, bool printLog = true);
        void ResetCurrencyWeekCap();

        /**
          * @name   ModifyCurrency
          * @brief  Change specific currency and send result to client

          * @param  id currency entry from CurrencyTypes.dbc
          * @param  count integer value for adding/removing curent currency
          * @param  printLog used on SMSG_UPDATE_CURRENCY
          * @param  ignore gain multipliers
        */
        void ModifyCurrency(uint32 id, int32 count, bool printLog = true, bool ignoreMultipliers = false);

        void ApplyEquipCooldown(Item* pItem);
        void QuickEquipItem(uint16 pos, Item* pItem);
        void VisualizeItem(uint8 slot, Item* pItem);
        void SetVisibleItemSlot(uint8 slot, Item* pItem);
        Item* BankItem(ItemPosCountVec const& dest, Item* pItem, bool update);
        void RemoveItem(uint8 bag, uint8 slot, bool update);
        void MoveItemFromInventory(uint8 bag, uint8 slot, bool update);
                                                            // in trade, auction, guild bank, mail....
        void MoveItemToInventory(ItemPosCountVec const& dest, Item* pItem, bool update, bool in_characterInventoryDB = false);
                                                            // in trade, guild bank, mail....
        void RemoveItemDependentAurasAndCasts(Item* pItem);
        void DestroyItem(uint8 bag, uint8 slot, bool update);
        void DestroyItemCount(uint32 item, uint32 count, bool update, bool unequip_check = false);
        void DestroyItemCount(Item* item, uint32& count, bool update);
        void DestroyConjuredItems(bool update);
        void DestroyZoneLimitedItem(bool update, uint32 new_zone);
        void SplitItem(uint16 src, uint16 dst, uint32 count);
        void SwapItem(uint16 src, uint16 dst);
        void AddItemToBuyBackSlot(Item* pItem);
        Item* GetItemFromBuyBackSlot(uint32 slot);
        void RemoveItemFromBuyBackSlot(uint32 slot, bool del);
        void SendEquipError(InventoryResult msg, Item* pItem, Item* pItem2 = NULL, uint32 itemid = 0);
        void SendBuyError(BuyResult msg, Creature* creature, uint32 item, uint32 param);
        void SendSellError(SellResult msg, Creature* creature, uint64 guid);
        void AddWeaponProficiency(uint32 newflag) { m_WeaponProficiency |= newflag; }
        void AddArmorProficiency(uint32 newflag) { m_ArmorProficiency |= newflag; }
        uint32 GetWeaponProficiency() const { return m_WeaponProficiency; }
        uint32 GetArmorProficiency() const { return m_ArmorProficiency; }
        bool IsUseEquipedWeapon(bool mainhand) const;
        bool IsTwoHandUsed() const;
        void SendNewItem(Item* item, uint32 count, bool received, bool created, bool broadcast = false);
        bool BuyItemFromVendorSlot(uint64 vendorguid, uint32 vendorslot, uint32 item, uint8 count, uint8 bag, uint8 slot);
        bool BuyCurrencyFromVendorSlot(uint64 vendorGuid, uint32 vendorSlot, uint32 currency, uint32 count);
        bool _StoreOrEquipNewItem(uint32 vendorslot, uint32 item, uint8 count, uint8 bag, uint8 slot, int32 price, ItemTemplate const* pProto, Creature* pVendor, VendorItem const* crItem, bool bStore);

        float GetReputationPriceDiscount(Creature const* creature) const;

        Player* GetTrader() const { return m_trade ? m_trade->GetTrader() : NULL; }
        TradeData* GetTradeData() const { return m_trade; }
        void TradeCancel(bool sendback);

        void UpdateEnchantTime(uint32 time);
        void UpdateSoulboundTradeItems();
        void AddTradeableItem(Item* item);
        void RemoveTradeableItem(Item* item);
        void UpdateItemDuration(uint32 time, bool realtimeonly = false);
        void AddEnchantmentDurations(Item* item);
        void RemoveEnchantmentDurations(Item* item);
        void RemoveArenaEnchantments(EnchantmentSlot slot);
        void AddEnchantmentDuration(Item* item, EnchantmentSlot slot, uint32 duration);
        void ApplyEnchantment(Item* item, EnchantmentSlot slot, bool apply, bool apply_dur = true, bool ignore_condition = false);
        void ApplyEnchantment(Item* item, bool apply);
        void ApplyReforgeEnchantment(Item* item, bool apply);
        void UpdateSkillEnchantments(uint16 skill_id, uint16 curr_value, uint16 new_value);
        void SendEnchantmentDurations();
        void BuildEnchantmentsInfoData(WorldPacket* data);
        void AddItemDurations(Item* item);
        void RemoveItemDurations(Item* item);
        void SendItemDurations();
        void LoadCorpse();
        void LoadPet();

        bool AddItem(uint32 itemId, uint32 count);

        uint32 m_stableSlots;

        /*********************************************************/
        /***                    GOSSIP SYSTEM                  ***/
        /*********************************************************/

        void PrepareGossipMenu(WorldObject* source, uint32 menuId = 0, bool showQuests = false);
        void SendPreparedGossip(WorldObject* source);
        void OnGossipSelect(WorldObject* source, uint32 gossipListId, uint32 menuId);

        uint32 GetGossipTextId(uint32 menuId, WorldObject* source);
        uint32 GetGossipTextId(WorldObject* source);
        static uint32 GetDefaultGossipMenuForSource(WorldObject* source);

        /*********************************************************/
        /***                    QUEST SYSTEM                   ***/
        /*********************************************************/

        int32 GetQuestLevel(Quest const* quest) const { return quest && (quest->GetQuestLevel() > 0) ? quest->GetQuestLevel() : getLevel(); }

        void PrepareQuestMenu(uint64 guid);
        void SendPreparedQuest(uint64 guid);
        bool IsActiveQuest(uint32 quest_id) const;
        Quest const* GetNextQuest(uint64 guid, Quest const* quest);
        bool CanSeeStartQuest(Quest const* quest);
        bool CanTakeQuest(Quest const* quest, bool msg);
        bool CanAddQuest(Quest const* quest, bool msg);
        bool CanCompleteQuest(uint32 quest_id);
        bool CanCompleteRepeatableQuest(Quest const* quest);
        bool CanRewardQuest(Quest const* quest, bool msg);
        bool CanRewardQuest(Quest const* quest, uint32 reward, bool msg);
        void AddQuest(Quest const* quest, Object* questGiver);
        void CompleteQuest(uint32 quest_id);
        void IncompleteQuest(uint32 quest_id);
        void RewardQuest(Quest const* quest, uint32 reward, Object* questGiver, bool announce = true);
        void FailQuest(uint32 quest_id);
        bool SatisfyQuestSkill(Quest const* qInfo, bool msg) const;
        bool SatisfyQuestLevel(Quest const* qInfo, bool msg);
        bool SatisfyQuestLog(bool msg);
        bool SatisfyQuestPreviousQuest(Quest const* qInfo, bool msg);
        bool SatisfyQuestClass(Quest const* qInfo, bool msg) const;
        bool SatisfyQuestRace(Quest const* qInfo, bool msg);
        bool SatisfyQuestReputation(Quest const* qInfo, bool msg);
        bool SatisfyQuestStatus(Quest const* qInfo, bool msg);
        bool SatisfyQuestConditions(Quest const* qInfo, bool msg);
        bool SatisfyQuestTimed(Quest const* qInfo, bool msg);
        bool SatisfyQuestExclusiveGroup(Quest const* qInfo, bool msg);
        bool SatisfyQuestNextChain(Quest const* qInfo, bool msg);
        bool SatisfyQuestPrevChain(Quest const* qInfo, bool msg);
        bool SatisfyQuestDay(Quest const* qInfo, bool msg);
        bool SatisfyQuestWeek(Quest const* qInfo, bool msg);
        bool SatisfyQuestMonth(Quest const* qInfo, bool msg);
        bool SatisfyQuestSeasonal(Quest const* qInfo, bool msg);
        bool GiveQuestSourceItem(Quest const* quest);
        bool TakeQuestSourceItem(uint32 questId, bool msg);
        bool GetQuestRewardStatus(uint32 quest_id) const;
        QuestStatus GetQuestStatus(uint32 quest_id) const;
        void SetQuestStatus(uint32 quest_id, QuestStatus status);
        void RemoveActiveQuest(uint32 quest_id);
        void RemoveRewardedQuest(uint32 quest_id);

        void SetDailyQuestStatus(uint32 quest_id);
        void SetWeeklyQuestStatus(uint32 quest_id);
        void SetMonthlyQuestStatus(uint32 quest_id);
        void SetSeasonalQuestStatus(uint32 quest_id);
        void ResetDailyQuestStatus();
        void ResetWeeklyQuestStatus();
        void ResetMonthlyQuestStatus();
        void ResetSeasonalQuestStatus(uint16 event_id);

        uint16 FindQuestSlot(uint32 quest_id) const;
        uint32 GetQuestSlotQuestId(uint16 slot) const;
        uint32 GetQuestSlotState(uint16 slot) const;
        uint16 GetQuestSlotCounter(uint16 slot, uint8 counter) const;
        uint32 GetQuestSlotTime(uint16 slot) const;
        void SetQuestSlot(uint16 slot, uint32 quest_id, uint32 timer = 0);
        void SetQuestSlotCounter(uint16 slot, uint8 counter, uint16 count);
        void SetQuestSlotState(uint16 slot, uint32 state);
        void RemoveQuestSlotState(uint16 slot, uint32 state);
        void SetQuestSlotTimer(uint16 slot, uint32 timer);
        void SwapQuestSlot(uint16 slot1, uint16 slot2);

        uint16 GetReqKillOrCastCurrentCount(uint32 quest_id, int32 entry);
        void AreaExploredOrEventHappens(uint32 questId);
        void GroupEventHappens(uint32 questId, WorldObject const* pEventObject);
        void ItemAddedQuestCheck(uint32 entry, uint32 count);
        void ItemRemovedQuestCheck(uint32 entry, uint32 count);
        void KilledMonster(CreatureTemplate const* cInfo, uint64 guid);
        void KilledMonsterCredit(uint32 entry, uint64 guid = 0);
        void KilledPlayerCredit();
        void CastedCreatureOrGO(uint32 entry, uint64 guid, uint32 spell_id);
        void TalkedToCreature(uint32 entry, uint64 guid);
        void MoneyChanged(uint32 value);
        void ReputationChanged(FactionEntry const* factionEntry);
        void ReputationChanged2(FactionEntry const* factionEntry);
        bool HasQuestForItem(uint32 itemid) const;
        bool HasQuestForGO(int32 GOId) const;
        void UpdateForQuestWorldObjects();
        bool CanShareQuest(uint32 quest_id) const;

        void SendQuestComplete(Quest const* quest);
        void SendQuestReward(Quest const* quest, uint32 XP);
        void SendQuestFailed(uint32 questId, InventoryResult reason = EQUIP_ERR_OK);
        void SendQuestTimerFailed(uint32 quest_id);
        void SendCanTakeQuestResponse(uint32 msg) const;
        void SendQuestConfirmAccept(Quest const* quest, Player* pReceiver);
        void SendPushToPartyResponse(Player* player, uint32 msg);
        void SendQuestUpdateAddCreatureOrGo(Quest const* quest, uint64 guid, uint32 creatureOrGO_idx, uint16 old_count, uint16 add_count);
        void SendQuestUpdateAddPlayer(Quest const* quest, uint16 old_count, uint16 add_count);

        uint64 GetDivider() { return m_divider; }
        void SetDivider(uint64 guid) { m_divider = guid; }

        uint32 GetInGameTime() { return m_ingametime; }

        void SetInGameTime(uint32 time) { m_ingametime = time; }

        void AddTimedQuest(uint32 quest_id) { m_timedquests.insert(quest_id); }
        void RemoveTimedQuest(uint32 quest_id) { m_timedquests.erase(quest_id); }

        void SaveCUFProfile(uint8 id, CUFProfile* profile) { delete _CUFProfiles[id]; _CUFProfiles[id] = profile; } ///> Replaces a CUF profile at position 0-4
        CUFProfile* GetCUFProfile(uint8 id) const { return _CUFProfiles[id]; } ///> Retrieves a CUF profile at position 0-4
        uint8 GetCUFProfilesCount() const
        {
            uint8 count = 0;
            for (uint8 i = 0; i < MAX_CUF_PROFILES; ++i)
                if (_CUFProfiles[i])
                    ++count;
            return count;
        }

        bool HasPvPForcingQuest() const;

        /*********************************************************/
        /***                   LOAD SYSTEM                     ***/
        /*********************************************************/

        bool LoadFromDB(uint32 guid, SQLQueryHolder *holder);
        bool isBeingLoaded() const;

        void Initialize(uint32 guid);
        static uint32 GetUInt32ValueFromArray(Tokenizer const& data, uint16 index);
        static float  GetFloatValueFromArray(Tokenizer const& data, uint16 index);
        static uint32 GetZoneIdFromDB(uint64 guid);
        static uint32 GetLevelFromDB(uint64 guid);
        static bool   LoadPositionFromDB(uint32& mapid, float& x, float& y, float& z, float& o, bool& in_flight, uint64 guid);

        static bool IsValidGender(uint8 Gender) { return Gender <= GENDER_FEMALE; }
        static bool IsValidClass(uint8 Class) { return (1 << (Class - 1)) & CLASSMASK_ALL_PLAYABLE; }
        static bool IsValidRace(uint8 Race) { return (1 << (Race - 1)) & RACEMASK_ALL_PLAYABLE; }

        /*********************************************************/
        /***                   SAVE SYSTEM                     ***/
        /*********************************************************/

        void SaveToDB(bool create = false);
        void SaveInventoryAndGoldToDB(SQLTransaction& trans);                    // fast save function for item/money cheating preventing
        void SaveGoldToDB(SQLTransaction& trans);

        static void SetUInt32ValueInArray(Tokenizer& data, uint16 index, uint32 value);
        static void SetFloatValueInArray(Tokenizer& data, uint16 index, float value);
        static void Customize(uint64 guid, uint8 gender, uint8 skin, uint8 face, uint8 hairStyle, uint8 hairColor, uint8 facialHair);
        static void SavePositionInDB(uint32 mapid, float x, float y, float z, float o, uint32 zone, uint64 guid);

        static void DeleteFromDB(uint64 playerguid, uint32 accountId, bool updateRealmChars = true, bool deleteFinally = false);
        static void DeleteOldCharacters();
        static void DeleteOldCharacters(uint32 keepDays);

        bool m_mailsLoaded;
        bool m_mailsUpdated;

        void SetBindPoint(uint64 guid);
        void SendTalentWipeConfirm(uint64 guid);
        void ResetPetTalents();
        void CalcRage(uint32 damage, bool attacker);
        void RegenerateAll();
        void Regenerate(Powers power);
        void RegenerateHealth();
        void setRegenTimerCount(uint32 time) {m_regenTimerCount = time;}
        void setWeaponChangeTimer(uint32 time) {m_weaponChangeTimer = time;}

        uint64 GetMoney() const { return GetUInt64Value(PLAYER_FIELD_COINAGE); }
        bool ModifyMoney(int64 amount, bool sendError = true);
        bool HasEnoughMoney(uint64 amount) const { return (GetMoney() >= amount); }
        bool HasEnoughMoney(int64 amount) const;
        void SetMoney(uint64 value);

        RewardedQuestSet const& getRewardedQuests() const { return m_RewardedQuests; }
        QuestStatusMap& getQuestStatusMap() { return m_QuestStatus; }

        size_t GetRewardedQuestCount() const { return m_RewardedQuests.size(); }
        bool IsQuestRewarded(uint32 quest_id) const;

        uint64 GetSelection() const { return m_curSelection; }
        Unit* GetSelectedUnit() const;
        Player* GetSelectedPlayer() const;
        void SetSelection(uint64 guid) { m_curSelection = guid; SetUInt64Value(UNIT_FIELD_TARGET, guid); }

        uint8 GetComboPoints() const { return m_comboPoints; }
        uint64 GetComboTarget() const { return m_comboTarget; }

        void AddComboPoints(Unit* target, int8 count, Spell* spell = NULL);
        void GainSpellComboPoints(int8 count);
        void ClearComboPoints();
        void SendComboPoints();

        void SendMailResult(uint32 mailId, MailResponseType mailAction, MailResponseResult mailError, uint32 equipError = 0, uint32 item_guid = 0, uint32 item_count = 0);
        void SendNewMail();
        void UpdateNextMailTimeAndUnreads();
        void AddNewMailDeliverTime(time_t deliver_time);
        bool IsMailsLoaded() const { return m_mailsLoaded; }

        void RemoveMail(uint32 id);

        void AddMail(Mail* mail) { m_mail.push_front(mail);}// for call from WorldSession::SendMailTo
        uint32 GetMailSize() { return m_mail.size();}
        Mail* GetMail(uint32 id);

        PlayerMails::iterator GetMailBegin() { return m_mail.begin();}
        PlayerMails::iterator GetMailEnd() { return m_mail.end();}

        /*********************************************************/
        /*** MAILED ITEMS SYSTEM ***/
        /*********************************************************/

        uint8 unReadMails;
        time_t m_nextMailDelivereTime;

        typedef UNORDERED_MAP<uint32, Item*> ItemMap;

        ItemMap mMitems;                                    //template defined in objectmgr.cpp

        Item* GetMItem(uint32 id);
        void AddMItem(Item* it);
        bool RemoveMItem(uint32 id);

        void SendOnCancelExpectedVehicleRideAura();
        void PetSpellInitialize();
        void CharmSpellInitialize();
        void PossessSpellInitialize();
        void VehicleSpellInitialize();
        void SendRemoveControlBar();
        bool HasSpell(uint32 spell) const;
        bool HasActiveSpell(uint32 spell) const;            // show in spellbook
        TrainerSpellState GetTrainerSpellState(TrainerSpell const* trainer_spell) const;
        bool IsSpellFitByClassAndRace(uint32 spell_id) const;
        bool IsNeedCastPassiveSpellAtLearn(SpellInfo const* spellInfo) const;

        void SendProficiency(ItemClass itemClass, uint32 itemSubclassMask);
        void SendInitialSpells();
        bool addSpell(uint32 spellId, bool active, bool learning, bool dependent, bool disabled, bool loading = false);
        void learnSpell(uint32 spell_id, bool dependent);
        void removeSpell(uint32 spell_id, bool disabled = false, bool learn_low_rank = true);
        void resetSpells(bool myClassOnly = false);
        void learnDefaultSpells();
        void learnQuestRewardedSpells();
        void learnQuestRewardedSpells(Quest const* quest);
        void learnSpellHighRank(uint32 spellid);
        void AddTemporarySpell(uint32 spellId);
        void RemoveTemporarySpell(uint32 spellId);
        void SetReputation(uint32 factionentry, uint32 value);
        uint32 GetReputation(uint32 factionentry) const;
        std::string GetGuildName();

        // Talents
        uint32 GetFreeTalentPoints() const { return _talentMgr->FreeTalentPoints; }
        void SetFreeTalentPoints(uint32 points) { _talentMgr->FreeTalentPoints = points; }
        uint32 GetUsedTalentCount() const { return _talentMgr->UsedTalentCount; }
        void SetUsedTalentCount(uint32 talents) { _talentMgr->UsedTalentCount = talents; }
        uint32 GetQuestRewardedTalentCount() const { return _talentMgr->QuestRewardedTalentCount; }
        void AddQuestRewardedTalentCount(uint32 points) { _talentMgr->QuestRewardedTalentCount += points; }
        uint32 GetTalentResetCost() const { return _talentMgr->ResetTalentsCost; }
        void SetTalentResetCost(uint32 cost)  { _talentMgr->ResetTalentsCost = cost; }
        uint32 GetTalentResetTime() const { return _talentMgr->ResetTalentsTime; }
        void SetTalentResetTime(time_t time_)  { _talentMgr->ResetTalentsTime = time_; }
        uint32 GetPrimaryTalentTree(uint8 spec) const { return _talentMgr->SpecInfo[spec].TalentTree; }
        void SetPrimaryTalentTree(uint8 spec, uint32 tree) { _talentMgr->SpecInfo[spec].TalentTree = tree; }
        uint8 GetActiveSpec() const { return _talentMgr->ActiveSpec; }
        void SetActiveSpec(uint8 spec){ _talentMgr->ActiveSpec = spec; }
        uint8 GetSpecsCount() const { return _talentMgr->SpecsCount; }
        void SetSpecsCount(uint8 count) { _talentMgr->SpecsCount = count; }

        bool ResetTalents(bool no_cost = false);
        uint32 GetNextResetTalentsCost() const;
        void InitTalentForLevel();
        void BuildPlayerTalentsInfoData(WorldPacket* data);
        void BuildPetTalentsInfoData(WorldPacket* data);
        void SendTalentsInfoData(bool pet);
        bool LearnTalent(uint32 talentId, uint32 talentRank);
        void LearnPetTalent(uint64 petGuid, uint32 talentId, uint32 talentRank);
        bool AddTalent(uint32 spellId, uint8 spec, bool learning);
        bool HasTalent(uint32 spell_id, uint8 spec) const;
        uint32 CalculateTalentsPoints() const;

        // Dual Spec
        void UpdateSpecCount(uint8 count);
        void ActivateSpec(uint8 spec);

        void InitGlyphsForLevel();
        void SetGlyphSlot(uint8 slot, uint32 slottype) { SetUInt32Value(PLAYER_FIELD_GLYPH_SLOTS_1 + slot, slottype); }

        uint32 GetGlyphSlot(uint8 slot) const { return GetUInt32Value(PLAYER_FIELD_GLYPH_SLOTS_1 + slot); }
        void SetGlyph(uint8 slot, uint32 glyph);
        uint32 GetGlyph(uint8 spec, uint8 slot) const { return _talentMgr->SpecInfo[spec].Glyphs[slot]; }

        PlayerTalentMap const* GetTalentMap(uint8 spec) const { return _talentMgr->SpecInfo[spec].Talents; }
        PlayerTalentMap* GetTalentMap(uint8 spec) { return _talentMgr->SpecInfo[spec].Talents; }
        ActionButtonList const& GetActionButtons() const { return m_actionButtons; }

        uint32 GetFreePrimaryProfessionPoints() const { return GetUInt32Value(PLAYER_CHARACTER_POINTS); }
        void SetFreePrimaryProfessions(uint16 profs) { SetUInt32Value(PLAYER_CHARACTER_POINTS, profs); }
        void InitPrimaryProfessions();

        PlayerSpellMap const& GetSpellMap() const { return m_spells; }
        PlayerSpellMap      & GetSpellMap()       { return m_spells; }

        SpellCooldowns const& GetSpellCooldownMap() const { return m_spellCooldowns; }

        void AddSpellMod(SpellModifier* mod, bool apply);
        bool IsAffectedBySpellmod(SpellInfo const* spellInfo, SpellModifier* mod, Spell* spell = NULL);
        template <class T> T ApplySpellMod(uint32 spellId, SpellModOp op, T &basevalue, Spell* spell = NULL);
        void RemoveSpellMods(Spell* spell);
        void RestoreSpellMods(Spell* spell, uint32 ownerAuraId = 0, Aura* aura = NULL);
        void RestoreAllSpellMods(uint32 ownerAuraId = 0, Aura* aura = NULL);
        void DropModCharge(SpellModifier* mod, Spell* spell);
        void SetSpellModTakingSpell(Spell* spell, bool apply);

        static uint32 const infinityCooldownDelay = MONTH;  // used for set "infinity cooldowns" for spells and check
        static uint32 const infinityCooldownDelayCheck = MONTH/2;
        bool HasSpellCooldown(uint32 spell_id) const;
        uint32 GetSpellCooldownDelay(uint32 spell_id) const;
        void AddSpellAndCategoryCooldowns(SpellInfo const* spellInfo, uint32 itemId, Spell* spell = NULL, bool infinityCooldown = false);
        void AddSpellCooldown(uint32 spell_id, uint32 itemid, time_t end_time);
        void SendCooldownEvent(SpellInfo const* spellInfo, uint32 itemId = 0, Spell* spell = NULL, bool setCooldown = true);
        void ProhibitSpellSchool(SpellSchoolMask idSchoolMask, uint32 unTimeMs);
        void RemoveSpellCooldown(uint32 spell_id, bool update = false);
        void RemoveSpellCategoryCooldown(uint32 cat, bool update = false);
        void SendClearCooldown(uint32 spell_id, Unit* target);
        void SendClearAllCooldowns(Unit* target);

        GlobalCooldownMgr& GetGlobalCooldownMgr() { return m_GlobalCooldownMgr; }

        void RemoveCategoryCooldown(uint32 cat);
        void RemoveArenaSpellCooldowns(bool removeActivePetCooldowns = false);
        void RemoveAllSpellCooldown();
        void _LoadSpellCooldowns(PreparedQueryResult result);
        void _SaveSpellCooldowns(SQLTransaction& trans);
        void SetLastPotionId(uint32 item_id) { m_lastPotionId = item_id; }
        void UpdatePotionCooldown(Spell* spell = NULL);

        void SetResurrectRequestData(Unit* caster, uint32 health, uint32 mana, uint32 appliedAura);
        void ClearResurrectRequestData()
        {
            delete _resurrectionData;
            _resurrectionData = NULL;
        }

        bool IsRessurectRequestedBy(uint64 guid) const
        {
            if (!IsRessurectRequested())
                return false;

            return _resurrectionData->GUID == guid;
        }

        bool IsRessurectRequested() const { return _resurrectionData != NULL; }
        void ResurectUsingRequestData();

        uint8 getCinematic() { return m_cinematic; }
        void setCinematic(uint8 cine) { m_cinematic = cine; }

        ActionButton* addActionButton(uint8 button, uint32 action, uint8 type);
        void removeActionButton(uint8 button);
        ActionButton const* GetActionButton(uint8 button);
        void SendInitialActionButtons() const { SendActionButtons(0); }
        void SendActionButtons(uint32 state) const;
        bool IsActionButtonDataValid(uint8 button, uint32 action, uint8 type);

        PvPInfo pvpInfo;
        void UpdatePvPState(bool onlyFFA = false);
        void SetPvP(bool state);
        void UpdatePvP(bool state, bool override=false);
        void UpdateZone(uint32 newZone, uint32 newArea);
        void UpdateArea(uint32 newArea);

        void UpdateZoneDependentAuras(uint32 zone_id);    // zones
        void UpdateAreaDependentAuras(uint32 area_id);    // subzones

        void UpdateAfkReport(time_t currTime);
        void UpdatePvPFlag(time_t currTime);
        void UpdateContestedPvP(uint32 currTime);
        void SetContestedPvPTimer(uint32 newTime) {m_contestedPvPTimer = newTime;}
        void ResetContestedPvP();

        /** todo: -maybe move UpdateDuelFlag+DuelComplete to independent DuelHandler.. **/
        DuelInfo* duel;
        void UpdateDuelFlag(time_t currTime);
        void CheckDuelDistance(time_t currTime);
        void DuelComplete(DuelCompleteType type);
        void SendDuelCountdown(uint32 counter);

        bool IsGroupVisibleFor(Player const* p) const;
        bool IsInSameGroupWith(Player const* p) const;
        bool IsInSameRaidWith(Player const* p) const;
        void UninviteFromGroup();
        static void RemoveFromGroup(Group* group, uint64 guid, RemoveMethod method = GROUP_REMOVEMETHOD_DEFAULT, uint64 kicker = 0, const char* reason = NULL);
        void RemoveFromGroup(RemoveMethod method = GROUP_REMOVEMETHOD_DEFAULT) { RemoveFromGroup(GetGroup(), GetGUID(), method); }
        void SendUpdateToOutOfRangeGroupMembers();

        void SetInGuild(uint32 guildId);
        void SetRank(uint8 rankId) { SetUInt32Value(PLAYER_GUILDRANK, rankId); }
        uint8 GetRank() const { return uint8(GetUInt32Value(PLAYER_GUILDRANK)); }
        void SetGuildLevel(uint32 level) { SetUInt32Value(PLAYER_GUILDLEVEL, level); }
        uint32 GetGuildLevel() { return GetUInt32Value(PLAYER_GUILDLEVEL); }
        void SetGuildIdInvited(uint32 GuildId) { m_GuildIdInvited = GuildId; }
        uint32 GetGuildId() const { return GetUInt32Value(OBJECT_FIELD_DATA); /* return only lower part */ }
        Guild* GetGuild();
        static uint32 GetGuildIdFromDB(uint64 guid);
        static uint8 GetRankFromDB(uint64 guid);
        int GetGuildIdInvited() { return m_GuildIdInvited; }
        static void RemovePetitionsAndSigns(uint64 guid, uint32 type);

        // Arena Team
        void SetInArenaTeam(uint32 ArenaTeamId, uint8 slot, uint8 type);
        void SetArenaTeamInfoField(uint8 slot, ArenaTeamInfoType type, uint32 value);
        static uint32 GetArenaTeamIdFromDB(uint64 guid, uint8 slot);
        static void LeaveAllArenaTeams(uint64 guid);
        uint32 GetArenaTeamId(uint8 slot) const { return GetUInt32Value(PLAYER_FIELD_ARENA_TEAM_INFO_1_1 + (slot * ARENA_TEAM_END) + ARENA_TEAM_ID); }
        uint32 GetArenaPersonalRating(uint8 slot) const { return GetUInt32Value(PLAYER_FIELD_ARENA_TEAM_INFO_1_1 + (slot * ARENA_TEAM_END) + ARENA_TEAM_PERSONAL_RATING); }
        void SetArenaTeamIdInvited(uint32 ArenaTeamId) { m_ArenaTeamIdInvited = ArenaTeamId; }
        uint32 GetArenaTeamIdInvited() { return m_ArenaTeamIdInvited; }
        uint32 GetRBGPersonalRating() const { return 0; }

        Difficulty GetDifficulty(bool isRaid) const { return isRaid ? m_raidDifficulty : m_dungeonDifficulty; }
        Difficulty GetDungeonDifficulty() const { return m_dungeonDifficulty; }
        Difficulty GetRaidDifficulty() const { return m_raidDifficulty; }
        Difficulty GetStoredRaidDifficulty() const { return m_raidMapDifficulty; } // only for use in difficulty packet after exiting to raid map
        void SetDungeonDifficulty(Difficulty dungeon_difficulty) { m_dungeonDifficulty = dungeon_difficulty; }
        void SetRaidDifficulty(Difficulty raid_difficulty) { m_raidDifficulty = raid_difficulty; }
        void StoreRaidMapDifficulty() { m_raidMapDifficulty = GetMap()->GetDifficulty(); }

        bool UpdateSkill(uint32 skill_id, uint32 step);
        bool UpdateSkillPro(uint16 skillId, int32 chance, uint32 step);

        bool UpdateCraftSkill(uint32 spellid);
        bool UpdateGatherSkill(uint32 SkillId, uint32 SkillValue, uint32 RedLevel, uint32 Multiplicator = 1);
        bool UpdateFishingSkill();

        uint32 GetSpellByProto(ItemTemplate* proto);

        float GetHealthBonusFromStamina();
        float GetManaBonusFromIntellect();

        bool UpdateStats(Stats stat);
        bool UpdateAllStats();
        void UpdateResistances(uint32 school);
        void UpdateArmor();
        void UpdateMaxHealth();
        void UpdateMaxPower(Powers power);
        void UpdateAttackPowerAndDamage(bool ranged = false);
        void UpdateDamagePhysical(WeaponAttackType attType);
        void ApplySpellPowerBonus(int32 amount, bool apply);
        void UpdateSpellDamageAndHealingBonus();
        void ApplyRatingMod(CombatRating cr, int32 value, bool apply);
        void UpdateRating(CombatRating cr);
        void UpdateAllRatings();

        void CalculateMinMaxDamage(WeaponAttackType attType, bool normalized, bool addTotalPct, float& min_damage, float& max_damage);

        inline void RecalculateRating(CombatRating cr) { ApplyRatingMod(cr, 0, true);}
        float GetMeleeCritFromAgility();
        void GetDodgeFromAgility(float &diminishing, float &nondiminishing);
        float GetSpellCritFromIntellect();
        float OCTRegenMPPerSpirit();
        float GetRatingMultiplier(CombatRating cr) const;
        float GetRatingBonusValue(CombatRating cr) const;
<<<<<<< HEAD

        /// Returns base spellpower bonus from spellpower stat on items, without spellpower from intellect stat
=======
>>>>>>> 69e81d46
        uint32 GetBaseSpellPowerBonus() const { return m_baseSpellPower; }
        int32 GetSpellPenetrationItemMod() const { return m_spellPenetrationItemMod; }

        float GetExpertiseDodgeOrParryReduction(WeaponAttackType attType) const;
        void UpdateBlockPercentage();
        void UpdateCritPercentage(WeaponAttackType attType);
        void UpdateAllCritPercentages();
        void UpdateParryPercentage();
        void UpdateDodgePercentage();
        void UpdateMeleeHitChances();
        void UpdateRangedHitChances();
        void UpdateSpellHitChances();

        void UpdateAllSpellCritChances();
        void UpdateSpellCritChance(uint32 school);
        void UpdateArmorPenetration(int32 amount);
        void UpdateExpertise(WeaponAttackType attType);
        void ApplyManaRegenBonus(int32 amount, bool apply);
        void ApplyHealthRegenBonus(int32 amount, bool apply);
        void UpdateManaRegen();
        void UpdateRuneRegen(RuneType rune);
        void UpdateAllRunesRegen();

        uint64 GetLootGUID() const { return m_lootGuid; }
        void SetLootGUID(uint64 guid) { m_lootGuid = guid; }

        void RemovedInsignia(Player* looterPlr);

        WorldSession* GetSession() const { return m_session; }

        void BuildCreateUpdateBlockForPlayer(UpdateData* data, Player* target) const;
        void DestroyForPlayer(Player* target, bool onDeath = false) const;
        void SendLogXPGain(uint32 GivenXP, Unit* victim, uint32 BonusXP, bool recruitAFriend = false, float group_rate=1.0f);

        // notifiers
        void SendAttackSwingCantAttack();
        void SendAttackSwingCancelAttack();
        void SendAttackSwingDeadTarget();
        void SendAttackSwingNotInRange();
        void SendAttackSwingBadFacingAttack();
        void SendAutoRepeatCancel(Unit* target);
        void SendExplorationExperience(uint32 Area, uint32 Experience);

        void SendDungeonDifficulty(bool IsInGroup);
        void SendRaidDifficulty(bool IsInGroup, int32 forcedDifficulty = -1);
        void ResetInstances(uint8 method, bool isRaid);
        void SendResetInstanceSuccess(uint32 MapId);
        void SendResetInstanceFailed(uint32 reason, uint32 MapId);
        void SendResetFailedNotify(uint32 mapid);

        virtual bool UpdatePosition(float x, float y, float z, float orientation, bool teleport = false);
        bool UpdatePosition(const Position &pos, bool teleport = false) { return UpdatePosition(pos.GetPositionX(), pos.GetPositionY(), pos.GetPositionZ(), pos.GetOrientation(), teleport); }
        void UpdateUnderwaterState(Map* m, float x, float y, float z);

        void SendMessageToSet(WorldPacket* data, bool self) {SendMessageToSetInRange(data, GetVisibilityRange(), self); };// overwrite Object::SendMessageToSet
        void SendMessageToSetInRange(WorldPacket* data, float fist, bool self);// overwrite Object::SendMessageToSetInRange
        void SendMessageToSetInRange(WorldPacket* data, float dist, bool self, bool own_team_only);
        void SendMessageToSet(WorldPacket* data, Player const* skipped_rcvr);

        Corpse* GetCorpse() const;
        void SpawnCorpseBones();
        void CreateCorpse();
        void KillPlayer();
        uint32 GetResurrectionSpellId();
        void ResurrectPlayer(float restore_percent, bool applySickness = false);
        void BuildPlayerRepop();
        void RepopAtGraveyard();

        void DurabilityLossAll(double percent, bool inventory);
        void DurabilityLoss(Item* item, double percent);
        void DurabilityPointsLossAll(int32 points, bool inventory);
        void DurabilityPointsLoss(Item* item, int32 points);
        void DurabilityPointLossForEquipSlot(EquipmentSlots slot);
        uint32 DurabilityRepairAll(bool cost, float discountMod, bool guildBank);
        uint32 DurabilityRepair(uint16 pos, bool cost, float discountMod, bool guildBank);

        void UpdateMirrorTimers();
        void StopMirrorTimers();
        bool IsMirrorTimerActive(MirrorTimerType type);

        bool CanJoinConstantChannelInZone(ChatChannelsEntry const* channel, AreaTableEntry const* zone);

        void JoinedChannel(Channel* c);
        void LeftChannel(Channel* c);
        void CleanupChannels();
        void UpdateLocalChannels(uint32 newZone);
        void LeaveLFGChannel();

        void SetSkill(uint16 id, uint16 step, uint16 currVal, uint16 maxVal);
        uint16 GetMaxSkillValue(uint32 skill) const;        // max + perm. bonus + temp bonus
        uint16 GetPureMaxSkillValue(uint32 skill) const;    // max
        uint16 GetSkillValue(uint32 skill) const;           // skill value + perm. bonus + temp bonus
        uint16 GetBaseSkillValue(uint32 skill) const;       // skill value + perm. bonus
        uint16 GetPureSkillValue(uint32 skill) const;       // skill value
        int16 GetSkillPermBonusValue(uint32 skill) const;
        int16 GetSkillTempBonusValue(uint32 skill) const;
        uint16 GetSkillStep(uint16 skill) const;            // 0...6
        bool HasSkill(uint32 skill) const;
        void learnSkillRewardedSpells(uint32 id, uint32 value);

        WorldLocation& GetTeleportDest() { return m_teleport_dest; }
        bool IsBeingTeleported() const { return mSemaphoreTeleport_Near || mSemaphoreTeleport_Far; }
        bool IsBeingTeleportedNear() const { return mSemaphoreTeleport_Near; }
        bool IsBeingTeleportedFar() const { return mSemaphoreTeleport_Far; }
        void SetSemaphoreTeleportNear(bool semphsetting) { mSemaphoreTeleport_Near = semphsetting; }
        void SetSemaphoreTeleportFar(bool semphsetting) { mSemaphoreTeleport_Far = semphsetting; }
        void ProcessDelayedOperations();

        void CheckAreaExploreAndOutdoor(void);

        static uint32 TeamForRace(uint8 race);
        uint32 GetTeam() const { return m_team; }
        TeamId GetTeamId() const { return m_team == ALLIANCE ? TEAM_ALLIANCE : TEAM_HORDE; }
        void setFactionForRace(uint8 race);

        void InitDisplayIds();

        bool IsAtGroupRewardDistance(WorldObject const* pRewardSource) const;
        bool IsAtRecruitAFriendDistance(WorldObject const* pOther) const;
        void RewardPlayerAndGroupAtKill(Unit* victim, bool isBattleGround);
        void RewardPlayerAndGroupAtEvent(uint32 creature_id, WorldObject* pRewardSource);
        bool isHonorOrXPTarget(Unit const* victim);

        bool GetsRecruitAFriendBonus(bool forXP);
        uint8 GetGrantableLevels() { return m_grantableLevels; }
        void SetGrantableLevels(uint8 val) { m_grantableLevels = val; }

        ReputationMgr&       GetReputationMgr()       { return *m_reputationMgr; }
        ReputationMgr const& GetReputationMgr() const { return *m_reputationMgr; }
        ReputationRank GetReputationRank(uint32 faction_id) const;
        void RewardReputation(Unit* victim, float rate);
        void RewardReputation(Quest const* quest);

        int32 CalculateReputationGain(ReputationSource source, uint32 creatureOrQuestLevel, int32 rep, int32 faction, bool noQuestBonus = false);

        void UpdateSkillsForLevel();
        void UpdateSkillsToMaxSkillsForLevel();             // for .levelup
        void ModifySkillBonus(uint32 skillid, int32 val, bool talent);

        /*********************************************************/
        /***                  PVP SYSTEM                       ***/
        /*********************************************************/
        // TODO: Properly implement correncies as of Cataclysm
        void UpdateHonorFields();
        bool RewardHonor(Unit* victim, uint32 groupsize, int32 honor = -1, bool pvptoken = false);
        uint32 GetMaxPersonalArenaRatingRequirement(uint32 minarenaslot) const;

        //End of PvP System

        inline SpellCooldowns GetSpellCooldowns() const { return m_spellCooldowns; }

        void SetDrunkValue(uint8 newDrunkValue, uint32 itemId = 0);
        uint8 GetDrunkValue() const { return GetByteValue(PLAYER_BYTES_3, 1); }
        static DrunkenState GetDrunkenstateByValue(uint8 value);

        uint32 GetDeathTimer() const { return m_deathTimer; }
        uint32 GetCorpseReclaimDelay(bool pvp) const;
        void UpdateCorpseReclaimDelay();
        void SendCorpseReclaimDelay(bool load = false);

        uint32 GetBlockPercent() { return GetUInt32Value(PLAYER_SHIELD_BLOCK); }
        bool CanParry() const { return m_canParry; }
        void SetCanParry(bool value);
        bool CanBlock() const { return m_canBlock; }
        void SetCanBlock(bool value);
        bool CanTitanGrip() const { return m_canTitanGrip; }
        void SetCanTitanGrip(bool value) { m_canTitanGrip = value; }
        bool CanTameExoticPets() const { return isGameMaster() || HasAuraType(SPELL_AURA_ALLOW_TAME_PET_TYPE); }

        void SetRegularAttackTime();
        void SetBaseModValue(BaseModGroup modGroup, BaseModType modType, float value) { m_auraBaseMod[modGroup][modType] = value; }
        void HandleBaseModValue(BaseModGroup modGroup, BaseModType modType, float amount, bool apply);
        float GetBaseModValue(BaseModGroup modGroup, BaseModType modType) const;
        float GetTotalBaseModValue(BaseModGroup modGroup) const;
        float GetTotalPercentageModValue(BaseModGroup modGroup) const { return m_auraBaseMod[modGroup][FLAT_MOD] + m_auraBaseMod[modGroup][PCT_MOD]; }
        void _ApplyAllStatBonuses();
        void _RemoveAllStatBonuses();

        void ResetAllPowers();

        void _ApplyWeaponDependentAuraMods(Item* item, WeaponAttackType attackType, bool apply);
        void _ApplyWeaponDependentAuraCritMod(Item* item, WeaponAttackType attackType, AuraEffect const* aura, bool apply);
        void _ApplyWeaponDependentAuraDamageMod(Item* item, WeaponAttackType attackType, AuraEffect const* aura, bool apply);

        void _ApplyItemMods(Item* item, uint8 slot, bool apply);
        void _RemoveAllItemMods();
        void _ApplyAllItemMods();
        void _ApplyAllLevelScaleItemMods(bool apply);
        void _ApplyItemBonuses(ItemTemplate const* proto, uint8 slot, bool apply, bool only_level_scale = false);
        void _ApplyWeaponDamage(uint8 slot, ItemTemplate const* proto, ScalingStatValuesEntry const* ssv, bool apply);
        bool EnchantmentFitsRequirements(uint32 enchantmentcondition, int8 slot);
        void ToggleMetaGemsActive(uint8 exceptslot, bool apply);
        void CorrectMetaGemEnchants(uint8 slot, bool apply);
        void InitDataForForm(bool reapplyMods = false);

        void ApplyItemEquipSpell(Item* item, bool apply, bool form_change = false);
        void ApplyEquipSpell(SpellInfo const* spellInfo, Item* item, bool apply, bool form_change = false);
        void UpdateEquipSpellsAtFormChange();
        void CastItemCombatSpell(Unit* target, WeaponAttackType attType, uint32 procVictim, uint32 procEx);
        void CastItemUseSpell(Item* item, SpellCastTargets const& targets, uint8 cast_count, uint32 glyphIndex);
        void CastItemCombatSpell(Unit* target, WeaponAttackType attType, uint32 procVictim, uint32 procEx, Item* item, ItemTemplate const* proto);

        void SendEquipmentSetList();
        void SetEquipmentSet(uint32 index, EquipmentSet eqset);
        void DeleteEquipmentSet(uint64 setGuid);

        void SendInitWorldStates(uint32 zone, uint32 area);
        void SendUpdateWorldState(uint32 Field, uint32 Value);
        void SendDirectMessage(WorldPacket* data);
        void SendBGWeekendWorldStates();
        void SendBattlefieldWorldStates();

        void SendAurasForTarget(Unit* target);

        PlayerMenu* PlayerTalkClass;
        std::vector<ItemSetEffect*> ItemSetEff;

        void SendLoot(uint64 guid, LootType loot_type);
        void SendLootRelease(uint64 guid);
        void SendNotifyLootItemRemoved(uint8 lootSlot);
        void SendNotifyLootMoneyRemoved();

        /*********************************************************/
        /***               BATTLEGROUND SYSTEM                 ***/
        /*********************************************************/

        bool InBattleground()       const                { return m_bgData.bgInstanceID != 0; }
        bool InArena()              const;
        uint32 GetBattlegroundId()  const                { return m_bgData.bgInstanceID; }
        BattlegroundTypeId GetBattlegroundTypeId() const { return m_bgData.bgTypeID; }
        Battleground* GetBattleground() const;

        uint32 GetBattlegroundQueueJoinTime(uint32 bgTypeId) const { return m_bgData.bgQueuesJoinedTime.find(bgTypeId)->second; }
        void AddBattlegroundQueueJoinTime(uint32 bgTypeId, uint32 joinTime)
        {
            m_bgData.bgQueuesJoinedTime[bgTypeId] = joinTime;
        }
        void RemoveBattlegroundQueueJoinTime(uint32 bgTypeId)
        {
            m_bgData.bgQueuesJoinedTime.erase(m_bgData.bgQueuesJoinedTime.find(bgTypeId)->second);
        }

        bool InBattlegroundQueue() const;

        BattlegroundQueueTypeId GetBattlegroundQueueTypeId(uint32 index) const;
        uint32 GetBattlegroundQueueIndex(BattlegroundQueueTypeId bgQueueTypeId) const;
        bool IsInvitedForBattlegroundQueueType(BattlegroundQueueTypeId bgQueueTypeId) const;
        bool InBattlegroundQueueForBattlegroundQueueType(BattlegroundQueueTypeId bgQueueTypeId) const;

        void SetBattlegroundId(uint32 val, BattlegroundTypeId bgTypeId);
        uint32 AddBattlegroundQueueId(BattlegroundQueueTypeId val);
        bool HasFreeBattlegroundQueueId();
        void RemoveBattlegroundQueueId(BattlegroundQueueTypeId val);
        void SetInviteForBattlegroundQueueType(BattlegroundQueueTypeId bgQueueTypeId, uint32 instanceId);
        bool IsInvitedForBattlegroundInstance(uint32 instanceId) const;
        WorldLocation const& GetBattlegroundEntryPoint() const { return m_bgData.joinPos; }
        void SetBattlegroundEntryPoint();

        void SetBGTeam(uint32 team);
        uint32 GetBGTeam() const;

        void LeaveBattleground(bool teleportToEntryPoint = true);
        bool CanJoinToBattleground(Battleground const* bg) const;
        bool CanReportAfkDueToLimit();
        void ReportedAfkBy(Player* reporter);
        void ClearAfkReports() { m_bgData.bgAfkReporter.clear(); }

        bool GetBGAccessByLevel(BattlegroundTypeId bgTypeId) const;
        bool isTotalImmunity();
        bool CanUseBattlegroundObject(GameObject* gameobject);
        bool isTotalImmune();
        bool CanCaptureTowerPoint();

        bool GetRandomWinner() { return m_IsBGRandomWinner; }
        void SetRandomWinner(bool isWinner);

        /*********************************************************/
        /***               OUTDOOR PVP SYSTEM                  ***/
        /*********************************************************/

        OutdoorPvP* GetOutdoorPvP() const;
        // returns true if the player is in active state for outdoor pvp objective capturing, false otherwise
        bool IsOutdoorPvPActive();

        /*********************************************************/
        /***                    REST SYSTEM                    ***/
        /*********************************************************/

        bool isRested() const { return GetRestTime() >= 10*IN_MILLISECONDS; }
        uint32 GetXPRestBonus(uint32 xp);
        uint32 GetRestTime() const { return m_restTime;}
        void SetRestTime(uint32 v) { m_restTime = v;}

        /*********************************************************/
        /***              ENVIROMENTAL SYSTEM                  ***/
        /*********************************************************/

        bool IsImmuneToEnvironmentalDamage();
        uint32 EnvironmentalDamage(EnviromentalDamage type, uint32 damage);

        /*********************************************************/
        /***               FLOOD FILTER SYSTEM                 ***/
        /*********************************************************/

        void UpdateSpeakTime();
        bool CanSpeak() const;
        void ChangeSpeakTime(int utime);

        /*********************************************************/
        /***                 VARIOUS SYSTEMS                   ***/
        /*********************************************************/
        void UpdateFallInformationIfNeed(MovementInfo const& minfo, uint16 opcode);
        Unit* m_mover;
        WorldObject* m_seer;
        void SetFallInformation(uint32 time, float z);
        void HandleFall(MovementInfo const& movementInfo);

        bool IsKnowHowFlyIn(uint32 mapid, uint32 zone) const;

        void SetClientControl(Unit* target, uint8 allowMove);

        void SetMover(Unit* target);

        void SetSeer(WorldObject* target) { m_seer = target; }
        void SetViewpoint(WorldObject* target, bool apply);
        WorldObject* GetViewpoint() const;
        void StopCastingCharm();
        void StopCastingBindSight();

        uint32 GetSaveTimer() const { return m_nextSave; }
        void   SetSaveTimer(uint32 timer) { m_nextSave = timer; }

        // Recall position
        uint32 m_recallMap;
        float  m_recallX;
        float  m_recallY;
        float  m_recallZ;
        float  m_recallO;
        void   SaveRecallPosition();

        void SetHomebind(WorldLocation const& loc, uint32 areaId);

        // Homebind coordinates
        uint32 m_homebindMapId;
        uint16 m_homebindAreaId;
        float m_homebindX;
        float m_homebindY;
        float m_homebindZ;

        WorldLocation GetStartPosition() const;

        // currently visible objects at player client
        typedef std::set<uint64> ClientGUIDs;
        ClientGUIDs m_clientGUIDs;

        bool HaveAtClient(WorldObject const* u) const;

        bool IsNeverVisible() const;

        bool IsVisibleGloballyFor(Player const* player) const;

        void SendInitialVisiblePackets(Unit* target);
        void UpdateObjectVisibility(bool forced = true);
        void UpdateVisibilityForPlayer();
        void UpdateVisibilityOf(WorldObject* target);
        void UpdateTriggerVisibility();

        template<class T>
        void UpdateVisibilityOf(T* target, UpdateData& data, std::set<Unit*>& visibleNow);

        uint8 m_forced_speed_changes[MAX_MOVE_TYPE];

        bool HasAtLoginFlag(AtLoginFlags f) const { return m_atLoginFlags & f; }
        void SetAtLoginFlag(AtLoginFlags f) { m_atLoginFlags |= f; }
        void RemoveAtLoginFlag(AtLoginFlags flags, bool persist = false);

        bool isUsingLfg();
        bool inRandomLfgDungeon();

        typedef std::set<uint32> DFQuestsDoneList;
        DFQuestsDoneList m_DFQuests;

        // Temporarily removed pet cache
        uint32 GetTemporaryUnsummonedPetNumber() const { return m_temporaryUnsummonedPetNumber; }
        void SetTemporaryUnsummonedPetNumber(uint32 petnumber) { m_temporaryUnsummonedPetNumber = petnumber; }
        void UnsummonPetTemporaryIfAny();
        void ResummonPetTemporaryUnSummonedIfAny();
        bool IsPetNeedBeTemporaryUnsummoned() const;

        void SendCinematicStart(uint32 CinematicSequenceId);
        void SendMovieStart(uint32 MovieId);

        /*********************************************************/
        /***                 INSTANCE SYSTEM                   ***/
        /*********************************************************/

        typedef UNORDERED_MAP< uint32 /*mapId*/, InstancePlayerBind > BoundInstancesMap;

        void UpdateHomebindTime(uint32 time);

        uint32 m_HomebindTimer;
        bool m_InstanceValid;
        // permanent binds and solo binds by difficulty
        BoundInstancesMap m_boundInstances[MAX_DIFFICULTY];
        InstancePlayerBind* GetBoundInstance(uint32 mapid, Difficulty difficulty);
        BoundInstancesMap& GetBoundInstances(Difficulty difficulty) { return m_boundInstances[difficulty]; }
        InstanceSave* GetInstanceSave(uint32 mapid, bool raid);
        void UnbindInstance(uint32 mapid, Difficulty difficulty, bool unload = false);
        void UnbindInstance(BoundInstancesMap::iterator &itr, Difficulty difficulty, bool unload = false);
        InstancePlayerBind* BindToInstance(InstanceSave* save, bool permanent, bool load = false);
        void BindToInstance();
        void SetPendingBind(uint32 instanceId, uint32 bindTimer);
        bool HasPendingBind() const { return _pendingBindId > 0; }
        void SendRaidInfo();
        void SendSavedInstances();
        static void ConvertInstancesToGroup(Player* player, Group* group, bool switchLeader);
        bool Satisfy(AccessRequirement const* ar, uint32 target_map, bool report = false);
        bool CheckInstanceLoginValid();
        bool CheckInstanceCount(uint32 instanceId) const;
        void AddInstanceEnterTime(uint32 instanceId, time_t enterTime);

        // last used pet number (for BG's)
        uint32 GetLastPetNumber() const { return m_lastpetnumber; }
        void SetLastPetNumber(uint32 petnumber) { m_lastpetnumber = petnumber; }

        /*********************************************************/
        /***                   GROUP SYSTEM                    ***/
        /*********************************************************/

        Group* GetGroupInvite() { return m_groupInvite; }
        void SetGroupInvite(Group* group) { m_groupInvite = group; }
        Group* GetGroup() { return m_group.getTarget(); }
        const Group* GetGroup() const { return (const Group*)m_group.getTarget(); }
        GroupReference& GetGroupRef() { return m_group; }
        void SetGroup(Group* group, int8 subgroup = -1);
        uint8 GetSubGroup() const { return m_group.getSubGroup(); }
        uint32 GetGroupUpdateFlag() const { return m_groupUpdateMask; }
        void SetGroupUpdateFlag(uint32 flag) { m_groupUpdateMask |= flag; }
        uint64 GetAuraUpdateMaskForRaid() const { return m_auraRaidUpdateMask; }
        void SetAuraUpdateMaskForRaid(uint8 slot) { m_auraRaidUpdateMask |= (uint64(1) << slot); }
        Player* GetNextRandomRaidMember(float radius);
        PartyResult CanUninviteFromGroup() const;

        // Battleground / Battlefield Group System
        void SetBattlegroundOrBattlefieldRaid(Group* group, int8 subgroup = -1);
        void RemoveFromBattlegroundOrBattlefieldRaid();
        Group* GetOriginalGroup() { return m_originalGroup.getTarget(); }
        GroupReference& GetOriginalGroupRef() { return m_originalGroup; }
        uint8 GetOriginalSubGroup() const { return m_originalGroup.getSubGroup(); }
        void SetOriginalGroup(Group* group, int8 subgroup = -1);

        void SetPassOnGroupLoot(bool bPassOnGroupLoot) { m_bPassOnGroupLoot = bPassOnGroupLoot; }
        bool GetPassOnGroupLoot() const { return m_bPassOnGroupLoot; }

        MapReference &GetMapRef() { return m_mapRef; }

        // Set map to player and add reference
        void SetMap(Map* map);
        void ResetMap();

        bool isAllowedToLoot(const Creature* creature);

        DeclinedName const* GetDeclinedNames() const { return m_declinedname; }
        uint8 GetRunesState() const { return m_runes->runeState; }
        RuneType GetBaseRune(uint8 index) const { return RuneType(m_runes->runes[index].BaseRune); }
        RuneType GetCurrentRune(uint8 index) const { return RuneType(m_runes->runes[index].CurrentRune); }
        uint32 GetRuneCooldown(uint8 index) const { return m_runes->runes[index].Cooldown; }
        uint32 GetRuneBaseCooldown(uint8 index) const { return GetRuneTypeBaseCooldown(GetBaseRune(index)); }
        uint32 GetRuneTypeBaseCooldown(RuneType runeType) const;
        bool IsBaseRuneSlotsOnCooldown(RuneType runeType) const;
        RuneType GetLastUsedRune() { return m_runes->lastUsedRune; }
        void SetLastUsedRune(RuneType type) { m_runes->lastUsedRune = type; }
        void SetBaseRune(uint8 index, RuneType baseRune) { m_runes->runes[index].BaseRune = baseRune; }
        void SetCurrentRune(uint8 index, RuneType currentRune) { m_runes->runes[index].CurrentRune = currentRune; }
        void SetRuneCooldown(uint8 index, uint32 cooldown);
        void SetRuneConvertAura(uint8 index, AuraEffect const* aura);
        void AddRuneByAuraEffect(uint8 index, RuneType newType, AuraEffect const* aura);
        void RemoveRunesByAuraEffect(AuraEffect const* aura);
        void RestoreBaseRune(uint8 index);
        void ConvertRune(uint8 index, RuneType newType);
        void ResyncRunes(uint8 count);
        void AddRunePower(uint8 index);
        void InitRunes();

        void SendRespondInspectAchievements(Player* player) const;
        uint32 GetAchievementPoints() const;
        bool HasAchieved(uint32 achievementId) const;
        void ResetAchievements();
        void CheckAllAchievementCriteria();
        void ResetAchievementCriteria(AchievementCriteriaTypes type, uint64 miscValue1 = 0, uint64 miscValue2 = 0, bool evenIfCriteriaComplete = false);
        void UpdateAchievementCriteria(AchievementCriteriaTypes type, uint64 miscValue1 = 0, uint64 miscValue2 = 0, uint64 miscValue3 = 0, Unit* unit = NULL);
        void StartTimedAchievement(AchievementCriteriaTimedTypes type, uint32 entry, uint32 timeLost = 0);
        void RemoveTimedAchievement(AchievementCriteriaTimedTypes type, uint32 entry);
        void CompletedAchievement(AchievementEntry const* entry);

        bool HasTitle(uint32 bitIndex);
        bool HasTitle(CharTitlesEntry const* title) { return HasTitle(title->bit_index); }
        void SetTitle(CharTitlesEntry const* title, bool lost = false);

        //bool isActiveObject() const { return true; }
        bool canSeeSpellClickOn(Creature const* creature) const;

        uint32 GetChampioningFaction() const { return m_ChampioningFaction; }
        void SetChampioningFaction(uint32 faction) { m_ChampioningFaction = faction; }
        Spell* m_spellModTakingSpell;

        float GetAverageItemLevel();
        bool isDebugAreaTriggers;

        void ClearWhisperWhiteList() { WhisperList.clear(); }
        void AddWhisperWhiteList(uint64 guid) { WhisperList.push_back(guid); }
        bool IsInWhisperWhiteList(uint64 guid);
        void RemoveFromWhisperWhiteList(uint64 guid) { WhisperList.remove(guid); }

        /*! These methods send different packets to the client in apply and unapply case.
            These methods are only sent to the current unit.
        */
        void SendMovementSetCanFly(bool apply);
        void SendMovementSetCanTransitionBetweenSwimAndFly(bool apply);
        void SendMovementSetHover(bool apply);
        void SendMovementSetWaterWalking(bool apply);
        void SendMovementSetFeatherFall(bool apply);
        void SendMovementSetCollisionHeight(float height);

        bool CanFly() const { return m_movementInfo.HasMovementFlag(MOVEMENTFLAG_CAN_FLY); }

        //! Return collision height sent to client
        float GetCollisionHeight(bool mounted) const;

        // Void Storage
        bool IsVoidStorageUnlocked() const { return HasFlag(PLAYER_FLAGS, PLAYER_FLAGS_VOID_UNLOCKED); }
        void UnlockVoidStorage() { SetFlag(PLAYER_FLAGS, PLAYER_FLAGS_VOID_UNLOCKED); }
        void LockVoidStorage() { RemoveFlag(PLAYER_FLAGS, PLAYER_FLAGS_VOID_UNLOCKED); }
        uint8 GetNextVoidStorageFreeSlot() const;
        uint8 GetNumOfVoidStorageFreeSlots() const;
        uint8 AddVoidStorageItem(const VoidStorageItem& item);
        void AddVoidStorageItemAtSlot(uint8 slot, const VoidStorageItem& item);
        void DeleteVoidStorageItem(uint8 slot);
        bool SwapVoidStorageItem(uint8 oldSlot, uint8 newSlot);
        VoidStorageItem* GetVoidStorageItem(uint8 slot) const;
        VoidStorageItem* GetVoidStorageItem(uint64 id, uint8& slot) const;

    protected:
        // Gamemaster whisper whitelist
        WhisperListContainer WhisperList;
        uint32 m_regenTimerCount;
        uint32 m_holyPowerRegenTimerCount;
        uint32 m_focusRegenTimerCount;
        float m_powerFraction[MAX_POWERS_PER_CLASS];
        uint32 m_contestedPvPTimer;

        /*********************************************************/
        /***               BATTLEGROUND SYSTEM                 ***/
        /*********************************************************/

        /*
        this is an array of BG queues (BgTypeIDs) in which is player
        */
        struct BgBattlegroundQueueID_Rec
        {
            BattlegroundQueueTypeId bgQueueTypeId;
            uint32 invitedToInstance;
        };

        BgBattlegroundQueueID_Rec m_bgBattlegroundQueueID[PLAYER_MAX_BATTLEGROUND_QUEUES];
        BGData                    m_bgData;

        bool m_IsBGRandomWinner;

        /*********************************************************/
        /***                    QUEST SYSTEM                   ***/
        /*********************************************************/

        //We allow only one timed quest active at the same time. Below can then be simple value instead of set.
        typedef std::set<uint32> QuestSet;
        typedef std::set<uint32> SeasonalQuestSet;
        typedef UNORDERED_MAP<uint32, SeasonalQuestSet> SeasonalEventQuestMap;
        QuestSet m_timedquests;
        QuestSet m_weeklyquests;
        QuestSet m_monthlyquests;
        SeasonalEventQuestMap m_seasonalquests;

        uint64 m_divider;
        uint32 m_ingametime;

        /*********************************************************/
        /***                   LOAD SYSTEM                     ***/
        /*********************************************************/

        void _LoadActions(PreparedQueryResult result);
        void _LoadAuras(PreparedQueryResult result, uint32 timediff);
        void _LoadGlyphAuras();
        void _LoadBoundInstances(PreparedQueryResult result);
        void _LoadInventory(PreparedQueryResult result, uint32 timeDiff);
        void _LoadVoidStorage(PreparedQueryResult result);
        void _LoadMailInit(PreparedQueryResult resultUnread, PreparedQueryResult resultDelivery);
        void _LoadMail();
        void _LoadMailedItems(Mail* mail);
        void _LoadQuestStatus(PreparedQueryResult result);
        void _LoadQuestStatusRewarded(PreparedQueryResult result);
        void _LoadDailyQuestStatus(PreparedQueryResult result);
        void _LoadWeeklyQuestStatus(PreparedQueryResult result);
        void _LoadMonthlyQuestStatus(PreparedQueryResult result);
        void _LoadSeasonalQuestStatus(PreparedQueryResult result);
        void _LoadRandomBGStatus(PreparedQueryResult result);
        void _LoadGroup(PreparedQueryResult result);
        void _LoadSkills(PreparedQueryResult result);
        void _LoadSpells(PreparedQueryResult result);
        void _LoadFriendList(PreparedQueryResult result);
        bool _LoadHomeBind(PreparedQueryResult result);
        void _LoadDeclinedNames(PreparedQueryResult result);
        void _LoadArenaTeamInfo(PreparedQueryResult result);
        void _LoadEquipmentSets(PreparedQueryResult result);
        void _LoadBGData(PreparedQueryResult result);
        void _LoadGlyphs(PreparedQueryResult result);
        void _LoadTalents(PreparedQueryResult result);
        void _LoadInstanceTimeRestrictions(PreparedQueryResult result);
        void _LoadCurrency(PreparedQueryResult result);
        void _LoadCUFProfiles(PreparedQueryResult result);

        /*********************************************************/
        /***                   SAVE SYSTEM                     ***/
        /*********************************************************/

        void _SaveActions(SQLTransaction& trans);
        void _SaveAuras(SQLTransaction& trans);
        void _SaveInventory(SQLTransaction& trans);
        void _SaveVoidStorage(SQLTransaction& trans);
        void _SaveMail(SQLTransaction& trans);
        void _SaveQuestStatus(SQLTransaction& trans);
        void _SaveDailyQuestStatus(SQLTransaction& trans);
        void _SaveWeeklyQuestStatus(SQLTransaction& trans);
        void _SaveMonthlyQuestStatus(SQLTransaction& trans);
        void _SaveSeasonalQuestStatus(SQLTransaction& trans);
        void _SaveSkills(SQLTransaction& trans);
        void _SaveSpells(SQLTransaction& trans);
        void _SaveEquipmentSets(SQLTransaction& trans);
        void _SaveBGData(SQLTransaction& trans);
        void _SaveGlyphs(SQLTransaction& trans);
        void _SaveTalents(SQLTransaction& trans);
        void _SaveStats(SQLTransaction& trans);
        void _SaveInstanceTimeRestrictions(SQLTransaction& trans);
        void _SaveCurrency(SQLTransaction& trans);
        void _SaveCUFProfiles(SQLTransaction& trans);

        /*********************************************************/
        /***              ENVIRONMENTAL SYSTEM                 ***/
        /*********************************************************/
        void HandleSobering();
        void SendMirrorTimer(MirrorTimerType Type, uint32 MaxValue, uint32 CurrentValue, int32 Regen);
        void StopMirrorTimer(MirrorTimerType Type);
        void HandleDrowning(uint32 time_diff);
        int32 getMaxTimer(MirrorTimerType timer);

        /*********************************************************/
        /***                  HONOR SYSTEM                     ***/
        /*********************************************************/
        time_t m_lastHonorUpdateTime;

        void outDebugValues() const;
        uint64 m_lootGuid;

        uint32 m_team;
        uint32 m_nextSave;
        time_t m_speakTime;
        uint32 m_speakCount;
        Difficulty m_dungeonDifficulty;
        Difficulty m_raidDifficulty;
        Difficulty m_raidMapDifficulty;

        uint32 m_atLoginFlags;

        Item* m_items[PLAYER_SLOTS_COUNT];
        uint32 m_currentBuybackSlot;

        PlayerCurrenciesMap _currencyStorage;

        /**
          * @name   GetCurrencyWeekCap
          * @brief  return week cap for selected currency

          * @param  CurrencyTypesEntry for which to retrieve weekly cap
        */
        uint32 GetCurrencyWeekCap(CurrencyTypesEntry const* currency) const;

        /*
         * @name   GetCurrencyTotalCap
         * @brief  return total cap for selected currency

         * @param  CurrencyTypesEntry for which to retrieve total cap
         */
        uint32 GetCurrencyTotalCap(CurrencyTypesEntry const* currency) const;

        /// Updates weekly conquest point cap (dynamic cap)
        void UpdateConquestCurrencyCap(uint32 currency);

        VoidStorageItem* _voidStorageItems[VOID_STORAGE_MAX_SLOT];

        std::vector<Item*> m_itemUpdateQueue;
        bool m_itemUpdateQueueBlocked;

        uint32 m_ExtraFlags;
        uint64 m_curSelection;

        uint64 m_comboTarget;
        int8 m_comboPoints;

        QuestStatusMap m_QuestStatus;
        QuestStatusSaveMap m_QuestStatusSave;

        RewardedQuestSet m_RewardedQuests;
        QuestStatusSaveMap m_RewardedQuestsSave;

        SkillStatusMap mSkillStatus;

        uint32 m_GuildIdInvited;
        uint32 m_ArenaTeamIdInvited;

        PlayerMails m_mail;
        PlayerSpellMap m_spells;
        uint32 m_lastPotionId;                              // last used health/mana potion in combat, that block next potion use

        GlobalCooldownMgr m_GlobalCooldownMgr;

        PlayerTalentInfo* _talentMgr;

        ActionButtonList m_actionButtons;

        float m_auraBaseMod[BASEMOD_END][MOD_END];
        int16 m_baseRatingValue[MAX_COMBAT_RATING];
        uint32 m_baseSpellPower;
        uint32 m_baseManaRegen;
        uint32 m_baseHealthRegen;
        int32 m_spellPenetrationItemMod;

        SpellModList m_spellMods[MAX_SPELLMOD];

        EnchantDurationList m_enchantDuration;
        ItemDurationList m_itemDuration;
        ItemDurationList m_itemSoulboundTradeable;

        void ResetTimeSync();
        void SendTimeSync();

        ResurrectionData* _resurrectionData;

        WorldSession* m_session;

        typedef std::list<Channel*> JoinedChannelsList;
        JoinedChannelsList m_channels;

        uint8 m_cinematic;

        TradeData* m_trade;

        bool   m_DailyQuestChanged;
        bool   m_WeeklyQuestChanged;
        bool   m_MonthlyQuestChanged;
        bool   m_SeasonalQuestChanged;
        time_t m_lastDailyQuestTime;

        uint32 m_drunkTimer;
        uint32 m_weaponChangeTimer;

        uint32 m_zoneUpdateId;
        uint32 m_zoneUpdateTimer;
        uint32 m_areaUpdateId;

        uint32 m_deathTimer;
        time_t m_deathExpireTime;

        uint32 m_restTime;

        uint32 m_WeaponProficiency;
        uint32 m_ArmorProficiency;
        bool m_canParry;
        bool m_canBlock;
        bool m_canTitanGrip;
        uint8 m_swingErrorMsg;

        ////////////////////Rest System/////////////////////
        time_t time_inn_enter;
        uint32 inn_pos_mapid;
        float  inn_pos_x;
        float  inn_pos_y;
        float  inn_pos_z;
        float m_rest_bonus;
        RestType rest_type;
        ////////////////////Rest System/////////////////////

        // Social
        PlayerSocial *m_social;

        // Groups
        GroupReference m_group;
        GroupReference m_originalGroup;
        Group* m_groupInvite;
        uint32 m_groupUpdateMask;
        uint64 m_auraRaidUpdateMask;
        bool m_bPassOnGroupLoot;

        // last used pet number (for BG's)
        uint32 m_lastpetnumber;

        // Player summoning
        time_t m_summon_expire;
        uint32 m_summon_mapid;
        float  m_summon_x;
        float  m_summon_y;
        float  m_summon_z;

        DeclinedName *m_declinedname;
        Runes *m_runes;
        EquipmentSets m_EquipmentSets;

        bool CanAlwaysSee(WorldObject const* obj) const;

        bool IsAlwaysDetectableFor(WorldObject const* seer) const;

        uint8 m_grantableLevels;

        CUFProfile* _CUFProfiles[MAX_CUF_PROFILES];

    private:
        // internal common parts for CanStore/StoreItem functions
        InventoryResult CanStoreItem_InSpecificSlot(uint8 bag, uint8 slot, ItemPosCountVec& dest, ItemTemplate const* pProto, uint32& count, bool swap, Item* pSrcItem) const;
        InventoryResult CanStoreItem_InBag(uint8 bag, ItemPosCountVec& dest, ItemTemplate const* pProto, uint32& count, bool merge, bool non_specialized, Item* pSrcItem, uint8 skip_bag, uint8 skip_slot) const;
        InventoryResult CanStoreItem_InInventorySlots(uint8 slot_begin, uint8 slot_end, ItemPosCountVec& dest, ItemTemplate const* pProto, uint32& count, bool merge, Item* pSrcItem, uint8 skip_bag, uint8 skip_slot) const;
        Item* _StoreItem(uint16 pos, Item* pItem, uint32 count, bool clone, bool update);
        Item* _LoadItem(SQLTransaction& trans, uint32 zoneId, uint32 timeDiff, Field* fields);

        std::set<uint32> m_refundableItems;
        void SendRefundInfo(Item* item);
        void RefundItem(Item* item);
        void SendItemRefundResult(Item* item, ItemExtendedCostEntry const* iece, uint8 error);

        // know currencies are not removed at any point (0 displayed)
        void AddKnownCurrency(uint32 itemId);

        void AdjustQuestReqItemCount(Quest const* quest, QuestStatusData& questStatusData);

        bool IsCanDelayTeleport() const { return m_bCanDelayTeleport; }
        void SetCanDelayTeleport(bool setting) { m_bCanDelayTeleport = setting; }
        bool IsHasDelayedTeleport() const { return m_bHasDelayedTeleport; }
        void SetDelayedTeleportFlag(bool setting) { m_bHasDelayedTeleport = setting; }
        void ScheduleDelayedOperation(uint32 operation) { if (operation < DELAYED_END) m_DelayedOperations |= operation; }

        MapReference m_mapRef;

        void UpdateCharmedAI();

        uint32 m_lastFallTime;
        float  m_lastFallZ;

        int32 m_MirrorTimer[MAX_TIMERS];
        uint8 m_MirrorTimerFlags;
        uint8 m_MirrorTimerFlagsLast;
        bool m_isInWater;

        // Current teleport data
        WorldLocation m_teleport_dest;
        uint32 m_teleport_options;
        bool mSemaphoreTeleport_Near;
        bool mSemaphoreTeleport_Far;

        uint32 m_DelayedOperations;
        bool m_bCanDelayTeleport;
        bool m_bHasDelayedTeleport;

        // Temporary removed pet cache
        uint32 m_temporaryUnsummonedPetNumber;
        uint32 m_oldpetspell;

        AchievementMgr<Player>* m_achievementMgr;
        ReputationMgr*  m_reputationMgr;

        SpellCooldowns m_spellCooldowns;

        uint32 m_ChampioningFaction;

        uint32 m_timeSyncCounter;
        uint32 m_timeSyncTimer;
        uint32 m_timeSyncClient;
        uint32 m_timeSyncServer;

        InstanceTimeMap _instanceResetTimes;
        uint32 _pendingBindId;
        uint32 _pendingBindTimer;

        uint32 _activeCheats;
        uint32 _maxPersonalArenaRate;

        PhaseMgr phaseMgr;
};

void AddItemsSetItem(Player*player, Item* item);
void RemoveItemsSetItem(Player*player, ItemTemplate const* proto);

// "the bodies of template functions must be made available in a header file"
template <class T> T Player::ApplySpellMod(uint32 spellId, SpellModOp op, T &basevalue, Spell* spell)
{
    SpellInfo const* spellInfo = sSpellMgr->GetSpellInfo(spellId);
    if (!spellInfo)
        return 0;
    float totalmul = 1.0f;
    int32 totalflat = 0;

    // Drop charges for triggering spells instead of triggered ones
    if (m_spellModTakingSpell)
        spell = m_spellModTakingSpell;

    for (SpellModList::iterator itr = m_spellMods[op].begin(); itr != m_spellMods[op].end(); ++itr)
    {
        SpellModifier* mod = *itr;

        // Charges can be set only for mods with auras
        if (!mod->ownerAura)
            ASSERT(mod->charges == 0);

        if (!IsAffectedBySpellmod(spellInfo, mod, spell))
            continue;

        if (mod->type == SPELLMOD_FLAT)
            totalflat += mod->value;
        else if (mod->type == SPELLMOD_PCT)
        {
            // skip percent mods for null basevalue (most important for spell mods with charges)
            if (basevalue == T(0))
                continue;

            // special case (skip > 10sec spell casts for instant cast setting)
            if (mod->op == SPELLMOD_CASTING_TIME && basevalue >= T(10000) && mod->value <= -100)
                continue;

            totalmul += CalculatePct(1.0f, mod->value);
        }

        DropModCharge(mod, spell);
    }
    float diff = (float)basevalue * (totalmul - 1.0f) + (float)totalflat;
    basevalue = T((float)basevalue + diff);
    return T(diff);
}
#endif<|MERGE_RESOLUTION|>--- conflicted
+++ resolved
@@ -1970,11 +1970,8 @@
         float OCTRegenMPPerSpirit();
         float GetRatingMultiplier(CombatRating cr) const;
         float GetRatingBonusValue(CombatRating cr) const;
-<<<<<<< HEAD
 
         /// Returns base spellpower bonus from spellpower stat on items, without spellpower from intellect stat
-=======
->>>>>>> 69e81d46
         uint32 GetBaseSpellPowerBonus() const { return m_baseSpellPower; }
         int32 GetSpellPenetrationItemMod() const { return m_spellPenetrationItemMod; }
 
