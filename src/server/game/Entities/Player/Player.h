/*
 * Copyright (C) 2008-2013 TrinityCore <http://www.trinitycore.org/>
 * Copyright (C) 2005-2009 MaNGOS <http://getmangos.com/>
 *
 * This program is free software; you can redistribute it and/or modify it
 * under the terms of the GNU General Public License as published by the
 * Free Software Foundation; either version 2 of the License, or (at your
 * option) any later version.
 *
 * This program is distributed in the hope that it will be useful, but WITHOUT
 * ANY WARRANTY; without even the implied warranty of MERCHANTABILITY or
 * FITNESS FOR A PARTICULAR PURPOSE. See the GNU General Public License for
 * more details.
 *
 * You should have received a copy of the GNU General Public License along
 * with this program. If not, see <http://www.gnu.org/licenses/>.
 */

#ifndef _PLAYER_H
#define _PLAYER_H

#include "DBCStores.h"
#include "GroupReference.h"
#include "MapReference.h"

#include "Item.h"
#include "PetDefines.h"
#include "PhaseMgr.h"
#include "QuestDef.h"
#include "SpellMgr.h"
#include "Unit.h"

#include <string>
#include <vector>

struct CreatureTemplate;
struct Mail;
struct ItemExtendedCostEntry;
struct TrainerSpell;
struct VendorItem;

template<class T> class AchievementMgr;
class ReputationMgr;
class Channel;
class CharacterCreateInfo;
class Creature;
class DynamicObject;
class Group;
class Guild;
class OutdoorPvP;
class Pet;
class PlayerMenu;
class PlayerSocial;
class SpellCastTargets;
class UpdateMask;
class PhaseMgr;

typedef std::deque<Mail*> PlayerMails;

#define PLAYER_MAX_SKILLS           128
#define PLAYER_MAX_DAILY_QUESTS     25
#define PLAYER_EXPLORED_ZONES_SIZE  156

// Note: SPELLMOD_* values is aura types in fact
enum SpellModType
{
    SPELLMOD_FLAT         = 107,                            // SPELL_AURA_ADD_FLAT_MODIFIER
    SPELLMOD_PCT          = 108                             // SPELL_AURA_ADD_PCT_MODIFIER
};

// 2^n values, Player::m_isunderwater is a bitmask. These are Trinity internal values, they are never send to any client
enum PlayerUnderwaterState
{
    UNDERWATER_NONE                     = 0x00,
    UNDERWATER_INWATER                  = 0x01,             // terrain type is water and player is afflicted by it
    UNDERWATER_INLAVA                   = 0x02,             // terrain type is lava and player is afflicted by it
    UNDERWATER_INSLIME                  = 0x04,             // terrain type is lava and player is afflicted by it
    UNDERWARER_INDARKWATER              = 0x08,             // terrain type is dark water and player is afflicted by it

    UNDERWATER_EXIST_TIMERS             = 0x10
};

enum BuyBankSlotResult
{
    ERR_BANKSLOT_FAILED_TOO_MANY    = 0,
    ERR_BANKSLOT_INSUFFICIENT_FUNDS = 1,
    ERR_BANKSLOT_NOTBANKER          = 2,
    ERR_BANKSLOT_OK                 = 3
};

enum PlayerSpellState
{
    PLAYERSPELL_UNCHANGED = 0,
    PLAYERSPELL_CHANGED   = 1,
    PLAYERSPELL_NEW       = 2,
    PLAYERSPELL_REMOVED   = 3,
    PLAYERSPELL_TEMPORARY = 4
};

struct PlayerSpell
{
    PlayerSpellState state : 8;
    bool active            : 1;                             // show in spellbook
    bool dependent         : 1;                             // learned as result another spell learn, skill grow, quest reward, etc
    bool disabled          : 1;                             // first rank has been learned in result talent learn but currently talent unlearned, save max learned ranks
};

struct PlayerTalent
{
    PlayerSpellState state : 8;
    uint8 spec             : 8;
};

enum TalentTree // talent tabs
{
    TALENT_TREE_WARRIOR_ARMS         = 746,
    TALENT_TREE_WARRIOR_FURY         = 815,
    TALENT_TREE_WARRIOR_PROTECTION   = 845,
    TALENT_TREE_PALADIN_HOLY         = 831,
    TALENT_TREE_PALADIN_PROTECTION   = 839,
    TALENT_TREE_PALADIN_RETRIBUTION  = 855,
    TALENT_TREE_HUNTER_BEAST_MASTERY = 811,
    TALENT_TREE_HUNTER_MARKSMANSHIP  = 807,
    TALENT_TREE_HUNTER_SURVIVAL      = 809,
    TALENT_TREE_ROGUE_ASSASSINATION  = 182,
    TALENT_TREE_ROGUE_COMBAT         = 181,
    TALENT_TREE_ROGUE_SUBTLETY       = 183,
    TALENT_TREE_PRIEST_DISCIPLINE    = 760,
    TALENT_TREE_PRIEST_HOLY          = 813,
    TALENT_TREE_PRIEST_SHADOW        = 795,
    TALENT_TREE_DEATH_KNIGHT_BLOOD   = 398,
    TALENT_TREE_DEATH_KNIGHT_FROST   = 399,
    TALENT_TREE_DEATH_KNIGHT_UNHOLY  = 400,
    TALENT_TREE_SHAMAN_ELEMENTAL     = 261,
    TALENT_TREE_SHAMAN_ENHANCEMENT   = 263,
    TALENT_TREE_SHAMAN_RESTORATION   = 262,
    TALENT_TREE_MAGE_ARCANE          = 799,
    TALENT_TREE_MAGE_FIRE            = 851,
    TALENT_TREE_MAGE_FROST           = 823,
    TALENT_TREE_WARLOCK_AFFLICTION   = 871,
    TALENT_TREE_WARLOCK_DEMONOLOGY   = 867,
    TALENT_TREE_WARLOCK_DESTRUCTION  = 865,
    TALENT_TREE_DRUID_BALANCE        = 752,
    TALENT_TREE_DRUID_FERAL_COMBAT   = 750,
    TALENT_TREE_DRUID_RESTORATION    = 748
};

// Spell modifier (used for modify other spells)
struct SpellModifier
{
    SpellModifier(Aura* _ownerAura = NULL) : op(SPELLMOD_DAMAGE), type(SPELLMOD_FLAT), charges(0), value(0), mask(), spellId(0), ownerAura(_ownerAura) {}
    SpellModOp   op   : 8;
    SpellModType type : 8;
    int16 charges     : 16;
    int32 value;
    flag96 mask;
    uint32 spellId;
    Aura* const ownerAura;
};

enum PlayerCurrencyState
{
   PLAYERCURRENCY_UNCHANGED = 0,
   PLAYERCURRENCY_CHANGED   = 1,
   PLAYERCURRENCY_NEW       = 2,
   PLAYERCURRENCY_REMOVED   = 3     //not removed just set count == 0
};

struct PlayerCurrency
{
   PlayerCurrencyState state;
   uint32 totalCount;
   uint32 weekCount;
};

typedef UNORDERED_MAP<uint32, PlayerTalent*> PlayerTalentMap;
typedef UNORDERED_MAP<uint32, PlayerSpell*> PlayerSpellMap;
typedef std::list<SpellModifier*> SpellModList;
typedef UNORDERED_MAP<uint32, PlayerCurrency> PlayerCurrenciesMap;

typedef std::list<uint64> WhisperListContainer;

/// Maximum number of CompactUnitFrames profiles
#define MAX_CUF_PROFILES 5

/// Bit index used in the many bool options of CompactUnitFrames
enum CUFBoolOptions
{
    CUF_KEEP_GROUPS_TOGETHER,
    CUF_DISPLAY_PETS,
    CUF_DISPLAY_MAIN_TANK_AND_ASSIST,
    CUF_DISPLAY_HEAL_PREDICTION,
    CUF_DISPLAY_AGGRO_HIGHLIGHT,
    CUF_DISPLAY_ONLY_DISPELLABLE_DEBUFFS,
    CUF_DISPLAY_POWER_BAR,
    CUF_DISPLAY_BORDER,
    CUF_USE_CLASS_COLORS,
    CUF_DISPLAY_NON_BOSS_DEBUFFS,
    CUF_DISPLAY_HORIZONTAL_GROUPS,
    CUF_LOCKED,
    CUF_SHOWN,
    CUF_AUTO_ACTIVATE_2_PLAYERS,
    CUF_AUTO_ACTIVATE_3_PLAYERS,
    CUF_AUTO_ACTIVATE_5_PLAYERS,
    CUF_AUTO_ACTIVATE_10_PLAYERS,
    CUF_AUTO_ACTIVATE_15_PLAYERS,
    CUF_AUTO_ACTIVATE_25_PLAYERS,
    CUF_AUTO_ACTIVATE_40_PLAYERS,
    CUF_AUTO_ACTIVATE_SPEC_1,
    CUF_AUTO_ACTIVATE_SPEC_2,
    CUF_AUTO_ACTIVATE_PVP,
    CUF_AUTO_ACTIVATE_PVE,
    CUF_UNK_145,
    CUF_UNK_156,
    CUF_UNK_157,

    // The unks is _LOCKED and _SHOWN and _DYNAMIC, unknown order

    CUF_BOOL_OPTIONS_COUNT,
};

/// Represents a CompactUnitFrame profile
struct CUFProfile
{
    CUFProfile() : ProfileName(), BoolOptions() // might want to change default value for options
    {
        FrameHeight = 0;
        FrameWidth  = 0;
        SortBy      = 0;
        HealthText  = 0;
        Unk146      = 0;
        Unk147      = 0;
        Unk148      = 0;
        Unk150      = 0;
        Unk152      = 0;
        Unk154      = 0;
    }

    CUFProfile(const std::string& name, uint16 frameHeight, uint16 frameWidth, uint8 sortBy, uint8 healthText, uint32 boolOptions,
        uint8 unk146, uint8 unk147, uint8 unk148, uint16 unk150, uint16 unk152, uint16 unk154)
        : ProfileName(name), BoolOptions((int)boolOptions)
    {
        FrameHeight = frameHeight;
        FrameWidth  = frameWidth;
        SortBy      = sortBy;
        HealthText  = healthText;
        Unk146      = unk146;
        Unk147      = unk147;
        Unk148      = unk148;
        Unk150      = unk150;
        Unk152      = unk152;
        Unk154      = unk154;
    }

    std::string ProfileName;
    uint16 FrameHeight;
    uint16 FrameWidth;
    uint8 SortBy;
    uint8 HealthText;

    // LeftAlign, TopAlight, BottomAllign (unk order)
    uint8 Unk146;
    uint8 Unk147;
    uint8 Unk148;

    // LeftOffset, TopOffset and BottomOffset (unk order)
    uint16 Unk150;
    uint16 Unk152;
    uint16 Unk154;

    std::bitset<CUF_BOOL_OPTIONS_COUNT> BoolOptions;

    // More fields can be added to BoolOptions without changing DB schema (up to 32, currently 27)
};

struct SpellCooldown
{
    time_t end;
    uint16 itemid;
};

typedef std::map<uint32, SpellCooldown> SpellCooldowns;
typedef UNORDERED_MAP<uint32 /*instanceId*/, time_t/*releaseTime*/> InstanceTimeMap;

enum TrainerSpellState
{
    TRAINER_SPELL_GRAY  = 0,
    TRAINER_SPELL_GREEN = 1,
    TRAINER_SPELL_RED   = 2,
    TRAINER_SPELL_GREEN_DISABLED = 10                       // custom value, not send to client: formally green but learn not allowed
};

enum ActionButtonUpdateState
{
    ACTIONBUTTON_UNCHANGED = 0,
    ACTIONBUTTON_CHANGED   = 1,
    ACTIONBUTTON_NEW       = 2,
    ACTIONBUTTON_DELETED   = 3
};

enum ActionButtonType
{
    ACTION_BUTTON_SPELL     = 0x00,
    ACTION_BUTTON_C         = 0x01,                         // click?
    ACTION_BUTTON_EQSET     = 0x20,
    ACTION_BUTTON_MACRO     = 0x40,
    ACTION_BUTTON_CMACRO    = ACTION_BUTTON_C | ACTION_BUTTON_MACRO,
    ACTION_BUTTON_ITEM      = 0x80
};

enum ReputationSource
{
    REPUTATION_SOURCE_KILL,
    REPUTATION_SOURCE_QUEST,
    REPUTATION_SOURCE_DAILY_QUEST,
    REPUTATION_SOURCE_WEEKLY_QUEST,
    REPUTATION_SOURCE_MONTHLY_QUEST,
    REPUTATION_SOURCE_SPELL
};

#define ACTION_BUTTON_ACTION(X) (uint32(X) & 0x00FFFFFF)
#define ACTION_BUTTON_TYPE(X)   ((uint32(X) & 0xFF000000) >> 24)
#define MAX_ACTION_BUTTON_ACTION_VALUE (0x00FFFFFF+1)

struct ActionButton
{
    ActionButton() : packedData(0), uState(ACTIONBUTTON_NEW) {}

    uint32 packedData;
    ActionButtonUpdateState uState;

    // helpers
    ActionButtonType GetType() const { return ActionButtonType(ACTION_BUTTON_TYPE(packedData)); }
    uint32 GetAction() const { return ACTION_BUTTON_ACTION(packedData); }
    void SetActionAndType(uint32 action, ActionButtonType type)
    {
        uint32 newData = action | (uint32(type) << 24);
        if (newData != packedData || uState == ACTIONBUTTON_DELETED)
        {
            packedData = newData;
            if (uState != ACTIONBUTTON_NEW)
                uState = ACTIONBUTTON_CHANGED;
        }
    }
};

#define  MAX_ACTION_BUTTONS 144                             //checked in 3.2.0

typedef std::map<uint8, ActionButton> ActionButtonList;

struct PlayerCreateInfoItem
{
    PlayerCreateInfoItem(uint32 id, uint32 amount) : item_id(id), item_amount(amount) {}

    uint32 item_id;
    uint32 item_amount;
};

typedef std::list<PlayerCreateInfoItem> PlayerCreateInfoItems;

struct PlayerLevelInfo
{
    PlayerLevelInfo() { for (uint8 i=0; i < MAX_STATS; ++i) stats[i] = 0; }

    uint8 stats[MAX_STATS];
};

typedef std::list<uint32> PlayerCreateInfoSpells;

struct PlayerCreateInfoAction
{
    PlayerCreateInfoAction() : button(0), type(0), action(0) {}
    PlayerCreateInfoAction(uint8 _button, uint32 _action, uint8 _type) : button(_button), type(_type), action(_action) {}

    uint8 button;
    uint8 type;
    uint32 action;
};

typedef std::list<PlayerCreateInfoAction> PlayerCreateInfoActions;

struct PlayerInfo
{
                                                            // existence checked by displayId != 0
    PlayerInfo() : displayId_m(0), displayId_f(0), levelInfo(NULL) { }

    uint32 mapId;
    uint32 areaId;
    float positionX;
    float positionY;
    float positionZ;
    float orientation;
    uint16 displayId_m;
    uint16 displayId_f;
    PlayerCreateInfoItems item;
    PlayerCreateInfoSpells spell;
    PlayerCreateInfoActions action;

    PlayerLevelInfo* levelInfo;                             //[level-1] 0..MaxPlayerLevel-1
};

struct PvPInfo
{
    PvPInfo() : inHostileArea(false), inNoPvPArea(false), inFFAPvPArea(false), endTimer(0) {}

    bool inHostileArea;
    bool inNoPvPArea;
    bool inFFAPvPArea;
    time_t endTimer;
};

struct DuelInfo
{
    DuelInfo() : initiator(NULL), opponent(NULL), startTimer(0), startTime(0), outOfBound(0), isMounted(false) {}

    Player* initiator;
    Player* opponent;
    time_t startTimer;
    time_t startTime;
    time_t outOfBound;
    bool isMounted;
};

struct Areas
{
    uint32 areaID;
    uint32 areaFlag;
    float x1;
    float x2;
    float y1;
    float y2;
};

#define MAX_RUNES       6

enum RuneCooldowns
{
    RUNE_BASE_COOLDOWN  = 10000,
    RUNE_MISS_COOLDOWN  = 1500     // cooldown applied on runes when the spell misses
};

enum RuneType
{
    RUNE_BLOOD      = 0,
    RUNE_UNHOLY     = 1,
    RUNE_FROST      = 2,
    RUNE_DEATH      = 3,
    NUM_RUNE_TYPES  = 4
};

struct RuneInfo
{
    uint8 BaseRune;
    uint8 CurrentRune;
    uint32 Cooldown;
    AuraEffect const* ConvertAura;
};

struct Runes
{
    RuneInfo runes[MAX_RUNES];
    uint8 runeState;                                        // mask of available runes
    RuneType lastUsedRune;

    void SetRuneState(uint8 index, bool set = true)
    {
        if (set)
            runeState |= (1 << index);                      // usable
        else
            runeState &= ~(1 << index);                     // on cooldown
    }
};

struct EnchantDuration
{
    EnchantDuration() : item(NULL), slot(MAX_ENCHANTMENT_SLOT), leftduration(0) {};
    EnchantDuration(Item* _item, EnchantmentSlot _slot, uint32 _leftduration) : item(_item), slot(_slot),
        leftduration(_leftduration){ ASSERT(item); };

    Item* item;
    EnchantmentSlot slot;
    uint32 leftduration;
};

typedef std::list<EnchantDuration> EnchantDurationList;
typedef std::list<Item*> ItemDurationList;

enum DrunkenState
{
    DRUNKEN_SOBER   = 0,
    DRUNKEN_TIPSY   = 1,
    DRUNKEN_DRUNK   = 2,
    DRUNKEN_SMASHED = 3
};

#define MAX_DRUNKEN   4

enum PlayerFlags
{
    PLAYER_FLAGS_GROUP_LEADER           = 0x00000001,
    PLAYER_FLAGS_AFK                    = 0x00000002,
    PLAYER_FLAGS_DND                    = 0x00000004,
    PLAYER_FLAGS_GM                     = 0x00000008,
    PLAYER_FLAGS_GHOST                  = 0x00000010,
    PLAYER_FLAGS_RESTING                = 0x00000020,
    PLAYER_FLAGS_UNK6                   = 0x00000040,
    PLAYER_FLAGS_UNK7                   = 0x00000080,       // pre-3.0.3 PLAYER_FLAGS_FFA_PVP flag for FFA PVP state
    PLAYER_FLAGS_CONTESTED_PVP          = 0x00000100,       // Player has been involved in a PvP combat and will be attacked by contested guards
    PLAYER_FLAGS_IN_PVP                 = 0x00000200,
    PLAYER_FLAGS_HIDE_HELM              = 0x00000400,
    PLAYER_FLAGS_HIDE_CLOAK             = 0x00000800,
    PLAYER_FLAGS_PLAYED_LONG_TIME       = 0x00001000,       // played long time
    PLAYER_FLAGS_PLAYED_TOO_LONG        = 0x00002000,       // played too long time
    PLAYER_FLAGS_IS_OUT_OF_BOUNDS       = 0x00004000,
    PLAYER_FLAGS_DEVELOPER              = 0x00008000,       // <Dev> prefix for something?
    PLAYER_FLAGS_UNK16                  = 0x00010000,       // pre-3.0.3 PLAYER_FLAGS_SANCTUARY flag for player entered sanctuary
    PLAYER_FLAGS_TAXI_BENCHMARK         = 0x00020000,       // taxi benchmark mode (on/off) (2.0.1)
    PLAYER_FLAGS_PVP_TIMER              = 0x00040000,       // 3.0.2, pvp timer active (after you disable pvp manually)
    PLAYER_FLAGS_UNK19                  = 0x00080000,
    PLAYER_FLAGS_UNK20                  = 0x00100000,
    PLAYER_FLAGS_UNK21                  = 0x00200000,
    PLAYER_FLAGS_COMMENTATOR2           = 0x00400000,
    PLAYER_ALLOW_ONLY_ABILITY           = 0x00800000,       // used by bladestorm and killing spree, allowed only spells with SPELL_ATTR0_REQ_AMMO, SPELL_EFFECT_ATTACK, checked only for active player
    PLAYER_FLAGS_UNK24                  = 0x01000000,       // disabled all melee ability on tab include autoattack
    PLAYER_FLAGS_NO_XP_GAIN             = 0x02000000,
    PLAYER_FLAGS_UNK26                  = 0x04000000,
    PLAYER_FLAGS_AUTO_DECLINE_GUILD     = 0x08000000,       // Automatically declines guild invites
    PLAYER_FLAGS_GUILD_LEVEL_ENABLED    = 0x10000000,       // Lua_GetGuildLevelEnabled() - enables guild leveling related UI
    PLAYER_FLAGS_VOID_UNLOCKED          = 0x20000000,       // void storage
    PLAYER_FLAGS_UNK30                  = 0x40000000,
    PLAYER_FLAGS_UNK31                  = 0x80000000
};

#define KNOWN_TITLES_SIZE   4
#define MAX_TITLE_INDEX     (KNOWN_TITLES_SIZE * 64)        // 4 uint64 fields

// used in PLAYER_FIELD_BYTES values
enum PlayerFieldByteFlags
{
    PLAYER_FIELD_BYTE_TRACK_STEALTHED   = 0x00000002,
    PLAYER_FIELD_BYTE_RELEASE_TIMER     = 0x00000008,       // Display time till auto release spirit
    PLAYER_FIELD_BYTE_NO_RELEASE_WINDOW = 0x00000010        // Display no "release spirit" window at all
};

// used in PLAYER_FIELD_BYTES2 values
enum PlayerFieldByte2Flags
{
    PLAYER_FIELD_BYTE2_NONE                 = 0x00,
    PLAYER_FIELD_BYTE2_STEALTH              = 0x20,
    PLAYER_FIELD_BYTE2_INVISIBILITY_GLOW    = 0x40
};

enum MirrorTimerType
{
    FATIGUE_TIMER      = 0,
    BREATH_TIMER       = 1,
    FIRE_TIMER         = 2 // feign death
};
#define MAX_TIMERS      3
#define DISABLED_MIRROR_TIMER   -1

// 2^n values
enum PlayerExtraFlags
{
    // gm abilities
    PLAYER_EXTRA_GM_ON              = 0x0001,
    PLAYER_EXTRA_ACCEPT_WHISPERS    = 0x0004,
    PLAYER_EXTRA_TAXICHEAT          = 0x0008,
    PLAYER_EXTRA_GM_INVISIBLE       = 0x0010,
    PLAYER_EXTRA_GM_CHAT            = 0x0020,               // Show GM badge in chat messages

    // other states
    PLAYER_EXTRA_PVP_DEATH          = 0x0100                // store PvP death status until corpse creating.
};

// 2^n values
enum AtLoginFlags
{
    AT_LOGIN_NONE              = 0x00,
    AT_LOGIN_RENAME            = 0x01,
    AT_LOGIN_RESET_SPELLS      = 0x02,
    AT_LOGIN_RESET_TALENTS     = 0x04,
    AT_LOGIN_CUSTOMIZE         = 0x08,
    AT_LOGIN_RESET_PET_TALENTS = 0x10,
    AT_LOGIN_FIRST             = 0x20,
    AT_LOGIN_CHANGE_FACTION    = 0x40,
    AT_LOGIN_CHANGE_RACE       = 0x80
};

typedef std::map<uint32, QuestStatusData> QuestStatusMap;
typedef std::set<uint32> RewardedQuestSet;

//               quest,  keep
typedef std::map<uint32, bool> QuestStatusSaveMap;

enum QuestSlotOffsets
{
    QUEST_ID_OFFSET     = 0,
    QUEST_STATE_OFFSET  = 1,
    QUEST_COUNTS_OFFSET = 2,
    QUEST_TIME_OFFSET   = 4
};

#define MAX_QUEST_OFFSET 5

enum QuestSlotStateMask
{
    QUEST_STATE_NONE     = 0x0000,
    QUEST_STATE_COMPLETE = 0x0001,
    QUEST_STATE_FAIL     = 0x0002
};

enum SkillUpdateState
{
    SKILL_UNCHANGED     = 0,
    SKILL_CHANGED       = 1,
    SKILL_NEW           = 2,
    SKILL_DELETED       = 3
};

struct SkillStatusData
{
    SkillStatusData(uint8 _pos, SkillUpdateState _uState) : pos(_pos), uState(_uState)
    {
    }
    uint8 pos;
    SkillUpdateState uState;
};

typedef UNORDERED_MAP<uint32, SkillStatusData> SkillStatusMap;

class Quest;
class Spell;
class Item;
class WorldSession;

enum PlayerSlots
{
    // first slot for item stored (in any way in player m_items data)
    PLAYER_SLOT_START           = 0,
    // last+1 slot for item stored (in any way in player m_items data)
    PLAYER_SLOT_END             = 86,
    PLAYER_SLOTS_COUNT          = (PLAYER_SLOT_END - PLAYER_SLOT_START)
};

#define INVENTORY_SLOT_BAG_0    255

enum EquipmentSlots                                         // 19 slots
{
    EQUIPMENT_SLOT_START        = 0,
    EQUIPMENT_SLOT_HEAD         = 0,
    EQUIPMENT_SLOT_NECK         = 1,
    EQUIPMENT_SLOT_SHOULDERS    = 2,
    EQUIPMENT_SLOT_BODY         = 3,
    EQUIPMENT_SLOT_CHEST        = 4,
    EQUIPMENT_SLOT_WAIST        = 5,
    EQUIPMENT_SLOT_LEGS         = 6,
    EQUIPMENT_SLOT_FEET         = 7,
    EQUIPMENT_SLOT_WRISTS       = 8,
    EQUIPMENT_SLOT_HANDS        = 9,
    EQUIPMENT_SLOT_FINGER1      = 10,
    EQUIPMENT_SLOT_FINGER2      = 11,
    EQUIPMENT_SLOT_TRINKET1     = 12,
    EQUIPMENT_SLOT_TRINKET2     = 13,
    EQUIPMENT_SLOT_BACK         = 14,
    EQUIPMENT_SLOT_MAINHAND     = 15,
    EQUIPMENT_SLOT_OFFHAND      = 16,
    EQUIPMENT_SLOT_RANGED       = 17,
    EQUIPMENT_SLOT_TABARD       = 18,
    EQUIPMENT_SLOT_END          = 19
};

enum InventorySlots                                         // 4 slots
{
    INVENTORY_SLOT_BAG_START    = 19,
    INVENTORY_SLOT_BAG_END      = 23
};

enum InventoryPackSlots                                     // 16 slots
{
    INVENTORY_SLOT_ITEM_START   = 23,
    INVENTORY_SLOT_ITEM_END     = 39
};

enum BankItemSlots                                          // 28 slots
{
    BANK_SLOT_ITEM_START        = 39,
    BANK_SLOT_ITEM_END          = 67
};

enum BankBagSlots                                           // 7 slots
{
    BANK_SLOT_BAG_START         = 67,
    BANK_SLOT_BAG_END           = 74
};

enum BuyBackSlots                                           // 12 slots
{
    // stored in m_buybackitems
    BUYBACK_SLOT_START          = 74,
    BUYBACK_SLOT_END            = 86
};

enum EquipmentSetUpdateState
{
    EQUIPMENT_SET_UNCHANGED = 0,
    EQUIPMENT_SET_CHANGED   = 1,
    EQUIPMENT_SET_NEW       = 2,
    EQUIPMENT_SET_DELETED   = 3
};

struct EquipmentSet
{
    EquipmentSet() : Guid(0), IgnoreMask(0), state(EQUIPMENT_SET_NEW)
    {
        for (uint8 i = 0; i < EQUIPMENT_SLOT_END; ++i)
            Items[i] = 0;
    }

    uint64 Guid;
    std::string Name;
    std::string IconName;
    uint32 IgnoreMask;
    uint32 Items[EQUIPMENT_SLOT_END];
    EquipmentSetUpdateState state;
};

#define MAX_EQUIPMENT_SET_INDEX 10                          // client limit

typedef std::map<uint32, EquipmentSet> EquipmentSets;

struct ItemPosCount
{
    ItemPosCount(uint16 _pos, uint32 _count) : pos(_pos), count(_count) {}
    bool isContainedIn(std::vector<ItemPosCount> const& vec) const;
    uint16 pos;
    uint32 count;
};
typedef std::vector<ItemPosCount> ItemPosCountVec;

enum TradeSlots
{
    TRADE_SLOT_COUNT            = 7,
    TRADE_SLOT_TRADED_COUNT     = 6,
    TRADE_SLOT_NONTRADED        = 6,
    TRADE_SLOT_INVALID          = -1
};

enum TransferAbortReason
{
    TRANSFER_ABORT_NONE                         = 0x00,
    TRANSFER_ABORT_ERROR                        = 0x01,
    TRANSFER_ABORT_MAX_PLAYERS                  = 0x02,         // Transfer Aborted: instance is full
    TRANSFER_ABORT_NOT_FOUND                    = 0x03,         // Transfer Aborted: instance not found
    TRANSFER_ABORT_TOO_MANY_INSTANCES           = 0x04,         // You have entered too many instances recently.
    TRANSFER_ABORT_ZONE_IN_COMBAT               = 0x06,         // Unable to zone in while an encounter is in progress.
    TRANSFER_ABORT_INSUF_EXPAN_LVL              = 0x07,         // You must have <TBC, WotLK> expansion installed to access this area.
    TRANSFER_ABORT_DIFFICULTY                   = 0x08,         // <Normal, Heroic, Epic> difficulty mode is not available for %s.
    TRANSFER_ABORT_UNIQUE_MESSAGE               = 0x09,         // Until you've escaped TLK's grasp, you cannot leave this place!
    TRANSFER_ABORT_TOO_MANY_REALM_INSTANCES     = 0x0A,         // Additional instances cannot be launched, please try again later.
    TRANSFER_ABORT_NEED_GROUP                   = 0x0B,         // 3.1
    TRANSFER_ABORT_NOT_FOUND1                   = 0x0C,         // 3.1
    TRANSFER_ABORT_NOT_FOUND2                   = 0x0D,         // 3.1
    TRANSFER_ABORT_NOT_FOUND3                   = 0x0E,         // 3.2
    TRANSFER_ABORT_REALM_ONLY                   = 0x0F,         // All players on party must be from the same realm.
    TRANSFER_ABORT_MAP_NOT_ALLOWED              = 0x10,         // Map can't be entered at this time.
    TRANSFER_ABORT_LOCKED_TO_DIFFERENT_INSTANCE = 0x12,         // 4.2.2
    TRANSFER_ABORT_ALREADY_COMPLETED_ENCOUNTER  = 0x13         // 4.2.2
};

enum InstanceResetWarningType
{
    RAID_INSTANCE_WARNING_HOURS     = 1,                    // WARNING! %s is scheduled to reset in %d hour(s).
    RAID_INSTANCE_WARNING_MIN       = 2,                    // WARNING! %s is scheduled to reset in %d minute(s)!
    RAID_INSTANCE_WARNING_MIN_SOON  = 3,                    // WARNING! %s is scheduled to reset in %d minute(s). Please exit the zone or you will be returned to your bind location!
    RAID_INSTANCE_WELCOME           = 4,                    // Welcome to %s. This raid instance is scheduled to reset in %s.
    RAID_INSTANCE_EXPIRED           = 5
};

// PLAYER_FIELD_ARENA_TEAM_INFO_1_1 offsets
enum ArenaTeamInfoType
{
    ARENA_TEAM_ID                = 0,
    ARENA_TEAM_TYPE              = 1,                       // new in 3.2 - team type?
    ARENA_TEAM_MEMBER            = 2,                       // 0 - captain, 1 - member
    ARENA_TEAM_GAMES_WEEK        = 3,
    ARENA_TEAM_GAMES_SEASON      = 4,
    ARENA_TEAM_WINS_SEASON       = 5,
    ARENA_TEAM_PERSONAL_RATING   = 6,
    ARENA_TEAM_END               = 7
};

class InstanceSave;

enum RestType
{
    REST_TYPE_NO        = 0,
    REST_TYPE_IN_TAVERN = 1,
    REST_TYPE_IN_CITY   = 2
};

enum TeleportToOptions
{
    TELE_TO_GM_MODE             = 0x01,
    TELE_TO_NOT_LEAVE_TRANSPORT = 0x02,
    TELE_TO_NOT_LEAVE_COMBAT    = 0x04,
    TELE_TO_NOT_UNSUMMON_PET    = 0x08,
    TELE_TO_SPELL               = 0x10
};

/// Type of environmental damages
enum EnviromentalDamage
{
    DAMAGE_EXHAUSTED = 0,
    DAMAGE_DROWNING  = 1,
    DAMAGE_FALL      = 2,
    DAMAGE_LAVA      = 3,
    DAMAGE_SLIME     = 4,
    DAMAGE_FIRE      = 5,
    DAMAGE_FALL_TO_VOID = 6                                 // custom case for fall without durability loss
};

enum PlayerChatTag
{
    CHAT_TAG_NONE       = 0x00,
    CHAT_TAG_AFK        = 0x01,
    CHAT_TAG_DND        = 0x02,
    CHAT_TAG_GM         = 0x04,
    CHAT_TAG_COM        = 0x08, // Commentator
    CHAT_TAG_DEV        = 0x10
};

enum PlayedTimeIndex
{
    PLAYED_TIME_TOTAL = 0,
    PLAYED_TIME_LEVEL = 1
};

#define MAX_PLAYED_TIME_INDEX 2

// used at player loading query list preparing, and later result selection
enum PlayerLoginQueryIndex
{
    PLAYER_LOGIN_QUERY_LOAD_FROM                    = 0,
    PLAYER_LOGIN_QUERY_LOAD_GROUP                   = 1,
    PLAYER_LOGIN_QUERY_LOAD_BOUND_INSTANCES         = 2,
    PLAYER_LOGIN_QUERY_LOAD_AURAS                   = 3,
    PLAYER_LOGIN_QUERY_LOAD_SPELLS                  = 4,
    PLAYER_LOGIN_QUERY_LOAD_QUEST_STATUS            = 5,
    PLAYER_LOGIN_QUERY_LOAD_DAILY_QUEST_STATUS      = 6,
    PLAYER_LOGIN_QUERY_LOAD_REPUTATION              = 7,
    PLAYER_LOGIN_QUERY_LOAD_INVENTORY               = 8,
    PLAYER_LOGIN_QUERY_LOAD_ACTIONS                 = 9,
    PLAYER_LOGIN_QUERY_LOAD_MAIL_COUNT              = 10,
    PLAYER_LOGIN_QUERY_LOAD_MAIL_DATE               = 11,
    PLAYER_LOGIN_QUERY_LOAD_SOCIAL_LIST             = 12,
    PLAYER_LOGIN_QUERY_LOAD_HOME_BIND               = 13,
    PLAYER_LOGIN_QUERY_LOAD_SPELL_COOLDOWNS         = 14,
    PLAYER_LOGIN_QUERY_LOAD_DECLINED_NAMES          = 15,
    PLAYER_LOGIN_QUERY_LOAD_GUILD                   = 16,
    PLAYER_LOGIN_QUERY_LOAD_ARENA_INFO              = 17,
    PLAYER_LOGIN_QUERY_LOAD_ACHIEVEMENTS            = 18,
    PLAYER_LOGIN_QUERY_LOAD_CRITERIA_PROGRESS       = 19,
    PLAYER_LOGIN_QUERY_LOAD_EQUIPMENT_SETS          = 20,
    PLAYER_LOGIN_QUERY_LOAD_BG_DATA                 = 21,
    PLAYER_LOGIN_QUERY_LOAD_GLYPHS                  = 22,
    PLAYER_LOGIN_QUERY_LOAD_TALENTS                 = 23,
    PLAYER_LOGIN_QUERY_LOAD_ACCOUNT_DATA            = 24,
    PLAYER_LOGIN_QUERY_LOAD_SKILLS                  = 25,
    PLAYER_LOGIN_QUERY_LOAD_WEEKLY_QUEST_STATUS     = 26,
    PLAYER_LOGIN_QUERY_LOAD_RANDOM_BG               = 27,
    PLAYER_LOGIN_QUERY_LOAD_BANNED                  = 28,
    PLAYER_LOGIN_QUERY_LOAD_QUEST_STATUS_REW        = 29,
    PLAYER_LOGIN_QUERY_LOAD_INSTANCE_LOCK_TIMES     = 30,
    PLAYER_LOGIN_QUERY_LOAD_SEASONAL_QUEST_STATUS   = 31,
    PLAYER_LOGIN_QUERY_LOAD_MONTHLY_QUEST_STATUS    = 32,
    PLAYER_LOGIN_QUERY_LOAD_VOID_STORAGE            = 33,
    PLAYER_LOGIN_QUERY_LOAD_CURRENCY                = 34,
    PLAYER_LOGIN_QUERY_LOAD_CUF_PROFILES            = 35,
    MAX_PLAYER_LOGIN_QUERY
};

enum PlayerDelayedOperations
{
    DELAYED_SAVE_PLAYER         = 0x01,
    DELAYED_RESURRECT_PLAYER    = 0x02,
    DELAYED_SPELL_CAST_DESERTER = 0x04,
    DELAYED_BG_MOUNT_RESTORE    = 0x08,                     ///< Flag to restore mount state after teleport from BG
    DELAYED_BG_TAXI_RESTORE     = 0x10,                     ///< Flag to restore taxi state after teleport from BG
    DELAYED_BG_GROUP_RESTORE    = 0x20,                     ///< Flag to restore group state after teleport from BG
    DELAYED_END
};

// Player summoning auto-decline time (in secs)
#define MAX_PLAYER_SUMMON_DELAY                   (2*MINUTE)
#define MAX_MONEY_AMOUNT               (UI64LIT(9999999999)) // TODO: Move this restriction to worldserver.conf, default to this value, hardcap at uint64.max

struct InstancePlayerBind
{
    InstanceSave* save;
    bool perm;
    /* permanent PlayerInstanceBinds are created in Raid/Heroic instances for players
       that aren't already permanently bound when they are inside when a boss is killed
       or when they enter an instance that the group leader is permanently bound to. */
    InstancePlayerBind() : save(NULL), perm(false) {}
};

struct AccessRequirement
{
    uint8  levelMin;
    uint8  levelMax;
    uint32 item;
    uint32 item2;
    uint32 quest_A;
    uint32 quest_H;
    uint32 achievement;
    std::string questFailedText;
};

enum CharDeleteMethod
{
    CHAR_DELETE_REMOVE = 0,                      // Completely remove from the database
    CHAR_DELETE_UNLINK = 1                       // The character gets unlinked from the account,
                                                 // the name gets freed up and appears as deleted ingame
};

enum ReferAFriendError
{
    ERR_REFER_A_FRIEND_NONE                          = 0x00,
    ERR_REFER_A_FRIEND_NOT_REFERRED_BY               = 0x01,
    ERR_REFER_A_FRIEND_TARGET_TOO_HIGH               = 0x02,
    ERR_REFER_A_FRIEND_INSUFFICIENT_GRANTABLE_LEVELS = 0x03,
    ERR_REFER_A_FRIEND_TOO_FAR                       = 0x04,
    ERR_REFER_A_FRIEND_DIFFERENT_FACTION             = 0x05,
    ERR_REFER_A_FRIEND_NOT_NOW                       = 0x06,
    ERR_REFER_A_FRIEND_GRANT_LEVEL_MAX_I             = 0x07,
    ERR_REFER_A_FRIEND_NO_TARGET                     = 0x08,
    ERR_REFER_A_FRIEND_NOT_IN_GROUP                  = 0x09,
    ERR_REFER_A_FRIEND_SUMMON_LEVEL_MAX_I            = 0x0A,
    ERR_REFER_A_FRIEND_SUMMON_COOLDOWN               = 0x0B,
    ERR_REFER_A_FRIEND_INSUF_EXPAN_LVL               = 0x0C,
    ERR_REFER_A_FRIEND_SUMMON_OFFLINE_S              = 0x0D
};

enum PlayerRestState
{
    REST_STATE_RESTED                                = 0x01,
    REST_STATE_NOT_RAF_LINKED                        = 0x02,
    REST_STATE_RAF_LINKED                            = 0x06
};

enum PlayerCommandStates
{
    CHEAT_NONE      = 0x00,
    CHEAT_GOD       = 0x01,
    CHEAT_CASTTIME  = 0x02,
    CHEAT_COOLDOWN  = 0x04,
    CHEAT_POWER     = 0x08,
    CHEAT_WATERWALK = 0x10
};

class PlayerTaxi
{
    public:
        PlayerTaxi();
        ~PlayerTaxi() {}
        // Nodes
        void InitTaxiNodesForLevel(uint32 race, uint32 chrClass, uint8 level);
        void LoadTaxiMask(std::string const& data);

        bool IsTaximaskNodeKnown(uint32 nodeidx) const
        {
            uint8  field   = uint8((nodeidx - 1) / 8);
            uint32 submask = 1 << ((nodeidx-1) % 8);
            return (m_taximask[field] & submask) == submask;
        }
        bool SetTaximaskNode(uint32 nodeidx)
        {
            uint8  field   = uint8((nodeidx - 1) / 8);
            uint32 submask = 1 << ((nodeidx-1) % 8);
            if ((m_taximask[field] & submask) != submask)
            {
                m_taximask[field] |= submask;
                return true;
            }
            else
                return false;
        }
        void AppendTaximaskTo(ByteBuffer& data, bool all);

        // Destinations
        bool LoadTaxiDestinationsFromString(std::string const& values, uint32 team);
        std::string SaveTaxiDestinationsToString();

        void ClearTaxiDestinations() { m_TaxiDestinations.clear(); }
        void AddTaxiDestination(uint32 dest) { m_TaxiDestinations.push_back(dest); }
        uint32 GetTaxiSource() const { return m_TaxiDestinations.empty() ? 0 : m_TaxiDestinations.front(); }
        uint32 GetTaxiDestination() const { return m_TaxiDestinations.size() < 2 ? 0 : m_TaxiDestinations[1]; }
        uint32 GetCurrentTaxiPath() const;
        uint32 NextTaxiDestination()
        {
            m_TaxiDestinations.pop_front();
            return GetTaxiDestination();
        }
        bool empty() const { return m_TaxiDestinations.empty(); }

        friend std::ostringstream& operator<< (std::ostringstream& ss, PlayerTaxi const& taxi);
    private:
        TaxiMask m_taximask;
        std::deque<uint32> m_TaxiDestinations;
};

std::ostringstream& operator<< (std::ostringstream& ss, PlayerTaxi const& taxi);

class Player;

/// Holder for Battleground data
struct BGData
{
    BGData() : bgInstanceID(0), bgTypeID(BATTLEGROUND_TYPE_NONE), bgAfkReportedCount(0), bgAfkReportedTimer(0),
        bgTeam(0), mountSpell(0) { bgQueuesJoinedTime.clear(); ClearTaxiPath(); }

    uint32 bgInstanceID;                    ///< This variable is set to bg->m_InstanceID,
                                            ///  when player is teleported to BG - (it is battleground's GUID)
    BattlegroundTypeId bgTypeID;

    std::map<uint32, uint32> bgQueuesJoinedTime;

    std::set<uint32>   bgAfkReporter;
    uint8              bgAfkReportedCount;
    time_t             bgAfkReportedTimer;

    uint32 bgTeam;                          ///< What side the player will be added to

    uint32 mountSpell;
    uint32 taxiPath[2];

    WorldLocation joinPos;                  ///< From where player entered BG

    void ClearTaxiPath()     { taxiPath[0] = taxiPath[1] = 0; }
    bool HasTaxiPath() const { return taxiPath[0] && taxiPath[1]; }
};

struct VoidStorageItem
{
    VoidStorageItem()
    {
        ItemId = 0;
        ItemEntry = 0;
        CreatorGuid = 0;
        ItemRandomPropertyId = 0;
        ItemSuffixFactor = 0;
    }

    VoidStorageItem(uint64 id, uint32 entry, uint32 creator, uint32 randomPropertyId, uint32 suffixFactor)
    {
        ItemId = id;
        ItemEntry = entry;
        CreatorGuid = creator;
        ItemRandomPropertyId = randomPropertyId;
        ItemSuffixFactor = suffixFactor;
    }

    uint64 ItemId;
    uint32 ItemEntry;
    uint32 CreatorGuid;
    uint32 ItemRandomPropertyId;
    uint32 ItemSuffixFactor;
};

class TradeData
{
    public:                                                 // constructors
        TradeData(Player* player, Player* trader) :
            m_player(player),  m_trader(trader), m_accepted(false), m_acceptProccess(false),
            m_money(0), m_spell(0), m_spellCastItem(0) { memset(m_items, 0, TRADE_SLOT_COUNT * sizeof(uint64)); }

        Player* GetTrader() const { return m_trader; }
        TradeData* GetTraderData() const;

        Item* GetItem(TradeSlots slot) const;
        bool HasItem(uint64 itemGuid) const;
        TradeSlots GetTradeSlotForItem(uint64 itemGuid) const;
        void SetItem(TradeSlots slot, Item* item);

        uint32 GetSpell() const { return m_spell; }
        void SetSpell(uint32 spell_id, Item* castItem = NULL);

        Item*  GetSpellCastItem() const;
        bool HasSpellCastItem() const { return m_spellCastItem != 0; }

        uint64 GetMoney() const { return m_money; }
        void SetMoney(uint64 money);

        bool IsAccepted() const { return m_accepted; }
        void SetAccepted(bool state, bool crosssend = false);

        bool IsInAcceptProcess() const { return m_acceptProccess; }
        void SetInAcceptProcess(bool state) { m_acceptProccess = state; }

    private:                                                // internal functions

        void Update(bool for_trader = true);

    private:                                                // fields

        Player*    m_player;                                // Player who own of this TradeData
        Player*    m_trader;                                // Player who trade with m_player

        bool       m_accepted;                              // m_player press accept for trade list
        bool       m_acceptProccess;                        // one from player/trader press accept and this processed

        uint64     m_money;                                 // m_player place money to trade

        uint32     m_spell;                                 // m_player apply spell to non-traded slot item
        uint64     m_spellCastItem;                         // applied spell casted by item use

        uint64     m_items[TRADE_SLOT_COUNT];               // traded items from m_player side including non-traded slot
};

struct ResurrectionData
{
    uint64 GUID;
    WorldLocation Location;
    uint32 Health;
    uint32 Mana;
    uint32 Aura;
};

class KillRewarder
{
public:
    KillRewarder(Player* killer, Unit* victim, bool isBattleGround);

    void Reward();

private:
    void _InitXP(Player* player);
    void _InitGroupData();

    void _RewardHonor(Player* player);
    void _RewardXP(Player* player, float rate);
    void _RewardReputation(Player* player, float rate);
    void _RewardKillCredit(Player* player);
    void _RewardPlayer(Player* player, bool isDungeon);
    void _RewardGroup();

    Player* _killer;
    Unit* _victim;
    Group* _group;
    float _groupRate;
    Player* _maxNotGrayMember;
    uint32 _count;
    uint32 _sumLevel;
    uint32 _xp;
    bool _isFullXP;
    uint8 _maxLevel;
    bool _isBattleGround;
    bool _isPvP;
};

struct PlayerTalentInfo
{
    PlayerTalentInfo() :
        FreeTalentPoints(0), UsedTalentCount(0), QuestRewardedTalentCount(0),
        ResetTalentsCost(0), ResetTalentsTime(0),
        ActiveSpec(0), SpecsCount(1)
    {
        for (uint8 i = 0; i < MAX_TALENT_SPECS; ++i)
        {
            SpecInfo[i].Talents = new PlayerTalentMap();
            memset(SpecInfo[i].Glyphs, 0, MAX_GLYPH_SLOT_INDEX * sizeof(uint32));
            SpecInfo[i].TalentTree = 0;
        }
    }

    ~PlayerTalentInfo()
    {
        for (uint8 i = 0; i < MAX_TALENT_SPECS; ++i)
        {
            for (PlayerTalentMap::const_iterator itr = SpecInfo[i].Talents->begin(); itr != SpecInfo[i].Talents->end(); ++itr)
                delete itr->second;
            delete SpecInfo[i].Talents;
        }
    }

    struct TalentSpecInfo
    {
        PlayerTalentMap* Talents;
        uint32 Glyphs[MAX_GLYPH_SLOT_INDEX];
        uint32 TalentTree;
    } SpecInfo[MAX_TALENT_SPECS];

    uint32 FreeTalentPoints;
    uint32 UsedTalentCount;
    uint32 QuestRewardedTalentCount;
    uint32 ResetTalentsCost;
    time_t ResetTalentsTime;
    uint8 ActiveSpec;
    uint8 SpecsCount;

private:
    PlayerTalentInfo(PlayerTalentInfo const&);
};

class Player : public Unit, public GridObject<Player>
{
    friend class WorldSession;
    friend void Item::AddToUpdateQueueOf(Player* player);
    friend void Item::RemoveFromUpdateQueueOf(Player* player);
    public:
        explicit Player (WorldSession* session);
        ~Player();

        void CleanupsBeforeDelete(bool finalCleanup = true);

        void AddToWorld();
        void RemoveFromWorld();

        bool TeleportTo(uint32 mapid, float x, float y, float z, float orientation, uint32 options = 0);
        bool TeleportTo(WorldLocation const &loc, uint32 options = 0)
        {
            return TeleportTo(loc.GetMapId(), loc.GetPositionX(), loc.GetPositionY(), loc.GetPositionZ(), loc.GetOrientation(), options);
        }
        bool TeleportToBGEntryPoint();

        void SetSummonPoint(uint32 mapid, float x, float y, float z)
        {
            m_summon_expire = time(NULL) + MAX_PLAYER_SUMMON_DELAY;
            m_summon_mapid = mapid;
            m_summon_x = x;
            m_summon_y = y;
            m_summon_z = z;
        }
        void SummonIfPossible(bool agree);

        bool Create(uint32 guidlow, CharacterCreateInfo* createInfo);

        void Update(uint32 time);

        static bool BuildEnumData(PreparedQueryResult result, ByteBuffer* dataBuffer, ByteBuffer* bitBuffer);

        void SetInWater(bool apply);

        bool IsInWater() const { return m_isInWater; }
        bool IsUnderWater() const;
        bool IsFalling() { return GetPositionZ() < m_lastFallZ; }

        void SendInitialPacketsBeforeAddToMap();
        void SendInitialPacketsAfterAddToMap();
        void SendTransferAborted(uint32 mapid, TransferAbortReason reason, uint8 arg = 0);
        void SendInstanceResetWarning(uint32 mapid, Difficulty difficulty, uint32 time);

        bool CanInteractWithQuestGiver(Object* questGiver);
        Creature* GetNPCIfCanInteractWith(uint64 guid, uint32 npcflagmask);
        GameObject* GetGameObjectIfCanInteractWith(uint64 guid, GameobjectTypes type) const;

        void ToggleAFK();
        void ToggleDND();
        bool isAFK() const { return HasFlag(PLAYER_FLAGS, PLAYER_FLAGS_AFK); }
        bool isDND() const { return HasFlag(PLAYER_FLAGS, PLAYER_FLAGS_DND); }
        uint8 GetChatTag() const;
        std::string autoReplyMsg;

        uint32 GetBarberShopCost(uint8 newhairstyle, uint8 newhaircolor, uint8 newfacialhair, BarberShopStyleEntry const* newSkin=NULL);

        PlayerSocial *GetSocial() { return m_social; }

        PlayerTaxi m_taxi;
        void InitTaxiNodesForLevel() { m_taxi.InitTaxiNodesForLevel(getRace(), getClass(), getLevel()); }
        bool ActivateTaxiPathTo(std::vector<uint32> const& nodes, Creature* npc = NULL, uint32 spellid = 0);
        bool ActivateTaxiPathTo(uint32 taxi_path_id, uint32 spellid = 0);
        void CleanupAfterTaxiFlight();
        void ContinueTaxiFlight();
                                                            // mount_id can be used in scripting calls
        bool isAcceptWhispers() const { return m_ExtraFlags & PLAYER_EXTRA_ACCEPT_WHISPERS; }
        void SetAcceptWhispers(bool on) { if (on) m_ExtraFlags |= PLAYER_EXTRA_ACCEPT_WHISPERS; else m_ExtraFlags &= ~PLAYER_EXTRA_ACCEPT_WHISPERS; }
        bool isGameMaster() const { return m_ExtraFlags & PLAYER_EXTRA_GM_ON; }
        void SetGameMaster(bool on);
        bool isGMChat() const { return m_ExtraFlags & PLAYER_EXTRA_GM_CHAT; }
        void SetGMChat(bool on) { if (on) m_ExtraFlags |= PLAYER_EXTRA_GM_CHAT; else m_ExtraFlags &= ~PLAYER_EXTRA_GM_CHAT; }
        bool isTaxiCheater() const { return m_ExtraFlags & PLAYER_EXTRA_TAXICHEAT; }
        void SetTaxiCheater(bool on) { if (on) m_ExtraFlags |= PLAYER_EXTRA_TAXICHEAT; else m_ExtraFlags &= ~PLAYER_EXTRA_TAXICHEAT; }
        bool isGMVisible() const { return !(m_ExtraFlags & PLAYER_EXTRA_GM_INVISIBLE); }
        void SetGMVisible(bool on);
        void SetPvPDeath(bool on) { if (on) m_ExtraFlags |= PLAYER_EXTRA_PVP_DEATH; else m_ExtraFlags &= ~PLAYER_EXTRA_PVP_DEATH; }

        void GiveXP(uint32 xp, Unit* victim, float group_rate=1.0f);
        void GiveLevel(uint8 level);

        void InitStatsForLevel(bool reapplyMods = false);

        // .cheat command related
        bool GetCommandStatus(uint32 command) const { return _activeCheats & command; }
        void SetCommandStatusOn(uint32 command) { _activeCheats |= command; }
        void SetCommandStatusOff(uint32 command) { _activeCheats &= ~command; }

        // Played Time Stuff
        time_t m_logintime;
        time_t m_Last_tick;
        uint32 m_Played_time[MAX_PLAYED_TIME_INDEX];
        uint32 GetTotalPlayedTime() { return m_Played_time[PLAYED_TIME_TOTAL]; }
        uint32 GetLevelPlayedTime() { return m_Played_time[PLAYED_TIME_LEVEL]; }

        void setDeathState(DeathState s);                   // overwrite Unit::setDeathState

        void InnEnter (time_t time, uint32 mapid, float x, float y, float z)
        {
            inn_pos_mapid = mapid;
            inn_pos_x = x;
            inn_pos_y = y;
            inn_pos_z = z;
            time_inn_enter = time;
        }

        float GetRestBonus() const { return m_rest_bonus; }
        void SetRestBonus(float rest_bonus_new);

        RestType GetRestType() const { return rest_type; }
        void SetRestType(RestType n_r_type) { rest_type = n_r_type; }

        uint32 GetInnPosMapId() const { return inn_pos_mapid; }
        float GetInnPosX() const { return inn_pos_x; }
        float GetInnPosY() const { return inn_pos_y; }
        float GetInnPosZ() const { return inn_pos_z; }

        time_t GetTimeInnEnter() const { return time_inn_enter; }
        void UpdateInnerTime (time_t time) { time_inn_enter = time; }

        Pet* GetPet() const;
        Pet* SummonPet(uint32 entry, float x, float y, float z, float ang, PetType petType, uint32 despwtime);
        void RemovePet(Pet* pet, PetSaveMode mode, bool returnreagent = false);

        PhaseMgr& GetPhaseMgr() { return phaseMgr; }

        void Say(std::string const& text, const uint32 language);
        void Yell(std::string const& text, const uint32 language);
        void TextEmote(std::string const& text);
        void Whisper(std::string const& text, const uint32 language, uint64 receiver);
        void WhisperAddon(std::string const& text, std::string const& prefix, Player* receiver);
        void BuildPlayerChat(WorldPacket* data, uint8 msgtype, std::string const& text, uint32 language, const char* addonPrefix = NULL) const;

        /*********************************************************/
        /***                    STORAGE SYSTEM                 ***/
        /*********************************************************/

        void SetVirtualItemSlot(uint8 i, Item* item);
        void SetSheath(SheathState sheathed);             // overwrite Unit version
        uint8 FindEquipSlot(ItemTemplate const* proto, uint32 slot, bool swap) const;
        uint32 GetItemCount(uint32 item, bool inBankAlso = false, Item* skipItem = NULL) const;
        uint32 GetItemCountWithLimitCategory(uint32 limitCategory, Item* skipItem = NULL) const;
        Item* GetItemByGuid(uint64 guid) const;
        Item* GetItemByEntry(uint32 entry) const;
        Item* GetItemByPos(uint16 pos) const;
        Item* GetItemByPos(uint8 bag, uint8 slot) const;
        Bag*  GetBagByPos(uint8 slot) const;
        inline Item* GetUseableItemByPos(uint8 bag, uint8 slot) const //Does additional check for disarmed weapons
        {
            if (!CanUseAttackType(GetAttackBySlot(slot)))
                return NULL;
            return GetItemByPos(bag, slot);
        }
        Item* GetWeaponForAttack(WeaponAttackType attackType, bool useable = false) const;
        Item* GetShield(bool useable = false) const;
        static uint8 GetAttackBySlot(uint8 slot);        // MAX_ATTACK if not weapon slot
        std::vector<Item*> &GetItemUpdateQueue() { return m_itemUpdateQueue; }
        static bool IsInventoryPos(uint16 pos) { return IsInventoryPos(pos >> 8, pos & 255); }
        static bool IsInventoryPos(uint8 bag, uint8 slot);
        static bool IsEquipmentPos(uint16 pos) { return IsEquipmentPos(pos >> 8, pos & 255); }
        static bool IsEquipmentPos(uint8 bag, uint8 slot);
        static bool IsBagPos(uint16 pos);
        static bool IsBankPos(uint16 pos) { return IsBankPos(pos >> 8, pos & 255); }
        static bool IsBankPos(uint8 bag, uint8 slot);
        bool IsValidPos(uint16 pos, bool explicit_pos) { return IsValidPos(pos >> 8, pos & 255, explicit_pos); }
        bool IsValidPos(uint8 bag, uint8 slot, bool explicit_pos);
        uint8 GetBankBagSlotCount() const { return GetByteValue(PLAYER_BYTES_2, 2); }
        void SetBankBagSlotCount(uint8 count) { SetByteValue(PLAYER_BYTES_2, 2, count); }
        bool HasItemCount(uint32 item, uint32 count = 1, bool inBankAlso = false) const;
        bool HasItemFitToSpellRequirements(SpellInfo const* spellInfo, Item const* ignoreItem = NULL);
        bool CanNoReagentCast(SpellInfo const* spellInfo) const;
        bool HasItemOrGemWithIdEquipped(uint32 item, uint32 count, uint8 except_slot = NULL_SLOT) const;
        bool HasItemOrGemWithLimitCategoryEquipped(uint32 limitCategory, uint32 count, uint8 except_slot = NULL_SLOT) const;
        InventoryResult CanTakeMoreSimilarItems(Item* pItem) const { return CanTakeMoreSimilarItems(pItem->GetEntry(), pItem->GetCount(), pItem); }
        InventoryResult CanTakeMoreSimilarItems(uint32 entry, uint32 count) const { return CanTakeMoreSimilarItems(entry, count, NULL); }
        InventoryResult CanStoreNewItem(uint8 bag, uint8 slot, ItemPosCountVec& dest, uint32 item, uint32 count, uint32* no_space_count = NULL) const
        {
            return CanStoreItem(bag, slot, dest, item, count, NULL, false, no_space_count);
        }
        InventoryResult CanStoreItem(uint8 bag, uint8 slot, ItemPosCountVec& dest, Item* pItem, bool swap = false) const
        {
            if (!pItem)
                return EQUIP_ERR_ITEM_NOT_FOUND;
            uint32 count = pItem->GetCount();
            return CanStoreItem(bag, slot, dest, pItem->GetEntry(), count, pItem, swap, NULL);
        }
        InventoryResult CanStoreItems(Item** pItem, int count) const;
        InventoryResult CanEquipNewItem(uint8 slot, uint16& dest, uint32 item, bool swap) const;
        InventoryResult CanEquipItem(uint8 slot, uint16& dest, Item* pItem, bool swap, bool not_loading = true) const;

        InventoryResult CanEquipUniqueItem(Item* pItem, uint8 except_slot = NULL_SLOT, uint32 limit_count = 1) const;
        InventoryResult CanEquipUniqueItem(ItemTemplate const* itemProto, uint8 except_slot = NULL_SLOT, uint32 limit_count = 1) const;
        InventoryResult CanUnequipItems(uint32 item, uint32 count) const;
        InventoryResult CanUnequipItem(uint16 src, bool swap) const;
        InventoryResult CanBankItem(uint8 bag, uint8 slot, ItemPosCountVec& dest, Item* pItem, bool swap, bool not_loading = true) const;
        InventoryResult CanUseItem(Item* pItem, bool not_loading = true) const;
        bool HasItemTotemCategory(uint32 TotemCategory) const;
        InventoryResult CanUseItem(ItemTemplate const* pItem) const;
        InventoryResult CanUseAmmo(uint32 item) const;
        InventoryResult CanRollForItemInLFG(ItemTemplate const* item, WorldObject const* lootedObject) const;
        Item* StoreNewItem(ItemPosCountVec const& pos, uint32 item, bool update, int32 randomPropertyId = 0);
        Item* StoreNewItem(ItemPosCountVec const& pos, uint32 item, bool update, int32 randomPropertyId, AllowedLooterSet &allowedLooters);
        Item* StoreItem(ItemPosCountVec const& pos, Item* pItem, bool update);
        Item* EquipNewItem(uint16 pos, uint32 item, bool update);
        Item* EquipItem(uint16 pos, Item* pItem, bool update);
        void AutoUnequipOffhandIfNeed(bool force = false);
        bool StoreNewItemInBestSlots(uint32 item_id, uint32 item_count);
        void AutoStoreLoot(uint8 bag, uint8 slot, uint32 loot_id, LootStore const& store, bool broadcast = false);
        void AutoStoreLoot(uint32 loot_id, LootStore const& store, bool broadcast = false) { AutoStoreLoot(NULL_BAG, NULL_SLOT, loot_id, store, broadcast); }
        void StoreLootItem(uint8 lootSlot, Loot* loot);

        InventoryResult CanTakeMoreSimilarItems(uint32 entry, uint32 count, Item* pItem, uint32* no_space_count = NULL) const;
        InventoryResult CanStoreItem(uint8 bag, uint8 slot, ItemPosCountVec& dest, uint32 entry, uint32 count, Item* pItem = NULL, bool swap = false, uint32* no_space_count = NULL) const;

        void AddRefundReference(uint32 it);
        void DeleteRefundReference(uint32 it);

        /// send initialization of new currency for client
        void SendNewCurrency(uint32 id) const;
        /// send full data about all currencies to client
        void SendCurrencies() const;
        /// send conquest currency points and their cap week/arena
        void SendPvpRewards() const;
        /// return count of currency witch has plr
        uint32 GetCurrency(uint32 id, bool usePrecision) const;
        /// return count of currency gaind on current week
        uint32 GetCurrencyOnWeek(uint32 id, bool usePrecision) const;
        /// return week cap by currency id
        uint32 GetCurrencyWeekCap(uint32 id, bool usePrecision) const;
        /// return presence related currency
        bool HasCurrency(uint32 id, uint32 count) const;
        /// initialize currency count for custom initialization at create character
        void SetCurrency(uint32 id, uint32 count, bool printLog = true);
        void ResetCurrencyWeekCap();

        /**
          * @name   ModifyCurrency
          * @brief  Change specific currency and send result to client

          * @param  id currency entry from CurrencyTypes.dbc
          * @param  count integer value for adding/removing curent currency
          * @param  printLog used on SMSG_UPDATE_CURRENCY
          * @param  ignore gain multipliers
        */
        void ModifyCurrency(uint32 id, int32 count, bool printLog = true, bool ignoreMultipliers = false);

        void ApplyEquipCooldown(Item* pItem);
        void QuickEquipItem(uint16 pos, Item* pItem);
        void VisualizeItem(uint8 slot, Item* pItem);
        void SetVisibleItemSlot(uint8 slot, Item* pItem);
        Item* BankItem(ItemPosCountVec const& dest, Item* pItem, bool update)
        {
            return StoreItem(dest, pItem, update);
        }
        Item* BankItem(uint16 pos, Item* pItem, bool update);
        void RemoveItem(uint8 bag, uint8 slot, bool update);
        void MoveItemFromInventory(uint8 bag, uint8 slot, bool update);
                                                            // in trade, auction, guild bank, mail....
        void MoveItemToInventory(ItemPosCountVec const& dest, Item* pItem, bool update, bool in_characterInventoryDB = false);
                                                            // in trade, guild bank, mail....
        void RemoveItemDependentAurasAndCasts(Item* pItem);
        void DestroyItem(uint8 bag, uint8 slot, bool update);
        void DestroyItemCount(uint32 item, uint32 count, bool update, bool unequip_check = false);
        void DestroyItemCount(Item* item, uint32& count, bool update);
        void DestroyConjuredItems(bool update);
        void DestroyZoneLimitedItem(bool update, uint32 new_zone);
        void SplitItem(uint16 src, uint16 dst, uint32 count);
        void SwapItem(uint16 src, uint16 dst);
        void AddItemToBuyBackSlot(Item* pItem);
        Item* GetItemFromBuyBackSlot(uint32 slot);
        void RemoveItemFromBuyBackSlot(uint32 slot, bool del);
        void SendEquipError(InventoryResult msg, Item* pItem, Item* pItem2 = NULL, uint32 itemid = 0);
        void SendBuyError(BuyResult msg, Creature* creature, uint32 item, uint32 param);
        void SendSellError(SellResult msg, Creature* creature, uint64 guid);
        void AddWeaponProficiency(uint32 newflag) { m_WeaponProficiency |= newflag; }
        void AddArmorProficiency(uint32 newflag) { m_ArmorProficiency |= newflag; }
        uint32 GetWeaponProficiency() const { return m_WeaponProficiency; }
        uint32 GetArmorProficiency() const { return m_ArmorProficiency; }
        bool IsUseEquipedWeapon(bool mainhand) const
        {
            // disarm applied only to mainhand weapon
            return !IsInFeralForm() && (!mainhand || !HasFlag(UNIT_FIELD_FLAGS, UNIT_FLAG_DISARMED));
        }
        bool IsTwoHandUsed() const
        {
            Item* mainItem = GetItemByPos(INVENTORY_SLOT_BAG_0, EQUIPMENT_SLOT_MAINHAND);
            return mainItem && mainItem->GetTemplate()->InventoryType == INVTYPE_2HWEAPON && !CanTitanGrip();
        }
        void SendNewItem(Item* item, uint32 count, bool received, bool created, bool broadcast = false);
        bool BuyItemFromVendorSlot(uint64 vendorguid, uint32 vendorslot, uint32 item, uint8 count, uint8 bag, uint8 slot);
        bool BuyCurrencyFromVendorSlot(uint64 vendorGuid, uint32 vendorSlot, uint32 currency, uint32 count);
        bool _StoreOrEquipNewItem(uint32 vendorslot, uint32 item, uint8 count, uint8 bag, uint8 slot, int32 price, ItemTemplate const* pProto, Creature* pVendor, VendorItem const* crItem, bool bStore);

        float GetReputationPriceDiscount(Creature const* creature) const;

        Player* GetTrader() const { return m_trade ? m_trade->GetTrader() : NULL; }
        TradeData* GetTradeData() const { return m_trade; }
        void TradeCancel(bool sendback);

        void UpdateEnchantTime(uint32 time);
        void UpdateSoulboundTradeItems();
        void AddTradeableItem(Item* item);
        void RemoveTradeableItem(Item* item);
        void UpdateItemDuration(uint32 time, bool realtimeonly = false);
        void AddEnchantmentDurations(Item* item);
        void RemoveEnchantmentDurations(Item* item);
        void RemoveArenaEnchantments(EnchantmentSlot slot);
        void AddEnchantmentDuration(Item* item, EnchantmentSlot slot, uint32 duration);
        void ApplyEnchantment(Item* item, EnchantmentSlot slot, bool apply, bool apply_dur = true, bool ignore_condition = false);
        void ApplyEnchantment(Item* item, bool apply);
        void ApplyReforgeEnchantment(Item* item, bool apply);
        void UpdateSkillEnchantments(uint16 skill_id, uint16 curr_value, uint16 new_value);
        void SendEnchantmentDurations();
        void BuildEnchantmentsInfoData(WorldPacket* data);
        void AddItemDurations(Item* item);
        void RemoveItemDurations(Item* item);
        void SendItemDurations();
        void LoadCorpse();
        void LoadPet();

        bool AddItem(uint32 itemId, uint32 count);

        uint32 m_stableSlots;

        /*********************************************************/
        /***                    GOSSIP SYSTEM                  ***/
        /*********************************************************/

        void PrepareGossipMenu(WorldObject* source, uint32 menuId = 0, bool showQuests = false);
        void SendPreparedGossip(WorldObject* source);
        void OnGossipSelect(WorldObject* source, uint32 gossipListId, uint32 menuId);

        uint32 GetGossipTextId(uint32 menuId, WorldObject* source);
        uint32 GetGossipTextId(WorldObject* source);
        static uint32 GetDefaultGossipMenuForSource(WorldObject* source);

        /*********************************************************/
        /***                    QUEST SYSTEM                   ***/
        /*********************************************************/

        int32 GetQuestLevel(Quest const* quest) const { return quest && (quest->GetQuestLevel() > 0) ? quest->GetQuestLevel() : getLevel(); }

        void PrepareQuestMenu(uint64 guid);
        void SendPreparedQuest(uint64 guid);
        bool IsActiveQuest(uint32 quest_id) const;
        Quest const* GetNextQuest(uint64 guid, Quest const* quest);
        bool CanSeeStartQuest(Quest const* quest);
        bool CanTakeQuest(Quest const* quest, bool msg);
        bool CanAddQuest(Quest const* quest, bool msg);
        bool CanCompleteQuest(uint32 quest_id);
        bool CanCompleteRepeatableQuest(Quest const* quest);
        bool CanRewardQuest(Quest const* quest, bool msg);
        bool CanRewardQuest(Quest const* quest, uint32 reward, bool msg);
        void AddQuest(Quest const* quest, Object* questGiver);
        void CompleteQuest(uint32 quest_id);
        void IncompleteQuest(uint32 quest_id);
        void RewardQuest(Quest const* quest, uint32 reward, Object* questGiver, bool announce = true);
        void FailQuest(uint32 quest_id);
        bool SatisfyQuestSkill(Quest const* qInfo, bool msg) const;
        bool SatisfyQuestLevel(Quest const* qInfo, bool msg);
        bool SatisfyQuestLog(bool msg);
        bool SatisfyQuestPreviousQuest(Quest const* qInfo, bool msg);
        bool SatisfyQuestClass(Quest const* qInfo, bool msg) const;
        bool SatisfyQuestRace(Quest const* qInfo, bool msg);
        bool SatisfyQuestReputation(Quest const* qInfo, bool msg);
        bool SatisfyQuestStatus(Quest const* qInfo, bool msg);
        bool SatisfyQuestConditions(Quest const* qInfo, bool msg);
        bool SatisfyQuestTimed(Quest const* qInfo, bool msg);
        bool SatisfyQuestExclusiveGroup(Quest const* qInfo, bool msg);
        bool SatisfyQuestNextChain(Quest const* qInfo, bool msg);
        bool SatisfyQuestPrevChain(Quest const* qInfo, bool msg);
        bool SatisfyQuestDay(Quest const* qInfo, bool msg);
        bool SatisfyQuestWeek(Quest const* qInfo, bool msg);
        bool SatisfyQuestMonth(Quest const* qInfo, bool msg);
        bool SatisfyQuestSeasonal(Quest const* qInfo, bool msg);
        bool GiveQuestSourceItem(Quest const* quest);
        bool TakeQuestSourceItem(uint32 questId, bool msg);
        bool GetQuestRewardStatus(uint32 quest_id) const;
        QuestStatus GetQuestStatus(uint32 quest_id) const;
        void SetQuestStatus(uint32 quest_id, QuestStatus status);
        void RemoveActiveQuest(uint32 quest_id);
        void RemoveRewardedQuest(uint32 quest_id);

        void SetDailyQuestStatus(uint32 quest_id);
        void SetWeeklyQuestStatus(uint32 quest_id);
        void SetMonthlyQuestStatus(uint32 quest_id);
        void SetSeasonalQuestStatus(uint32 quest_id);
        void ResetDailyQuestStatus();
        void ResetWeeklyQuestStatus();
        void ResetMonthlyQuestStatus();
        void ResetSeasonalQuestStatus(uint16 event_id);

        uint16 FindQuestSlot(uint32 quest_id) const;
        uint32 GetQuestSlotQuestId(uint16 slot) const { return GetUInt32Value(PLAYER_QUEST_LOG_1_1 + slot * MAX_QUEST_OFFSET + QUEST_ID_OFFSET); }
        uint32 GetQuestSlotState(uint16 slot)   const { return GetUInt32Value(PLAYER_QUEST_LOG_1_1 + slot * MAX_QUEST_OFFSET + QUEST_STATE_OFFSET); }
        uint16 GetQuestSlotCounter(uint16 slot, uint8 counter) const { return (uint16)(GetUInt64Value(PLAYER_QUEST_LOG_1_1 + slot * MAX_QUEST_OFFSET + QUEST_COUNTS_OFFSET) >> (counter * 16)); }
        uint32 GetQuestSlotTime(uint16 slot)    const { return GetUInt32Value(PLAYER_QUEST_LOG_1_1 + slot * MAX_QUEST_OFFSET + QUEST_TIME_OFFSET); }
        void SetQuestSlot(uint16 slot, uint32 quest_id, uint32 timer = 0)
        {
            SetUInt32Value(PLAYER_QUEST_LOG_1_1 + slot * MAX_QUEST_OFFSET + QUEST_ID_OFFSET, quest_id);
            SetUInt32Value(PLAYER_QUEST_LOG_1_1 + slot * MAX_QUEST_OFFSET + QUEST_STATE_OFFSET, 0);
            SetUInt32Value(PLAYER_QUEST_LOG_1_1 + slot * MAX_QUEST_OFFSET + QUEST_COUNTS_OFFSET, 0);
            SetUInt32Value(PLAYER_QUEST_LOG_1_1 + slot * MAX_QUEST_OFFSET + QUEST_COUNTS_OFFSET + 1, 0);
            SetUInt32Value(PLAYER_QUEST_LOG_1_1 + slot * MAX_QUEST_OFFSET + QUEST_TIME_OFFSET, timer);
        }
        void SetQuestSlotCounter(uint16 slot, uint8 counter, uint16 count)
        {
            uint64 val = GetUInt64Value(PLAYER_QUEST_LOG_1_1 + slot * MAX_QUEST_OFFSET + QUEST_COUNTS_OFFSET);
            val &= ~((uint64)0xFFFF << (counter * 16));
            val |= ((uint64)count << (counter * 16));
            SetUInt64Value(PLAYER_QUEST_LOG_1_1 + slot * MAX_QUEST_OFFSET + QUEST_COUNTS_OFFSET, val);
        }
        void SetQuestSlotState(uint16 slot, uint32 state) { SetFlag(PLAYER_QUEST_LOG_1_1 + slot * MAX_QUEST_OFFSET + QUEST_STATE_OFFSET, state); }
        void RemoveQuestSlotState(uint16 slot, uint32 state) { RemoveFlag(PLAYER_QUEST_LOG_1_1 + slot * MAX_QUEST_OFFSET + QUEST_STATE_OFFSET, state); }
        void SetQuestSlotTimer(uint16 slot, uint32 timer) { SetUInt32Value(PLAYER_QUEST_LOG_1_1 + slot * MAX_QUEST_OFFSET + QUEST_TIME_OFFSET, timer); }
        void SwapQuestSlot(uint16 slot1, uint16 slot2)
        {
            for (int i = 0; i < MAX_QUEST_OFFSET; ++i)
            {
                uint32 temp1 = GetUInt32Value(PLAYER_QUEST_LOG_1_1 + MAX_QUEST_OFFSET * slot1 + i);
                uint32 temp2 = GetUInt32Value(PLAYER_QUEST_LOG_1_1 + MAX_QUEST_OFFSET * slot2 + i);

                SetUInt32Value(PLAYER_QUEST_LOG_1_1 + MAX_QUEST_OFFSET * slot1 + i, temp2);
                SetUInt32Value(PLAYER_QUEST_LOG_1_1 + MAX_QUEST_OFFSET * slot2 + i, temp1);
            }
        }
        uint16 GetReqKillOrCastCurrentCount(uint32 quest_id, int32 entry);
        void AreaExploredOrEventHappens(uint32 questId);
        void GroupEventHappens(uint32 questId, WorldObject const* pEventObject);
        void ItemAddedQuestCheck(uint32 entry, uint32 count);
        void ItemRemovedQuestCheck(uint32 entry, uint32 count);
        void KilledMonster(CreatureTemplate const* cInfo, uint64 guid);
        void KilledMonsterCredit(uint32 entry, uint64 guid = 0);
        void KilledPlayerCredit();
        void CastedCreatureOrGO(uint32 entry, uint64 guid, uint32 spell_id);
        void TalkedToCreature(uint32 entry, uint64 guid);
        void MoneyChanged(uint32 value);
        void ReputationChanged(FactionEntry const* factionEntry);
        void ReputationChanged2(FactionEntry const* factionEntry);
        bool HasQuestForItem(uint32 itemid) const;
        bool HasQuestForGO(int32 GOId) const;
        void UpdateForQuestWorldObjects();
        bool CanShareQuest(uint32 quest_id) const;

        void SendQuestComplete(Quest const* quest);
        void SendQuestReward(Quest const* quest, uint32 XP);
        void SendQuestFailed(uint32 questId, InventoryResult reason = EQUIP_ERR_OK);
        void SendQuestTimerFailed(uint32 quest_id);
        void SendCanTakeQuestResponse(uint32 msg) const;
        void SendQuestConfirmAccept(Quest const* quest, Player* pReceiver);
        void SendPushToPartyResponse(Player* player, uint32 msg);
        void SendQuestUpdateAddCreatureOrGo(Quest const* quest, uint64 guid, uint32 creatureOrGO_idx, uint16 old_count, uint16 add_count);
        void SendQuestUpdateAddPlayer(Quest const* quest, uint16 old_count, uint16 add_count);

        uint64 GetDivider() { return m_divider; }
        void SetDivider(uint64 guid) { m_divider = guid; }

        uint32 GetInGameTime() { return m_ingametime; }

        void SetInGameTime(uint32 time) { m_ingametime = time; }

        void AddTimedQuest(uint32 quest_id) { m_timedquests.insert(quest_id); }
        void RemoveTimedQuest(uint32 quest_id) { m_timedquests.erase(quest_id); }

        void SaveCUFProfile(uint8 id, CUFProfile* profile) { delete _CUFProfiles[id]; _CUFProfiles[id] = profile; } ///> Replaces a CUF profile at position 0-4
        CUFProfile* GetCUFProfile(uint8 id) const { return _CUFProfiles[id]; } ///> Retrieves a CUF profile at position 0-4
        uint8 GetCUFProfilesCount() const
        {
            uint8 count = 0;
            for (uint8 i = 0; i < MAX_CUF_PROFILES; ++i)
                if (_CUFProfiles[i])
                    ++count;
            return count;
        }

        /*********************************************************/
        /***                   LOAD SYSTEM                     ***/
        /*********************************************************/

        bool LoadFromDB(uint32 guid, SQLQueryHolder *holder);
        bool isBeingLoaded() const;

        void Initialize(uint32 guid);
        static uint32 GetUInt32ValueFromArray(Tokenizer const& data, uint16 index);
        static float  GetFloatValueFromArray(Tokenizer const& data, uint16 index);
        static uint32 GetZoneIdFromDB(uint64 guid);
        static uint32 GetLevelFromDB(uint64 guid);
        static bool   LoadPositionFromDB(uint32& mapid, float& x, float& y, float& z, float& o, bool& in_flight, uint64 guid);

        static bool IsValidGender(uint8 Gender) { return Gender <= GENDER_FEMALE; }
        static bool IsValidClass(uint8 Class) { return (1 << (Class - 1)) & CLASSMASK_ALL_PLAYABLE; }
        static bool IsValidRace(uint8 Race) { return (1 << (Race - 1)) & RACEMASK_ALL_PLAYABLE; }

        /*********************************************************/
        /***                   SAVE SYSTEM                     ***/
        /*********************************************************/

        void SaveToDB(bool create = false);
        void SaveInventoryAndGoldToDB(SQLTransaction& trans);                    // fast save function for item/money cheating preventing
        void SaveGoldToDB(SQLTransaction& trans);

        static void SetUInt32ValueInArray(Tokenizer& data, uint16 index, uint32 value);
        static void SetFloatValueInArray(Tokenizer& data, uint16 index, float value);
        static void Customize(uint64 guid, uint8 gender, uint8 skin, uint8 face, uint8 hairStyle, uint8 hairColor, uint8 facialHair);
        static void SavePositionInDB(uint32 mapid, float x, float y, float z, float o, uint32 zone, uint64 guid);

        static void DeleteFromDB(uint64 playerguid, uint32 accountId, bool updateRealmChars = true, bool deleteFinally = false);
        static void DeleteOldCharacters();
        static void DeleteOldCharacters(uint32 keepDays);

        bool m_mailsLoaded;
        bool m_mailsUpdated;

        void SetBindPoint(uint64 guid);
        void SendTalentWipeConfirm(uint64 guid);
        void ResetPetTalents();
        void CalcRage(uint32 damage, bool attacker);
        void RegenerateAll();
        void Regenerate(Powers power);
        void RegenerateHealth();
        void setRegenTimerCount(uint32 time) {m_regenTimerCount = time;}
        void setWeaponChangeTimer(uint32 time) {m_weaponChangeTimer = time;}

<<<<<<< HEAD
        uint64 GetMoney() const { return GetUInt64Value(PLAYER_FIELD_COINAGE); }
        void ModifyMoney(int64 d);
        bool HasEnoughMoney(uint64 amount) const { return GetMoney() >= amount; }
        bool HasEnoughMoney(int64 amount) const
=======
        uint32 GetMoney() const { return GetUInt32Value(PLAYER_FIELD_COINAGE); }
        bool ModifyMoney(int32 amount, bool sendError = true);
        bool HasEnoughMoney(uint32 amount) const { return (GetMoney() >= amount); }
        bool HasEnoughMoney(int32 amount) const
>>>>>>> 817f5b36
        {
            if (amount > 0)
                return (GetMoney() >= (uint64)amount);
            return true;
        }

        void SetMoney(uint64 value)
        {
            SetUInt64Value(PLAYER_FIELD_COINAGE, value);
            MoneyChanged(value);
            UpdateAchievementCriteria(ACHIEVEMENT_CRITERIA_TYPE_HIGHEST_GOLD_VALUE_OWNED);
        }

        RewardedQuestSet const& getRewardedQuests() const { return m_RewardedQuests; }
        QuestStatusMap& getQuestStatusMap() { return m_QuestStatus; }

        size_t GetRewardedQuestCount() const { return m_RewardedQuests.size(); }
        bool IsQuestRewarded(uint32 quest_id) const
        {
            return m_RewardedQuests.find(quest_id) != m_RewardedQuests.end();
        }

        uint64 GetSelection() const { return m_curSelection; }
        Unit* GetSelectedUnit() const;
        Player* GetSelectedPlayer() const;
        void SetSelection(uint64 guid) { m_curSelection = guid; SetUInt64Value(UNIT_FIELD_TARGET, guid); }

        uint8 GetComboPoints() const { return m_comboPoints; }
        uint64 GetComboTarget() const { return m_comboTarget; }

        void AddComboPoints(Unit* target, int8 count, Spell* spell = NULL);
        void GainSpellComboPoints(int8 count);
        void ClearComboPoints();
        void SendComboPoints();

        void SendMailResult(uint32 mailId, MailResponseType mailAction, MailResponseResult mailError, uint32 equipError = 0, uint32 item_guid = 0, uint32 item_count = 0);
        void SendNewMail();
        void UpdateNextMailTimeAndUnreads();
        void AddNewMailDeliverTime(time_t deliver_time);
        bool IsMailsLoaded() const { return m_mailsLoaded; }

        void RemoveMail(uint32 id);

        void AddMail(Mail* mail) { m_mail.push_front(mail);}// for call from WorldSession::SendMailTo
        uint32 GetMailSize() { return m_mail.size();}
        Mail* GetMail(uint32 id);

        PlayerMails::iterator GetMailBegin() { return m_mail.begin();}
        PlayerMails::iterator GetMailEnd() { return m_mail.end();}

        /*********************************************************/
        /*** MAILED ITEMS SYSTEM ***/
        /*********************************************************/

        uint8 unReadMails;
        time_t m_nextMailDelivereTime;

        typedef UNORDERED_MAP<uint32, Item*> ItemMap;

        ItemMap mMitems;                                    //template defined in objectmgr.cpp

        Item* GetMItem(uint32 id)
        {
            ItemMap::const_iterator itr = mMitems.find(id);
            return itr != mMitems.end() ? itr->second : NULL;
        }

        void AddMItem(Item* it)
        {
            ASSERT(it);
            //ASSERT deleted, because items can be added before loading
            mMitems[it->GetGUIDLow()] = it;
        }

        bool RemoveMItem(uint32 id)
        {
            return mMitems.erase(id) ? true : false;
        }

        void PetSpellInitialize();
        void CharmSpellInitialize();
        void PossessSpellInitialize();
        void VehicleSpellInitialize();
        void SendRemoveControlBar();
        bool HasSpell(uint32 spell) const;
        bool HasActiveSpell(uint32 spell) const;            // show in spellbook
        TrainerSpellState GetTrainerSpellState(TrainerSpell const* trainer_spell) const;
        bool IsSpellFitByClassAndRace(uint32 spell_id) const;
        bool IsNeedCastPassiveSpellAtLearn(SpellInfo const* spellInfo) const;

        void SendProficiency(ItemClass itemClass, uint32 itemSubclassMask);
        void SendInitialSpells();
        bool addSpell(uint32 spellId, bool active, bool learning, bool dependent, bool disabled, bool loading = false);
        void learnSpell(uint32 spell_id, bool dependent);
        void removeSpell(uint32 spell_id, bool disabled = false, bool learn_low_rank = true);
        void resetSpells(bool myClassOnly = false);
        void learnDefaultSpells();
        void learnQuestRewardedSpells();
        void learnQuestRewardedSpells(Quest const* quest);
        void learnSpellHighRank(uint32 spellid);
        void AddTemporarySpell(uint32 spellId);
        void RemoveTemporarySpell(uint32 spellId);
        void SetReputation(uint32 factionentry, uint32 value);
        uint32 GetReputation(uint32 factionentry) const;
        std::string GetGuildName();

        // Talents
        uint32 GetFreeTalentPoints() const { return _talentMgr->FreeTalentPoints; }
        void SetFreeTalentPoints(uint32 points) { _talentMgr->FreeTalentPoints = points; }
        uint32 GetUsedTalentCount() const { return _talentMgr->UsedTalentCount; }
        void SetUsedTalentCount(uint32 talents) { _talentMgr->UsedTalentCount = talents; }
        uint32 GetQuestRewardedTalentCount() const { return _talentMgr->QuestRewardedTalentCount; }
        void AddQuestRewardedTalentCount(uint32 points) { _talentMgr->QuestRewardedTalentCount += points; }
        uint32 GetTalentResetCost() const { return _talentMgr->ResetTalentsCost; }
        void SetTalentResetCost(uint32 cost)  { _talentMgr->ResetTalentsCost = cost; }
        uint32 GetTalentResetTime() const { return _talentMgr->ResetTalentsTime; }
        void SetTalentResetTime(time_t time_)  { _talentMgr->ResetTalentsTime = time_; }
        uint32 GetPrimaryTalentTree(uint8 spec) const { return _talentMgr->SpecInfo[spec].TalentTree; }
        void SetPrimaryTalentTree(uint8 spec, uint32 tree) { _talentMgr->SpecInfo[spec].TalentTree = tree; }
        uint8 GetActiveSpec() const { return _talentMgr->ActiveSpec; }
        void SetActiveSpec(uint8 spec){ _talentMgr->ActiveSpec = spec; }
        uint8 GetSpecsCount() const { return _talentMgr->SpecsCount; }
        void SetSpecsCount(uint8 count) { _talentMgr->SpecsCount = count; }

        bool ResetTalents(bool no_cost = false);
        uint32 GetNextResetTalentsCost() const;
        void InitTalentForLevel();
        void BuildPlayerTalentsInfoData(WorldPacket* data);
        void BuildPetTalentsInfoData(WorldPacket* data);
        void SendTalentsInfoData(bool pet);
        bool LearnTalent(uint32 talentId, uint32 talentRank);
        void LearnPetTalent(uint64 petGuid, uint32 talentId, uint32 talentRank);
        bool AddTalent(uint32 spellId, uint8 spec, bool learning);
        bool HasTalent(uint32 spell_id, uint8 spec) const;
        uint32 CalculateTalentsPoints() const;

        // Dual Spec
        void UpdateSpecCount(uint8 count);
        void ActivateSpec(uint8 spec);

        void InitGlyphsForLevel();
        void SetGlyphSlot(uint8 slot, uint32 slottype) { SetUInt32Value(PLAYER_FIELD_GLYPH_SLOTS_1 + slot, slottype); }
        uint32 GetGlyphSlot(uint8 slot) const { return GetUInt32Value(PLAYER_FIELD_GLYPH_SLOTS_1 + slot); }
        void SetGlyph(uint8 slot, uint32 glyph)
        {
            _talentMgr->SpecInfo[GetActiveSpec()].Glyphs[slot] = glyph;
            SetUInt32Value(PLAYER_FIELD_GLYPHS_1 + slot, glyph);
        }
        uint32 GetGlyph(uint8 spec, uint8 slot) const { return _talentMgr->SpecInfo[spec].Glyphs[slot]; }

        PlayerTalentMap const* GetTalentMap(uint8 spec) const { return _talentMgr->SpecInfo[spec].Talents; }
        PlayerTalentMap* GetTalentMap(uint8 spec) { return _talentMgr->SpecInfo[spec].Talents; }
        ActionButtonList const& GetActionButtons() const { return m_actionButtons; }

        uint32 GetFreePrimaryProfessionPoints() const { return GetUInt32Value(PLAYER_CHARACTER_POINTS); }
        void SetFreePrimaryProfessions(uint16 profs) { SetUInt32Value(PLAYER_CHARACTER_POINTS, profs); }
        void InitPrimaryProfessions();

        PlayerSpellMap const& GetSpellMap() const { return m_spells; }
        PlayerSpellMap      & GetSpellMap()       { return m_spells; }

        SpellCooldowns const& GetSpellCooldownMap() const { return m_spellCooldowns; }

        void AddSpellMod(SpellModifier* mod, bool apply);
        bool IsAffectedBySpellmod(SpellInfo const* spellInfo, SpellModifier* mod, Spell* spell = NULL);
        template <class T> T ApplySpellMod(uint32 spellId, SpellModOp op, T &basevalue, Spell* spell = NULL);
        void RemoveSpellMods(Spell* spell);
        void RestoreSpellMods(Spell* spell, uint32 ownerAuraId = 0, Aura* aura = NULL);
        void RestoreAllSpellMods(uint32 ownerAuraId = 0, Aura* aura = NULL);
        void DropModCharge(SpellModifier* mod, Spell* spell);
        void SetSpellModTakingSpell(Spell* spell, bool apply);

        static uint32 const infinityCooldownDelay = MONTH;  // used for set "infinity cooldowns" for spells and check
        static uint32 const infinityCooldownDelayCheck = MONTH/2;
        bool HasSpellCooldown(uint32 spell_id) const
        {
            SpellCooldowns::const_iterator itr = m_spellCooldowns.find(spell_id);
            return itr != m_spellCooldowns.end() && itr->second.end > time(NULL);
        }
        uint32 GetSpellCooldownDelay(uint32 spell_id) const
        {
            SpellCooldowns::const_iterator itr = m_spellCooldowns.find(spell_id);
            time_t t = time(NULL);
            return uint32(itr != m_spellCooldowns.end() && itr->second.end > t ? itr->second.end - t : 0);
        }
        void AddSpellAndCategoryCooldowns(SpellInfo const* spellInfo, uint32 itemId, Spell* spell = NULL, bool infinityCooldown = false);
        void AddSpellCooldown(uint32 spell_id, uint32 itemid, time_t end_time);
        void SendCooldownEvent(SpellInfo const* spellInfo, uint32 itemId = 0, Spell* spell = NULL, bool setCooldown = true);
        void ProhibitSpellSchool(SpellSchoolMask idSchoolMask, uint32 unTimeMs);
        void RemoveSpellCooldown(uint32 spell_id, bool update = false);
        void RemoveSpellCategoryCooldown(uint32 cat, bool update = false);
        void SendClearCooldown(uint32 spell_id, Unit* target);
        void SendClearAllCooldowns(Unit* target);

        GlobalCooldownMgr& GetGlobalCooldownMgr() { return m_GlobalCooldownMgr; }

        void RemoveCategoryCooldown(uint32 cat);
        void RemoveArenaSpellCooldowns(bool removeActivePetCooldowns = false);
        void RemoveAllSpellCooldown();
        void _LoadSpellCooldowns(PreparedQueryResult result);
        void _SaveSpellCooldowns(SQLTransaction& trans);
        void SetLastPotionId(uint32 item_id) { m_lastPotionId = item_id; }
        void UpdatePotionCooldown(Spell* spell = NULL);

        void SetResurrectRequestData(Unit* caster, uint32 health, uint32 mana, uint32 appliedAura)
        {
            ASSERT(!IsRessurectRequested());
            _resurrectionData = new ResurrectionData();
            _resurrectionData->GUID = caster->GetGUID();
            _resurrectionData->Location.WorldRelocate(*caster);
            _resurrectionData->Health = health;
            _resurrectionData->Mana = mana;
            _resurrectionData->Aura = appliedAura;
        }

        void ClearResurrectRequestData()
        {
            delete _resurrectionData;
            _resurrectionData = NULL;
        }

        bool IsRessurectRequestedBy(uint64 guid) const
        {
            if (!IsRessurectRequested())
                return false;

            return _resurrectionData->GUID == guid;
        }

        bool IsRessurectRequested() const { return _resurrectionData != NULL; }
        void ResurectUsingRequestData();

        uint8 getCinematic()
        {
            return m_cinematic;
        }
        void setCinematic(uint8 cine)
        {
            m_cinematic = cine;
        }

        ActionButton* addActionButton(uint8 button, uint32 action, uint8 type);
        void removeActionButton(uint8 button);
        ActionButton const* GetActionButton(uint8 button);
        void SendInitialActionButtons() const { SendActionButtons(0); }
        void SendActionButtons(uint32 state) const;
        bool IsActionButtonDataValid(uint8 button, uint32 action, uint8 type);

        PvPInfo pvpInfo;
        void UpdatePvPState(bool onlyFFA = false);
        void SetPvP(bool state)
        {
            Unit::SetPvP(state);
            for (ControlList::iterator itr = m_Controlled.begin(); itr != m_Controlled.end(); ++itr)
                (*itr)->SetPvP(state);
        }
        void UpdatePvP(bool state, bool override=false);
        void UpdateZone(uint32 newZone, uint32 newArea);
        void UpdateArea(uint32 newArea);

        void UpdateZoneDependentAuras(uint32 zone_id);    // zones
        void UpdateAreaDependentAuras(uint32 area_id);    // subzones

        void UpdateAfkReport(time_t currTime);
        void UpdatePvPFlag(time_t currTime);
        void UpdateContestedPvP(uint32 currTime);
        void SetContestedPvPTimer(uint32 newTime) {m_contestedPvPTimer = newTime;}
        void ResetContestedPvP()
        {
            ClearUnitState(UNIT_STATE_ATTACK_PLAYER);
            RemoveFlag(PLAYER_FLAGS, PLAYER_FLAGS_CONTESTED_PVP);
            m_contestedPvPTimer = 0;
        }

        /** todo: -maybe move UpdateDuelFlag+DuelComplete to independent DuelHandler.. **/
        DuelInfo* duel;
        void UpdateDuelFlag(time_t currTime);
        void CheckDuelDistance(time_t currTime);
        void DuelComplete(DuelCompleteType type);
        void SendDuelCountdown(uint32 counter);

        bool IsGroupVisibleFor(Player const* p) const;
        bool IsInSameGroupWith(Player const* p) const;
        bool IsInSameRaidWith(Player const* p) const { return p == this || (GetGroup() != NULL && GetGroup() == p->GetGroup()); }
        void UninviteFromGroup();
        static void RemoveFromGroup(Group* group, uint64 guid, RemoveMethod method = GROUP_REMOVEMETHOD_DEFAULT, uint64 kicker = 0, const char* reason = NULL);
        void RemoveFromGroup(RemoveMethod method = GROUP_REMOVEMETHOD_DEFAULT) { RemoveFromGroup(GetGroup(), GetGUID(), method); }
        void SendUpdateToOutOfRangeGroupMembers();

        void SetInGuild(uint32 guildId);
        void SetRank(uint8 rankId) { SetUInt32Value(PLAYER_GUILDRANK, rankId); }
        uint8 GetRank() const { return uint8(GetUInt32Value(PLAYER_GUILDRANK)); }
        void SetGuildLevel(uint32 level) { SetUInt32Value(PLAYER_GUILDLEVEL, level); }
        uint32 GetGuildLevel() { return GetUInt32Value(PLAYER_GUILDLEVEL); }
        void SetGuildIdInvited(uint32 GuildId) { m_GuildIdInvited = GuildId; }
        uint32 GetGuildId() const { return GetUInt32Value(OBJECT_FIELD_DATA); /* return only lower part */ }
        Guild* GetGuild();
        static uint32 GetGuildIdFromDB(uint64 guid);
        static uint8 GetRankFromDB(uint64 guid);
        int GetGuildIdInvited() { return m_GuildIdInvited; }
        static void RemovePetitionsAndSigns(uint64 guid, uint32 type);

        // Arena Team
        void SetInArenaTeam(uint32 ArenaTeamId, uint8 slot, uint8 type)
        {
            SetArenaTeamInfoField(slot, ARENA_TEAM_ID, ArenaTeamId);
            SetArenaTeamInfoField(slot, ARENA_TEAM_TYPE, type);
        }
        void SetArenaTeamInfoField(uint8 slot, ArenaTeamInfoType type, uint32 value);
        static uint32 GetArenaTeamIdFromDB(uint64 guid, uint8 slot);
        static void LeaveAllArenaTeams(uint64 guid);
        uint32 GetArenaTeamId(uint8 slot) const { return GetUInt32Value(PLAYER_FIELD_ARENA_TEAM_INFO_1_1 + (slot * ARENA_TEAM_END) + ARENA_TEAM_ID); }
        uint32 GetArenaPersonalRating(uint8 slot) const { return GetUInt32Value(PLAYER_FIELD_ARENA_TEAM_INFO_1_1 + (slot * ARENA_TEAM_END) + ARENA_TEAM_PERSONAL_RATING); }
        void SetArenaTeamIdInvited(uint32 ArenaTeamId) { m_ArenaTeamIdInvited = ArenaTeamId; }
        uint32 GetArenaTeamIdInvited() { return m_ArenaTeamIdInvited; }
        uint32 GetRBGPersonalRating() const { return 0; }

        Difficulty GetDifficulty(bool isRaid) const { return isRaid ? m_raidDifficulty : m_dungeonDifficulty; }
        Difficulty GetDungeonDifficulty() const { return m_dungeonDifficulty; }
        Difficulty GetRaidDifficulty() const { return m_raidDifficulty; }
        Difficulty GetStoredRaidDifficulty() const { return m_raidMapDifficulty; } // only for use in difficulty packet after exiting to raid map
        void SetDungeonDifficulty(Difficulty dungeon_difficulty) { m_dungeonDifficulty = dungeon_difficulty; }
        void SetRaidDifficulty(Difficulty raid_difficulty) { m_raidDifficulty = raid_difficulty; }
        void StoreRaidMapDifficulty() { m_raidMapDifficulty = GetMap()->GetDifficulty(); }

        bool UpdateSkill(uint32 skill_id, uint32 step);
        bool UpdateSkillPro(uint16 skillId, int32 chance, uint32 step);

        bool UpdateCraftSkill(uint32 spellid);
        bool UpdateGatherSkill(uint32 SkillId, uint32 SkillValue, uint32 RedLevel, uint32 Multiplicator = 1);
        bool UpdateFishingSkill();

        uint32 GetSpellByProto(ItemTemplate* proto);

        float GetHealthBonusFromStamina();
        float GetManaBonusFromIntellect();

        bool UpdateStats(Stats stat);
        bool UpdateAllStats();
        void UpdateResistances(uint32 school);
        void UpdateArmor();
        void UpdateMaxHealth();
        void UpdateMaxPower(Powers power);
        void UpdateAttackPowerAndDamage(bool ranged = false);
        void UpdateDamagePhysical(WeaponAttackType attType);
        void ApplySpellPowerBonus(int32 amount, bool apply);
        void UpdateSpellDamageAndHealingBonus();
        void ApplyRatingMod(CombatRating cr, int32 value, bool apply);
        void UpdateRating(CombatRating cr);
        void UpdateAllRatings();

        void CalculateMinMaxDamage(WeaponAttackType attType, bool normalized, bool addTotalPct, float& min_damage, float& max_damage);

        inline void RecalculateRating(CombatRating cr) { ApplyRatingMod(cr, 0, true);}
        float GetMeleeCritFromAgility();
        void GetDodgeFromAgility(float &diminishing, float &nondiminishing);
        float GetSpellCritFromIntellect();
        float OCTRegenMPPerSpirit();
        float GetRatingMultiplier(CombatRating cr) const;
        float GetRatingBonusValue(CombatRating cr) const;

        /// Returns base spellpower bonus from spellpower stat on items, without spellpower from intellect stat
        uint32 GetBaseSpellPowerBonus() const { return m_baseSpellPower; }
        int32 GetSpellPenetrationItemMod() const { return m_spellPenetrationItemMod; }

        float GetExpertiseDodgeOrParryReduction(WeaponAttackType attType) const;
        void UpdateBlockPercentage();
        void UpdateCritPercentage(WeaponAttackType attType);
        void UpdateAllCritPercentages();
        void UpdateParryPercentage();
        void UpdateDodgePercentage();
        void UpdateMeleeHitChances();
        void UpdateRangedHitChances();
        void UpdateSpellHitChances();

        void UpdateAllSpellCritChances();
        void UpdateSpellCritChance(uint32 school);
        void UpdateArmorPenetration(int32 amount);
        void UpdateExpertise(WeaponAttackType attType);
        void ApplyManaRegenBonus(int32 amount, bool apply);
        void ApplyHealthRegenBonus(int32 amount, bool apply);
        void UpdateManaRegen();
        void UpdateRuneRegen(RuneType rune);
        void UpdateAllRunesRegen();

        uint64 GetLootGUID() const { return m_lootGuid; }
        void SetLootGUID(uint64 guid) { m_lootGuid = guid; }

        void RemovedInsignia(Player* looterPlr);

        WorldSession* GetSession() const { return m_session; }

        void BuildCreateUpdateBlockForPlayer(UpdateData* data, Player* target) const;
        void DestroyForPlayer(Player* target, bool onDeath = false) const;
        void SendLogXPGain(uint32 GivenXP, Unit* victim, uint32 BonusXP, bool recruitAFriend = false, float group_rate=1.0f);

        // notifiers
        void SendAttackSwingCantAttack();
        void SendAttackSwingCancelAttack();
        void SendAttackSwingDeadTarget();
        void SendAttackSwingNotInRange();
        void SendAttackSwingBadFacingAttack();
        void SendAutoRepeatCancel(Unit* target);
        void SendExplorationExperience(uint32 Area, uint32 Experience);

        void SendDungeonDifficulty(bool IsInGroup);
        void SendRaidDifficulty(bool IsInGroup, int32 forcedDifficulty = -1);
        void ResetInstances(uint8 method, bool isRaid);
        void SendResetInstanceSuccess(uint32 MapId);
        void SendResetInstanceFailed(uint32 reason, uint32 MapId);
        void SendResetFailedNotify(uint32 mapid);

        virtual bool UpdatePosition(float x, float y, float z, float orientation, bool teleport = false);
        bool UpdatePosition(const Position &pos, bool teleport = false) { return UpdatePosition(pos.GetPositionX(), pos.GetPositionY(), pos.GetPositionZ(), pos.GetOrientation(), teleport); }
        void UpdateUnderwaterState(Map* m, float x, float y, float z);

        void SendMessageToSet(WorldPacket* data, bool self) {SendMessageToSetInRange(data, GetVisibilityRange(), self); };// overwrite Object::SendMessageToSet
        void SendMessageToSetInRange(WorldPacket* data, float fist, bool self);// overwrite Object::SendMessageToSetInRange
        void SendMessageToSetInRange(WorldPacket* data, float dist, bool self, bool own_team_only);
        void SendMessageToSet(WorldPacket* data, Player const* skipped_rcvr);

        Corpse* GetCorpse() const;
        void SpawnCorpseBones();
        void CreateCorpse();
        void KillPlayer();
        uint32 GetResurrectionSpellId();
        void ResurrectPlayer(float restore_percent, bool applySickness = false);
        void BuildPlayerRepop();
        void RepopAtGraveyard();

        void DurabilityLossAll(double percent, bool inventory);
        void DurabilityLoss(Item* item, double percent);
        void DurabilityPointsLossAll(int32 points, bool inventory);
        void DurabilityPointsLoss(Item* item, int32 points);
        void DurabilityPointLossForEquipSlot(EquipmentSlots slot);
        uint32 DurabilityRepairAll(bool cost, float discountMod, bool guildBank);
        uint32 DurabilityRepair(uint16 pos, bool cost, float discountMod, bool guildBank);

        void UpdateMirrorTimers();
        void StopMirrorTimers()
        {
            StopMirrorTimer(FATIGUE_TIMER);
            StopMirrorTimer(BREATH_TIMER);
            StopMirrorTimer(FIRE_TIMER);
        }
        bool IsMirrorTimerActive(MirrorTimerType type) { return m_MirrorTimer[type] == getMaxTimer(type); }

        bool CanJoinConstantChannelInZone(ChatChannelsEntry const* channel, AreaTableEntry const* zone);

        void JoinedChannel(Channel* c);
        void LeftChannel(Channel* c);
        void CleanupChannels();
        void UpdateLocalChannels(uint32 newZone);
        void LeaveLFGChannel();

        void SetSkill(uint16 id, uint16 step, uint16 currVal, uint16 maxVal);
        uint16 GetMaxSkillValue(uint32 skill) const;        // max + perm. bonus + temp bonus
        uint16 GetPureMaxSkillValue(uint32 skill) const;    // max
        uint16 GetSkillValue(uint32 skill) const;           // skill value + perm. bonus + temp bonus
        uint16 GetBaseSkillValue(uint32 skill) const;       // skill value + perm. bonus
        uint16 GetPureSkillValue(uint32 skill) const;       // skill value
        int16 GetSkillPermBonusValue(uint32 skill) const;
        int16 GetSkillTempBonusValue(uint32 skill) const;
        uint16 GetSkillStep(uint16 skill) const;            // 0...6
        bool HasSkill(uint32 skill) const;
        void learnSkillRewardedSpells(uint32 id, uint32 value);

        WorldLocation& GetTeleportDest() { return m_teleport_dest; }
        bool IsBeingTeleported() const { return mSemaphoreTeleport_Near || mSemaphoreTeleport_Far; }
        bool IsBeingTeleportedNear() const { return mSemaphoreTeleport_Near; }
        bool IsBeingTeleportedFar() const { return mSemaphoreTeleport_Far; }
        void SetSemaphoreTeleportNear(bool semphsetting) { mSemaphoreTeleport_Near = semphsetting; }
        void SetSemaphoreTeleportFar(bool semphsetting) { mSemaphoreTeleport_Far = semphsetting; }
        void ProcessDelayedOperations();

        void CheckAreaExploreAndOutdoor(void);

        static uint32 TeamForRace(uint8 race);
        uint32 GetTeam() const { return m_team; }
        TeamId GetTeamId() const { return m_team == ALLIANCE ? TEAM_ALLIANCE : TEAM_HORDE; }
        void setFactionForRace(uint8 race);

        void InitDisplayIds();

        bool IsAtGroupRewardDistance(WorldObject const* pRewardSource) const;
        bool IsAtRecruitAFriendDistance(WorldObject const* pOther) const;
        void RewardPlayerAndGroupAtKill(Unit* victim, bool isBattleGround);
        void RewardPlayerAndGroupAtEvent(uint32 creature_id, WorldObject* pRewardSource);
        bool isHonorOrXPTarget(Unit const* victim);

        bool GetsRecruitAFriendBonus(bool forXP);
        uint8 GetGrantableLevels() { return m_grantableLevels; }
        void SetGrantableLevels(uint8 val) { m_grantableLevels = val; }

        ReputationMgr&       GetReputationMgr()       { return *m_reputationMgr; }
        ReputationMgr const& GetReputationMgr() const { return *m_reputationMgr; }
        ReputationRank GetReputationRank(uint32 faction_id) const;
        void RewardReputation(Unit* victim, float rate);
        void RewardReputation(Quest const* quest);

        int32 CalculateReputationGain(ReputationSource source, uint32 creatureOrQuestLevel, int32 rep, int32 faction, bool noQuestBonus = false);

        void UpdateSkillsForLevel();
        void UpdateSkillsToMaxSkillsForLevel();             // for .levelup
        void ModifySkillBonus(uint32 skillid, int32 val, bool talent);

        /*********************************************************/
        /***                  PVP SYSTEM                       ***/
        /*********************************************************/
        // TODO: Properly implement correncies as of Cataclysm
        void UpdateHonorFields();
        bool RewardHonor(Unit* victim, uint32 groupsize, int32 honor = -1, bool pvptoken = false);
        uint32 GetMaxPersonalArenaRatingRequirement(uint32 minarenaslot) const;

        //End of PvP System

        inline SpellCooldowns GetSpellCooldowns() const { return m_spellCooldowns; }

        void SetDrunkValue(uint8 newDrunkValue, uint32 itemId = 0);
        uint8 GetDrunkValue() const { return GetByteValue(PLAYER_BYTES_3, 1); }
        static DrunkenState GetDrunkenstateByValue(uint8 value);

        uint32 GetDeathTimer() const { return m_deathTimer; }
        uint32 GetCorpseReclaimDelay(bool pvp) const;
        void UpdateCorpseReclaimDelay();
        void SendCorpseReclaimDelay(bool load = false);

        uint32 GetBlockPercent() { return GetUInt32Value(PLAYER_SHIELD_BLOCK); }
        bool CanParry() const { return m_canParry; }
        void SetCanParry(bool value);
        bool CanBlock() const { return m_canBlock; }
        void SetCanBlock(bool value);
        bool CanTitanGrip() const { return m_canTitanGrip; }
        void SetCanTitanGrip(bool value) { m_canTitanGrip = value; }
        bool CanTameExoticPets() const { return isGameMaster() || HasAuraType(SPELL_AURA_ALLOW_TAME_PET_TYPE); }

        void SetRegularAttackTime();
        void SetBaseModValue(BaseModGroup modGroup, BaseModType modType, float value) { m_auraBaseMod[modGroup][modType] = value; }
        void HandleBaseModValue(BaseModGroup modGroup, BaseModType modType, float amount, bool apply);
        float GetBaseModValue(BaseModGroup modGroup, BaseModType modType) const;
        float GetTotalBaseModValue(BaseModGroup modGroup) const;
        float GetTotalPercentageModValue(BaseModGroup modGroup) const { return m_auraBaseMod[modGroup][FLAT_MOD] + m_auraBaseMod[modGroup][PCT_MOD]; }
        void _ApplyAllStatBonuses();
        void _RemoveAllStatBonuses();

        void ResetAllPowers();

        void _ApplyWeaponDependentAuraMods(Item* item, WeaponAttackType attackType, bool apply);
        void _ApplyWeaponDependentAuraCritMod(Item* item, WeaponAttackType attackType, AuraEffect const* aura, bool apply);
        void _ApplyWeaponDependentAuraDamageMod(Item* item, WeaponAttackType attackType, AuraEffect const* aura, bool apply);

        void _ApplyItemMods(Item* item, uint8 slot, bool apply);
        void _RemoveAllItemMods();
        void _ApplyAllItemMods();
        void _ApplyAllLevelScaleItemMods(bool apply);
        void _ApplyItemBonuses(ItemTemplate const* proto, uint8 slot, bool apply, bool only_level_scale = false);
        void _ApplyWeaponDamage(uint8 slot, ItemTemplate const* proto, ScalingStatValuesEntry const* ssv, bool apply);
        bool EnchantmentFitsRequirements(uint32 enchantmentcondition, int8 slot);
        void ToggleMetaGemsActive(uint8 exceptslot, bool apply);
        void CorrectMetaGemEnchants(uint8 slot, bool apply);
        void InitDataForForm(bool reapplyMods = false);

        void ApplyItemEquipSpell(Item* item, bool apply, bool form_change = false);
        void ApplyEquipSpell(SpellInfo const* spellInfo, Item* item, bool apply, bool form_change = false);
        void UpdateEquipSpellsAtFormChange();
        void CastItemCombatSpell(Unit* target, WeaponAttackType attType, uint32 procVictim, uint32 procEx);
        void CastItemUseSpell(Item* item, SpellCastTargets const& targets, uint8 cast_count, uint32 glyphIndex);
        void CastItemCombatSpell(Unit* target, WeaponAttackType attType, uint32 procVictim, uint32 procEx, Item* item, ItemTemplate const* proto);

        void SendEquipmentSetList();
        void SetEquipmentSet(uint32 index, EquipmentSet eqset);
        void DeleteEquipmentSet(uint64 setGuid);

        void SendInitWorldStates(uint32 zone, uint32 area);
        void SendUpdateWorldState(uint32 Field, uint32 Value);
        void SendDirectMessage(WorldPacket* data);
        void SendBGWeekendWorldStates();
        void SendBattlefieldWorldStates();

        void SendAurasForTarget(Unit* target);

        PlayerMenu* PlayerTalkClass;
        std::vector<ItemSetEffect*> ItemSetEff;

        void SendLoot(uint64 guid, LootType loot_type);
        void SendLootRelease(uint64 guid);
        void SendNotifyLootItemRemoved(uint8 lootSlot);
        void SendNotifyLootMoneyRemoved();

        /*********************************************************/
        /***               BATTLEGROUND SYSTEM                 ***/
        /*********************************************************/

        bool InBattleground()       const                { return m_bgData.bgInstanceID != 0; }
        bool InArena()              const;
        uint32 GetBattlegroundId()  const                { return m_bgData.bgInstanceID; }
        BattlegroundTypeId GetBattlegroundTypeId() const { return m_bgData.bgTypeID; }
        Battleground* GetBattleground() const;

        uint32 GetBattlegroundQueueJoinTime(uint32 bgTypeId) const { return m_bgData.bgQueuesJoinedTime.find(bgTypeId)->second; }
        void AddBattlegroundQueueJoinTime(uint32 bgTypeId, uint32 joinTime)
        {
            m_bgData.bgQueuesJoinedTime[bgTypeId] = joinTime;
        }
        void RemoveBattlegroundQueueJoinTime(uint32 bgTypeId)
        {
            m_bgData.bgQueuesJoinedTime.erase(m_bgData.bgQueuesJoinedTime.find(bgTypeId)->second);
        }

        bool InBattlegroundQueue() const
        {
            for (uint8 i = 0; i < PLAYER_MAX_BATTLEGROUND_QUEUES; ++i)
                if (m_bgBattlegroundQueueID[i].bgQueueTypeId != BATTLEGROUND_QUEUE_NONE)
                    return true;
            return false;
        }

        BattlegroundQueueTypeId GetBattlegroundQueueTypeId(uint32 index) const { return m_bgBattlegroundQueueID[index].bgQueueTypeId; }
        uint32 GetBattlegroundQueueIndex(BattlegroundQueueTypeId bgQueueTypeId) const
        {
            for (uint8 i = 0; i < PLAYER_MAX_BATTLEGROUND_QUEUES; ++i)
                if (m_bgBattlegroundQueueID[i].bgQueueTypeId == bgQueueTypeId)
                    return i;
            return PLAYER_MAX_BATTLEGROUND_QUEUES;
        }
        bool IsInvitedForBattlegroundQueueType(BattlegroundQueueTypeId bgQueueTypeId) const
        {
            for (uint8 i = 0; i < PLAYER_MAX_BATTLEGROUND_QUEUES; ++i)
                if (m_bgBattlegroundQueueID[i].bgQueueTypeId == bgQueueTypeId)
                    return m_bgBattlegroundQueueID[i].invitedToInstance != 0;
            return false;
        }
        bool InBattlegroundQueueForBattlegroundQueueType(BattlegroundQueueTypeId bgQueueTypeId) const
        {
            return GetBattlegroundQueueIndex(bgQueueTypeId) < PLAYER_MAX_BATTLEGROUND_QUEUES;
        }

        void SetBattlegroundId(uint32 val, BattlegroundTypeId bgTypeId)
        {
            m_bgData.bgInstanceID = val;
            m_bgData.bgTypeID = bgTypeId;
        }
        uint32 AddBattlegroundQueueId(BattlegroundQueueTypeId val)
        {
            for (uint8 i=0; i < PLAYER_MAX_BATTLEGROUND_QUEUES; ++i)
            {
                if (m_bgBattlegroundQueueID[i].bgQueueTypeId == BATTLEGROUND_QUEUE_NONE || m_bgBattlegroundQueueID[i].bgQueueTypeId == val)
                {
                    m_bgBattlegroundQueueID[i].bgQueueTypeId = val;
                    m_bgBattlegroundQueueID[i].invitedToInstance = 0;
                    return i;
                }
            }
            return PLAYER_MAX_BATTLEGROUND_QUEUES;
        }
        bool HasFreeBattlegroundQueueId()
        {
            for (uint8 i=0; i < PLAYER_MAX_BATTLEGROUND_QUEUES; ++i)
                if (m_bgBattlegroundQueueID[i].bgQueueTypeId == BATTLEGROUND_QUEUE_NONE)
                    return true;
            return false;
        }
        void RemoveBattlegroundQueueId(BattlegroundQueueTypeId val)
        {
            for (uint8 i=0; i < PLAYER_MAX_BATTLEGROUND_QUEUES; ++i)
            {
                if (m_bgBattlegroundQueueID[i].bgQueueTypeId == val)
                {
                    m_bgBattlegroundQueueID[i].bgQueueTypeId = BATTLEGROUND_QUEUE_NONE;
                    m_bgBattlegroundQueueID[i].invitedToInstance = 0;
                    return;
                }
            }
        }
        void SetInviteForBattlegroundQueueType(BattlegroundQueueTypeId bgQueueTypeId, uint32 instanceId)
        {
            for (uint8 i=0; i < PLAYER_MAX_BATTLEGROUND_QUEUES; ++i)
                if (m_bgBattlegroundQueueID[i].bgQueueTypeId == bgQueueTypeId)
                    m_bgBattlegroundQueueID[i].invitedToInstance = instanceId;
        }
        bool IsInvitedForBattlegroundInstance(uint32 instanceId) const
        {
            for (uint8 i=0; i < PLAYER_MAX_BATTLEGROUND_QUEUES; ++i)
                if (m_bgBattlegroundQueueID[i].invitedToInstance == instanceId)
                    return true;
            return false;
        }
        WorldLocation const& GetBattlegroundEntryPoint() const { return m_bgData.joinPos; }
        void SetBattlegroundEntryPoint();

        void SetBGTeam(uint32 team)
        {
            m_bgData.bgTeam = team;
            SetByteValue(PLAYER_BYTES_3, 3, uint8(team == ALLIANCE ? 1 : 0));
        }
        uint32 GetBGTeam() const { return m_bgData.bgTeam ? m_bgData.bgTeam : GetTeam(); }

        void LeaveBattleground(bool teleportToEntryPoint = true);
        bool CanJoinToBattleground(Battleground const* bg) const;
        bool CanReportAfkDueToLimit();
        void ReportedAfkBy(Player* reporter);
        void ClearAfkReports() { m_bgData.bgAfkReporter.clear(); }

        bool GetBGAccessByLevel(BattlegroundTypeId bgTypeId) const;
        bool isTotalImmunity();
        bool CanUseBattlegroundObject(GameObject* gameobject);
        bool isTotalImmune();
        bool CanCaptureTowerPoint();

        bool GetRandomWinner() { return m_IsBGRandomWinner; }
        void SetRandomWinner(bool isWinner);

        /*********************************************************/
        /***               OUTDOOR PVP SYSTEM                  ***/
        /*********************************************************/

        OutdoorPvP* GetOutdoorPvP() const;
        // returns true if the player is in active state for outdoor pvp objective capturing, false otherwise
        bool IsOutdoorPvPActive();

        /*********************************************************/
        /***                    REST SYSTEM                    ***/
        /*********************************************************/

        bool isRested() const { return GetRestTime() >= 10*IN_MILLISECONDS; }
        uint32 GetXPRestBonus(uint32 xp);
        uint32 GetRestTime() const { return m_restTime;}
        void SetRestTime(uint32 v) { m_restTime = v;}

        /*********************************************************/
        /***              ENVIROMENTAL SYSTEM                  ***/
        /*********************************************************/

        bool IsImmuneToEnvironmentalDamage();
        uint32 EnvironmentalDamage(EnviromentalDamage type, uint32 damage);

        /*********************************************************/
        /***               FLOOD FILTER SYSTEM                 ***/
        /*********************************************************/

        void UpdateSpeakTime();
        bool CanSpeak() const;
        void ChangeSpeakTime(int utime);

        /*********************************************************/
        /***                 VARIOUS SYSTEMS                   ***/
        /*********************************************************/
        void UpdateFallInformationIfNeed(MovementInfo const& minfo, uint16 opcode);
        Unit* m_mover;
        WorldObject* m_seer;
        void SetFallInformation(uint32 time, float z)
        {
            m_lastFallTime = time;
            m_lastFallZ = z;
        }
        void HandleFall(MovementInfo const& movementInfo);

        bool IsKnowHowFlyIn(uint32 mapid, uint32 zone) const;

        void SetClientControl(Unit* target, uint8 allowMove);

        void SetMover(Unit* target);

        void SetSeer(WorldObject* target) { m_seer = target; }
        void SetViewpoint(WorldObject* target, bool apply);
        WorldObject* GetViewpoint() const;
        void StopCastingCharm();
        void StopCastingBindSight();

        uint32 GetSaveTimer() const { return m_nextSave; }
        void   SetSaveTimer(uint32 timer) { m_nextSave = timer; }

        // Recall position
        uint32 m_recallMap;
        float  m_recallX;
        float  m_recallY;
        float  m_recallZ;
        float  m_recallO;
        void   SaveRecallPosition();

        void SetHomebind(WorldLocation const& loc, uint32 areaId);

        // Homebind coordinates
        uint32 m_homebindMapId;
        uint16 m_homebindAreaId;
        float m_homebindX;
        float m_homebindY;
        float m_homebindZ;

        WorldLocation GetStartPosition() const;

        // currently visible objects at player client
        typedef std::set<uint64> ClientGUIDs;
        ClientGUIDs m_clientGUIDs;

        bool HaveAtClient(WorldObject const* u) const { return u == this || m_clientGUIDs.find(u->GetGUID()) != m_clientGUIDs.end(); }

        bool IsNeverVisible() const;

        bool IsVisibleGloballyFor(Player const* player) const;

        void SendInitialVisiblePackets(Unit* target);
        void UpdateObjectVisibility(bool forced = true);
        void UpdateVisibilityForPlayer();
        void UpdateVisibilityOf(WorldObject* target);
        void UpdateTriggerVisibility();

        template<class T>
        void UpdateVisibilityOf(T* target, UpdateData& data, std::set<Unit*>& visibleNow);

        uint8 m_forced_speed_changes[MAX_MOVE_TYPE];

        bool HasAtLoginFlag(AtLoginFlags f) const { return m_atLoginFlags & f; }
        void SetAtLoginFlag(AtLoginFlags f) { m_atLoginFlags |= f; }
        void RemoveAtLoginFlag(AtLoginFlags flags, bool persist = false);

        bool isUsingLfg();
        bool inRandomLfgDungeon();

        typedef std::set<uint32> DFQuestsDoneList;
        DFQuestsDoneList m_DFQuests;

        // Temporarily removed pet cache
        uint32 GetTemporaryUnsummonedPetNumber() const { return m_temporaryUnsummonedPetNumber; }
        void SetTemporaryUnsummonedPetNumber(uint32 petnumber) { m_temporaryUnsummonedPetNumber = petnumber; }
        void UnsummonPetTemporaryIfAny();
        void ResummonPetTemporaryUnSummonedIfAny();
        bool IsPetNeedBeTemporaryUnsummoned() const { return !IsInWorld() || !isAlive() || IsMounted() /*+in flight*/; }

        void SendCinematicStart(uint32 CinematicSequenceId);
        void SendMovieStart(uint32 MovieId);

        /*********************************************************/
        /***                 INSTANCE SYSTEM                   ***/
        /*********************************************************/

        typedef UNORDERED_MAP< uint32 /*mapId*/, InstancePlayerBind > BoundInstancesMap;

        void UpdateHomebindTime(uint32 time);

        uint32 m_HomebindTimer;
        bool m_InstanceValid;
        // permanent binds and solo binds by difficulty
        BoundInstancesMap m_boundInstances[MAX_DIFFICULTY];
        InstancePlayerBind* GetBoundInstance(uint32 mapid, Difficulty difficulty);
        BoundInstancesMap& GetBoundInstances(Difficulty difficulty) { return m_boundInstances[difficulty]; }
        InstanceSave* GetInstanceSave(uint32 mapid, bool raid);
        void UnbindInstance(uint32 mapid, Difficulty difficulty, bool unload = false);
        void UnbindInstance(BoundInstancesMap::iterator &itr, Difficulty difficulty, bool unload = false);
        InstancePlayerBind* BindToInstance(InstanceSave* save, bool permanent, bool load = false);
        void BindToInstance();
        void SetPendingBind(uint32 instanceId, uint32 bindTimer) { _pendingBindId = instanceId; _pendingBindTimer = bindTimer; }
        bool HasPendingBind() const { return _pendingBindId > 0; }
        void SendRaidInfo();
        void SendSavedInstances();
        static void ConvertInstancesToGroup(Player* player, Group* group, bool switchLeader);
        bool Satisfy(AccessRequirement const* ar, uint32 target_map, bool report = false);
        bool CheckInstanceLoginValid();
        bool CheckInstanceCount(uint32 instanceId) const;

        void AddInstanceEnterTime(uint32 instanceId, time_t enterTime)
        {
            if (_instanceResetTimes.find(instanceId) == _instanceResetTimes.end())
                _instanceResetTimes.insert(InstanceTimeMap::value_type(instanceId, enterTime + HOUR));
        }

        // last used pet number (for BG's)
        uint32 GetLastPetNumber() const { return m_lastpetnumber; }
        void SetLastPetNumber(uint32 petnumber) { m_lastpetnumber = petnumber; }

        /*********************************************************/
        /***                   GROUP SYSTEM                    ***/
        /*********************************************************/

        Group* GetGroupInvite() { return m_groupInvite; }
        void SetGroupInvite(Group* group) { m_groupInvite = group; }
        Group* GetGroup() { return m_group.getTarget(); }
        const Group* GetGroup() const { return (const Group*)m_group.getTarget(); }
        GroupReference& GetGroupRef() { return m_group; }
        void SetGroup(Group* group, int8 subgroup = -1);
        uint8 GetSubGroup() const { return m_group.getSubGroup(); }
        uint32 GetGroupUpdateFlag() const { return m_groupUpdateMask; }
        void SetGroupUpdateFlag(uint32 flag) { m_groupUpdateMask |= flag; }
        uint64 GetAuraUpdateMaskForRaid() const { return m_auraRaidUpdateMask; }
        void SetAuraUpdateMaskForRaid(uint8 slot) { m_auraRaidUpdateMask |= (uint64(1) << slot); }
        Player* GetNextRandomRaidMember(float radius);
        PartyResult CanUninviteFromGroup() const;

        // Battleground / Battlefield Group System
        void SetBattlegroundOrBattlefieldRaid(Group* group, int8 subgroup = -1);
        void RemoveFromBattlegroundOrBattlefieldRaid();
        Group* GetOriginalGroup() { return m_originalGroup.getTarget(); }
        GroupReference& GetOriginalGroupRef() { return m_originalGroup; }
        uint8 GetOriginalSubGroup() const { return m_originalGroup.getSubGroup(); }
        void SetOriginalGroup(Group* group, int8 subgroup = -1);

        void SetPassOnGroupLoot(bool bPassOnGroupLoot) { m_bPassOnGroupLoot = bPassOnGroupLoot; }
        bool GetPassOnGroupLoot() const { return m_bPassOnGroupLoot; }

        MapReference &GetMapRef() { return m_mapRef; }

        // Set map to player and add reference
        void SetMap(Map* map);
        void ResetMap();

        bool isAllowedToLoot(const Creature* creature);

        DeclinedName const* GetDeclinedNames() const { return m_declinedname; }
        uint8 GetRunesState() const { return m_runes->runeState; }
        RuneType GetBaseRune(uint8 index) const { return RuneType(m_runes->runes[index].BaseRune); }
        RuneType GetCurrentRune(uint8 index) const { return RuneType(m_runes->runes[index].CurrentRune); }
        uint32 GetRuneCooldown(uint8 index) const { return m_runes->runes[index].Cooldown; }
        uint32 GetRuneBaseCooldown(uint8 index) const { return GetRuneTypeBaseCooldown(GetBaseRune(index)); }
        uint32 GetRuneTypeBaseCooldown(RuneType runeType) const;
        bool IsBaseRuneSlotsOnCooldown(RuneType runeType) const;
        RuneType GetLastUsedRune() { return m_runes->lastUsedRune; }
        void SetLastUsedRune(RuneType type) { m_runes->lastUsedRune = type; }
        void SetBaseRune(uint8 index, RuneType baseRune) { m_runes->runes[index].BaseRune = baseRune; }
        void SetCurrentRune(uint8 index, RuneType currentRune) { m_runes->runes[index].CurrentRune = currentRune; }
        void SetRuneCooldown(uint8 index, uint32 cooldown) { m_runes->runes[index].Cooldown = cooldown; m_runes->SetRuneState(index, (cooldown == 0) ? true : false); }
        void SetRuneConvertAura(uint8 index, AuraEffect const* aura) { m_runes->runes[index].ConvertAura = aura; }
        void AddRuneByAuraEffect(uint8 index, RuneType newType, AuraEffect const* aura) { SetRuneConvertAura(index, aura); ConvertRune(index, newType); }
        void RemoveRunesByAuraEffect(AuraEffect const* aura);
        void RestoreBaseRune(uint8 index);
        void ConvertRune(uint8 index, RuneType newType);
        void ResyncRunes(uint8 count);
        void AddRunePower(uint8 index);
        void InitRunes();

        void SendRespondInspectAchievements(Player* player) const;
        uint32 GetAchievementPoints() const;
        bool HasAchieved(uint32 achievementId) const;
        void ResetAchievements();
        void CheckAllAchievementCriteria();
        void ResetAchievementCriteria(AchievementCriteriaTypes type, uint64 miscValue1 = 0, uint64 miscValue2 = 0, bool evenIfCriteriaComplete = false);
        void UpdateAchievementCriteria(AchievementCriteriaTypes type, uint64 miscValue1 = 0, uint64 miscValue2 = 0, uint64 miscValue3 = 0, Unit* unit = NULL);
        void StartTimedAchievement(AchievementCriteriaTimedTypes type, uint32 entry, uint32 timeLost = 0);
        void RemoveTimedAchievement(AchievementCriteriaTimedTypes type, uint32 entry);
        void CompletedAchievement(AchievementEntry const* entry);

        bool HasTitle(uint32 bitIndex);
        bool HasTitle(CharTitlesEntry const* title) { return HasTitle(title->bit_index); }
        void SetTitle(CharTitlesEntry const* title, bool lost = false);

        //bool isActiveObject() const { return true; }
        bool canSeeSpellClickOn(Creature const* creature) const;

        uint32 GetChampioningFaction() const { return m_ChampioningFaction; }
        void SetChampioningFaction(uint32 faction) { m_ChampioningFaction = faction; }
        Spell* m_spellModTakingSpell;

        float GetAverageItemLevel();
        bool isDebugAreaTriggers;

        void ClearWhisperWhiteList() { WhisperList.clear(); }
        void AddWhisperWhiteList(uint64 guid) { WhisperList.push_back(guid); }
        bool IsInWhisperWhiteList(uint64 guid);

        /*! These methods send different packets to the client in apply and unapply case.
            These methods are only sent to the current unit.
        */
        void SendMovementSetCanFly(bool apply);
        void SendMovementSetCanTransitionBetweenSwimAndFly(bool apply);
        void SendMovementSetHover(bool apply);
        void SendMovementSetWaterWalking(bool apply);
        void SendMovementSetFeatherFall(bool apply);
        void SendMovementSetCollisionHeight(float height);

        bool CanFly() const { return m_movementInfo.HasMovementFlag(MOVEMENTFLAG_CAN_FLY); }

        //! Return collision height sent to client
        float GetCollisionHeight(bool mounted)
        {
            if (mounted)
            {
                CreatureDisplayInfoEntry const* mountDisplayInfo = sCreatureDisplayInfoStore.LookupEntry(GetUInt32Value(UNIT_FIELD_MOUNTDISPLAYID));
                if (!mountDisplayInfo)
                    return GetCollisionHeight(false);

                CreatureModelDataEntry const* mountModelData = sCreatureModelDataStore.LookupEntry(mountDisplayInfo->ModelId);
                if (!mountModelData)
                    return GetCollisionHeight(false);

                CreatureDisplayInfoEntry const* displayInfo = sCreatureDisplayInfoStore.LookupEntry(GetNativeDisplayId());
                ASSERT(displayInfo);
                CreatureModelDataEntry const* modelData = sCreatureModelDataStore.LookupEntry(displayInfo->ModelId);
                ASSERT(modelData);

                float scaleMod = GetFloatValue(OBJECT_FIELD_SCALE_X); // 99% sure about this

                return scaleMod * mountModelData->MountHeight + modelData->CollisionHeight * 0.5f;
            }
            else
            {
                //! Dismounting case - use basic default model data
                CreatureDisplayInfoEntry const* displayInfo = sCreatureDisplayInfoStore.LookupEntry(GetNativeDisplayId());
                ASSERT(displayInfo);
                CreatureModelDataEntry const* modelData = sCreatureModelDataStore.LookupEntry(displayInfo->ModelId);
                ASSERT(modelData);

                return modelData->CollisionHeight;
            }
        }

        // Void Storage
        bool IsVoidStorageUnlocked() const { return HasFlag(PLAYER_FLAGS, PLAYER_FLAGS_VOID_UNLOCKED); }
        void UnlockVoidStorage() { SetFlag(PLAYER_FLAGS, PLAYER_FLAGS_VOID_UNLOCKED); }
        void LockVoidStorage() { RemoveFlag(PLAYER_FLAGS, PLAYER_FLAGS_VOID_UNLOCKED); }
        uint8 GetNextVoidStorageFreeSlot() const;
        uint8 GetNumOfVoidStorageFreeSlots() const;
        uint8 AddVoidStorageItem(const VoidStorageItem& item);
        void AddVoidStorageItemAtSlot(uint8 slot, const VoidStorageItem& item);
        void DeleteVoidStorageItem(uint8 slot);
        bool SwapVoidStorageItem(uint8 oldSlot, uint8 newSlot);
        VoidStorageItem* GetVoidStorageItem(uint8 slot) const;
        VoidStorageItem* GetVoidStorageItem(uint64 id, uint8& slot) const;

    protected:
        // Gamemaster whisper whitelist
        WhisperListContainer WhisperList;
        uint32 m_regenTimerCount;
        uint32 m_holyPowerRegenTimerCount;
        uint32 m_focusRegenTimerCount;
        float m_powerFraction[MAX_POWERS_PER_CLASS];
        uint32 m_contestedPvPTimer;

        /*********************************************************/
        /***               BATTLEGROUND SYSTEM                 ***/
        /*********************************************************/

        /*
        this is an array of BG queues (BgTypeIDs) in which is player
        */
        struct BgBattlegroundQueueID_Rec
        {
            BattlegroundQueueTypeId bgQueueTypeId;
            uint32 invitedToInstance;
        };

        BgBattlegroundQueueID_Rec m_bgBattlegroundQueueID[PLAYER_MAX_BATTLEGROUND_QUEUES];
        BGData                    m_bgData;

        bool m_IsBGRandomWinner;

        /*********************************************************/
        /***                    QUEST SYSTEM                   ***/
        /*********************************************************/

        //We allow only one timed quest active at the same time. Below can then be simple value instead of set.
        typedef std::set<uint32> QuestSet;
        typedef std::set<uint32> SeasonalQuestSet;
        typedef UNORDERED_MAP<uint32, SeasonalQuestSet> SeasonalEventQuestMap;
        QuestSet m_timedquests;
        QuestSet m_weeklyquests;
        QuestSet m_monthlyquests;
        SeasonalEventQuestMap m_seasonalquests;

        uint64 m_divider;
        uint32 m_ingametime;

        /*********************************************************/
        /***                   LOAD SYSTEM                     ***/
        /*********************************************************/

        void _LoadActions(PreparedQueryResult result);
        void _LoadAuras(PreparedQueryResult result, uint32 timediff);
        void _LoadGlyphAuras();
        void _LoadBoundInstances(PreparedQueryResult result);
        void _LoadInventory(PreparedQueryResult result, uint32 timeDiff);
        void _LoadVoidStorage(PreparedQueryResult result);
        void _LoadMailInit(PreparedQueryResult resultUnread, PreparedQueryResult resultDelivery);
        void _LoadMail();
        void _LoadMailedItems(Mail* mail);
        void _LoadQuestStatus(PreparedQueryResult result);
        void _LoadQuestStatusRewarded(PreparedQueryResult result);
        void _LoadDailyQuestStatus(PreparedQueryResult result);
        void _LoadWeeklyQuestStatus(PreparedQueryResult result);
        void _LoadMonthlyQuestStatus(PreparedQueryResult result);
        void _LoadSeasonalQuestStatus(PreparedQueryResult result);
        void _LoadRandomBGStatus(PreparedQueryResult result);
        void _LoadGroup(PreparedQueryResult result);
        void _LoadSkills(PreparedQueryResult result);
        void _LoadSpells(PreparedQueryResult result);
        void _LoadFriendList(PreparedQueryResult result);
        bool _LoadHomeBind(PreparedQueryResult result);
        void _LoadDeclinedNames(PreparedQueryResult result);
        void _LoadArenaTeamInfo(PreparedQueryResult result);
        void _LoadEquipmentSets(PreparedQueryResult result);
        void _LoadBGData(PreparedQueryResult result);
        void _LoadGlyphs(PreparedQueryResult result);
        void _LoadTalents(PreparedQueryResult result);
        void _LoadInstanceTimeRestrictions(PreparedQueryResult result);
        void _LoadCurrency(PreparedQueryResult result);
        void _LoadCUFProfiles(PreparedQueryResult result);

        /*********************************************************/
        /***                   SAVE SYSTEM                     ***/
        /*********************************************************/

        void _SaveActions(SQLTransaction& trans);
        void _SaveAuras(SQLTransaction& trans);
        void _SaveInventory(SQLTransaction& trans);
        void _SaveVoidStorage(SQLTransaction& trans);
        void _SaveMail(SQLTransaction& trans);
        void _SaveQuestStatus(SQLTransaction& trans);
        void _SaveDailyQuestStatus(SQLTransaction& trans);
        void _SaveWeeklyQuestStatus(SQLTransaction& trans);
        void _SaveMonthlyQuestStatus(SQLTransaction& trans);
        void _SaveSeasonalQuestStatus(SQLTransaction& trans);
        void _SaveSkills(SQLTransaction& trans);
        void _SaveSpells(SQLTransaction& trans);
        void _SaveEquipmentSets(SQLTransaction& trans);
        void _SaveBGData(SQLTransaction& trans);
        void _SaveGlyphs(SQLTransaction& trans);
        void _SaveTalents(SQLTransaction& trans);
        void _SaveStats(SQLTransaction& trans);
        void _SaveInstanceTimeRestrictions(SQLTransaction& trans);
        void _SaveCurrency(SQLTransaction& trans);
        void _SaveCUFProfiles(SQLTransaction& trans);

        /*********************************************************/
        /***              ENVIRONMENTAL SYSTEM                 ***/
        /*********************************************************/
        void HandleSobering();
        void SendMirrorTimer(MirrorTimerType Type, uint32 MaxValue, uint32 CurrentValue, int32 Regen);
        void StopMirrorTimer(MirrorTimerType Type);
        void HandleDrowning(uint32 time_diff);
        int32 getMaxTimer(MirrorTimerType timer);

        /*********************************************************/
        /***                  HONOR SYSTEM                     ***/
        /*********************************************************/
        time_t m_lastHonorUpdateTime;

        void outDebugValues() const;
        uint64 m_lootGuid;

        uint32 m_team;
        uint32 m_nextSave;
        time_t m_speakTime;
        uint32 m_speakCount;
        Difficulty m_dungeonDifficulty;
        Difficulty m_raidDifficulty;
        Difficulty m_raidMapDifficulty;

        uint32 m_atLoginFlags;

        Item* m_items[PLAYER_SLOTS_COUNT];
        uint32 m_currentBuybackSlot;

        PlayerCurrenciesMap _currencyStorage;

        /**
          * @name   GetCurrencyWeekCap
          * @brief  return week cap for selected currency

          * @param  CurrencyTypesEntry for which to retrieve weekly cap
        */
        uint32 GetCurrencyWeekCap(CurrencyTypesEntry const* currency) const;

        /*
         * @name   GetCurrencyTotalCap
         * @brief  return total cap for selected currency

         * @param  CurrencyTypesEntry for which to retrieve total cap
         */
        uint32 GetCurrencyTotalCap(CurrencyTypesEntry const* currency) const;

        /// Updates weekly conquest point cap (dynamic cap)
        void UpdateConquestCurrencyCap(uint32 currency);

        VoidStorageItem* _voidStorageItems[VOID_STORAGE_MAX_SLOT];

        std::vector<Item*> m_itemUpdateQueue;
        bool m_itemUpdateQueueBlocked;

        uint32 m_ExtraFlags;
        uint64 m_curSelection;

        uint64 m_comboTarget;
        int8 m_comboPoints;

        QuestStatusMap m_QuestStatus;
        QuestStatusSaveMap m_QuestStatusSave;

        RewardedQuestSet m_RewardedQuests;
        QuestStatusSaveMap m_RewardedQuestsSave;

        SkillStatusMap mSkillStatus;

        uint32 m_GuildIdInvited;
        uint32 m_ArenaTeamIdInvited;

        PlayerMails m_mail;
        PlayerSpellMap m_spells;
        uint32 m_lastPotionId;                              // last used health/mana potion in combat, that block next potion use

        GlobalCooldownMgr m_GlobalCooldownMgr;

        PlayerTalentInfo* _talentMgr;

        ActionButtonList m_actionButtons;

        float m_auraBaseMod[BASEMOD_END][MOD_END];
        int16 m_baseRatingValue[MAX_COMBAT_RATING];
        uint32 m_baseSpellPower;
        uint32 m_baseManaRegen;
        uint32 m_baseHealthRegen;
        int32 m_spellPenetrationItemMod;

        SpellModList m_spellMods[MAX_SPELLMOD];
        //uint32 m_pad;
//        Spell* m_spellModTakingSpell;  // Spell for which charges are dropped in spell::finish

        EnchantDurationList m_enchantDuration;
        ItemDurationList m_itemDuration;
        ItemDurationList m_itemSoulboundTradeable;

        void ResetTimeSync();
        void SendTimeSync();

        ResurrectionData* _resurrectionData;

        WorldSession* m_session;

        typedef std::list<Channel*> JoinedChannelsList;
        JoinedChannelsList m_channels;

        uint8 m_cinematic;

        TradeData* m_trade;

        bool   m_DailyQuestChanged;
        bool   m_WeeklyQuestChanged;
        bool   m_MonthlyQuestChanged;
        bool   m_SeasonalQuestChanged;
        time_t m_lastDailyQuestTime;

        uint32 m_drunkTimer;
        uint32 m_weaponChangeTimer;

        uint32 m_zoneUpdateId;
        uint32 m_zoneUpdateTimer;
        uint32 m_areaUpdateId;

        uint32 m_deathTimer;
        time_t m_deathExpireTime;

        uint32 m_restTime;

        uint32 m_WeaponProficiency;
        uint32 m_ArmorProficiency;
        bool m_canParry;
        bool m_canBlock;
        bool m_canTitanGrip;
        uint8 m_swingErrorMsg;

        ////////////////////Rest System/////////////////////
        time_t time_inn_enter;
        uint32 inn_pos_mapid;
        float  inn_pos_x;
        float  inn_pos_y;
        float  inn_pos_z;
        float m_rest_bonus;
        RestType rest_type;
        ////////////////////Rest System/////////////////////

        // Social
        PlayerSocial *m_social;

        // Groups
        GroupReference m_group;
        GroupReference m_originalGroup;
        Group* m_groupInvite;
        uint32 m_groupUpdateMask;
        uint64 m_auraRaidUpdateMask;
        bool m_bPassOnGroupLoot;

        // last used pet number (for BG's)
        uint32 m_lastpetnumber;

        // Player summoning
        time_t m_summon_expire;
        uint32 m_summon_mapid;
        float  m_summon_x;
        float  m_summon_y;
        float  m_summon_z;

        DeclinedName *m_declinedname;
        Runes *m_runes;
        EquipmentSets m_EquipmentSets;

        bool CanAlwaysSee(WorldObject const* obj) const;

        bool IsAlwaysDetectableFor(WorldObject const* seer) const;

        uint8 m_grantableLevels;

        CUFProfile* _CUFProfiles[MAX_CUF_PROFILES];

    private:
        // internal common parts for CanStore/StoreItem functions
        InventoryResult CanStoreItem_InSpecificSlot(uint8 bag, uint8 slot, ItemPosCountVec& dest, ItemTemplate const* pProto, uint32& count, bool swap, Item* pSrcItem) const;
        InventoryResult CanStoreItem_InBag(uint8 bag, ItemPosCountVec& dest, ItemTemplate const* pProto, uint32& count, bool merge, bool non_specialized, Item* pSrcItem, uint8 skip_bag, uint8 skip_slot) const;
        InventoryResult CanStoreItem_InInventorySlots(uint8 slot_begin, uint8 slot_end, ItemPosCountVec& dest, ItemTemplate const* pProto, uint32& count, bool merge, Item* pSrcItem, uint8 skip_bag, uint8 skip_slot) const;
        Item* _StoreItem(uint16 pos, Item* pItem, uint32 count, bool clone, bool update);
        Item* _LoadItem(SQLTransaction& trans, uint32 zoneId, uint32 timeDiff, Field* fields);

        std::set<uint32> m_refundableItems;
        void SendRefundInfo(Item* item);
        void RefundItem(Item* item);
        void SendItemRefundResult(Item* item, ItemExtendedCostEntry const* iece, uint8 error);

        // know currencies are not removed at any point (0 displayed)
        void AddKnownCurrency(uint32 itemId);

        void AdjustQuestReqItemCount(Quest const* quest, QuestStatusData& questStatusData);

        bool IsCanDelayTeleport() const { return m_bCanDelayTeleport; }
        void SetCanDelayTeleport(bool setting) { m_bCanDelayTeleport = setting; }
        bool IsHasDelayedTeleport() const { return m_bHasDelayedTeleport; }
        void SetDelayedTeleportFlag(bool setting) { m_bHasDelayedTeleport = setting; }

        void ScheduleDelayedOperation(uint32 operation)
        {
            if (operation < DELAYED_END)
                m_DelayedOperations |= operation;
        }

        MapReference m_mapRef;

        void UpdateCharmedAI();

        uint32 m_lastFallTime;
        float  m_lastFallZ;

        int32 m_MirrorTimer[MAX_TIMERS];
        uint8 m_MirrorTimerFlags;
        uint8 m_MirrorTimerFlagsLast;
        bool m_isInWater;

        // Current teleport data
        WorldLocation m_teleport_dest;
        uint32 m_teleport_options;
        bool mSemaphoreTeleport_Near;
        bool mSemaphoreTeleport_Far;

        uint32 m_DelayedOperations;
        bool m_bCanDelayTeleport;
        bool m_bHasDelayedTeleport;

        // Temporary removed pet cache
        uint32 m_temporaryUnsummonedPetNumber;
        uint32 m_oldpetspell;

        AchievementMgr<Player>* m_achievementMgr;
        ReputationMgr*  m_reputationMgr;

        SpellCooldowns m_spellCooldowns;

        uint32 m_ChampioningFaction;

        uint32 m_timeSyncCounter;
        uint32 m_timeSyncTimer;
        uint32 m_timeSyncClient;
        uint32 m_timeSyncServer;

        InstanceTimeMap _instanceResetTimes;
        uint32 _pendingBindId;
        uint32 _pendingBindTimer;

        uint32 _activeCheats;
        uint32 _maxPersonalArenaRate;

        PhaseMgr phaseMgr;
};

void AddItemsSetItem(Player*player, Item* item);
void RemoveItemsSetItem(Player*player, ItemTemplate const* proto);

// "the bodies of template functions must be made available in a header file"
template <class T> T Player::ApplySpellMod(uint32 spellId, SpellModOp op, T &basevalue, Spell* spell)
{
    SpellInfo const* spellInfo = sSpellMgr->GetSpellInfo(spellId);
    if (!spellInfo)
        return 0;
    float totalmul = 1.0f;
    int32 totalflat = 0;

    // Drop charges for triggering spells instead of triggered ones
    if (m_spellModTakingSpell)
        spell = m_spellModTakingSpell;

    for (SpellModList::iterator itr = m_spellMods[op].begin(); itr != m_spellMods[op].end(); ++itr)
    {
        SpellModifier* mod = *itr;

        // Charges can be set only for mods with auras
        if (!mod->ownerAura)
            ASSERT(mod->charges == 0);

        if (!IsAffectedBySpellmod(spellInfo, mod, spell))
            continue;

        if (mod->type == SPELLMOD_FLAT)
            totalflat += mod->value;
        else if (mod->type == SPELLMOD_PCT)
        {
            // skip percent mods for null basevalue (most important for spell mods with charges)
            if (basevalue == T(0))
                continue;

            // special case (skip > 10sec spell casts for instant cast setting)
            if (mod->op == SPELLMOD_CASTING_TIME && basevalue >= T(10000) && mod->value <= -100)
                continue;

            totalmul += CalculatePct(1.0f, mod->value);
        }

        DropModCharge(mod, spell);
    }
    float diff = (float)basevalue * (totalmul - 1.0f) + (float)totalflat;
    basevalue = T((float)basevalue + diff);
    return T(diff);
}
#endif<|MERGE_RESOLUTION|>--- conflicted
+++ resolved
@@ -1730,17 +1730,10 @@
         void setRegenTimerCount(uint32 time) {m_regenTimerCount = time;}
         void setWeaponChangeTimer(uint32 time) {m_weaponChangeTimer = time;}
 
-<<<<<<< HEAD
         uint64 GetMoney() const { return GetUInt64Value(PLAYER_FIELD_COINAGE); }
-        void ModifyMoney(int64 d);
+        bool ModifyMoney(int64 amount, bool sendError = true);
         bool HasEnoughMoney(uint64 amount) const { return GetMoney() >= amount; }
         bool HasEnoughMoney(int64 amount) const
-=======
-        uint32 GetMoney() const { return GetUInt32Value(PLAYER_FIELD_COINAGE); }
-        bool ModifyMoney(int32 amount, bool sendError = true);
-        bool HasEnoughMoney(uint32 amount) const { return (GetMoney() >= amount); }
-        bool HasEnoughMoney(int32 amount) const
->>>>>>> 817f5b36
         {
             if (amount > 0)
                 return (GetMoney() >= (uint64)amount);
