/*
 * Copyright (C) 2008-2012 TrinityCore <http://www.trinitycore.org/>
 * Copyright (C) 2005-2009 MaNGOS <http://getmangos.com/>
 *
 * This program is free software; you can redistribute it and/or modify it
 * under the terms of the GNU General Public License as published by the
 * Free Software Foundation; either version 2 of the License, or (at your
 * option) any later version.
 *
 * This program is distributed in the hope that it will be useful, but WITHOUT
 * ANY WARRANTY; without even the implied warranty of MERCHANTABILITY or
 * FITNESS FOR A PARTICULAR PURPOSE. See the GNU General Public License for
 * more details.
 *
 * You should have received a copy of the GNU General Public License along
 * with this program. If not, see <http://www.gnu.org/licenses/>.
 */

#ifndef _PLAYER_H
#define _PLAYER_H

<<<<<<< HEAD
#include <bitset>
#include "AchievementMgr.h"
#include "Common.h"
#include "DatabaseEnv.h"
#include "DBCEnums.h"
=======
#include "DBCStores.h"
>>>>>>> 7bef4ce4
#include "GroupReference.h"
#include "MapReference.h"

#include "Item.h"
#include "PetDefines.h"
#include "QuestDef.h"
<<<<<<< HEAD
#include "ReputationMgr.h"
#include "Unit.h"
#include "WorldSession.h"
#include "PhaseMgr.h"

// for template
=======
>>>>>>> 7bef4ce4
#include "SpellMgr.h"
#include "Unit.h"

#include <string>
#include <vector>

struct CreatureTemplate;
struct Mail;
<<<<<<< HEAD
struct ItemExtendedCostEntry;
=======
struct TrainerSpell;
struct VendorItem;

class AchievementMgr;
class ReputationMgr;
>>>>>>> 7bef4ce4
class Channel;
class CharacterCreateInfo;
class Creature;
class DynamicObject;
class Group;
class Guild;
class OutdoorPvP;
class Pet;
class PlayerMenu;
class PlayerSocial;
class SpellCastTargets;
class UpdateMask;
class PhaseMgr;

typedef std::deque<Mail*> PlayerMails;

#define PLAYER_MAX_SKILLS           128
#define PLAYER_MAX_DAILY_QUESTS     25
#define PLAYER_EXPLORED_ZONES_SIZE  156

// Note: SPELLMOD_* values is aura types in fact
enum SpellModType
{
    SPELLMOD_FLAT         = 107,                            // SPELL_AURA_ADD_FLAT_MODIFIER
    SPELLMOD_PCT          = 108                             // SPELL_AURA_ADD_PCT_MODIFIER
};

// 2^n values, Player::m_isunderwater is a bitmask. These are Trinity internal values, they are never send to any client
enum PlayerUnderwaterState
{
    UNDERWATER_NONE                     = 0x00,
    UNDERWATER_INWATER                  = 0x01,             // terrain type is water and player is afflicted by it
    UNDERWATER_INLAVA                   = 0x02,             // terrain type is lava and player is afflicted by it
    UNDERWATER_INSLIME                  = 0x04,             // terrain type is lava and player is afflicted by it
    UNDERWARER_INDARKWATER              = 0x08,             // terrain type is dark water and player is afflicted by it

    UNDERWATER_EXIST_TIMERS             = 0x10
};

enum BuyBankSlotResult
{
    ERR_BANKSLOT_FAILED_TOO_MANY    = 0,
    ERR_BANKSLOT_INSUFFICIENT_FUNDS = 1,
    ERR_BANKSLOT_NOTBANKER          = 2,
    ERR_BANKSLOT_OK                 = 3
};

enum PlayerSpellState
{
    PLAYERSPELL_UNCHANGED = 0,
    PLAYERSPELL_CHANGED   = 1,
    PLAYERSPELL_NEW       = 2,
    PLAYERSPELL_REMOVED   = 3,
    PLAYERSPELL_TEMPORARY = 4
};

struct PlayerSpell
{
    PlayerSpellState state : 8;
    bool active            : 1;                             // show in spellbook
    bool dependent         : 1;                             // learned as result another spell learn, skill grow, quest reward, etc
    bool disabled          : 1;                             // first rank has been learned in result talent learn but currently talent unlearned, save max learned ranks
};

struct PlayerTalent
{
    PlayerSpellState state : 8;
    uint8 spec             : 8;
};

enum TalentTree // talent tabs
{
    TALENT_TREE_WARRIOR_ARMS         = 746,
    TALENT_TREE_WARRIOR_FURY         = 815,
    TALENT_TREE_WARRIOR_PROTECTION   = 845,
    TALENT_TREE_PALADIN_HOLY         = 831,
    TALENT_TREE_PALADIN_PROTECTION   = 839,
    TALENT_TREE_PALADIN_RETRIBUTION  = 855,
    TALENT_TREE_HUNTER_BEAST_MASTERY = 811,
    TALENT_TREE_HUNTER_MARKSMANSHIP  = 807,
    TALENT_TREE_HUNTER_SURVIVAL      = 809,
    TALENT_TREE_ROGUE_ASSASSINATION  = 182,
    TALENT_TREE_ROGUE_COMBAT         = 181,
    TALENT_TREE_ROGUE_SUBTLETY       = 183,
    TALENT_TREE_PRIEST_DISCIPLINE    = 760,
    TALENT_TREE_PRIEST_HOLY          = 813,
    TALENT_TREE_PRIEST_SHADOW        = 795,
    TALENT_TREE_DEATH_KNIGHT_BLOOD   = 398,
    TALENT_TREE_DEATH_KNIGHT_FROST   = 399,
    TALENT_TREE_DEATH_KNIGHT_UNHOLY  = 400,
    TALENT_TREE_SHAMAN_ELEMENTAL     = 261,
    TALENT_TREE_SHAMAN_ENHANCEMENT   = 263,
    TALENT_TREE_SHAMAN_RESTORATION   = 262,
    TALENT_TREE_MAGE_ARCANE          = 799,
    TALENT_TREE_MAGE_FIRE            = 851,
    TALENT_TREE_MAGE_FROST           = 823,
    TALENT_TREE_WARLOCK_AFFLICTION   = 871,
    TALENT_TREE_WARLOCK_DEMONOLOGY   = 867,
    TALENT_TREE_WARLOCK_DESTRUCTION  = 865,
    TALENT_TREE_DRUID_BALANCE        = 752,
    TALENT_TREE_DRUID_FERAL_COMBAT   = 750,
    TALENT_TREE_DRUID_RESTORATION    = 748
};

// Spell modifier (used for modify other spells)
struct SpellModifier
{
    SpellModifier(Aura* _ownerAura = NULL) : op(SPELLMOD_DAMAGE), type(SPELLMOD_FLAT), charges(0), value(0), mask(), spellId(0), ownerAura(_ownerAura) {}
    SpellModOp   op   : 8;
    SpellModType type : 8;
    int16 charges     : 16;
    int32 value;
    flag96 mask;
    uint32 spellId;
    Aura* const ownerAura;
};

enum PlayerCurrencyState
{
   PLAYERCURRENCY_UNCHANGED = 0,
   PLAYERCURRENCY_CHANGED   = 1,
   PLAYERCURRENCY_NEW       = 2,
   PLAYERCURRENCY_REMOVED   = 3     //not removed just set count == 0
};

struct PlayerCurrency
{
   PlayerCurrencyState state;
   uint32 totalCount;
   uint32 weekCount;
};

typedef UNORDERED_MAP<uint32, PlayerTalent*> PlayerTalentMap;
typedef UNORDERED_MAP<uint32, PlayerSpell*> PlayerSpellMap;
typedef std::list<SpellModifier*> SpellModList;
typedef UNORDERED_MAP<uint32, PlayerCurrency> PlayerCurrenciesMap;

typedef std::list<uint64> WhisperListContainer;

/// Maximum number of CompactUnitFrames profiles
#define MAX_CUF_PROFILES 5

/// Bit index used in the many bool options of CompactUnitFrames
enum CUFBoolOptions
{
    CUF_KEEP_GROUPS_TOGETHER,
    CUF_DISPLAY_PETS,
    CUF_DISPLAY_MAIN_TANK_AND_ASSIST,
    CUF_DISPLAY_HEAL_PREDICTION,
    CUF_DISPLAY_AGGRO_HIGHLIGHT,
    CUF_DISPLAY_ONLY_DISPELLABLE_DEBUFFS,
    CUF_DISPLAY_POWER_BAR,
    CUF_DISPLAY_BORDER,
    CUF_USE_CLASS_COLORS,
    CUF_DISPLAY_NON_BOSS_DEBUFFS,
    CUF_DISPLAY_HORIZONTAL_GROUPS,
    CUF_LOCKED,
    CUF_SHOWN,
    CUF_AUTO_ACTIVATE_2_PLAYERS,
    CUF_AUTO_ACTIVATE_3_PLAYERS,
    CUF_AUTO_ACTIVATE_5_PLAYERS,
    CUF_AUTO_ACTIVATE_10_PLAYERS,
    CUF_AUTO_ACTIVATE_15_PLAYERS,
    CUF_AUTO_ACTIVATE_25_PLAYERS,
    CUF_AUTO_ACTIVATE_40_PLAYERS,
    CUF_AUTO_ACTIVATE_SPEC_1,
    CUF_AUTO_ACTIVATE_SPEC_2,
    CUF_AUTO_ACTIVATE_PVP,
    CUF_AUTO_ACTIVATE_PVE,
    CUF_UNK_145,
    CUF_UNK_156,
    CUF_UNK_157,

    // The unks is _LOCKED and _SHOWN and _DYNAMIC, unknown order

    CUF_BOOL_OPTIONS_COUNT,
};

/// Represents a CompactUnitFrame profile
struct CUFProfile
{
    CUFProfile() : ProfileName(), BoolOptions() // might want to change default value for options
    {
        FrameHeight = 0;
        FrameWidth  = 0;
        SortBy      = 0;
        HealthText  = 0;
        Unk146      = 0;
        Unk147      = 0;
        Unk148      = 0;
        Unk150      = 0;
        Unk152      = 0;
        Unk154      = 0;
    }

    CUFProfile(const std::string& name, uint16 frameHeight, uint16 frameWidth, uint8 sortBy, uint8 healthText, uint32 boolOptions,
        uint8 unk146, uint8 unk147, uint8 unk148, uint16 unk150, uint16 unk152, uint16 unk154)
        : ProfileName(name), BoolOptions((int)boolOptions)
    {
        FrameHeight = frameHeight;
        FrameWidth  = frameWidth;
        SortBy      = sortBy;
        HealthText  = healthText;
        Unk146      = unk146;
        Unk147      = unk147;
        Unk148      = unk148;
        Unk150      = unk150;
        Unk152      = unk152;
        Unk154      = unk154;
    }

    std::string ProfileName;
    uint16 FrameHeight;
    uint16 FrameWidth;
    uint8 SortBy;
    uint8 HealthText;

    // LeftAlign, TopAlight, BottomAllign (unk order)
    uint8 Unk146;
    uint8 Unk147;
    uint8 Unk148;

    // LeftOffset, TopOffset and BottomOffset (unk order)
    uint16 Unk150;
    uint16 Unk152;
    uint16 Unk154;

    std::bitset<CUF_BOOL_OPTIONS_COUNT> BoolOptions;

    // More fields can be added to BoolOptions without changing DB schema (up to 32, currently 27)
};

struct SpellCooldown
{
    time_t end;
    uint16 itemid;
};

typedef std::map<uint32, SpellCooldown> SpellCooldowns;
typedef UNORDERED_MAP<uint32 /*instanceId*/, time_t/*releaseTime*/> InstanceTimeMap;

enum TrainerSpellState
{
    TRAINER_SPELL_GRAY  = 0,
    TRAINER_SPELL_GREEN = 1,
    TRAINER_SPELL_RED   = 2,
    TRAINER_SPELL_GREEN_DISABLED = 10                       // custom value, not send to client: formally green but learn not allowed
};

enum ActionButtonUpdateState
{
    ACTIONBUTTON_UNCHANGED = 0,
    ACTIONBUTTON_CHANGED   = 1,
    ACTIONBUTTON_NEW       = 2,
    ACTIONBUTTON_DELETED   = 3
};

enum ActionButtonType
{
    ACTION_BUTTON_SPELL     = 0x00,
    ACTION_BUTTON_C         = 0x01,                         // click?
    ACTION_BUTTON_EQSET     = 0x20,
    ACTION_BUTTON_MACRO     = 0x40,
    ACTION_BUTTON_CMACRO    = ACTION_BUTTON_C | ACTION_BUTTON_MACRO,
    ACTION_BUTTON_ITEM      = 0x80
};

#define ACTION_BUTTON_ACTION(X) (uint32(X) & 0x00FFFFFF)
#define ACTION_BUTTON_TYPE(X)   ((uint32(X) & 0xFF000000) >> 24)
#define MAX_ACTION_BUTTON_ACTION_VALUE (0x00FFFFFF+1)

struct ActionButton
{
    ActionButton() : packedData(0), uState(ACTIONBUTTON_NEW) {}

    uint32 packedData;
    ActionButtonUpdateState uState;

    // helpers
    ActionButtonType GetType() const { return ActionButtonType(ACTION_BUTTON_TYPE(packedData)); }
    uint32 GetAction() const { return ACTION_BUTTON_ACTION(packedData); }
    void SetActionAndType(uint32 action, ActionButtonType type)
    {
        uint32 newData = action | (uint32(type) << 24);
        if (newData != packedData || uState == ACTIONBUTTON_DELETED)
        {
            packedData = newData;
            if (uState != ACTIONBUTTON_NEW)
                uState = ACTIONBUTTON_CHANGED;
        }
    }
};

#define  MAX_ACTION_BUTTONS 144                             //checked in 3.2.0

typedef std::map<uint8, ActionButton> ActionButtonList;

struct PlayerCreateInfoItem
{
    PlayerCreateInfoItem(uint32 id, uint32 amount) : item_id(id), item_amount(amount) {}

    uint32 item_id;
    uint32 item_amount;
};

typedef std::list<PlayerCreateInfoItem> PlayerCreateInfoItems;

struct PlayerLevelInfo
{
    PlayerLevelInfo() { for (uint8 i=0; i < MAX_STATS; ++i) stats[i] = 0; }

    uint8 stats[MAX_STATS];
};

typedef std::list<uint32> PlayerCreateInfoSpells;

struct PlayerCreateInfoAction
{
    PlayerCreateInfoAction() : button(0), type(0), action(0) {}
    PlayerCreateInfoAction(uint8 _button, uint32 _action, uint8 _type) : button(_button), type(_type), action(_action) {}

    uint8 button;
    uint8 type;
    uint32 action;
};

typedef std::list<PlayerCreateInfoAction> PlayerCreateInfoActions;

struct PlayerInfo
{
                                                            // existence checked by displayId != 0
    PlayerInfo() : displayId_m(0), displayId_f(0), levelInfo(NULL) { }

    uint32 mapId;
    uint32 areaId;
    float positionX;
    float positionY;
    float positionZ;
    float orientation;
    uint16 displayId_m;
    uint16 displayId_f;
    PlayerCreateInfoItems item;
    PlayerCreateInfoSpells spell;
    PlayerCreateInfoActions action;

    PlayerLevelInfo* levelInfo;                             //[level-1] 0..MaxPlayerLevel-1
};

struct PvPInfo
{
    PvPInfo() : inHostileArea(false), inNoPvPArea(false), inFFAPvPArea(false), endTimer(0) {}

    bool inHostileArea;
    bool inNoPvPArea;
    bool inFFAPvPArea;
    time_t endTimer;
};

struct DuelInfo
{
    DuelInfo() : initiator(NULL), opponent(NULL), startTimer(0), startTime(0), outOfBound(0), isMounted(false) {}

    Player* initiator;
    Player* opponent;
    time_t startTimer;
    time_t startTime;
    time_t outOfBound;
    bool isMounted;
};

struct Areas
{
    uint32 areaID;
    uint32 areaFlag;
    float x1;
    float x2;
    float y1;
    float y2;
};

#define MAX_RUNES       6

enum RuneCooldowns
{
    RUNE_BASE_COOLDOWN  = 10000,
    RUNE_MISS_COOLDOWN  = 1500     // cooldown applied on runes when the spell misses
};

enum RuneType
{
    RUNE_BLOOD      = 0,
    RUNE_UNHOLY     = 1,
    RUNE_FROST      = 2,
    RUNE_DEATH      = 3,
    NUM_RUNE_TYPES  = 4
};

struct RuneInfo
{
    uint8 BaseRune;
    uint8 CurrentRune;
    uint32 Cooldown;
    AuraEffect const* ConvertAura;
};

struct Runes
{
    RuneInfo runes[MAX_RUNES];
    uint8 runeState;                                        // mask of available runes
    RuneType lastUsedRune;

    void SetRuneState(uint8 index, bool set = true)
    {
        if (set)
            runeState |= (1 << index);                      // usable
        else
            runeState &= ~(1 << index);                     // on cooldown
    }
};

struct EnchantDuration
{
    EnchantDuration() : item(NULL), slot(MAX_ENCHANTMENT_SLOT), leftduration(0) {};
    EnchantDuration(Item* _item, EnchantmentSlot _slot, uint32 _leftduration) : item(_item), slot(_slot),
        leftduration(_leftduration){ ASSERT(item); };

    Item* item;
    EnchantmentSlot slot;
    uint32 leftduration;
};

typedef std::list<EnchantDuration> EnchantDurationList;
typedef std::list<Item*> ItemDurationList;

enum DrunkenState
{
    DRUNKEN_SOBER   = 0,
    DRUNKEN_TIPSY   = 1,
    DRUNKEN_DRUNK   = 2,
    DRUNKEN_SMASHED = 3
};

#define MAX_DRUNKEN   4

enum PlayerFlags
{
    PLAYER_FLAGS_GROUP_LEADER           = 0x00000001,
    PLAYER_FLAGS_AFK                    = 0x00000002,
    PLAYER_FLAGS_DND                    = 0x00000004,
    PLAYER_FLAGS_GM                     = 0x00000008,
    PLAYER_FLAGS_GHOST                  = 0x00000010,
    PLAYER_FLAGS_RESTING                = 0x00000020,
    PLAYER_FLAGS_UNK6                   = 0x00000040,
    PLAYER_FLAGS_UNK7                   = 0x00000080,       // pre-3.0.3 PLAYER_FLAGS_FFA_PVP flag for FFA PVP state
    PLAYER_FLAGS_CONTESTED_PVP          = 0x00000100,       // Player has been involved in a PvP combat and will be attacked by contested guards
    PLAYER_FLAGS_IN_PVP                 = 0x00000200,
    PLAYER_FLAGS_HIDE_HELM              = 0x00000400,
    PLAYER_FLAGS_HIDE_CLOAK             = 0x00000800,
    PLAYER_FLAGS_PLAYED_LONG_TIME       = 0x00001000,       // played long time
    PLAYER_FLAGS_PLAYED_TOO_LONG        = 0x00002000,       // played too long time
    PLAYER_FLAGS_IS_OUT_OF_BOUNDS       = 0x00004000,
    PLAYER_FLAGS_DEVELOPER              = 0x00008000,       // <Dev> prefix for something?
    PLAYER_FLAGS_UNK16                  = 0x00010000,       // pre-3.0.3 PLAYER_FLAGS_SANCTUARY flag for player entered sanctuary
    PLAYER_FLAGS_TAXI_BENCHMARK         = 0x00020000,       // taxi benchmark mode (on/off) (2.0.1)
    PLAYER_FLAGS_PVP_TIMER              = 0x00040000,       // 3.0.2, pvp timer active (after you disable pvp manually)
    PLAYER_FLAGS_UNK19                  = 0x00080000,
    PLAYER_FLAGS_UNK20                  = 0x00100000,
    PLAYER_FLAGS_UNK21                  = 0x00200000,
    PLAYER_FLAGS_COMMENTATOR2           = 0x00400000,
    PLAYER_ALLOW_ONLY_ABILITY           = 0x00800000,       // used by bladestorm and killing spree, allowed only spells with SPELL_ATTR0_REQ_AMMO, SPELL_EFFECT_ATTACK, checked only for active player
    PLAYER_FLAGS_UNK24                  = 0x01000000,       // disabled all melee ability on tab include autoattack
    PLAYER_FLAGS_NO_XP_GAIN             = 0x02000000,
    PLAYER_FLAGS_UNK26                  = 0x04000000,
    PLAYER_FLAGS_AUTO_DECLINE_GUILD     = 0x08000000,       // Automatically declines guild invites
    PLAYER_FLAGS_GUILD_LEVEL_ENABLED    = 0x10000000,       // Lua_GetGuildLevelEnabled() - enables guild leveling related UI
    PLAYER_FLAGS_VOID_UNLOCKED          = 0x20000000,       // void storage
    PLAYER_FLAGS_UNK30                  = 0x40000000,
    PLAYER_FLAGS_UNK31                  = 0x80000000
};

// used for PLAYER__FIELD_KNOWN_TITLES field (uint64), (1<<bit_index) without (-1)
// can't use enum for uint64 values
#define PLAYER_TITLE_DISABLED              UI64LIT(0x0000000000000000)
#define PLAYER_TITLE_NONE                  UI64LIT(0x0000000000000001)
#define PLAYER_TITLE_PRIVATE               UI64LIT(0x0000000000000002) // 1
#define PLAYER_TITLE_CORPORAL              UI64LIT(0x0000000000000004) // 2
#define PLAYER_TITLE_SERGEANT_A            UI64LIT(0x0000000000000008) // 3
#define PLAYER_TITLE_MASTER_SERGEANT       UI64LIT(0x0000000000000010) // 4
#define PLAYER_TITLE_SERGEANT_MAJOR        UI64LIT(0x0000000000000020) // 5
#define PLAYER_TITLE_KNIGHT                UI64LIT(0x0000000000000040) // 6
#define PLAYER_TITLE_KNIGHT_LIEUTENANT     UI64LIT(0x0000000000000080) // 7
#define PLAYER_TITLE_KNIGHT_CAPTAIN        UI64LIT(0x0000000000000100) // 8
#define PLAYER_TITLE_KNIGHT_CHAMPION       UI64LIT(0x0000000000000200) // 9
#define PLAYER_TITLE_LIEUTENANT_COMMANDER  UI64LIT(0x0000000000000400) // 10
#define PLAYER_TITLE_COMMANDER             UI64LIT(0x0000000000000800) // 11
#define PLAYER_TITLE_MARSHAL               UI64LIT(0x0000000000001000) // 12
#define PLAYER_TITLE_FIELD_MARSHAL         UI64LIT(0x0000000000002000) // 13
#define PLAYER_TITLE_GRAND_MARSHAL         UI64LIT(0x0000000000004000) // 14
#define PLAYER_TITLE_SCOUT                 UI64LIT(0x0000000000008000) // 15
#define PLAYER_TITLE_GRUNT                 UI64LIT(0x0000000000010000) // 16
#define PLAYER_TITLE_SERGEANT_H            UI64LIT(0x0000000000020000) // 17
#define PLAYER_TITLE_SENIOR_SERGEANT       UI64LIT(0x0000000000040000) // 18
#define PLAYER_TITLE_FIRST_SERGEANT        UI64LIT(0x0000000000080000) // 19
#define PLAYER_TITLE_STONE_GUARD           UI64LIT(0x0000000000100000) // 20
#define PLAYER_TITLE_BLOOD_GUARD           UI64LIT(0x0000000000200000) // 21
#define PLAYER_TITLE_LEGIONNAIRE           UI64LIT(0x0000000000400000) // 22
#define PLAYER_TITLE_CENTURION             UI64LIT(0x0000000000800000) // 23
#define PLAYER_TITLE_CHAMPION              UI64LIT(0x0000000001000000) // 24
#define PLAYER_TITLE_LIEUTENANT_GENERAL    UI64LIT(0x0000000002000000) // 25
#define PLAYER_TITLE_GENERAL               UI64LIT(0x0000000004000000) // 26
#define PLAYER_TITLE_WARLORD               UI64LIT(0x0000000008000000) // 27
#define PLAYER_TITLE_HIGH_WARLORD          UI64LIT(0x0000000010000000) // 28
#define PLAYER_TITLE_GLADIATOR             UI64LIT(0x0000000020000000) // 29
#define PLAYER_TITLE_DUELIST               UI64LIT(0x0000000040000000) // 30
#define PLAYER_TITLE_RIVAL                 UI64LIT(0x0000000080000000) // 31
#define PLAYER_TITLE_CHALLENGER            UI64LIT(0x0000000100000000) // 32
#define PLAYER_TITLE_SCARAB_LORD           UI64LIT(0x0000000200000000) // 33
#define PLAYER_TITLE_CONQUEROR             UI64LIT(0x0000000400000000) // 34
#define PLAYER_TITLE_JUSTICAR              UI64LIT(0x0000000800000000) // 35
#define PLAYER_TITLE_CHAMPION_OF_THE_NAARU UI64LIT(0x0000001000000000) // 36
#define PLAYER_TITLE_MERCILESS_GLADIATOR   UI64LIT(0x0000002000000000) // 37
#define PLAYER_TITLE_OF_THE_SHATTERED_SUN  UI64LIT(0x0000004000000000) // 38
#define PLAYER_TITLE_HAND_OF_ADAL          UI64LIT(0x0000008000000000) // 39
#define PLAYER_TITLE_VENGEFUL_GLADIATOR    UI64LIT(0x0000010000000000) // 40

#define KNOWN_TITLES_SIZE   3
#define MAX_TITLE_INDEX     (KNOWN_TITLES_SIZE*64)          // 3 uint64 fields

// used in PLAYER_FIELD_BYTES values
enum PlayerFieldByteFlags
{
    PLAYER_FIELD_BYTE_TRACK_STEALTHED   = 0x00000002,
    PLAYER_FIELD_BYTE_RELEASE_TIMER     = 0x00000008,       // Display time till auto release spirit
    PLAYER_FIELD_BYTE_NO_RELEASE_WINDOW = 0x00000010        // Display no "release spirit" window at all
};

// used in PLAYER_FIELD_BYTES2 values
enum PlayerFieldByte2Flags
{
    PLAYER_FIELD_BYTE2_NONE                 = 0x00,
    PLAYER_FIELD_BYTE2_STEALTH              = 0x20,
    PLAYER_FIELD_BYTE2_INVISIBILITY_GLOW    = 0x40
};

enum MirrorTimerType
{
    FATIGUE_TIMER      = 0,
    BREATH_TIMER       = 1,
    FIRE_TIMER         = 2 // feign death
};
#define MAX_TIMERS      3
#define DISABLED_MIRROR_TIMER   -1

// 2^n values
enum PlayerExtraFlags
{
    // gm abilities
    PLAYER_EXTRA_GM_ON              = 0x0001,
    PLAYER_EXTRA_ACCEPT_WHISPERS    = 0x0004,
    PLAYER_EXTRA_TAXICHEAT          = 0x0008,
    PLAYER_EXTRA_GM_INVISIBLE       = 0x0010,
    PLAYER_EXTRA_GM_CHAT            = 0x0020,               // Show GM badge in chat messages

    // other states
    PLAYER_EXTRA_PVP_DEATH          = 0x0100                // store PvP death status until corpse creating.
};

// 2^n values
enum AtLoginFlags
{
    AT_LOGIN_NONE              = 0x00,
    AT_LOGIN_RENAME            = 0x01,
    AT_LOGIN_RESET_SPELLS      = 0x02,
    AT_LOGIN_RESET_TALENTS     = 0x04,
    AT_LOGIN_CUSTOMIZE         = 0x08,
    AT_LOGIN_RESET_PET_TALENTS = 0x10,
    AT_LOGIN_FIRST             = 0x20,
    AT_LOGIN_CHANGE_FACTION    = 0x40,
    AT_LOGIN_CHANGE_RACE       = 0x80
};

typedef std::map<uint32, QuestStatusData> QuestStatusMap;
typedef std::set<uint32> RewardedQuestSet;

//               quest,  keep
typedef std::map<uint32, bool> QuestStatusSaveMap;

enum QuestSlotOffsets
{
    QUEST_ID_OFFSET     = 0,
    QUEST_STATE_OFFSET  = 1,
    QUEST_COUNTS_OFFSET = 2,
    QUEST_TIME_OFFSET   = 4
};

#define MAX_QUEST_OFFSET 5

enum QuestSlotStateMask
{
    QUEST_STATE_NONE     = 0x0000,
    QUEST_STATE_COMPLETE = 0x0001,
    QUEST_STATE_FAIL     = 0x0002
};

enum SkillUpdateState
{
    SKILL_UNCHANGED     = 0,
    SKILL_CHANGED       = 1,
    SKILL_NEW           = 2,
    SKILL_DELETED       = 3
};

struct SkillStatusData
{
    SkillStatusData(uint8 _pos, SkillUpdateState _uState) : pos(_pos), uState(_uState)
    {
    }
    uint8 pos;
    SkillUpdateState uState;
};

typedef UNORDERED_MAP<uint32, SkillStatusData> SkillStatusMap;

class Quest;
class Spell;
class Item;
class WorldSession;

enum PlayerSlots
{
    // first slot for item stored (in any way in player m_items data)
    PLAYER_SLOT_START           = 0,
    // last+1 slot for item stored (in any way in player m_items data)
    PLAYER_SLOT_END             = 86,
    PLAYER_SLOTS_COUNT          = (PLAYER_SLOT_END - PLAYER_SLOT_START)
};

#define INVENTORY_SLOT_BAG_0    255

enum EquipmentSlots                                         // 19 slots
{
    EQUIPMENT_SLOT_START        = 0,
    EQUIPMENT_SLOT_HEAD         = 0,
    EQUIPMENT_SLOT_NECK         = 1,
    EQUIPMENT_SLOT_SHOULDERS    = 2,
    EQUIPMENT_SLOT_BODY         = 3,
    EQUIPMENT_SLOT_CHEST        = 4,
    EQUIPMENT_SLOT_WAIST        = 5,
    EQUIPMENT_SLOT_LEGS         = 6,
    EQUIPMENT_SLOT_FEET         = 7,
    EQUIPMENT_SLOT_WRISTS       = 8,
    EQUIPMENT_SLOT_HANDS        = 9,
    EQUIPMENT_SLOT_FINGER1      = 10,
    EQUIPMENT_SLOT_FINGER2      = 11,
    EQUIPMENT_SLOT_TRINKET1     = 12,
    EQUIPMENT_SLOT_TRINKET2     = 13,
    EQUIPMENT_SLOT_BACK         = 14,
    EQUIPMENT_SLOT_MAINHAND     = 15,
    EQUIPMENT_SLOT_OFFHAND      = 16,
    EQUIPMENT_SLOT_RANGED       = 17,
    EQUIPMENT_SLOT_TABARD       = 18,
    EQUIPMENT_SLOT_END          = 19
};

enum InventorySlots                                         // 4 slots
{
    INVENTORY_SLOT_BAG_START    = 19,
    INVENTORY_SLOT_BAG_END      = 23
};

enum InventoryPackSlots                                     // 16 slots
{
    INVENTORY_SLOT_ITEM_START   = 23,
    INVENTORY_SLOT_ITEM_END     = 39
};

enum BankItemSlots                                          // 28 slots
{
    BANK_SLOT_ITEM_START        = 39,
    BANK_SLOT_ITEM_END          = 67
};

enum BankBagSlots                                           // 7 slots
{
    BANK_SLOT_BAG_START         = 67,
    BANK_SLOT_BAG_END           = 74
};

enum BuyBackSlots                                           // 12 slots
{
    // stored in m_buybackitems
    BUYBACK_SLOT_START          = 74,
    BUYBACK_SLOT_END            = 86
};

enum EquipmentSetUpdateState
{
    EQUIPMENT_SET_UNCHANGED = 0,
    EQUIPMENT_SET_CHANGED   = 1,
    EQUIPMENT_SET_NEW       = 2,
    EQUIPMENT_SET_DELETED   = 3
};

struct EquipmentSet
{
    EquipmentSet() : Guid(0), IgnoreMask(0), state(EQUIPMENT_SET_NEW)
    {
        for (uint8 i = 0; i < EQUIPMENT_SLOT_END; ++i)
            Items[i] = 0;
    }

    uint64 Guid;
    std::string Name;
    std::string IconName;
    uint32 IgnoreMask;
    uint32 Items[EQUIPMENT_SLOT_END];
    EquipmentSetUpdateState state;
};

#define MAX_EQUIPMENT_SET_INDEX 10                          // client limit

typedef std::map<uint32, EquipmentSet> EquipmentSets;

struct ItemPosCount
{
    ItemPosCount(uint16 _pos, uint32 _count) : pos(_pos), count(_count) {}
    bool isContainedIn(std::vector<ItemPosCount> const& vec) const;
    uint16 pos;
    uint32 count;
};
typedef std::vector<ItemPosCount> ItemPosCountVec;

enum TradeSlots
{
    TRADE_SLOT_COUNT            = 7,
    TRADE_SLOT_TRADED_COUNT     = 6,
    TRADE_SLOT_NONTRADED        = 6,
    TRADE_SLOT_INVALID          = -1
};

enum TransferAbortReason
{
    TRANSFER_ABORT_NONE                         = 0x00,
    TRANSFER_ABORT_ERROR                        = 0x01,
    TRANSFER_ABORT_MAX_PLAYERS                  = 0x02,         // Transfer Aborted: instance is full
    TRANSFER_ABORT_NOT_FOUND                    = 0x03,         // Transfer Aborted: instance not found
    TRANSFER_ABORT_TOO_MANY_INSTANCES           = 0x04,         // You have entered too many instances recently.
    TRANSFER_ABORT_ZONE_IN_COMBAT               = 0x06,         // Unable to zone in while an encounter is in progress.
    TRANSFER_ABORT_INSUF_EXPAN_LVL              = 0x07,         // You must have <TBC, WotLK> expansion installed to access this area.
    TRANSFER_ABORT_DIFFICULTY                   = 0x08,         // <Normal, Heroic, Epic> difficulty mode is not available for %s.
    TRANSFER_ABORT_UNIQUE_MESSAGE               = 0x09,         // Until you've escaped TLK's grasp, you cannot leave this place!
    TRANSFER_ABORT_TOO_MANY_REALM_INSTANCES     = 0x0A,         // Additional instances cannot be launched, please try again later.
    TRANSFER_ABORT_NEED_GROUP                   = 0x0B,         // 3.1
    TRANSFER_ABORT_NOT_FOUND1                   = 0x0C,         // 3.1
    TRANSFER_ABORT_NOT_FOUND2                   = 0x0D,         // 3.1
    TRANSFER_ABORT_NOT_FOUND3                   = 0x0E,         // 3.2
    TRANSFER_ABORT_REALM_ONLY                   = 0x0F,         // All players on party must be from the same realm.
    TRANSFER_ABORT_MAP_NOT_ALLOWED              = 0x10,         // Map can't be entered at this time.
    TRANSFER_ABORT_LOCKED_TO_DIFFERENT_INSTANCE = 0x12,         // 4.2.2
    TRANSFER_ABORT_ALREADY_COMPLETED_ENCOUNTER  = 0x13         // 4.2.2
};

enum InstanceResetWarningType
{
    RAID_INSTANCE_WARNING_HOURS     = 1,                    // WARNING! %s is scheduled to reset in %d hour(s).
    RAID_INSTANCE_WARNING_MIN       = 2,                    // WARNING! %s is scheduled to reset in %d minute(s)!
    RAID_INSTANCE_WARNING_MIN_SOON  = 3,                    // WARNING! %s is scheduled to reset in %d minute(s). Please exit the zone or you will be returned to your bind location!
    RAID_INSTANCE_WELCOME           = 4,                    // Welcome to %s. This raid instance is scheduled to reset in %s.
    RAID_INSTANCE_EXPIRED           = 5
};

// PLAYER_FIELD_ARENA_TEAM_INFO_1_1 offsets
enum ArenaTeamInfoType
{
    ARENA_TEAM_ID                = 0,
    ARENA_TEAM_TYPE              = 1,                       // new in 3.2 - team type?
    ARENA_TEAM_MEMBER            = 2,                       // 0 - captain, 1 - member
    ARENA_TEAM_GAMES_WEEK        = 3,
    ARENA_TEAM_GAMES_SEASON      = 4,
    ARENA_TEAM_WINS_SEASON       = 5,
    ARENA_TEAM_PERSONAL_RATING   = 6,
    ARENA_TEAM_END               = 7
};

class InstanceSave;

enum RestType
{
    REST_TYPE_NO        = 0,
    REST_TYPE_IN_TAVERN = 1,
    REST_TYPE_IN_CITY   = 2
};

enum TeleportToOptions
{
    TELE_TO_GM_MODE             = 0x01,
    TELE_TO_NOT_LEAVE_TRANSPORT = 0x02,
    TELE_TO_NOT_LEAVE_COMBAT    = 0x04,
    TELE_TO_NOT_UNSUMMON_PET    = 0x08,
    TELE_TO_SPELL               = 0x10
};

/// Type of environmental damages
enum EnviromentalDamage
{
    DAMAGE_EXHAUSTED = 0,
    DAMAGE_DROWNING  = 1,
    DAMAGE_FALL      = 2,
    DAMAGE_LAVA      = 3,
    DAMAGE_SLIME     = 4,
    DAMAGE_FIRE      = 5,
    DAMAGE_FALL_TO_VOID = 6                                 // custom case for fall without durability loss
};

enum PlayerChatTag
{
    CHAT_TAG_NONE       = 0x00,
    CHAT_TAG_AFK        = 0x01,
    CHAT_TAG_DND        = 0x02,
    CHAT_TAG_GM         = 0x04,
    CHAT_TAG_COM        = 0x08, // Commentator
    CHAT_TAG_DEV        = 0x10
};

enum PlayedTimeIndex
{
    PLAYED_TIME_TOTAL = 0,
    PLAYED_TIME_LEVEL = 1
};

#define MAX_PLAYED_TIME_INDEX 2

// used at player loading query list preparing, and later result selection
enum PlayerLoginQueryIndex
{
    PLAYER_LOGIN_QUERY_LOADFROM                 = 0,
    PLAYER_LOGIN_QUERY_LOADGROUP                = 1,
    PLAYER_LOGIN_QUERY_LOADBOUNDINSTANCES       = 2,
    PLAYER_LOGIN_QUERY_LOADAURAS                = 3,
    PLAYER_LOGIN_QUERY_LOADSPELLS               = 4,
    PLAYER_LOGIN_QUERY_LOADQUESTSTATUS          = 5,
    PLAYER_LOGIN_QUERY_LOADDAILYQUESTSTATUS     = 6,
    PLAYER_LOGIN_QUERY_LOADREPUTATION           = 7,
    PLAYER_LOGIN_QUERY_LOADINVENTORY            = 8,
    PLAYER_LOGIN_QUERY_LOADACTIONS              = 9,
    PLAYER_LOGIN_QUERY_LOADMAILCOUNT            = 10,
    PLAYER_LOGIN_QUERY_LOADMAILDATE             = 11,
    PLAYER_LOGIN_QUERY_LOADSOCIALLIST           = 12,
    PLAYER_LOGIN_QUERY_LOADHOMEBIND             = 13,
    PLAYER_LOGIN_QUERY_LOADSPELLCOOLDOWNS       = 14,
    PLAYER_LOGIN_QUERY_LOADDECLINEDNAMES        = 15,
    PLAYER_LOGIN_QUERY_LOADGUILD                = 16,
    PLAYER_LOGIN_QUERY_LOADARENAINFO            = 17,
    PLAYER_LOGIN_QUERY_LOADACHIEVEMENTS         = 18,
    PLAYER_LOGIN_QUERY_LOADCRITERIAPROGRESS     = 19,
    PLAYER_LOGIN_QUERY_LOADEQUIPMENTSETS        = 20,
    PLAYER_LOGIN_QUERY_LOADBGDATA               = 21,
    PLAYER_LOGIN_QUERY_LOADGLYPHS               = 22,
    PLAYER_LOGIN_QUERY_LOADTALENTS              = 23,
    PLAYER_LOGIN_QUERY_LOADACCOUNTDATA          = 24,
    PLAYER_LOGIN_QUERY_LOADSKILLS               = 25,
    PLAYER_LOGIN_QUERY_LOADWEEKLYQUESTSTATUS    = 26,
    PLAYER_LOGIN_QUERY_LOADRANDOMBG             = 27,
    PLAYER_LOGIN_QUERY_LOADBANNED               = 28,
    PLAYER_LOGIN_QUERY_LOADQUESTSTATUSREW       = 29,
    PLAYER_LOGIN_QUERY_LOADINSTANCELOCKTIMES    = 30,
    PLAYER_LOGIN_QUERY_LOADSEASONALQUESTSTATUS  = 31,
    PLAYER_LOGIN_QUERY_LOADVOIDSTORAGE          = 32,
    PLAYER_LOGIN_QUERY_LOADCURRENCY             = 33,
    PLAYER_LOGIN_QUERY_LOAD_CUF_PROFILES        = 34,
    MAX_PLAYER_LOGIN_QUERY
};

enum PlayerDelayedOperations
{
    DELAYED_SAVE_PLAYER         = 0x01,
    DELAYED_RESURRECT_PLAYER    = 0x02,
    DELAYED_SPELL_CAST_DESERTER = 0x04,
    DELAYED_BG_MOUNT_RESTORE    = 0x08,                     ///< Flag to restore mount state after teleport from BG
    DELAYED_BG_TAXI_RESTORE     = 0x10,                     ///< Flag to restore taxi state after teleport from BG
    DELAYED_BG_GROUP_RESTORE    = 0x20,                     ///< Flag to restore group state after teleport from BG
    DELAYED_END
};

// Player summoning auto-decline time (in secs)
#define MAX_PLAYER_SUMMON_DELAY                   (2*MINUTE)
#define MAX_MONEY_AMOUNT               (UI64LIT(9999999999)) // TODO: Move this restriction to worldserver.conf, default to this value, hardcap at uint64.max

struct InstancePlayerBind
{
    InstanceSave* save;
    bool perm;
    /* permanent PlayerInstanceBinds are created in Raid/Heroic instances for players
       that aren't already permanently bound when they are inside when a boss is killed
       or when they enter an instance that the group leader is permanently bound to. */
    InstancePlayerBind() : save(NULL), perm(false) {}
};

struct AccessRequirement
{
    uint8  levelMin;
    uint8  levelMax;
    uint32 item;
    uint32 item2;
    uint32 quest_A;
    uint32 quest_H;
    uint32 achievement;
    std::string questFailedText;
};

enum CharDeleteMethod
{
    CHAR_DELETE_REMOVE = 0,                      // Completely remove from the database
    CHAR_DELETE_UNLINK = 1                       // The character gets unlinked from the account,
                                                 // the name gets freed up and appears as deleted ingame
};

enum ReferAFriendError
{
    ERR_REFER_A_FRIEND_NONE                          = 0x00,
    ERR_REFER_A_FRIEND_NOT_REFERRED_BY               = 0x01,
    ERR_REFER_A_FRIEND_TARGET_TOO_HIGH               = 0x02,
    ERR_REFER_A_FRIEND_INSUFFICIENT_GRANTABLE_LEVELS = 0x03,
    ERR_REFER_A_FRIEND_TOO_FAR                       = 0x04,
    ERR_REFER_A_FRIEND_DIFFERENT_FACTION             = 0x05,
    ERR_REFER_A_FRIEND_NOT_NOW                       = 0x06,
    ERR_REFER_A_FRIEND_GRANT_LEVEL_MAX_I             = 0x07,
    ERR_REFER_A_FRIEND_NO_TARGET                     = 0x08,
    ERR_REFER_A_FRIEND_NOT_IN_GROUP                  = 0x09,
    ERR_REFER_A_FRIEND_SUMMON_LEVEL_MAX_I            = 0x0A,
    ERR_REFER_A_FRIEND_SUMMON_COOLDOWN               = 0x0B,
    ERR_REFER_A_FRIEND_INSUF_EXPAN_LVL               = 0x0C,
    ERR_REFER_A_FRIEND_SUMMON_OFFLINE_S              = 0x0D
};

enum PlayerRestState
{
    REST_STATE_RESTED                                = 0x01,
    REST_STATE_NOT_RAF_LINKED                        = 0x02,
    REST_STATE_RAF_LINKED                            = 0x06
};

enum PlayerCommandStates
{
    CHEAT_NONE      = 0x00,
    CHEAT_GOD       = 0x01,
    CHEAT_CASTTIME  = 0x02,
    CHEAT_COOLDOWN  = 0x04,
    CHEAT_POWER     = 0x08,
    CHEAT_WATERWALK = 0x10
};

class PlayerTaxi
{
    public:
        PlayerTaxi();
        ~PlayerTaxi() {}
        // Nodes
        void InitTaxiNodesForLevel(uint32 race, uint32 chrClass, uint8 level);
        void LoadTaxiMask(std::string const& data);

        bool IsTaximaskNodeKnown(uint32 nodeidx) const
        {
            uint8  field   = uint8((nodeidx - 1) / 8);
            uint32 submask = 1 << ((nodeidx-1) % 8);
            return (m_taximask[field] & submask) == submask;
        }
        bool SetTaximaskNode(uint32 nodeidx)
        {
            uint8  field   = uint8((nodeidx - 1) / 8);
            uint32 submask = 1 << ((nodeidx-1) % 8);
            if ((m_taximask[field] & submask) != submask)
            {
                m_taximask[field] |= submask;
                return true;
            }
            else
                return false;
        }
        void AppendTaximaskTo(ByteBuffer& data, bool all);

        // Destinations
        bool LoadTaxiDestinationsFromString(std::string const& values, uint32 team);
        std::string SaveTaxiDestinationsToString();

        void ClearTaxiDestinations() { m_TaxiDestinations.clear(); }
        void AddTaxiDestination(uint32 dest) { m_TaxiDestinations.push_back(dest); }
        uint32 GetTaxiSource() const { return m_TaxiDestinations.empty() ? 0 : m_TaxiDestinations.front(); }
        uint32 GetTaxiDestination() const { return m_TaxiDestinations.size() < 2 ? 0 : m_TaxiDestinations[1]; }
        uint32 GetCurrentTaxiPath() const;
        uint32 NextTaxiDestination()
        {
            m_TaxiDestinations.pop_front();
            return GetTaxiDestination();
        }
        bool empty() const { return m_TaxiDestinations.empty(); }

        friend std::ostringstream& operator<< (std::ostringstream& ss, PlayerTaxi const& taxi);
    private:
        TaxiMask m_taximask;
        std::deque<uint32> m_TaxiDestinations;
};

std::ostringstream& operator<< (std::ostringstream& ss, PlayerTaxi const& taxi);

class Player;

/// Holder for Battleground data
struct BGData
{
    BGData() : bgInstanceID(0), bgTypeID(BATTLEGROUND_TYPE_NONE), bgAfkReportedCount(0), bgAfkReportedTimer(0),
        bgTeam(0), mountSpell(0) { bgQueuesJoinedTime.clear(); ClearTaxiPath(); }

    uint32 bgInstanceID;                    ///< This variable is set to bg->m_InstanceID,
                                            ///  when player is teleported to BG - (it is battleground's GUID)
    BattlegroundTypeId bgTypeID;

    std::map<uint32, uint32> bgQueuesJoinedTime;

    std::set<uint32>   bgAfkReporter;
    uint8              bgAfkReportedCount;
    time_t             bgAfkReportedTimer;

    uint32 bgTeam;                          ///< What side the player will be added to

    uint32 mountSpell;
    uint32 taxiPath[2];

    WorldLocation joinPos;                  ///< From where player entered BG

    void ClearTaxiPath()     { taxiPath[0] = taxiPath[1] = 0; }
    bool HasTaxiPath() const { return taxiPath[0] && taxiPath[1]; }
};

struct VoidStorageItem
{
    VoidStorageItem()
    {
        ItemId = 0;
        ItemEntry = 0;
        CreatorGuid = 0;
        ItemRandomPropertyId = 0;
        ItemSuffixFactor = 0;
    }

    VoidStorageItem(uint64 id, uint32 entry, uint32 creator, uint32 randomPropertyId, uint32 suffixFactor)
    {
        ItemId = id;
        ItemEntry = entry;
        CreatorGuid = creator;
        ItemRandomPropertyId = randomPropertyId;
        ItemSuffixFactor = suffixFactor;
    }

    uint64 ItemId;
    uint32 ItemEntry;
    uint32 CreatorGuid;
    uint32 ItemRandomPropertyId;
    uint32 ItemSuffixFactor;
};

class TradeData
{
    public:                                                 // constructors
        TradeData(Player* player, Player* trader) :
            m_player(player),  m_trader(trader), m_accepted(false), m_acceptProccess(false),
            m_money(0), m_spell(0), m_spellCastItem(0) { memset(m_items, 0, TRADE_SLOT_COUNT * sizeof(uint64)); }

        Player* GetTrader() const { return m_trader; }
        TradeData* GetTraderData() const;

        Item* GetItem(TradeSlots slot) const;
        bool HasItem(uint64 itemGuid) const;
        TradeSlots GetTradeSlotForItem(uint64 itemGuid) const;
        void SetItem(TradeSlots slot, Item* item);

        uint32 GetSpell() const { return m_spell; }
        void SetSpell(uint32 spell_id, Item* castItem = NULL);

        Item*  GetSpellCastItem() const;
        bool HasSpellCastItem() const { return m_spellCastItem != 0; }

        uint64 GetMoney() const { return m_money; }
        void SetMoney(uint64 money);

        bool IsAccepted() const { return m_accepted; }
        void SetAccepted(bool state, bool crosssend = false);

        bool IsInAcceptProcess() const { return m_acceptProccess; }
        void SetInAcceptProcess(bool state) { m_acceptProccess = state; }

    private:                                                // internal functions

        void Update(bool for_trader = true);

    private:                                                // fields

        Player*    m_player;                                // Player who own of this TradeData
        Player*    m_trader;                                // Player who trade with m_player

        bool       m_accepted;                              // m_player press accept for trade list
        bool       m_acceptProccess;                        // one from player/trader press accept and this processed

        uint64     m_money;                                 // m_player place money to trade

        uint32     m_spell;                                 // m_player apply spell to non-traded slot item
        uint64     m_spellCastItem;                         // applied spell casted by item use

        uint64     m_items[TRADE_SLOT_COUNT];               // traded items from m_player side including non-traded slot
};

class KillRewarder
{
public:
    KillRewarder(Player* killer, Unit* victim, bool isBattleGround);

    void Reward();

private:
    void _InitXP(Player* player);
    void _InitGroupData();

    void _RewardHonor(Player* player);
    void _RewardXP(Player* player, float rate);
    void _RewardReputation(Player* player, float rate);
    void _RewardKillCredit(Player* player);
    void _RewardPlayer(Player* player, bool isDungeon);
    void _RewardGroup();

    Player* _killer;
    Unit* _victim;
    Group* _group;
    float _groupRate;
    Player* _maxNotGrayMember;
    uint32 _count;
    uint32 _sumLevel;
    uint32 _xp;
    bool _isFullXP;
    uint8 _maxLevel;
    bool _isBattleGround;
    bool _isPvP;
};

struct PlayerTalentInfo
{
    PlayerTalentInfo() :
        FreeTalentPoints(0), UsedTalentCount(0), QuestRewardedTalentCount(0),
        ResetTalentsCost(0), ResetTalentsTime(0),
        ActiveSpec(0), SpecsCount(1)
    {
        for (uint8 i = 0; i < MAX_TALENT_SPECS; ++i)
        {
            SpecInfo[i].Talents = new PlayerTalentMap();
            memset(SpecInfo[i].Glyphs, 0, MAX_GLYPH_SLOT_INDEX * sizeof(uint32));
            SpecInfo[i].TalentTree = 0;
        }
    }

    ~PlayerTalentInfo()
    {
        for (uint8 i = 0; i < MAX_TALENT_SPECS; ++i)
        {
            for (PlayerTalentMap::const_iterator itr = SpecInfo[i].Talents->begin(); itr != SpecInfo[i].Talents->end(); ++itr)
                delete itr->second;
            delete SpecInfo[i].Talents;
        }
    }

    struct TalentSpecInfo
    {
        PlayerTalentMap* Talents;
        uint32 Glyphs[MAX_GLYPH_SLOT_INDEX];
        uint32 TalentTree;
    } SpecInfo[MAX_TALENT_SPECS];

    uint32 FreeTalentPoints;
    uint32 UsedTalentCount;
    uint32 QuestRewardedTalentCount;
    uint32 ResetTalentsCost;
    time_t ResetTalentsTime;
    uint8 ActiveSpec;
    uint8 SpecsCount;

private:
    PlayerTalentInfo(PlayerTalentInfo const&);
};

class Player : public Unit, public GridObject<Player>
{
    friend class WorldSession;
    friend void Item::AddToUpdateQueueOf(Player* player);
    friend void Item::RemoveFromUpdateQueueOf(Player* player);
    public:
        explicit Player (WorldSession* session);
        ~Player();

        void CleanupsBeforeDelete(bool finalCleanup = true);

        void AddToWorld();
        void RemoveFromWorld();

        bool TeleportTo(uint32 mapid, float x, float y, float z, float orientation, uint32 options = 0);
        bool TeleportTo(WorldLocation const &loc, uint32 options = 0)
        {
            return TeleportTo(loc.GetMapId(), loc.GetPositionX(), loc.GetPositionY(), loc.GetPositionZ(), loc.GetOrientation(), options);
        }
        bool TeleportToBGEntryPoint();

        void SetSummonPoint(uint32 mapid, float x, float y, float z)
        {
            m_summon_expire = time(NULL) + MAX_PLAYER_SUMMON_DELAY;
            m_summon_mapid = mapid;
            m_summon_x = x;
            m_summon_y = y;
            m_summon_z = z;
        }
        void SummonIfPossible(bool agree);

        bool Create(uint32 guidlow, CharacterCreateInfo* createInfo);

        void Update(uint32 time);

        static bool BuildEnumData(PreparedQueryResult result, ByteBuffer* dataBuffer, ByteBuffer* bitBuffer);

        void SetInWater(bool apply);

        bool IsInWater() const { return m_isInWater; }
        bool IsUnderWater() const;
        bool IsFalling() { return GetPositionZ() < m_lastFallZ; }

        void SendInitialPacketsBeforeAddToMap();
        void SendInitialPacketsAfterAddToMap();
        void SendTransferAborted(uint32 mapid, TransferAbortReason reason, uint8 arg = 0);
        void SendInstanceResetWarning(uint32 mapid, Difficulty difficulty, uint32 time);

        bool CanInteractWithQuestGiver(Object* questGiver);
        Creature* GetNPCIfCanInteractWith(uint64 guid, uint32 npcflagmask);
        GameObject* GetGameObjectIfCanInteractWith(uint64 guid, GameobjectTypes type) const;

        bool ToggleAFK();
        bool ToggleDND();
        bool isAFK() const { return HasFlag(PLAYER_FLAGS, PLAYER_FLAGS_AFK); }
        bool isDND() const { return HasFlag(PLAYER_FLAGS, PLAYER_FLAGS_DND); }
        uint8 GetChatTag() const;
        std::string afkMsg;
        std::string dndMsg;

        uint32 GetBarberShopCost(uint8 newhairstyle, uint8 newhaircolor, uint8 newfacialhair, BarberShopStyleEntry const* newSkin=NULL);

        PlayerSocial *GetSocial() { return m_social; }

        PlayerTaxi m_taxi;
        void InitTaxiNodesForLevel() { m_taxi.InitTaxiNodesForLevel(getRace(), getClass(), getLevel()); }
        bool ActivateTaxiPathTo(std::vector<uint32> const& nodes, Creature* npc = NULL, uint32 spellid = 0);
        bool ActivateTaxiPathTo(uint32 taxi_path_id, uint32 spellid = 0);
        void CleanupAfterTaxiFlight();
        void ContinueTaxiFlight();
                                                            // mount_id can be used in scripting calls
        bool isAcceptWhispers() const { return m_ExtraFlags & PLAYER_EXTRA_ACCEPT_WHISPERS; }
        void SetAcceptWhispers(bool on) { if (on) m_ExtraFlags |= PLAYER_EXTRA_ACCEPT_WHISPERS; else m_ExtraFlags &= ~PLAYER_EXTRA_ACCEPT_WHISPERS; }
        bool isGameMaster() const { return m_ExtraFlags & PLAYER_EXTRA_GM_ON; }
        void SetGameMaster(bool on);
        bool isGMChat() const { return m_ExtraFlags & PLAYER_EXTRA_GM_CHAT; }
        void SetGMChat(bool on) { if (on) m_ExtraFlags |= PLAYER_EXTRA_GM_CHAT; else m_ExtraFlags &= ~PLAYER_EXTRA_GM_CHAT; }
        bool isTaxiCheater() const { return m_ExtraFlags & PLAYER_EXTRA_TAXICHEAT; }
        void SetTaxiCheater(bool on) { if (on) m_ExtraFlags |= PLAYER_EXTRA_TAXICHEAT; else m_ExtraFlags &= ~PLAYER_EXTRA_TAXICHEAT; }
        bool isGMVisible() const { return !(m_ExtraFlags & PLAYER_EXTRA_GM_INVISIBLE); }
        void SetGMVisible(bool on);
        void SetPvPDeath(bool on) { if (on) m_ExtraFlags |= PLAYER_EXTRA_PVP_DEATH; else m_ExtraFlags &= ~PLAYER_EXTRA_PVP_DEATH; }

        void GiveXP(uint32 xp, Unit* victim, float group_rate=1.0f);
        void GiveLevel(uint8 level);

        void InitStatsForLevel(bool reapplyMods = false);

        // .cheat command related
        bool GetCommandStatus(uint32 command) const { return _activeCheats & command; }
        void SetCommandStatusOn(uint32 command) { _activeCheats |= command; }
        void SetCommandStatusOff(uint32 command) { _activeCheats &= ~command; }

        // Played Time Stuff
        time_t m_logintime;
        time_t m_Last_tick;
        uint32 m_Played_time[MAX_PLAYED_TIME_INDEX];
        uint32 GetTotalPlayedTime() { return m_Played_time[PLAYED_TIME_TOTAL]; }
        uint32 GetLevelPlayedTime() { return m_Played_time[PLAYED_TIME_LEVEL]; }

        void setDeathState(DeathState s);                   // overwrite Unit::setDeathState

        void InnEnter (time_t time, uint32 mapid, float x, float y, float z)
        {
            inn_pos_mapid = mapid;
            inn_pos_x = x;
            inn_pos_y = y;
            inn_pos_z = z;
            time_inn_enter = time;
        }

        float GetRestBonus() const { return m_rest_bonus; }
        void SetRestBonus(float rest_bonus_new);

        RestType GetRestType() const { return rest_type; }
        void SetRestType(RestType n_r_type) { rest_type = n_r_type; }

        uint32 GetInnPosMapId() const { return inn_pos_mapid; }
        float GetInnPosX() const { return inn_pos_x; }
        float GetInnPosY() const { return inn_pos_y; }
        float GetInnPosZ() const { return inn_pos_z; }

        time_t GetTimeInnEnter() const { return time_inn_enter; }
        void UpdateInnerTime (time_t time) { time_inn_enter = time; }

        Pet* GetPet() const;
        Pet* SummonPet(uint32 entry, float x, float y, float z, float ang, PetType petType, uint32 despwtime);
        void RemovePet(Pet* pet, PetSaveMode mode, bool returnreagent = false);

        PhaseMgr& GetPhaseMgr() { return phaseMgr; }

        void Say(std::string const& text, const uint32 language);
        void Yell(std::string const& text, const uint32 language);
        void TextEmote(std::string const& text);
        void Whisper(std::string const& text, const uint32 language, uint64 receiver);
        void WhisperAddon(std::string const& text, std::string const& prefix, Player* receiver);
        void BuildPlayerChat(WorldPacket* data, uint8 msgtype, std::string const& text, uint32 language, const char* addonPrefix = NULL) const;

        /*********************************************************/
        /***                    STORAGE SYSTEM                 ***/
        /*********************************************************/

        void SetVirtualItemSlot(uint8 i, Item* item);
        void SetSheath(SheathState sheathed);             // overwrite Unit version
        uint8 FindEquipSlot(ItemTemplate const* proto, uint32 slot, bool swap) const;
        uint32 GetItemCount(uint32 item, bool inBankAlso = false, Item* skipItem = NULL) const;
        uint32 GetItemCountWithLimitCategory(uint32 limitCategory, Item* skipItem = NULL) const;
        Item* GetItemByGuid(uint64 guid) const;
        Item* GetItemByEntry(uint32 entry) const;
        Item* GetItemByPos(uint16 pos) const;
        Item* GetItemByPos(uint8 bag, uint8 slot) const;
        Bag*  GetBagByPos(uint8 slot) const;
        inline Item* GetUseableItemByPos(uint8 bag, uint8 slot) const //Does additional check for disarmed weapons
        {
            if (!CanUseAttackType(GetAttackBySlot(slot)))
                return NULL;
            return GetItemByPos(bag, slot);
        }
        Item* GetWeaponForAttack(WeaponAttackType attackType, bool useable = false) const;
        Item* GetShield(bool useable = false) const;
        static uint8 GetAttackBySlot(uint8 slot);        // MAX_ATTACK if not weapon slot
        std::vector<Item*> &GetItemUpdateQueue() { return m_itemUpdateQueue; }
        static bool IsInventoryPos(uint16 pos) { return IsInventoryPos(pos >> 8, pos & 255); }
        static bool IsInventoryPos(uint8 bag, uint8 slot);
        static bool IsEquipmentPos(uint16 pos) { return IsEquipmentPos(pos >> 8, pos & 255); }
        static bool IsEquipmentPos(uint8 bag, uint8 slot);
        static bool IsBagPos(uint16 pos);
        static bool IsBankPos(uint16 pos) { return IsBankPos(pos >> 8, pos & 255); }
        static bool IsBankPos(uint8 bag, uint8 slot);
        bool IsValidPos(uint16 pos, bool explicit_pos) { return IsValidPos(pos >> 8, pos & 255, explicit_pos); }
        bool IsValidPos(uint8 bag, uint8 slot, bool explicit_pos);
        uint8 GetBankBagSlotCount() const { return GetByteValue(PLAYER_BYTES_2, 2); }
        void SetBankBagSlotCount(uint8 count) { SetByteValue(PLAYER_BYTES_2, 2, count); }
        bool HasItemCount(uint32 item, uint32 count = 1, bool inBankAlso = false) const;
        bool HasItemFitToSpellRequirements(SpellInfo const* spellInfo, Item const* ignoreItem = NULL);
        bool CanNoReagentCast(SpellInfo const* spellInfo) const;
        bool HasItemOrGemWithIdEquipped(uint32 item, uint32 count, uint8 except_slot = NULL_SLOT) const;
        bool HasItemOrGemWithLimitCategoryEquipped(uint32 limitCategory, uint32 count, uint8 except_slot = NULL_SLOT) const;
        InventoryResult CanTakeMoreSimilarItems(Item* pItem) const { return CanTakeMoreSimilarItems(pItem->GetEntry(), pItem->GetCount(), pItem); }
        InventoryResult CanTakeMoreSimilarItems(uint32 entry, uint32 count) const { return CanTakeMoreSimilarItems(entry, count, NULL); }
        InventoryResult CanStoreNewItem(uint8 bag, uint8 slot, ItemPosCountVec& dest, uint32 item, uint32 count, uint32* no_space_count = NULL) const
        {
            return CanStoreItem(bag, slot, dest, item, count, NULL, false, no_space_count);
        }
        InventoryResult CanStoreItem(uint8 bag, uint8 slot, ItemPosCountVec& dest, Item* pItem, bool swap = false) const
        {
            if (!pItem)
                return EQUIP_ERR_ITEM_NOT_FOUND;
            uint32 count = pItem->GetCount();
            return CanStoreItem(bag, slot, dest, pItem->GetEntry(), count, pItem, swap, NULL);
        }
        InventoryResult CanStoreItems(Item** pItem, int count) const;
        InventoryResult CanEquipNewItem(uint8 slot, uint16& dest, uint32 item, bool swap) const;
        InventoryResult CanEquipItem(uint8 slot, uint16& dest, Item* pItem, bool swap, bool not_loading = true) const;

        InventoryResult CanEquipUniqueItem(Item* pItem, uint8 except_slot = NULL_SLOT, uint32 limit_count = 1) const;
        InventoryResult CanEquipUniqueItem(ItemTemplate const* itemProto, uint8 except_slot = NULL_SLOT, uint32 limit_count = 1) const;
        InventoryResult CanUnequipItems(uint32 item, uint32 count) const;
        InventoryResult CanUnequipItem(uint16 src, bool swap) const;
        InventoryResult CanBankItem(uint8 bag, uint8 slot, ItemPosCountVec& dest, Item* pItem, bool swap, bool not_loading = true) const;
        InventoryResult CanUseItem(Item* pItem, bool not_loading = true) const;
        bool HasItemTotemCategory(uint32 TotemCategory) const;
        InventoryResult CanUseItem(ItemTemplate const* pItem) const;
        InventoryResult CanUseAmmo(uint32 item) const;
        InventoryResult CanRollForItemInLFG(ItemTemplate const* item, WorldObject const* lootedObject) const;
        Item* StoreNewItem(ItemPosCountVec const& pos, uint32 item, bool update, int32 randomPropertyId = 0);
        Item* StoreNewItem(ItemPosCountVec const& pos, uint32 item, bool update, int32 randomPropertyId, AllowedLooterSet &allowedLooters);
        Item* StoreItem(ItemPosCountVec const& pos, Item* pItem, bool update);
        Item* EquipNewItem(uint16 pos, uint32 item, bool update);
        Item* EquipItem(uint16 pos, Item* pItem, bool update);
        void AutoUnequipOffhandIfNeed(bool force = false);
        bool StoreNewItemInBestSlots(uint32 item_id, uint32 item_count);
        void AutoStoreLoot(uint8 bag, uint8 slot, uint32 loot_id, LootStore const& store, bool broadcast = false);
        void AutoStoreLoot(uint32 loot_id, LootStore const& store, bool broadcast = false) { AutoStoreLoot(NULL_BAG, NULL_SLOT, loot_id, store, broadcast); }
        void StoreLootItem(uint8 lootSlot, Loot* loot);

        InventoryResult CanTakeMoreSimilarItems(uint32 entry, uint32 count, Item* pItem, uint32* no_space_count = NULL) const;
        InventoryResult CanStoreItem(uint8 bag, uint8 slot, ItemPosCountVec& dest, uint32 entry, uint32 count, Item* pItem = NULL, bool swap = false, uint32* no_space_count = NULL) const;

        void AddRefundReference(uint32 it);
        void DeleteRefundReference(uint32 it);

        /// send initialization of new currency for client
        void SendNewCurrency(uint32 id) const;
        /// send full data about all currencies to client
        void SendCurrencies() const;
        /// return count of currency witch has plr
        uint32 GetCurrency(uint32 id) const;
        /// return presence related currency
        bool HasCurrency(uint32 id, uint32 count) const;
        /// @todo: not understand why it subtract from total count and for what it used. It should be remove and replaced by ModifyCurrency
        void SetCurrency(uint32 id, uint32 count, bool printLog = true);

        /**
          * @name   ModifyCurrency
          * @brief  Change specific currency and send result to client

          * @param  id currency entry from CurrencyTypes.dbc
          * @param  count integer value for adding/removing curent currency
          * @param  printLog used on SMSG_UPDATE_CURRENCY
          * @param  ignore gain multipliers
        */
        void ModifyCurrency(uint32 id, int32 count, bool printLog = true, bool ignoreMultipliers = false);

        void ApplyEquipCooldown(Item* pItem);
        void QuickEquipItem(uint16 pos, Item* pItem);
        void VisualizeItem(uint8 slot, Item* pItem);
        void SetVisibleItemSlot(uint8 slot, Item* pItem);
        Item* BankItem(ItemPosCountVec const& dest, Item* pItem, bool update)
        {
            return StoreItem(dest, pItem, update);
        }
        Item* BankItem(uint16 pos, Item* pItem, bool update);
        void RemoveItem(uint8 bag, uint8 slot, bool update);
        void MoveItemFromInventory(uint8 bag, uint8 slot, bool update);
                                                            // in trade, auction, guild bank, mail....
        void MoveItemToInventory(ItemPosCountVec const& dest, Item* pItem, bool update, bool in_characterInventoryDB = false);
                                                            // in trade, guild bank, mail....
        void RemoveItemDependentAurasAndCasts(Item* pItem);
        void DestroyItem(uint8 bag, uint8 slot, bool update);
        void DestroyItemCount(uint32 item, uint32 count, bool update, bool unequip_check = false);
        void DestroyItemCount(Item* item, uint32& count, bool update);
        void DestroyConjuredItems(bool update);
        void DestroyZoneLimitedItem(bool update, uint32 new_zone);
        void SplitItem(uint16 src, uint16 dst, uint32 count);
        void SwapItem(uint16 src, uint16 dst);
        void AddItemToBuyBackSlot(Item* pItem);
        Item* GetItemFromBuyBackSlot(uint32 slot);
        void RemoveItemFromBuyBackSlot(uint32 slot, bool del);
        void SendEquipError(InventoryResult msg, Item* pItem, Item* pItem2 = NULL, uint32 itemid = 0);
        void SendBuyError(BuyResult msg, Creature* creature, uint32 item, uint32 param);
        void SendSellError(SellResult msg, Creature* creature, uint64 guid);
        void AddWeaponProficiency(uint32 newflag) { m_WeaponProficiency |= newflag; }
        void AddArmorProficiency(uint32 newflag) { m_ArmorProficiency |= newflag; }
        uint32 GetWeaponProficiency() const { return m_WeaponProficiency; }
        uint32 GetArmorProficiency() const { return m_ArmorProficiency; }
        bool IsUseEquipedWeapon(bool mainhand) const
        {
            // disarm applied only to mainhand weapon
            return !IsInFeralForm() && (!mainhand || !HasFlag(UNIT_FIELD_FLAGS, UNIT_FLAG_DISARMED));
        }
        bool IsTwoHandUsed() const
        {
            Item* mainItem = GetItemByPos(INVENTORY_SLOT_BAG_0, EQUIPMENT_SLOT_MAINHAND);
            return mainItem && mainItem->GetTemplate()->InventoryType == INVTYPE_2HWEAPON && !CanTitanGrip();
        }
        void SendNewItem(Item* item, uint32 count, bool received, bool created, bool broadcast = false);
        bool BuyItemFromVendorSlot(uint64 vendorguid, uint32 vendorslot, uint32 item, uint8 count, uint8 bag, uint8 slot);
        bool BuyCurrencyFromVendorSlot(uint64 vendorGuid, uint32 vendorSlot, uint32 currency, uint32 count);
        bool _StoreOrEquipNewItem(uint32 vendorslot, uint32 item, uint8 count, uint8 bag, uint8 slot, int32 price, ItemTemplate const* pProto, Creature* pVendor, VendorItem const* crItem, bool bStore);

        float GetReputationPriceDiscount(Creature const* creature) const;

        Player* GetTrader() const { return m_trade ? m_trade->GetTrader() : NULL; }
        TradeData* GetTradeData() const { return m_trade; }
        void TradeCancel(bool sendback);

        void UpdateEnchantTime(uint32 time);
        void UpdateSoulboundTradeItems();
        void AddTradeableItem(Item* item);
        void RemoveTradeableItem(Item* item);
        void UpdateItemDuration(uint32 time, bool realtimeonly = false);
        void AddEnchantmentDurations(Item* item);
        void RemoveEnchantmentDurations(Item* item);
        void RemoveArenaEnchantments(EnchantmentSlot slot);
        void AddEnchantmentDuration(Item* item, EnchantmentSlot slot, uint32 duration);
        void ApplyEnchantment(Item* item, EnchantmentSlot slot, bool apply, bool apply_dur = true, bool ignore_condition = false);
        void ApplyEnchantment(Item* item, bool apply);
        void ApplyReforgeEnchantment(Item* item, bool apply);
        void UpdateSkillEnchantments(uint16 skill_id, uint16 curr_value, uint16 new_value);
        void SendEnchantmentDurations();
        void BuildEnchantmentsInfoData(WorldPacket* data);
        void AddItemDurations(Item* item);
        void RemoveItemDurations(Item* item);
        void SendItemDurations();
        void LoadCorpse();
        void LoadPet();

        bool AddItem(uint32 itemId, uint32 count);

        uint32 m_stableSlots;

        /*********************************************************/
        /***                    GOSSIP SYSTEM                  ***/
        /*********************************************************/

        void PrepareGossipMenu(WorldObject* source, uint32 menuId = 0, bool showQuests = false);
        void SendPreparedGossip(WorldObject* source);
        void OnGossipSelect(WorldObject* source, uint32 gossipListId, uint32 menuId);

        uint32 GetGossipTextId(uint32 menuId, WorldObject* source);
        uint32 GetGossipTextId(WorldObject* source);
        static uint32 GetDefaultGossipMenuForSource(WorldObject* source);

        /*********************************************************/
        /***                    QUEST SYSTEM                   ***/
        /*********************************************************/

        int32 GetQuestLevel(Quest const* quest) const { return quest && (quest->GetQuestLevel() > 0) ? quest->GetQuestLevel() : getLevel(); }

        void PrepareQuestMenu(uint64 guid);
        void SendPreparedQuest(uint64 guid);
        bool IsActiveQuest(uint32 quest_id) const;
        Quest const* GetNextQuest(uint64 guid, Quest const* quest);
        bool CanSeeStartQuest(Quest const* quest);
        bool CanTakeQuest(Quest const* quest, bool msg);
        bool CanAddQuest(Quest const* quest, bool msg);
        bool CanCompleteQuest(uint32 quest_id);
        bool CanCompleteRepeatableQuest(Quest const* quest);
        bool CanRewardQuest(Quest const* quest, bool msg);
        bool CanRewardQuest(Quest const* quest, uint32 reward, bool msg);
        void AddQuest(Quest const* quest, Object* questGiver);
        void CompleteQuest(uint32 quest_id);
        void IncompleteQuest(uint32 quest_id);
        void RewardQuest(Quest const* quest, uint32 reward, Object* questGiver, bool announce = true);
        void FailQuest(uint32 quest_id);
        bool SatisfyQuestSkill(Quest const* qInfo, bool msg) const;
        bool SatisfyQuestLevel(Quest const* qInfo, bool msg);
        bool SatisfyQuestLog(bool msg);
        bool SatisfyQuestPreviousQuest(Quest const* qInfo, bool msg);
        bool SatisfyQuestClass(Quest const* qInfo, bool msg) const;
        bool SatisfyQuestRace(Quest const* qInfo, bool msg);
        bool SatisfyQuestReputation(Quest const* qInfo, bool msg);
        bool SatisfyQuestStatus(Quest const* qInfo, bool msg);
        bool SatisfyQuestConditions(Quest const* qInfo, bool msg);
        bool SatisfyQuestTimed(Quest const* qInfo, bool msg);
        bool SatisfyQuestExclusiveGroup(Quest const* qInfo, bool msg);
        bool SatisfyQuestNextChain(Quest const* qInfo, bool msg);
        bool SatisfyQuestPrevChain(Quest const* qInfo, bool msg);
        bool SatisfyQuestDay(Quest const* qInfo, bool msg);
        bool SatisfyQuestWeek(Quest const* qInfo, bool msg);
        bool SatisfyQuestSeasonal(Quest const* qInfo, bool msg);
        bool GiveQuestSourceItem(Quest const* quest);
        bool TakeQuestSourceItem(uint32 questId, bool msg);
        bool GetQuestRewardStatus(uint32 quest_id) const;
        QuestStatus GetQuestStatus(uint32 quest_id) const;
        void SetQuestStatus(uint32 quest_id, QuestStatus status);
        void RemoveActiveQuest(uint32 quest_id);
        void RemoveRewardedQuest(uint32 quest_id);

        void SetDailyQuestStatus(uint32 quest_id);
        void SetWeeklyQuestStatus(uint32 quest_id);
        void SetSeasonalQuestStatus(uint32 quest_id);
        void ResetDailyQuestStatus();
        void ResetWeeklyQuestStatus();
        void ResetSeasonalQuestStatus(uint16 event_id);

        uint16 FindQuestSlot(uint32 quest_id) const;
        uint32 GetQuestSlotQuestId(uint16 slot) const { return GetUInt32Value(PLAYER_QUEST_LOG_1_1 + slot * MAX_QUEST_OFFSET + QUEST_ID_OFFSET); }
        uint32 GetQuestSlotState(uint16 slot)   const { return GetUInt32Value(PLAYER_QUEST_LOG_1_1 + slot * MAX_QUEST_OFFSET + QUEST_STATE_OFFSET); }
        uint16 GetQuestSlotCounter(uint16 slot, uint8 counter) const { return (uint16)(GetUInt64Value(PLAYER_QUEST_LOG_1_1 + slot * MAX_QUEST_OFFSET + QUEST_COUNTS_OFFSET) >> (counter * 16)); }
        uint32 GetQuestSlotTime(uint16 slot)    const { return GetUInt32Value(PLAYER_QUEST_LOG_1_1 + slot * MAX_QUEST_OFFSET + QUEST_TIME_OFFSET); }
        void SetQuestSlot(uint16 slot, uint32 quest_id, uint32 timer = 0)
        {
            SetUInt32Value(PLAYER_QUEST_LOG_1_1 + slot * MAX_QUEST_OFFSET + QUEST_ID_OFFSET, quest_id);
            SetUInt32Value(PLAYER_QUEST_LOG_1_1 + slot * MAX_QUEST_OFFSET + QUEST_STATE_OFFSET, 0);
            SetUInt32Value(PLAYER_QUEST_LOG_1_1 + slot * MAX_QUEST_OFFSET + QUEST_COUNTS_OFFSET, 0);
            SetUInt32Value(PLAYER_QUEST_LOG_1_1 + slot * MAX_QUEST_OFFSET + QUEST_COUNTS_OFFSET + 1, 0);
            SetUInt32Value(PLAYER_QUEST_LOG_1_1 + slot * MAX_QUEST_OFFSET + QUEST_TIME_OFFSET, timer);
        }
        void SetQuestSlotCounter(uint16 slot, uint8 counter, uint16 count)
        {
            uint64 val = GetUInt64Value(PLAYER_QUEST_LOG_1_1 + slot * MAX_QUEST_OFFSET + QUEST_COUNTS_OFFSET);
            val &= ~((uint64)0xFFFF << (counter * 16));
            val |= ((uint64)count << (counter * 16));
            SetUInt64Value(PLAYER_QUEST_LOG_1_1 + slot * MAX_QUEST_OFFSET + QUEST_COUNTS_OFFSET, val);
        }
        void SetQuestSlotState(uint16 slot, uint32 state) { SetFlag(PLAYER_QUEST_LOG_1_1 + slot * MAX_QUEST_OFFSET + QUEST_STATE_OFFSET, state); }
        void RemoveQuestSlotState(uint16 slot, uint32 state) { RemoveFlag(PLAYER_QUEST_LOG_1_1 + slot * MAX_QUEST_OFFSET + QUEST_STATE_OFFSET, state); }
        void SetQuestSlotTimer(uint16 slot, uint32 timer) { SetUInt32Value(PLAYER_QUEST_LOG_1_1 + slot * MAX_QUEST_OFFSET + QUEST_TIME_OFFSET, timer); }
        void SwapQuestSlot(uint16 slot1, uint16 slot2)
        {
            for (int i = 0; i < MAX_QUEST_OFFSET; ++i)
            {
                uint32 temp1 = GetUInt32Value(PLAYER_QUEST_LOG_1_1 + MAX_QUEST_OFFSET * slot1 + i);
                uint32 temp2 = GetUInt32Value(PLAYER_QUEST_LOG_1_1 + MAX_QUEST_OFFSET * slot2 + i);

                SetUInt32Value(PLAYER_QUEST_LOG_1_1 + MAX_QUEST_OFFSET * slot1 + i, temp2);
                SetUInt32Value(PLAYER_QUEST_LOG_1_1 + MAX_QUEST_OFFSET * slot2 + i, temp1);
            }
        }
        uint16 GetReqKillOrCastCurrentCount(uint32 quest_id, int32 entry);
        void AreaExploredOrEventHappens(uint32 questId);
        void GroupEventHappens(uint32 questId, WorldObject const* pEventObject);
        void ItemAddedQuestCheck(uint32 entry, uint32 count);
        void ItemRemovedQuestCheck(uint32 entry, uint32 count);
        void KilledMonster(CreatureTemplate const* cInfo, uint64 guid);
        void KilledMonsterCredit(uint32 entry, uint64 guid = 0);
        void KilledPlayerCredit();
        void CastedCreatureOrGO(uint32 entry, uint64 guid, uint32 spell_id);
        void TalkedToCreature(uint32 entry, uint64 guid);
        void MoneyChanged(uint32 value);
        void ReputationChanged(FactionEntry const* factionEntry);
        void ReputationChanged2(FactionEntry const* factionEntry);
        bool HasQuestForItem(uint32 itemid) const;
        bool HasQuestForGO(int32 GOId) const;
        void UpdateForQuestWorldObjects();
        bool CanShareQuest(uint32 quest_id) const;

        void SendQuestComplete(Quest const* quest);
        void SendQuestReward(Quest const* quest, uint32 XP, Object* questGiver);
        void SendQuestFailed(uint32 questId, InventoryResult reason = EQUIP_ERR_OK);
        void SendQuestTimerFailed(uint32 quest_id);
        void SendCanTakeQuestResponse(uint32 msg) const;
        void SendQuestConfirmAccept(Quest const* quest, Player* pReceiver);
        void SendPushToPartyResponse(Player* player, uint32 msg);
        void SendQuestUpdateAddCreatureOrGo(Quest const* quest, uint64 guid, uint32 creatureOrGO_idx, uint16 old_count, uint16 add_count);
        void SendQuestUpdateAddPlayer(Quest const* quest, uint16 old_count, uint16 add_count);

        uint64 GetDivider() { return m_divider; }
        void SetDivider(uint64 guid) { m_divider = guid; }

        uint32 GetInGameTime() { return m_ingametime; }

        void SetInGameTime(uint32 time) { m_ingametime = time; }

        void AddTimedQuest(uint32 quest_id) { m_timedquests.insert(quest_id); }
        void RemoveTimedQuest(uint32 quest_id) { m_timedquests.erase(quest_id); }

        void SaveCUFProfile(uint8 id, CUFProfile* profile) { delete _CUFProfiles[id]; _CUFProfiles[id] = profile; } ///> Replaces a CUF profile at position 0-4
        CUFProfile* GetCUFProfile(uint8 id) const { return _CUFProfiles[id]; } ///> Retrieves a CUF profile at position 0-4
        uint8 GetCUFProfilesCount() const
        {
            uint8 count = 0;
            for (uint8 i = 0; i < MAX_CUF_PROFILES; ++i)
                if (_CUFProfiles[i])
                    ++count;
            return count;
        }

        /*********************************************************/
        /***                   LOAD SYSTEM                     ***/
        /*********************************************************/

        bool LoadFromDB(uint32 guid, SQLQueryHolder *holder);
        bool isBeingLoaded() const;

        void Initialize(uint32 guid);
        static uint32 GetUInt32ValueFromArray(Tokenizer const& data, uint16 index);
        static float  GetFloatValueFromArray(Tokenizer const& data, uint16 index);
        static uint32 GetZoneIdFromDB(uint64 guid);
        static uint32 GetLevelFromDB(uint64 guid);
        static bool   LoadPositionFromDB(uint32& mapid, float& x, float& y, float& z, float& o, bool& in_flight, uint64 guid);

        static bool IsValidGender(uint8 Gender) { return Gender <= GENDER_FEMALE; }
        static bool IsValidClass(uint8 Class) { return (1 << (Class - 1)) & CLASSMASK_ALL_PLAYABLE; }
        static bool IsValidRace(uint8 Race) { return (1 << (Race - 1)) & RACEMASK_ALL_PLAYABLE; }

        /*********************************************************/
        /***                   SAVE SYSTEM                     ***/
        /*********************************************************/

        void SaveToDB(bool create = false);
        void SaveInventoryAndGoldToDB(SQLTransaction& trans);                    // fast save function for item/money cheating preventing
        void SaveGoldToDB(SQLTransaction& trans);

        static void SetUInt32ValueInArray(Tokenizer& data, uint16 index, uint32 value);
        static void SetFloatValueInArray(Tokenizer& data, uint16 index, float value);
        static void Customize(uint64 guid, uint8 gender, uint8 skin, uint8 face, uint8 hairStyle, uint8 hairColor, uint8 facialHair);
        static void SavePositionInDB(uint32 mapid, float x, float y, float z, float o, uint32 zone, uint64 guid);

        static void DeleteFromDB(uint64 playerguid, uint32 accountId, bool updateRealmChars = true, bool deleteFinally = false);
        static void DeleteOldCharacters();
        static void DeleteOldCharacters(uint32 keepDays);

        bool m_mailsLoaded;
        bool m_mailsUpdated;

        void SetBindPoint(uint64 guid);
        void SendTalentWipeConfirm(uint64 guid);
        void ResetPetTalents();
        void CalcRage(uint32 damage, bool attacker);
        void RegenerateAll();
        void Regenerate(Powers power);
        void RegenerateHealth();
        void setRegenTimerCount(uint32 time) {m_regenTimerCount = time;}
        void setWeaponChangeTimer(uint32 time) {m_weaponChangeTimer = time;}

        uint64 GetMoney() const { return GetUInt64Value(PLAYER_FIELD_COINAGE); }
        void ModifyMoney(int64 d);
        bool HasEnoughMoney(uint64 amount) const { return GetMoney() >= amount; }
        bool HasEnoughMoney(int64 amount) const
        {
            if (amount > 0)
                return (GetMoney() >= (uint64)amount);
            return true;
        }

        void SetMoney(uint64 value)
        {
            SetUInt64Value(PLAYER_FIELD_COINAGE, value);
            MoneyChanged(value);
            UpdateAchievementCriteria(ACHIEVEMENT_CRITERIA_TYPE_HIGHEST_GOLD_VALUE_OWNED);
        }

        RewardedQuestSet const& getRewardedQuests() const { return m_RewardedQuests; }
        QuestStatusMap& getQuestStatusMap() { return m_QuestStatus; }

        size_t GetRewardedQuestCount() const { return m_RewardedQuests.size(); }
        bool IsQuestRewarded(uint32 quest_id) const
        {
            return m_RewardedQuests.find(quest_id) != m_RewardedQuests.end();
        }

        uint64 GetSelection() const { return m_curSelection; }
        Unit* GetSelectedUnit() const;
        Player* GetSelectedPlayer() const;
        void SetSelection(uint64 guid) { m_curSelection = guid; SetUInt64Value(UNIT_FIELD_TARGET, guid); }

        uint8 GetComboPoints() const { return m_comboPoints; }
        uint64 GetComboTarget() const { return m_comboTarget; }

        void AddComboPoints(Unit* target, int8 count, Spell* spell = NULL);
        void GainSpellComboPoints(int8 count);
        void ClearComboPoints();
        void SendComboPoints();

        void SendMailResult(uint32 mailId, MailResponseType mailAction, MailResponseResult mailError, uint32 equipError = 0, uint32 item_guid = 0, uint32 item_count = 0);
        void SendNewMail();
        void UpdateNextMailTimeAndUnreads();
        void AddNewMailDeliverTime(time_t deliver_time);
        bool IsMailsLoaded() const { return m_mailsLoaded; }

        void RemoveMail(uint32 id);

        void AddMail(Mail* mail) { m_mail.push_front(mail);}// for call from WorldSession::SendMailTo
        uint32 GetMailSize() { return m_mail.size();}
        Mail* GetMail(uint32 id);

        PlayerMails::iterator GetMailBegin() { return m_mail.begin();}
        PlayerMails::iterator GetMailEnd() { return m_mail.end();}

        /*********************************************************/
        /*** MAILED ITEMS SYSTEM ***/
        /*********************************************************/

        uint8 unReadMails;
        time_t m_nextMailDelivereTime;

        typedef UNORDERED_MAP<uint32, Item*> ItemMap;

        ItemMap mMitems;                                    //template defined in objectmgr.cpp

        Item* GetMItem(uint32 id)
        {
            ItemMap::const_iterator itr = mMitems.find(id);
            return itr != mMitems.end() ? itr->second : NULL;
        }

        void AddMItem(Item* it)
        {
            ASSERT(it);
            //ASSERT deleted, because items can be added before loading
            mMitems[it->GetGUIDLow()] = it;
        }

        bool RemoveMItem(uint32 id)
        {
            return mMitems.erase(id) ? true : false;
        }

        void PetSpellInitialize();
        void CharmSpellInitialize();
        void PossessSpellInitialize();
        void VehicleSpellInitialize();
        void SendRemoveControlBar();
        bool HasSpell(uint32 spell) const;
        bool HasActiveSpell(uint32 spell) const;            // show in spellbook
        TrainerSpellState GetTrainerSpellState(TrainerSpell const* trainer_spell) const;
        bool IsSpellFitByClassAndRace(uint32 spell_id) const;
        bool IsNeedCastPassiveSpellAtLearn(SpellInfo const* spellInfo) const;

        void SendProficiency(ItemClass itemClass, uint32 itemSubclassMask);
        void SendInitialSpells();
        bool addSpell(uint32 spellId, bool active, bool learning, bool dependent, bool disabled, bool loading = false);
        void learnSpell(uint32 spell_id, bool dependent);
        void removeSpell(uint32 spell_id, bool disabled = false, bool learn_low_rank = true);
        void resetSpells(bool myClassOnly = false);
        void learnDefaultSpells();
        void learnQuestRewardedSpells();
        void learnQuestRewardedSpells(Quest const* quest);
        void learnSpellHighRank(uint32 spellid);
        void AddTemporarySpell(uint32 spellId);
        void RemoveTemporarySpell(uint32 spellId);
        void SetReputation(uint32 factionentry, uint32 value);
        uint32 GetReputation(uint32 factionentry) const;
        std::string GetGuildName();

        // Talents
        uint32 GetFreeTalentPoints() const { return _talentMgr->FreeTalentPoints; }
        void SetFreeTalentPoints(uint32 points) { _talentMgr->FreeTalentPoints = points; }
        uint32 GetUsedTalentCount() const { return _talentMgr->UsedTalentCount; }
        void SetUsedTalentCount(uint32 talents) { _talentMgr->UsedTalentCount = talents; }
        uint32 GetQuestRewardedTalentCount() const { return _talentMgr->QuestRewardedTalentCount; }
        void AddQuestRewardedTalentCount(uint32 points) { _talentMgr->QuestRewardedTalentCount += points; }
        uint32 GetTalentResetCost() const { return _talentMgr->ResetTalentsCost; }
        void SetTalentResetCost(uint32 cost)  { _talentMgr->ResetTalentsCost = cost; }
        uint32 GetTalentResetTime() const { return _talentMgr->ResetTalentsTime; }
        void SetTalentResetTime(time_t time_)  { _talentMgr->ResetTalentsTime = time_; }
        uint32 GetPrimaryTalentTree(uint8 spec) const { return _talentMgr->SpecInfo[spec].TalentTree; }
        void SetPrimaryTalentTree(uint8 spec, uint32 tree) { _talentMgr->SpecInfo[spec].TalentTree = tree; }
        uint8 GetActiveSpec() const { return _talentMgr->ActiveSpec; }
        void SetActiveSpec(uint8 spec){ _talentMgr->ActiveSpec = spec; }
        uint8 GetSpecsCount() const { return _talentMgr->SpecsCount; }
        void SetSpecsCount(uint8 count) { _talentMgr->SpecsCount = count; }

        bool ResetTalents(bool no_cost = false);
        uint32 GetNextResetTalentsCost() const;
        void InitTalentForLevel();
        void BuildPlayerTalentsInfoData(WorldPacket* data);
        void BuildPetTalentsInfoData(WorldPacket* data);
        void SendTalentsInfoData(bool pet);
        bool LearnTalent(uint32 talentId, uint32 talentRank);
        void LearnPetTalent(uint64 petGuid, uint32 talentId, uint32 talentRank);
        bool AddTalent(uint32 spellId, uint8 spec, bool learning);
        bool HasTalent(uint32 spell_id, uint8 spec) const;
        uint32 CalculateTalentsPoints() const;

        // Dual Spec
        void UpdateSpecCount(uint8 count);
        void ActivateSpec(uint8 spec);

        void InitGlyphsForLevel();
        void SetGlyphSlot(uint8 slot, uint32 slottype) { SetUInt32Value(PLAYER_FIELD_GLYPH_SLOTS_1 + slot, slottype); }
        uint32 GetGlyphSlot(uint8 slot) const { return GetUInt32Value(PLAYER_FIELD_GLYPH_SLOTS_1 + slot); }
        void SetGlyph(uint8 slot, uint32 glyph)
        {
            _talentMgr->SpecInfo[GetActiveSpec()].Glyphs[slot] = glyph;
            SetUInt32Value(PLAYER_FIELD_GLYPHS_1 + slot, glyph);
        }
        uint32 GetGlyph(uint8 spec, uint8 slot) const { return _talentMgr->SpecInfo[spec].Glyphs[slot]; }

        PlayerTalentMap const* GetTalentMap(uint8 spec) const { return _talentMgr->SpecInfo[spec].Talents; }
        PlayerTalentMap* GetTalentMap(uint8 spec) { return _talentMgr->SpecInfo[spec].Talents; }
        ActionButtonList const& GetActionButtons() const { return m_actionButtons; }

        uint32 GetFreePrimaryProfessionPoints() const { return GetUInt32Value(PLAYER_CHARACTER_POINTS); }
        void SetFreePrimaryProfessions(uint16 profs) { SetUInt32Value(PLAYER_CHARACTER_POINTS, profs); }
        void InitPrimaryProfessions();

        PlayerSpellMap const& GetSpellMap() const { return m_spells; }
        PlayerSpellMap      & GetSpellMap()       { return m_spells; }

        SpellCooldowns const& GetSpellCooldownMap() const { return m_spellCooldowns; }

        void AddSpellMod(SpellModifier* mod, bool apply);
        bool IsAffectedBySpellmod(SpellInfo const* spellInfo, SpellModifier* mod, Spell* spell = NULL);
        template <class T> T ApplySpellMod(uint32 spellId, SpellModOp op, T &basevalue, Spell* spell = NULL);
        void RemoveSpellMods(Spell* spell);
        void RestoreSpellMods(Spell* spell, uint32 ownerAuraId = 0, Aura* aura = NULL);
        void RestoreAllSpellMods(uint32 ownerAuraId = 0, Aura* aura = NULL);
        void DropModCharge(SpellModifier* mod, Spell* spell);
        void SetSpellModTakingSpell(Spell* spell, bool apply);

        static uint32 const infinityCooldownDelay = MONTH;  // used for set "infinity cooldowns" for spells and check
        static uint32 const infinityCooldownDelayCheck = MONTH/2;
        bool HasSpellCooldown(uint32 spell_id) const
        {
            SpellCooldowns::const_iterator itr = m_spellCooldowns.find(spell_id);
            return itr != m_spellCooldowns.end() && itr->second.end > time(NULL);
        }
        uint32 GetSpellCooldownDelay(uint32 spell_id) const
        {
            SpellCooldowns::const_iterator itr = m_spellCooldowns.find(spell_id);
            time_t t = time(NULL);
            return uint32(itr != m_spellCooldowns.end() && itr->second.end > t ? itr->second.end - t : 0);
        }
        void AddSpellAndCategoryCooldowns(SpellInfo const* spellInfo, uint32 itemId, Spell* spell = NULL, bool infinityCooldown = false);
        void AddSpellCooldown(uint32 spell_id, uint32 itemid, time_t end_time);
        void SendCooldownEvent(SpellInfo const* spellInfo, uint32 itemId = 0, Spell* spell = NULL, bool setCooldown = true);
        void ProhibitSpellSchool(SpellSchoolMask idSchoolMask, uint32 unTimeMs);
        void RemoveSpellCooldown(uint32 spell_id, bool update = false);
        void RemoveSpellCategoryCooldown(uint32 cat, bool update = false);
        void SendClearCooldown(uint32 spell_id, Unit* target);
        void SendClearAllCooldowns(Unit* target);

        GlobalCooldownMgr& GetGlobalCooldownMgr() { return m_GlobalCooldownMgr; }

        void RemoveCategoryCooldown(uint32 cat);
        void RemoveArenaSpellCooldowns(bool removeActivePetCooldowns = false);
        void RemoveAllSpellCooldown();
        void _LoadSpellCooldowns(PreparedQueryResult result);
        void _SaveSpellCooldowns(SQLTransaction& trans);
        void SetLastPotionId(uint32 item_id) { m_lastPotionId = item_id; }
        void UpdatePotionCooldown(Spell* spell = NULL);

        void setResurrectRequestData(uint64 guid, uint32 mapId, float X, float Y, float Z, uint32 health, uint32 mana)
        {
            m_resurrectGUID = guid;
            m_resurrectMap = mapId;
            m_resurrectX = X;
            m_resurrectY = Y;
            m_resurrectZ = Z;
            m_resurrectHealth = health;
            m_resurrectMana = mana;
        }
        void clearResurrectRequestData() { setResurrectRequestData(0, 0, 0.0f, 0.0f, 0.0f, 0, 0); }
        bool isRessurectRequestedBy(uint64 guid) const { return m_resurrectGUID == guid; }
        bool isRessurectRequested() const { return m_resurrectGUID != 0; }
        void ResurectUsingRequestData();

        uint8 getCinematic()
        {
            return m_cinematic;
        }
        void setCinematic(uint8 cine)
        {
            m_cinematic = cine;
        }

        ActionButton* addActionButton(uint8 button, uint32 action, uint8 type);
        void removeActionButton(uint8 button);
        ActionButton const* GetActionButton(uint8 button);
        void SendInitialActionButtons() const { SendActionButtons(0); }
        void SendActionButtons(uint32 state) const;
        bool IsActionButtonDataValid(uint8 button, uint32 action, uint8 type);

        PvPInfo pvpInfo;
        void UpdatePvPState(bool onlyFFA = false);
        void SetPvP(bool state)
        {
            Unit::SetPvP(state);
            for (ControlList::iterator itr = m_Controlled.begin(); itr != m_Controlled.end(); ++itr)
                (*itr)->SetPvP(state);
        }
        void UpdatePvP(bool state, bool override=false);
        void UpdateZone(uint32 newZone, uint32 newArea);
        void UpdateArea(uint32 newArea);

        void UpdateZoneDependentAuras(uint32 zone_id);    // zones
        void UpdateAreaDependentAuras(uint32 area_id);    // subzones

        void UpdateAfkReport(time_t currTime);
        void UpdatePvPFlag(time_t currTime);
        void UpdateContestedPvP(uint32 currTime);
        void SetContestedPvPTimer(uint32 newTime) {m_contestedPvPTimer = newTime;}
        void ResetContestedPvP()
        {
            ClearUnitState(UNIT_STATE_ATTACK_PLAYER);
            RemoveFlag(PLAYER_FLAGS, PLAYER_FLAGS_CONTESTED_PVP);
            m_contestedPvPTimer = 0;
        }

        /** todo: -maybe move UpdateDuelFlag+DuelComplete to independent DuelHandler.. **/
        DuelInfo* duel;
        void UpdateDuelFlag(time_t currTime);
        void CheckDuelDistance(time_t currTime);
        void DuelComplete(DuelCompleteType type);
        void SendDuelCountdown(uint32 counter);

        bool IsGroupVisibleFor(Player const* p) const;
        bool IsInSameGroupWith(Player const* p) const;
        bool IsInSameRaidWith(Player const* p) const { return p == this || (GetGroup() != NULL && GetGroup() == p->GetGroup()); }
        void UninviteFromGroup();
        static void RemoveFromGroup(Group* group, uint64 guid, RemoveMethod method = GROUP_REMOVEMETHOD_DEFAULT, uint64 kicker = 0, const char* reason = NULL);
        void RemoveFromGroup(RemoveMethod method = GROUP_REMOVEMETHOD_DEFAULT) { RemoveFromGroup(GetGroup(), GetGUID(), method); }
        void SendUpdateToOutOfRangeGroupMembers();

        void SetInGuild(uint32 guildId);
        void SetRank(uint8 rankId) { SetUInt32Value(PLAYER_GUILDRANK, rankId); }
        uint8 GetRank() const { return uint8(GetUInt32Value(PLAYER_GUILDRANK)); }
        void SetGuildLevel(uint32 level) { SetUInt32Value(PLAYER_GUILDLEVEL, level); }
        uint32 GetGuildLevel() { return GetUInt32Value(PLAYER_GUILDLEVEL); }
        void SetGuildIdInvited(uint32 GuildId) { m_GuildIdInvited = GuildId; }
        uint32 GetGuildId() const { return GetUInt32Value(OBJECT_FIELD_DATA); /* return only lower part */ }
        Guild* GetGuild();
        static uint32 GetGuildIdFromDB(uint64 guid);
        static uint8 GetRankFromDB(uint64 guid);
        int GetGuildIdInvited() { return m_GuildIdInvited; }
        static void RemovePetitionsAndSigns(uint64 guid, uint32 type);

        // Arena Team
        void SetInArenaTeam(uint32 ArenaTeamId, uint8 slot, uint8 type)
        {
            SetArenaTeamInfoField(slot, ARENA_TEAM_ID, ArenaTeamId);
            SetArenaTeamInfoField(slot, ARENA_TEAM_TYPE, type);
        }
        void SetArenaTeamInfoField(uint8 slot, ArenaTeamInfoType type, uint32 value)
        {
            SetUInt32Value(PLAYER_FIELD_ARENA_TEAM_INFO_1_1 + (slot * ARENA_TEAM_END) + type, value);
        }
        static uint32 GetArenaTeamIdFromDB(uint64 guid, uint8 slot);
        static void LeaveAllArenaTeams(uint64 guid);
        uint32 GetArenaTeamId(uint8 slot) const { return GetUInt32Value(PLAYER_FIELD_ARENA_TEAM_INFO_1_1 + (slot * ARENA_TEAM_END) + ARENA_TEAM_ID); }
        uint32 GetArenaPersonalRating(uint8 slot) const { return GetUInt32Value(PLAYER_FIELD_ARENA_TEAM_INFO_1_1 + (slot * ARENA_TEAM_END) + ARENA_TEAM_PERSONAL_RATING); }
        void SetArenaTeamIdInvited(uint32 ArenaTeamId) { m_ArenaTeamIdInvited = ArenaTeamId; }
        uint32 GetArenaTeamIdInvited() { return m_ArenaTeamIdInvited; }

        Difficulty GetDifficulty(bool isRaid) const { return isRaid ? m_raidDifficulty : m_dungeonDifficulty; }
        Difficulty GetDungeonDifficulty() const { return m_dungeonDifficulty; }
        Difficulty GetRaidDifficulty() const { return m_raidDifficulty; }
        Difficulty GetStoredRaidDifficulty() const { return m_raidMapDifficulty; } // only for use in difficulty packet after exiting to raid map
        void SetDungeonDifficulty(Difficulty dungeon_difficulty) { m_dungeonDifficulty = dungeon_difficulty; }
        void SetRaidDifficulty(Difficulty raid_difficulty) { m_raidDifficulty = raid_difficulty; }
        void StoreRaidMapDifficulty() { m_raidMapDifficulty = GetMap()->GetDifficulty(); }

        bool UpdateSkill(uint32 skill_id, uint32 step);
        bool UpdateSkillPro(uint16 skillId, int32 chance, uint32 step);

        bool UpdateCraftSkill(uint32 spellid);
        bool UpdateGatherSkill(uint32 SkillId, uint32 SkillValue, uint32 RedLevel, uint32 Multiplicator = 1);
        bool UpdateFishingSkill();

        uint32 GetSpellByProto(ItemTemplate* proto);

        float GetHealthBonusFromStamina();
        float GetManaBonusFromIntellect();

        bool UpdateStats(Stats stat);
        bool UpdateAllStats();
        void UpdateResistances(uint32 school);
        void UpdateArmor();
        void UpdateMaxHealth();
        void UpdateMaxPower(Powers power);
        void UpdateAttackPowerAndDamage(bool ranged = false);
        void UpdateDamagePhysical(WeaponAttackType attType);
        void ApplySpellPowerBonus(int32 amount, bool apply);
        void UpdateSpellDamageAndHealingBonus();
        void ApplyRatingMod(CombatRating cr, int32 value, bool apply);
        void UpdateRating(CombatRating cr);
        void UpdateAllRatings();

        void CalculateMinMaxDamage(WeaponAttackType attType, bool normalized, bool addTotalPct, float& min_damage, float& max_damage);

        inline void RecalculateRating(CombatRating cr) { ApplyRatingMod(cr, 0, true);}
        float GetMeleeCritFromAgility();
        void GetDodgeFromAgility(float &diminishing, float &nondiminishing);
        float GetSpellCritFromIntellect();
        float OCTRegenMPPerSpirit();
        float GetRatingMultiplier(CombatRating cr) const;
        float GetRatingBonusValue(CombatRating cr) const;

        /// Returns base spellpower bonus from spellpower stat on items, without spellpower from intellect stat
        uint32 GetBaseSpellPowerBonus() const { return m_baseSpellPower; }
        int32 GetSpellPenetrationItemMod() const { return m_spellPenetrationItemMod; }

        float GetExpertiseDodgeOrParryReduction(WeaponAttackType attType) const;
        void UpdateBlockPercentage();
        void UpdateCritPercentage(WeaponAttackType attType);
        void UpdateAllCritPercentages();
        void UpdateParryPercentage();
        void UpdateDodgePercentage();
        void UpdateMeleeHitChances();
        void UpdateRangedHitChances();
        void UpdateSpellHitChances();

        void UpdateAllSpellCritChances();
        void UpdateSpellCritChance(uint32 school);
        void UpdateArmorPenetration(int32 amount);
        void UpdateExpertise(WeaponAttackType attType);
        void ApplyManaRegenBonus(int32 amount, bool apply);
        void ApplyHealthRegenBonus(int32 amount, bool apply);
        void UpdateManaRegen();
        void UpdateRuneRegen(RuneType rune);
        void UpdateAllRunesRegen();

        uint64 GetLootGUID() const { return m_lootGuid; }
        void SetLootGUID(uint64 guid) { m_lootGuid = guid; }

        void RemovedInsignia(Player* looterPlr);

        WorldSession* GetSession() const { return m_session; }

        void BuildCreateUpdateBlockForPlayer(UpdateData* data, Player* target) const;
        void DestroyForPlayer(Player* target, bool onDeath = false) const;
        void SendLogXPGain(uint32 GivenXP, Unit* victim, uint32 BonusXP, bool recruitAFriend = false, float group_rate=1.0f);

        // notifiers
        void SendAttackSwingCantAttack();
        void SendAttackSwingCancelAttack();
        void SendAttackSwingDeadTarget();
        void SendAttackSwingNotInRange();
        void SendAttackSwingBadFacingAttack();
        void SendAutoRepeatCancel(Unit* target);
        void SendExplorationExperience(uint32 Area, uint32 Experience);

        void SendDungeonDifficulty(bool IsInGroup);
        void SendRaidDifficulty(bool IsInGroup, int32 forcedDifficulty = -1);
        void ResetInstances(uint8 method, bool isRaid);
        void SendResetInstanceSuccess(uint32 MapId);
        void SendResetInstanceFailed(uint32 reason, uint32 MapId);
        void SendResetFailedNotify(uint32 mapid);

        virtual bool UpdatePosition(float x, float y, float z, float orientation, bool teleport = false);
        bool UpdatePosition(const Position &pos, bool teleport = false) { return UpdatePosition(pos.GetPositionX(), pos.GetPositionY(), pos.GetPositionZ(), pos.GetOrientation(), teleport); }
        void UpdateUnderwaterState(Map* m, float x, float y, float z);

        void SendMessageToSet(WorldPacket* data, bool self) {SendMessageToSetInRange(data, GetVisibilityRange(), self); };// overwrite Object::SendMessageToSet
        void SendMessageToSetInRange(WorldPacket* data, float fist, bool self);// overwrite Object::SendMessageToSetInRange
        void SendMessageToSetInRange(WorldPacket* data, float dist, bool self, bool own_team_only);
        void SendMessageToSet(WorldPacket* data, Player const* skipped_rcvr);

        void SendTeleportPacket(Position &oldPos);

        Corpse* GetCorpse() const;
        void SpawnCorpseBones();
        void CreateCorpse();
        void KillPlayer();
        uint32 GetResurrectionSpellId();
        void ResurrectPlayer(float restore_percent, bool applySickness = false);
        void BuildPlayerRepop();
        void RepopAtGraveyard();

        void DurabilityLossAll(double percent, bool inventory);
        void DurabilityLoss(Item* item, double percent);
        void DurabilityPointsLossAll(int32 points, bool inventory);
        void DurabilityPointsLoss(Item* item, int32 points);
        void DurabilityPointLossForEquipSlot(EquipmentSlots slot);
        uint32 DurabilityRepairAll(bool cost, float discountMod, bool guildBank);
        uint32 DurabilityRepair(uint16 pos, bool cost, float discountMod, bool guildBank);

        void UpdateMirrorTimers();
        void StopMirrorTimers()
        {
            StopMirrorTimer(FATIGUE_TIMER);
            StopMirrorTimer(BREATH_TIMER);
            StopMirrorTimer(FIRE_TIMER);
        }
        bool IsMirrorTimerActive(MirrorTimerType type) { return m_MirrorTimer[type] == getMaxTimer(type); }

        bool CanJoinConstantChannelInZone(ChatChannelsEntry const* channel, AreaTableEntry const* zone);

        void JoinedChannel(Channel* c);
        void LeftChannel(Channel* c);
        void CleanupChannels();
        void UpdateLocalChannels(uint32 newZone);
        void LeaveLFGChannel();

        void SetSkill(uint16 id, uint16 step, uint16 currVal, uint16 maxVal);
        uint16 GetMaxSkillValue(uint32 skill) const;        // max + perm. bonus + temp bonus
        uint16 GetPureMaxSkillValue(uint32 skill) const;    // max
        uint16 GetSkillValue(uint32 skill) const;           // skill value + perm. bonus + temp bonus
        uint16 GetBaseSkillValue(uint32 skill) const;       // skill value + perm. bonus
        uint16 GetPureSkillValue(uint32 skill) const;       // skill value
        int16 GetSkillPermBonusValue(uint32 skill) const;
        int16 GetSkillTempBonusValue(uint32 skill) const;
        uint16 GetSkillStep(uint16 skill) const;            // 0...6
        bool HasSkill(uint32 skill) const;
        void learnSkillRewardedSpells(uint32 id, uint32 value);

        WorldLocation& GetTeleportDest() { return m_teleport_dest; }
        bool IsBeingTeleported() const { return mSemaphoreTeleport_Near || mSemaphoreTeleport_Far; }
        bool IsBeingTeleportedNear() const { return mSemaphoreTeleport_Near; }
        bool IsBeingTeleportedFar() const { return mSemaphoreTeleport_Far; }
        void SetSemaphoreTeleportNear(bool semphsetting) { mSemaphoreTeleport_Near = semphsetting; }
        void SetSemaphoreTeleportFar(bool semphsetting) { mSemaphoreTeleport_Far = semphsetting; }
        void ProcessDelayedOperations();

        void CheckAreaExploreAndOutdoor(void);

        static uint32 TeamForRace(uint8 race);
        uint32 GetTeam() const { return m_team; }
        TeamId GetTeamId() const { return m_team == ALLIANCE ? TEAM_ALLIANCE : TEAM_HORDE; }
        void setFactionForRace(uint8 race);

        void InitDisplayIds();

        bool IsAtGroupRewardDistance(WorldObject const* pRewardSource) const;
        bool IsAtRecruitAFriendDistance(WorldObject const* pOther) const;
        void RewardPlayerAndGroupAtKill(Unit* victim, bool isBattleGround);
        void RewardPlayerAndGroupAtEvent(uint32 creature_id, WorldObject* pRewardSource);
        bool isHonorOrXPTarget(Unit const *victim);

        bool GetsRecruitAFriendBonus(bool forXP);
        uint8 GetGrantableLevels() { return m_grantableLevels; }
        void SetGrantableLevels(uint8 val) { m_grantableLevels = val; }

        ReputationMgr&       GetReputationMgr()       { return *m_reputationMgr; }
        ReputationMgr const& GetReputationMgr() const { return *m_reputationMgr; }
        ReputationRank GetReputationRank(uint32 faction_id) const;
        void RewardReputation(Unit* victim, float rate);
        void RewardReputation(Quest const* quest);

        void UpdateSkillsForLevel();
        void UpdateSkillsToMaxSkillsForLevel();             // for .levelup
        void ModifySkillBonus(uint32 skillid, int32 val, bool talent);

        /*********************************************************/
        /***                  PVP SYSTEM                       ***/
        /*********************************************************/
        // TODO: Properly implement correncies as of Cataclysm
        void UpdateHonorFields();
        bool RewardHonor(Unit* victim, uint32 groupsize, int32 honor = -1, bool pvptoken = false);
        uint32 GetMaxPersonalArenaRatingRequirement(uint32 minarenaslot) const;

        //End of PvP System

        inline SpellCooldowns GetSpellCooldowns() const { return m_spellCooldowns; }

        void SetDrunkValue(uint8 newDrunkValue, uint32 itemId = 0);
        uint8 GetDrunkValue() const { return GetByteValue(PLAYER_BYTES_3, 1); }
        static DrunkenState GetDrunkenstateByValue(uint8 value);

        uint32 GetDeathTimer() const { return m_deathTimer; }
        uint32 GetCorpseReclaimDelay(bool pvp) const;
        void UpdateCorpseReclaimDelay();
        void SendCorpseReclaimDelay(bool load = false);

        uint32 GetBlockPercent() { return GetUInt32Value(PLAYER_SHIELD_BLOCK); }
        bool CanParry() const { return m_canParry; }
        void SetCanParry(bool value);
        bool CanBlock() const { return m_canBlock; }
        void SetCanBlock(bool value);
        bool CanTitanGrip() const { return m_canTitanGrip; }
        void SetCanTitanGrip(bool value) { m_canTitanGrip = value; }
        bool CanTameExoticPets() const { return isGameMaster() || HasAuraType(SPELL_AURA_ALLOW_TAME_PET_TYPE); }

        void SetRegularAttackTime();
        void SetBaseModValue(BaseModGroup modGroup, BaseModType modType, float value) { m_auraBaseMod[modGroup][modType] = value; }
        void HandleBaseModValue(BaseModGroup modGroup, BaseModType modType, float amount, bool apply);
        float GetBaseModValue(BaseModGroup modGroup, BaseModType modType) const;
        float GetTotalBaseModValue(BaseModGroup modGroup) const;
        float GetTotalPercentageModValue(BaseModGroup modGroup) const { return m_auraBaseMod[modGroup][FLAT_MOD] + m_auraBaseMod[modGroup][PCT_MOD]; }
        void _ApplyAllStatBonuses();
        void _RemoveAllStatBonuses();

        void ResetAllPowers();

        void _ApplyWeaponDependentAuraMods(Item* item, WeaponAttackType attackType, bool apply);
        void _ApplyWeaponDependentAuraCritMod(Item* item, WeaponAttackType attackType, AuraEffect const* aura, bool apply);
        void _ApplyWeaponDependentAuraDamageMod(Item* item, WeaponAttackType attackType, AuraEffect const* aura, bool apply);

        void _ApplyItemMods(Item* item, uint8 slot, bool apply);
        void _RemoveAllItemMods();
        void _ApplyAllItemMods();
        void _ApplyAllLevelScaleItemMods(bool apply);
        void _ApplyItemBonuses(ItemTemplate const* proto, uint8 slot, bool apply, bool only_level_scale = false);
        void _ApplyWeaponDamage(uint8 slot, ItemTemplate const* proto, ScalingStatValuesEntry const* ssv, bool apply);
        bool EnchantmentFitsRequirements(uint32 enchantmentcondition, int8 slot);
        void ToggleMetaGemsActive(uint8 exceptslot, bool apply);
        void CorrectMetaGemEnchants(uint8 slot, bool apply);
        void InitDataForForm(bool reapplyMods = false);

        void ApplyItemEquipSpell(Item* item, bool apply, bool form_change = false);
        void ApplyEquipSpell(SpellInfo const* spellInfo, Item* item, bool apply, bool form_change = false);
        void UpdateEquipSpellsAtFormChange();
        void CastItemCombatSpell(Unit* target, WeaponAttackType attType, uint32 procVictim, uint32 procEx);
        void CastItemUseSpell(Item* item, SpellCastTargets const& targets, uint8 cast_count, uint32 glyphIndex);
        void CastItemCombatSpell(Unit* target, WeaponAttackType attType, uint32 procVictim, uint32 procEx, Item* item, ItemTemplate const* proto);

        void SendEquipmentSetList();
        void SetEquipmentSet(uint32 index, EquipmentSet eqset);
        void DeleteEquipmentSet(uint64 setGuid);

        void SendInitWorldStates(uint32 zone, uint32 area);
        void SendUpdateWorldState(uint32 Field, uint32 Value);
        void SendDirectMessage(WorldPacket* data);
        void SendBGWeekendWorldStates();
        void SendBattlefieldWorldStates();

        void SendAurasForTarget(Unit* target);

        PlayerMenu* PlayerTalkClass;
        std::vector<ItemSetEffect*> ItemSetEff;

        void SendLoot(uint64 guid, LootType loot_type);
        void SendLootRelease(uint64 guid);
        void SendNotifyLootItemRemoved(uint8 lootSlot);
        void SendNotifyLootMoneyRemoved();

        /*********************************************************/
        /***               BATTLEGROUND SYSTEM                 ***/
        /*********************************************************/

        bool InBattleground()       const                { return m_bgData.bgInstanceID != 0; }
        bool InArena()              const;
        uint32 GetBattlegroundId()  const                { return m_bgData.bgInstanceID; }
        BattlegroundTypeId GetBattlegroundTypeId() const { return m_bgData.bgTypeID; }
        Battleground* GetBattleground() const;

        uint32 GetBattlegroundQueueJoinTime(uint32 bgTypeId) const { return m_bgData.bgQueuesJoinedTime.find(bgTypeId)->second; }
        void AddBattlegroundQueueJoinTime(uint32 bgTypeId, uint32 joinTime)
        {
            m_bgData.bgQueuesJoinedTime[bgTypeId] = joinTime;
        }
        void RemoveBattlegroundQueueJoinTime(uint32 bgTypeId)
        {
            m_bgData.bgQueuesJoinedTime.erase(m_bgData.bgQueuesJoinedTime.find(bgTypeId)->second);
        }

        bool InBattlegroundQueue() const
        {
            for (uint8 i = 0; i < PLAYER_MAX_BATTLEGROUND_QUEUES; ++i)
                if (m_bgBattlegroundQueueID[i].bgQueueTypeId != BATTLEGROUND_QUEUE_NONE)
                    return true;
            return false;
        }

        BattlegroundQueueTypeId GetBattlegroundQueueTypeId(uint32 index) const { return m_bgBattlegroundQueueID[index].bgQueueTypeId; }
        uint32 GetBattlegroundQueueIndex(BattlegroundQueueTypeId bgQueueTypeId) const
        {
            for (uint8 i = 0; i < PLAYER_MAX_BATTLEGROUND_QUEUES; ++i)
                if (m_bgBattlegroundQueueID[i].bgQueueTypeId == bgQueueTypeId)
                    return i;
            return PLAYER_MAX_BATTLEGROUND_QUEUES;
        }
        bool IsInvitedForBattlegroundQueueType(BattlegroundQueueTypeId bgQueueTypeId) const
        {
            for (uint8 i = 0; i < PLAYER_MAX_BATTLEGROUND_QUEUES; ++i)
                if (m_bgBattlegroundQueueID[i].bgQueueTypeId == bgQueueTypeId)
                    return m_bgBattlegroundQueueID[i].invitedToInstance != 0;
            return false;
        }
        bool InBattlegroundQueueForBattlegroundQueueType(BattlegroundQueueTypeId bgQueueTypeId) const
        {
            return GetBattlegroundQueueIndex(bgQueueTypeId) < PLAYER_MAX_BATTLEGROUND_QUEUES;
        }

        void SetBattlegroundId(uint32 val, BattlegroundTypeId bgTypeId)
        {
            m_bgData.bgInstanceID = val;
            m_bgData.bgTypeID = bgTypeId;
        }
        uint32 AddBattlegroundQueueId(BattlegroundQueueTypeId val)
        {
            for (uint8 i=0; i < PLAYER_MAX_BATTLEGROUND_QUEUES; ++i)
            {
                if (m_bgBattlegroundQueueID[i].bgQueueTypeId == BATTLEGROUND_QUEUE_NONE || m_bgBattlegroundQueueID[i].bgQueueTypeId == val)
                {
                    m_bgBattlegroundQueueID[i].bgQueueTypeId = val;
                    m_bgBattlegroundQueueID[i].invitedToInstance = 0;
                    return i;
                }
            }
            return PLAYER_MAX_BATTLEGROUND_QUEUES;
        }
        bool HasFreeBattlegroundQueueId()
        {
            for (uint8 i=0; i < PLAYER_MAX_BATTLEGROUND_QUEUES; ++i)
                if (m_bgBattlegroundQueueID[i].bgQueueTypeId == BATTLEGROUND_QUEUE_NONE)
                    return true;
            return false;
        }
        void RemoveBattlegroundQueueId(BattlegroundQueueTypeId val)
        {
            for (uint8 i=0; i < PLAYER_MAX_BATTLEGROUND_QUEUES; ++i)
            {
                if (m_bgBattlegroundQueueID[i].bgQueueTypeId == val)
                {
                    m_bgBattlegroundQueueID[i].bgQueueTypeId = BATTLEGROUND_QUEUE_NONE;
                    m_bgBattlegroundQueueID[i].invitedToInstance = 0;
                    return;
                }
            }
        }
        void SetInviteForBattlegroundQueueType(BattlegroundQueueTypeId bgQueueTypeId, uint32 instanceId)
        {
            for (uint8 i=0; i < PLAYER_MAX_BATTLEGROUND_QUEUES; ++i)
                if (m_bgBattlegroundQueueID[i].bgQueueTypeId == bgQueueTypeId)
                    m_bgBattlegroundQueueID[i].invitedToInstance = instanceId;
        }
        bool IsInvitedForBattlegroundInstance(uint32 instanceId) const
        {
            for (uint8 i=0; i < PLAYER_MAX_BATTLEGROUND_QUEUES; ++i)
                if (m_bgBattlegroundQueueID[i].invitedToInstance == instanceId)
                    return true;
            return false;
        }
        WorldLocation const& GetBattlegroundEntryPoint() const { return m_bgData.joinPos; }
        void SetBattlegroundEntryPoint();

        void SetBGTeam(uint32 team) { m_bgData.bgTeam = team; }
        uint32 GetBGTeam() const { return m_bgData.bgTeam ? m_bgData.bgTeam : GetTeam(); }

        void LeaveBattleground(bool teleportToEntryPoint = true);
        bool CanJoinToBattleground() const;
        bool CanReportAfkDueToLimit();
        void ReportedAfkBy(Player* reporter);
        void ClearAfkReports() { m_bgData.bgAfkReporter.clear(); }

        bool GetBGAccessByLevel(BattlegroundTypeId bgTypeId) const;
        bool isTotalImmunity();
        bool CanUseBattlegroundObject(GameObject* gameobject);
        bool isTotalImmune();
        bool CanCaptureTowerPoint();

        bool GetRandomWinner() { return m_IsBGRandomWinner; }
        void SetRandomWinner(bool isWinner);

        /*********************************************************/
        /***               OUTDOOR PVP SYSTEM                  ***/
        /*********************************************************/

        OutdoorPvP* GetOutdoorPvP() const;
        // returns true if the player is in active state for outdoor pvp objective capturing, false otherwise
        bool IsOutdoorPvPActive();

        /*********************************************************/
        /***                    REST SYSTEM                    ***/
        /*********************************************************/

        bool isRested() const { return GetRestTime() >= 10*IN_MILLISECONDS; }
        uint32 GetXPRestBonus(uint32 xp);
        uint32 GetRestTime() const { return m_restTime;}
        void SetRestTime(uint32 v) { m_restTime = v;}

        /*********************************************************/
        /***              ENVIROMENTAL SYSTEM                  ***/
        /*********************************************************/

        bool IsImmuneToEnvironmentalDamage();
        uint32 EnvironmentalDamage(EnviromentalDamage type, uint32 damage);

        /*********************************************************/
        /***               FLOOD FILTER SYSTEM                 ***/
        /*********************************************************/

        void UpdateSpeakTime();
        bool CanSpeak() const;
        void ChangeSpeakTime(int utime);

        /*********************************************************/
        /***                 VARIOUS SYSTEMS                   ***/
        /*********************************************************/
        void UpdateFallInformationIfNeed(MovementInfo const& minfo, uint16 opcode);
        Unit* m_mover;
        WorldObject* m_seer;
        void SetFallInformation(uint32 time, float z)
        {
            m_lastFallTime = time;
            m_lastFallZ = z;
        }
        void HandleFall(MovementInfo const& movementInfo);

        bool IsKnowHowFlyIn(uint32 mapid, uint32 zone) const;

        void SetClientControl(Unit* target, uint8 allowMove);

        void SetMover(Unit* target)
        {
            m_mover->m_movedPlayer = NULL;
            m_mover = target;
            m_mover->m_movedPlayer = this;
        }

        bool SetHover(bool enable);

        void SetSeer(WorldObject* target) { m_seer = target; }
        void SetViewpoint(WorldObject* target, bool apply);
        WorldObject* GetViewpoint() const;
        void StopCastingCharm();
        void StopCastingBindSight();

        uint32 GetSaveTimer() const { return m_nextSave; }
        void   SetSaveTimer(uint32 timer) { m_nextSave = timer; }

        // Recall position
        uint32 m_recallMap;
        float  m_recallX;
        float  m_recallY;
        float  m_recallZ;
        float  m_recallO;
        void   SaveRecallPosition();

        void SetHomebind(WorldLocation const& loc, uint32 area_id);

        // Homebind coordinates
        uint32 m_homebindMapId;
        uint16 m_homebindAreaId;
        float m_homebindX;
        float m_homebindY;
        float m_homebindZ;

        WorldLocation GetStartPosition() const;

        // currently visible objects at player client
        typedef std::set<uint64> ClientGUIDs;
        ClientGUIDs m_clientGUIDs;

        bool HaveAtClient(WorldObject const* u) const { return u == this || m_clientGUIDs.find(u->GetGUID()) != m_clientGUIDs.end(); }

        bool IsNeverVisible() const;

        bool IsVisibleGloballyFor(Player* player) const;

        void SendInitialVisiblePackets(Unit* target);
        void UpdateObjectVisibility(bool forced = true);
        void UpdateVisibilityForPlayer();
        void UpdateVisibilityOf(WorldObject* target);
        void UpdateTriggerVisibility();

        template<class T>
        void UpdateVisibilityOf(T* target, UpdateData& data, std::set<Unit*>& visibleNow);

        uint8 m_forced_speed_changes[MAX_MOVE_TYPE];

        bool HasAtLoginFlag(AtLoginFlags f) const { return m_atLoginFlags & f; }
        void SetAtLoginFlag(AtLoginFlags f) { m_atLoginFlags |= f; }
        void RemoveAtLoginFlag(AtLoginFlags flags, bool persist = false);

        bool isUsingLfg();
        bool inRandomLfgDungeon();

        typedef std::set<uint32> DFQuestsDoneList;
        DFQuestsDoneList m_DFQuests;

        // Temporarily removed pet cache
        uint32 GetTemporaryUnsummonedPetNumber() const { return m_temporaryUnsummonedPetNumber; }
        void SetTemporaryUnsummonedPetNumber(uint32 petnumber) { m_temporaryUnsummonedPetNumber = petnumber; }
        void UnsummonPetTemporaryIfAny();
        void ResummonPetTemporaryUnSummonedIfAny();
        bool IsPetNeedBeTemporaryUnsummoned() const { return !IsInWorld() || !isAlive() || IsMounted() /*+in flight*/; }

        void SendCinematicStart(uint32 CinematicSequenceId);
        void SendMovieStart(uint32 MovieId);

        /*********************************************************/
        /***                 INSTANCE SYSTEM                   ***/
        /*********************************************************/

        typedef UNORDERED_MAP< uint32 /*mapId*/, InstancePlayerBind > BoundInstancesMap;

        void UpdateHomebindTime(uint32 time);

        uint32 m_HomebindTimer;
        bool m_InstanceValid;
        // permanent binds and solo binds by difficulty
        BoundInstancesMap m_boundInstances[MAX_DIFFICULTY];
        InstancePlayerBind* GetBoundInstance(uint32 mapid, Difficulty difficulty);
        BoundInstancesMap& GetBoundInstances(Difficulty difficulty) { return m_boundInstances[difficulty]; }
        InstanceSave* GetInstanceSave(uint32 mapid, bool raid);
        void UnbindInstance(uint32 mapid, Difficulty difficulty, bool unload = false);
        void UnbindInstance(BoundInstancesMap::iterator &itr, Difficulty difficulty, bool unload = false);
        InstancePlayerBind* BindToInstance(InstanceSave* save, bool permanent, bool load = false);
        void BindToInstance();
        void SetPendingBind(uint32 instanceId, uint32 bindTimer) { _pendingBindId = instanceId; _pendingBindTimer = bindTimer; }
        bool HasPendingBind() const { return _pendingBindId > 0; }
        void SendRaidInfo();
        void SendSavedInstances();
        static void ConvertInstancesToGroup(Player* player, Group* group, bool switchLeader);
        bool Satisfy(AccessRequirement const* ar, uint32 target_map, bool report = false);
        bool CheckInstanceLoginValid();
        bool CheckInstanceCount(uint32 instanceId) const;

        void AddInstanceEnterTime(uint32 instanceId, time_t enterTime)
        {
            if (_instanceResetTimes.find(instanceId) == _instanceResetTimes.end())
                _instanceResetTimes.insert(InstanceTimeMap::value_type(instanceId, enterTime + HOUR));
        }

        // last used pet number (for BG's)
        uint32 GetLastPetNumber() const { return m_lastpetnumber; }
        void SetLastPetNumber(uint32 petnumber) { m_lastpetnumber = petnumber; }

        /*********************************************************/
        /***                   GROUP SYSTEM                    ***/
        /*********************************************************/

        Group* GetGroupInvite() { return m_groupInvite; }
        void SetGroupInvite(Group* group) { m_groupInvite = group; }
        Group* GetGroup() { return m_group.getTarget(); }
        const Group* GetGroup() const { return (const Group*)m_group.getTarget(); }
        GroupReference& GetGroupRef() { return m_group; }
        void SetGroup(Group* group, int8 subgroup = -1);
        uint8 GetSubGroup() const { return m_group.getSubGroup(); }
        uint32 GetGroupUpdateFlag() const { return m_groupUpdateMask; }
        void SetGroupUpdateFlag(uint32 flag) { m_groupUpdateMask |= flag; }
        uint64 GetAuraUpdateMaskForRaid() const { return m_auraRaidUpdateMask; }
        void SetAuraUpdateMaskForRaid(uint8 slot) { m_auraRaidUpdateMask |= (uint64(1) << slot); }
        Player* GetNextRandomRaidMember(float radius);
        PartyResult CanUninviteFromGroup() const;

        // Battleground / Battlefield Group System
        void SetBattlegroundOrBattlefieldRaid(Group* group, int8 subgroup = -1);
        void RemoveFromBattlegroundOrBattlefieldRaid();
        Group* GetOriginalGroup() { return m_originalGroup.getTarget(); }
        GroupReference& GetOriginalGroupRef() { return m_originalGroup; }
        uint8 GetOriginalSubGroup() const { return m_originalGroup.getSubGroup(); }
        void SetOriginalGroup(Group* group, int8 subgroup = -1);

        void SetPassOnGroupLoot(bool bPassOnGroupLoot) { m_bPassOnGroupLoot = bPassOnGroupLoot; }
        bool GetPassOnGroupLoot() const { return m_bPassOnGroupLoot; }

        MapReference &GetMapRef() { return m_mapRef; }

        // Set map to player and add reference
        void SetMap(Map* map);
        void ResetMap();

        bool isAllowedToLoot(const Creature* creature);

        DeclinedName const* GetDeclinedNames() const { return m_declinedname; }
        uint8 GetRunesState() const { return m_runes->runeState; }
        RuneType GetBaseRune(uint8 index) const { return RuneType(m_runes->runes[index].BaseRune); }
        RuneType GetCurrentRune(uint8 index) const { return RuneType(m_runes->runes[index].CurrentRune); }
        uint32 GetRuneCooldown(uint8 index) const { return m_runes->runes[index].Cooldown; }
        uint32 GetRuneBaseCooldown(uint8 index) const { return GetRuneTypeBaseCooldown(GetBaseRune(index)); }
        uint32 GetRuneTypeBaseCooldown(RuneType runeType) const;
        bool IsBaseRuneSlotsOnCooldown(RuneType runeType) const;
        RuneType GetLastUsedRune() { return m_runes->lastUsedRune; }
        void SetLastUsedRune(RuneType type) { m_runes->lastUsedRune = type; }
        void SetBaseRune(uint8 index, RuneType baseRune) { m_runes->runes[index].BaseRune = baseRune; }
        void SetCurrentRune(uint8 index, RuneType currentRune) { m_runes->runes[index].CurrentRune = currentRune; }
        void SetRuneCooldown(uint8 index, uint32 cooldown) { m_runes->runes[index].Cooldown = cooldown; m_runes->SetRuneState(index, (cooldown == 0) ? true : false); }
        void SetRuneConvertAura(uint8 index, AuraEffect const* aura) { m_runes->runes[index].ConvertAura = aura; }
        void AddRuneByAuraEffect(uint8 index, RuneType newType, AuraEffect const* aura) { SetRuneConvertAura(index, aura); ConvertRune(index, newType); }
        void RemoveRunesByAuraEffect(AuraEffect const* aura);
        void RestoreBaseRune(uint8 index);
        void ConvertRune(uint8 index, RuneType newType);
        void ResyncRunes(uint8 count);
        void AddRunePower(uint8 index);
        void InitRunes();

        void SendRespondInspectAchievements(Player* player) const;
        uint32 GetAchievementPoints() const;
        bool HasAchieved(uint32 achievementId) const;
        void ResetAchievements();
        void CheckAllAchievementCriteria();
        void ResetAchievementCriteria(AchievementCriteriaTypes type, uint64 miscValue1 = 0, uint64 miscValue2 = 0, bool evenIfCriteriaComplete = false);
        void UpdateAchievementCriteria(AchievementCriteriaTypes type, uint64 miscValue1 = 0, uint64 miscValue2 = 0, uint64 miscValue3 = 0, Unit* unit = NULL);
        void StartTimedAchievement(AchievementCriteriaTimedTypes type, uint32 entry, uint32 timeLost = 0);
        void RemoveTimedAchievement(AchievementCriteriaTimedTypes type, uint32 entry);
        void CompletedAchievement(AchievementEntry const* entry);

        bool HasTitle(uint32 bitIndex);
        bool HasTitle(CharTitlesEntry const* title) { return HasTitle(title->bit_index); }
        void SetTitle(CharTitlesEntry const* title, bool lost = false);

        //bool isActiveObject() const { return true; }
        bool canSeeSpellClickOn(Creature const* creature) const;

        uint32 GetChampioningFaction() const { return m_ChampioningFaction; }
        void SetChampioningFaction(uint32 faction) { m_ChampioningFaction = faction; }
        Spell* m_spellModTakingSpell;

        float GetAverageItemLevel();
        bool isDebugAreaTriggers;

        void ClearWhisperWhiteList() { WhisperList.clear(); }
        void AddWhisperWhiteList(uint64 guid) { WhisperList.push_back(guid); }
        bool IsInWhisperWhiteList(uint64 guid);

        /*! These methods send different packets to the client in apply and unapply case.
            These methods are only sent to the current unit.
        */
        void SendMovementSetCanFly(bool apply);
        void SendMovementSetCanTransitionBetweenSwimAndFly(bool apply);
        void SendMovementSetHover(bool apply);
        void SendMovementSetWaterWalking(bool apply);
        void SendMovementSetFeatherFall(bool apply);
        void SendMovementSetCollisionHeight(float height);

        bool CanFly() const { return m_movementInfo.HasMovementFlag(MOVEMENTFLAG_CAN_FLY); }

        //! Return collision height sent to client
        float GetCollisionHeight(bool mounted)
        {
            if (mounted)
            {
                CreatureDisplayInfoEntry const* mountDisplayInfo = sCreatureDisplayInfoStore.LookupEntry(GetUInt32Value(UNIT_FIELD_MOUNTDISPLAYID));
                if (!mountDisplayInfo)
                    return GetCollisionHeight(false);

                CreatureModelDataEntry const* mountModelData = sCreatureModelDataStore.LookupEntry(mountDisplayInfo->ModelId);
                if (!mountModelData)
                    return GetCollisionHeight(false);

                CreatureDisplayInfoEntry const* displayInfo = sCreatureDisplayInfoStore.LookupEntry(GetNativeDisplayId());
                ASSERT(displayInfo);
                CreatureModelDataEntry const* modelData = sCreatureModelDataStore.LookupEntry(displayInfo->ModelId);
                ASSERT(modelData);

                float scaleMod = GetFloatValue(OBJECT_FIELD_SCALE_X); // 99% sure about this

                return scaleMod * mountModelData->MountHeight + modelData->CollisionHeight * 0.5f;
            }
            else
            {
                //! Dismounting case - use basic default model data
                CreatureDisplayInfoEntry const* displayInfo = sCreatureDisplayInfoStore.LookupEntry(GetNativeDisplayId());
                ASSERT(displayInfo);
                CreatureModelDataEntry const* modelData = sCreatureModelDataStore.LookupEntry(displayInfo->ModelId);
                ASSERT(modelData);

                return modelData->CollisionHeight;
            }
        }

        // Void Storage
        bool IsVoidStorageUnlocked() const { return HasFlag(PLAYER_FLAGS, PLAYER_FLAGS_VOID_UNLOCKED); }
        void UnlockVoidStorage() { SetFlag(PLAYER_FLAGS, PLAYER_FLAGS_VOID_UNLOCKED); }
        void LockVoidStorage() { RemoveFlag(PLAYER_FLAGS, PLAYER_FLAGS_VOID_UNLOCKED); }
        uint8 GetNextVoidStorageFreeSlot() const;
        uint8 GetNumOfVoidStorageFreeSlots() const;
        uint8 AddVoidStorageItem(const VoidStorageItem& item);
        void AddVoidStorageItemAtSlot(uint8 slot, const VoidStorageItem& item);
        void DeleteVoidStorageItem(uint8 slot);
        bool SwapVoidStorageItem(uint8 oldSlot, uint8 newSlot);
        VoidStorageItem* GetVoidStorageItem(uint8 slot) const;
        VoidStorageItem* GetVoidStorageItem(uint64 id, uint8& slot) const;

    protected:
        // Gamemaster whisper whitelist
        WhisperListContainer WhisperList;
        uint32 m_regenTimerCount;
        uint32 m_holyPowerRegenTimerCount;
        uint32 m_focusRegenTimerCount;
        float m_powerFraction[MAX_POWERS_PER_CLASS];
        uint32 m_contestedPvPTimer;

        /*********************************************************/
        /***               BATTLEGROUND SYSTEM                 ***/
        /*********************************************************/

        /*
        this is an array of BG queues (BgTypeIDs) in which is player
        */
        struct BgBattlegroundQueueID_Rec
        {
            BattlegroundQueueTypeId bgQueueTypeId;
            uint32 invitedToInstance;
        };

        BgBattlegroundQueueID_Rec m_bgBattlegroundQueueID[PLAYER_MAX_BATTLEGROUND_QUEUES];
        BGData                    m_bgData;

        bool m_IsBGRandomWinner;

        /*********************************************************/
        /***                    QUEST SYSTEM                   ***/
        /*********************************************************/

        //We allow only one timed quest active at the same time. Below can then be simple value instead of set.
        typedef std::set<uint32> QuestSet;
        typedef std::set<uint32> SeasonalQuestSet;
        typedef UNORDERED_MAP<uint32,SeasonalQuestSet> SeasonalEventQuestMap;
        QuestSet m_timedquests;
        QuestSet m_weeklyquests;
        SeasonalEventQuestMap m_seasonalquests;

        uint64 m_divider;
        uint32 m_ingametime;

        /*********************************************************/
        /***                   LOAD SYSTEM                     ***/
        /*********************************************************/

        void _LoadActions(PreparedQueryResult result);
        void _LoadAuras(PreparedQueryResult result, uint32 timediff);
        void _LoadGlyphAuras();
        void _LoadBoundInstances(PreparedQueryResult result);
        void _LoadInventory(PreparedQueryResult result, uint32 timeDiff);
        void _LoadVoidStorage(PreparedQueryResult result);
        void _LoadMailInit(PreparedQueryResult resultUnread, PreparedQueryResult resultDelivery);
        void _LoadMail();
        void _LoadMailedItems(Mail* mail);
        void _LoadQuestStatus(PreparedQueryResult result);
        void _LoadQuestStatusRewarded(PreparedQueryResult result);
        void _LoadDailyQuestStatus(PreparedQueryResult result);
        void _LoadWeeklyQuestStatus(PreparedQueryResult result);
        void _LoadSeasonalQuestStatus(PreparedQueryResult result);
        void _LoadRandomBGStatus(PreparedQueryResult result);
        void _LoadGroup(PreparedQueryResult result);
        void _LoadSkills(PreparedQueryResult result);
        void _LoadSpells(PreparedQueryResult result);
        void _LoadFriendList(PreparedQueryResult result);
        bool _LoadHomeBind(PreparedQueryResult result);
        void _LoadDeclinedNames(PreparedQueryResult result);
        void _LoadArenaTeamInfo(PreparedQueryResult result);
        void _LoadEquipmentSets(PreparedQueryResult result);
        void _LoadBGData(PreparedQueryResult result);
        void _LoadGlyphs(PreparedQueryResult result);
        void _LoadTalents(PreparedQueryResult result);
        void _LoadInstanceTimeRestrictions(PreparedQueryResult result);
        void _LoadCurrency(PreparedQueryResult result);
        void _LoadCUFProfiles(PreparedQueryResult result);

        /*********************************************************/
        /***                   SAVE SYSTEM                     ***/
        /*********************************************************/

        void _SaveActions(SQLTransaction& trans);
        void _SaveAuras(SQLTransaction& trans);
        void _SaveInventory(SQLTransaction& trans);
        void _SaveVoidStorage(SQLTransaction& trans);
        void _SaveMail(SQLTransaction& trans);
        void _SaveQuestStatus(SQLTransaction& trans);
        void _SaveDailyQuestStatus(SQLTransaction& trans);
        void _SaveWeeklyQuestStatus(SQLTransaction& trans);
        void _SaveSeasonalQuestStatus(SQLTransaction& trans);
        void _SaveSkills(SQLTransaction& trans);
        void _SaveSpells(SQLTransaction& trans);
        void _SaveEquipmentSets(SQLTransaction& trans);
        void _SaveBGData(SQLTransaction& trans);
        void _SaveGlyphs(SQLTransaction& trans);
        void _SaveTalents(SQLTransaction& trans);
        void _SaveStats(SQLTransaction& trans);
        void _SaveInstanceTimeRestrictions(SQLTransaction& trans);
        void _SaveCurrency(SQLTransaction& trans);
        void _SaveCUFProfiles(SQLTransaction& trans);

        /*********************************************************/
        /***              ENVIRONMENTAL SYSTEM                 ***/
        /*********************************************************/
        void HandleSobering();
        void SendMirrorTimer(MirrorTimerType Type, uint32 MaxValue, uint32 CurrentValue, int32 Regen);
        void StopMirrorTimer(MirrorTimerType Type);
        void HandleDrowning(uint32 time_diff);
        int32 getMaxTimer(MirrorTimerType timer);

        /*********************************************************/
        /***                  HONOR SYSTEM                     ***/
        /*********************************************************/
        time_t m_lastHonorUpdateTime;

        void outDebugValues() const;
        uint64 m_lootGuid;

        uint32 m_team;
        uint32 m_nextSave;
        time_t m_speakTime;
        uint32 m_speakCount;
        Difficulty m_dungeonDifficulty;
        Difficulty m_raidDifficulty;
        Difficulty m_raidMapDifficulty;

        uint32 m_atLoginFlags;

        Item* m_items[PLAYER_SLOTS_COUNT];
        uint32 m_currentBuybackSlot;

        PlayerCurrenciesMap _currencyStorage;
        uint32 _GetCurrencyWeekCap(const CurrencyTypesEntry* currency) const;

        VoidStorageItem* _voidStorageItems[VOID_STORAGE_MAX_SLOT];

        std::vector<Item*> m_itemUpdateQueue;
        bool m_itemUpdateQueueBlocked;

        uint32 m_ExtraFlags;
        uint64 m_curSelection;

        uint64 m_comboTarget;
        int8 m_comboPoints;

        QuestStatusMap m_QuestStatus;
        QuestStatusSaveMap m_QuestStatusSave;

        RewardedQuestSet m_RewardedQuests;
        QuestStatusSaveMap m_RewardedQuestsSave;

        SkillStatusMap mSkillStatus;

        uint32 m_GuildIdInvited;
        uint32 m_ArenaTeamIdInvited;

        PlayerMails m_mail;
        PlayerSpellMap m_spells;
        uint32 m_lastPotionId;                              // last used health/mana potion in combat, that block next potion use

        GlobalCooldownMgr m_GlobalCooldownMgr;

        PlayerTalentInfo* _talentMgr;

        ActionButtonList m_actionButtons;

        float m_auraBaseMod[BASEMOD_END][MOD_END];
        int16 m_baseRatingValue[MAX_COMBAT_RATING];
        uint32 m_baseSpellPower;
        uint32 m_baseManaRegen;
        uint32 m_baseHealthRegen;
        int32 m_spellPenetrationItemMod;

        SpellModList m_spellMods[MAX_SPELLMOD];
        //uint32 m_pad;
//        Spell* m_spellModTakingSpell;  // Spell for which charges are dropped in spell::finish

        EnchantDurationList m_enchantDuration;
        ItemDurationList m_itemDuration;
        ItemDurationList m_itemSoulboundTradeable;

        void ResetTimeSync();
        void SendTimeSync();

        uint64 m_resurrectGUID;
        uint32 m_resurrectMap;
        float m_resurrectX, m_resurrectY, m_resurrectZ;
        uint32 m_resurrectHealth, m_resurrectMana;

        WorldSession* m_session;

        typedef std::list<Channel*> JoinedChannelsList;
        JoinedChannelsList m_channels;

        uint8 m_cinematic;

        TradeData* m_trade;

        bool   m_DailyQuestChanged;
        bool   m_WeeklyQuestChanged;
        bool   m_SeasonalQuestChanged;
        time_t m_lastDailyQuestTime;

        uint32 m_drunkTimer;
        uint32 m_weaponChangeTimer;

        uint32 m_zoneUpdateId;
        uint32 m_zoneUpdateTimer;
        uint32 m_areaUpdateId;

        uint32 m_deathTimer;
        time_t m_deathExpireTime;

        uint32 m_restTime;

        uint32 m_WeaponProficiency;
        uint32 m_ArmorProficiency;
        bool m_canParry;
        bool m_canBlock;
        bool m_canTitanGrip;
        uint8 m_swingErrorMsg;

        ////////////////////Rest System/////////////////////
        time_t time_inn_enter;
        uint32 inn_pos_mapid;
        float  inn_pos_x;
        float  inn_pos_y;
        float  inn_pos_z;
        float m_rest_bonus;
        RestType rest_type;
        ////////////////////Rest System/////////////////////

        // Social
        PlayerSocial *m_social;

        // Groups
        GroupReference m_group;
        GroupReference m_originalGroup;
        Group* m_groupInvite;
        uint32 m_groupUpdateMask;
        uint64 m_auraRaidUpdateMask;
        bool m_bPassOnGroupLoot;

        // last used pet number (for BG's)
        uint32 m_lastpetnumber;

        // Player summoning
        time_t m_summon_expire;
        uint32 m_summon_mapid;
        float  m_summon_x;
        float  m_summon_y;
        float  m_summon_z;

        DeclinedName *m_declinedname;
        Runes *m_runes;
        EquipmentSets m_EquipmentSets;

        bool CanAlwaysSee(WorldObject const* obj) const;

        bool IsAlwaysDetectableFor(WorldObject const* seer) const;

        uint8 m_grantableLevels;

        CUFProfile* _CUFProfiles[MAX_CUF_PROFILES];

    private:
        // internal common parts for CanStore/StoreItem functions
        InventoryResult CanStoreItem_InSpecificSlot(uint8 bag, uint8 slot, ItemPosCountVec& dest, ItemTemplate const* pProto, uint32& count, bool swap, Item* pSrcItem) const;
        InventoryResult CanStoreItem_InBag(uint8 bag, ItemPosCountVec& dest, ItemTemplate const* pProto, uint32& count, bool merge, bool non_specialized, Item* pSrcItem, uint8 skip_bag, uint8 skip_slot) const;
        InventoryResult CanStoreItem_InInventorySlots(uint8 slot_begin, uint8 slot_end, ItemPosCountVec& dest, ItemTemplate const* pProto, uint32& count, bool merge, Item* pSrcItem, uint8 skip_bag, uint8 skip_slot) const;
        Item* _StoreItem(uint16 pos, Item* pItem, uint32 count, bool clone, bool update);
        Item* _LoadItem(SQLTransaction& trans, uint32 zoneId, uint32 timeDiff, Field* fields);

        std::set<uint32> m_refundableItems;
        void SendRefundInfo(Item* item);
        void RefundItem(Item* item);
        void SendItemRefundResult(Item* item, ItemExtendedCostEntry const* iece, uint8 error);

        // know currencies are not removed at any point (0 displayed)
        void AddKnownCurrency(uint32 itemId);

        int32 CalculateReputationGain(uint32 creatureOrQuestLevel, int32 rep, int32 faction, bool for_quest, bool noQuestBonus = false);
        void AdjustQuestReqItemCount(Quest const* quest, QuestStatusData& questStatusData);

        bool IsCanDelayTeleport() const { return m_bCanDelayTeleport; }
        void SetCanDelayTeleport(bool setting) { m_bCanDelayTeleport = setting; }
        bool IsHasDelayedTeleport() const { return m_bHasDelayedTeleport; }
        void SetDelayedTeleportFlag(bool setting) { m_bHasDelayedTeleport = setting; }

        void ScheduleDelayedOperation(uint32 operation)
        {
            if (operation < DELAYED_END)
                m_DelayedOperations |= operation;
        }

        MapReference m_mapRef;

        void UpdateCharmedAI();

        uint32 m_lastFallTime;
        float  m_lastFallZ;

        int32 m_MirrorTimer[MAX_TIMERS];
        uint8 m_MirrorTimerFlags;
        uint8 m_MirrorTimerFlagsLast;
        bool m_isInWater;

        // Current teleport data
        WorldLocation m_teleport_dest;
        uint32 m_teleport_options;
        bool mSemaphoreTeleport_Near;
        bool mSemaphoreTeleport_Far;

        uint32 m_DelayedOperations;
        bool m_bCanDelayTeleport;
        bool m_bHasDelayedTeleport;

        // Temporary removed pet cache
        uint32 m_temporaryUnsummonedPetNumber;
        uint32 m_oldpetspell;

<<<<<<< HEAD
        AchievementMgr<Player> m_achievementMgr;
        ReputationMgr  m_reputationMgr;
=======
        AchievementMgr* m_achievementMgr;
        ReputationMgr*  m_reputationMgr;
>>>>>>> 7bef4ce4

        SpellCooldowns m_spellCooldowns;

        uint32 m_ChampioningFaction;

        uint32 m_timeSyncCounter;
        uint32 m_timeSyncTimer;
        uint32 m_timeSyncClient;
        uint32 m_timeSyncServer;

        InstanceTimeMap _instanceResetTimes;
        uint32 _pendingBindId;
        uint32 _pendingBindTimer;

        uint32 _activeCheats;

        PhaseMgr phaseMgr;
};

void AddItemsSetItem(Player*player, Item* item);
void RemoveItemsSetItem(Player*player, ItemTemplate const* proto);

// "the bodies of template functions must be made available in a header file"
template <class T> T Player::ApplySpellMod(uint32 spellId, SpellModOp op, T &basevalue, Spell* spell)
{
    SpellInfo const* spellInfo = sSpellMgr->GetSpellInfo(spellId);
    if (!spellInfo)
        return 0;
    float totalmul = 1.0f;
    int32 totalflat = 0;

    // Drop charges for triggering spells instead of triggered ones
    if (m_spellModTakingSpell)
        spell = m_spellModTakingSpell;

    for (SpellModList::iterator itr = m_spellMods[op].begin(); itr != m_spellMods[op].end(); ++itr)
    {
        SpellModifier* mod = *itr;

        // Charges can be set only for mods with auras
        if (!mod->ownerAura)
            ASSERT(mod->charges == 0);

        if (!IsAffectedBySpellmod(spellInfo, mod, spell))
            continue;

        if (mod->type == SPELLMOD_FLAT)
            totalflat += mod->value;
        else if (mod->type == SPELLMOD_PCT)
        {
            // skip percent mods for null basevalue (most important for spell mods with charges)
            if (basevalue == T(0))
                continue;

            // special case (skip > 10sec spell casts for instant cast setting)
            if (mod->op == SPELLMOD_CASTING_TIME && basevalue >= T(10000) && mod->value <= -100)
                continue;

            totalmul += CalculatePct(1.0f, mod->value);
        }

        DropModCharge(mod, spell);
    }
    float diff = (float)basevalue * (totalmul - 1.0f) + (float)totalflat;
    basevalue = T((float)basevalue + diff);
    return T(diff);
}
#endif<|MERGE_RESOLUTION|>--- conflicted
+++ resolved
@@ -19,30 +19,14 @@
 #ifndef _PLAYER_H
 #define _PLAYER_H
 
-<<<<<<< HEAD
-#include <bitset>
-#include "AchievementMgr.h"
-#include "Common.h"
-#include "DatabaseEnv.h"
-#include "DBCEnums.h"
-=======
 #include "DBCStores.h"
->>>>>>> 7bef4ce4
 #include "GroupReference.h"
 #include "MapReference.h"
 
 #include "Item.h"
 #include "PetDefines.h"
+#include "PhaseMgr.h"
 #include "QuestDef.h"
-<<<<<<< HEAD
-#include "ReputationMgr.h"
-#include "Unit.h"
-#include "WorldSession.h"
-#include "PhaseMgr.h"
-
-// for template
-=======
->>>>>>> 7bef4ce4
 #include "SpellMgr.h"
 #include "Unit.h"
 
@@ -51,15 +35,12 @@
 
 struct CreatureTemplate;
 struct Mail;
-<<<<<<< HEAD
 struct ItemExtendedCostEntry;
-=======
 struct TrainerSpell;
 struct VendorItem;
 
-class AchievementMgr;
+template<class T> class AchievementMgr;
 class ReputationMgr;
->>>>>>> 7bef4ce4
 class Channel;
 class CharacterCreateInfo;
 class Creature;
@@ -3098,13 +3079,8 @@
         uint32 m_temporaryUnsummonedPetNumber;
         uint32 m_oldpetspell;
 
-<<<<<<< HEAD
-        AchievementMgr<Player> m_achievementMgr;
-        ReputationMgr  m_reputationMgr;
-=======
-        AchievementMgr* m_achievementMgr;
+        AchievementMgr<Player>* m_achievementMgr;
         ReputationMgr*  m_reputationMgr;
->>>>>>> 7bef4ce4
 
         SpellCooldowns m_spellCooldowns;
 
