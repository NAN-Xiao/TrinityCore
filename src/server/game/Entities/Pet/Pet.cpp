/*
 * Copyright (C) 2008-2012 TrinityCore <http://www.trinitycore.org/>
 * Copyright (C) 2005-2009 MaNGOS <http://getmangos.com/>
 *
 * This program is free software; you can redistribute it and/or modify it
 * under the terms of the GNU General Public License as published by the
 * Free Software Foundation; either version 2 of the License, or (at your
 * option) any later version.
 *
 * This program is distributed in the hope that it will be useful, but WITHOUT
 * ANY WARRANTY; without even the implied warranty of MERCHANTABILITY or
 * FITNESS FOR A PARTICULAR PURPOSE. See the GNU General Public License for
 * more details.
 *
 * You should have received a copy of the GNU General Public License along
 * with this program. If not, see <http://www.gnu.org/licenses/>.
 */

#include "Common.h"
#include "DatabaseEnv.h"
#include "Log.h"
#include "WorldPacket.h"
#include "ObjectMgr.h"
#include "SpellMgr.h"
#include "Pet.h"
#include "Formulas.h"
#include "SpellAuras.h"
#include "SpellAuraEffects.h"
#include "CreatureAI.h"
#include "Unit.h"
#include "Util.h"
#include "Group.h"

#define PET_XP_FACTOR 0.05f

Pet::Pet(Player* owner, PetType type) : Guardian(NULL, owner, true),
<<<<<<< HEAD
m_usedTalentCount(0), m_removed(false), m_owner(owner),
m_petType(type), m_duration(0),
m_auraRaidUpdateMask(0), m_loading(false), m_declinedname(NULL)
=======
    m_usedTalentCount(0), m_removed(false), m_owner(owner),
    m_happinessTimer(7500), m_petType(type), m_duration(0),
    m_auraRaidUpdateMask(0), m_loading(false), m_declinedname(NULL)
>>>>>>> cd8e9dfb
{
    m_unitTypeMask |= UNIT_MASK_PET;
    if (type == HUNTER_PET)
        m_unitTypeMask |= UNIT_MASK_HUNTER_PET;

    if (!(m_unitTypeMask & UNIT_MASK_CONTROLABLE_GUARDIAN))
    {
        m_unitTypeMask |= UNIT_MASK_CONTROLABLE_GUARDIAN;
        InitCharmInfo();
    }

    m_name = "Pet";
    m_regenTimer = PET_FOCUS_REGEN_INTERVAL;
}

Pet::~Pet()
{
    delete m_declinedname;
}

void Pet::AddToWorld()
{
    ///- Register the pet for guid lookup
    if (!IsInWorld())
    {
        ///- Register the pet for guid lookup
        sObjectAccessor->AddObject(this);
        Unit::AddToWorld();
        AIM_Initialize();
    }

    // Prevent stuck pets when zoning. Pets default to "follow" when added to world
    // so we'll reset flags and let the AI handle things
    if (GetCharmInfo() && GetCharmInfo()->HasCommandState(COMMAND_FOLLOW))
    {
        GetCharmInfo()->SetIsCommandAttack(false);
        GetCharmInfo()->SetIsAtStay(false);
        GetCharmInfo()->SetIsFollowing(false);
        GetCharmInfo()->SetIsReturning(false);
    }
}

void Pet::RemoveFromWorld()
{
    ///- Remove the pet from the accessor
    if (IsInWorld())
    {
        ///- Don't call the function for Creature, normal mobs + totems go in a different storage
        Unit::RemoveFromWorld();
        sObjectAccessor->RemoveObject(this);
    }
}

bool Pet::LoadPetFromDB(Player* owner, uint32 petentry, uint32 petnumber, bool current)
{
    m_loading = true;

    uint32 ownerid = owner->GetGUIDLow();

    PreparedStatement* stmt;
    PreparedQueryResult result;

    if (petnumber)
    {
        // Known petnumber entry
        stmt = CharacterDatabase.GetPreparedStatement(CHAR_SEL_CHAR_PET_BY_ENTRY);
        stmt->setUInt32(0, ownerid);
        stmt->setUInt32(1, petnumber);
    }
    else if (current)
    {
        // Current pet (slot 0)
        stmt = CharacterDatabase.GetPreparedStatement(CHAR_SEL_CHAR_PET_BY_ENTRY_AND_SLOT);
        stmt->setUInt32(0, ownerid);
        stmt->setUInt8(1, uint8(PET_SAVE_AS_CURRENT));
    }
    else if (petentry)
    {
        // known petentry entry (unique for summoned pet, but non unique for hunter pet (only from current or not stabled pets)
        stmt = CharacterDatabase.GetPreparedStatement(CHAR_SEL_CHAR_PET_BY_ENTRY_AND_SLOT_2);
        stmt->setUInt32(0, ownerid);
        stmt->setUInt32(1, petentry);
        stmt->setUInt8(2, uint8(PET_SAVE_AS_CURRENT));
        stmt->setUInt8(3, uint8(PET_SAVE_LAST_STABLE_SLOT));
    }
    else
    {
        // Any current or other non-stabled pet (for hunter "call pet")
        stmt = CharacterDatabase.GetPreparedStatement(CHAR_SEL_CHAR_PET_BY_SLOT);
        stmt->setUInt32(0, ownerid);
        stmt->setUInt8(1, uint8(PET_SAVE_AS_CURRENT));
        stmt->setUInt8(2, uint8(PET_SAVE_LAST_STABLE_SLOT));
    }

    result = CharacterDatabase.Query(stmt);

    if (!result)
    {
        m_loading = false;
        return false;
    }

    Field* fields = result->Fetch();

    // update for case of current pet "slot = 0"
    petentry = fields[1].GetUInt32();
    if (!petentry)
        return false;

    uint32 summon_spell_id = fields[14].GetUInt32();
    SpellInfo const* spellInfo = sSpellMgr->GetSpellInfo(summon_spell_id);

    bool is_temporary_summoned = spellInfo && spellInfo->GetDuration() > 0;

    // check temporary summoned pets like mage water elemental
    if (current && is_temporary_summoned)
        return false;

    PetType pet_type = PetType(fields[15].GetUInt8());
    if (pet_type == HUNTER_PET)
    {
        CreatureTemplate const* creatureInfo = sObjectMgr->GetCreatureTemplate(petentry);
        if (!creatureInfo || !creatureInfo->isTameable(owner->CanTameExoticPets()))
            return false;
    }

    uint32 pet_number = fields[0].GetUInt32();

    if (current && owner->IsPetNeedBeTemporaryUnsummoned())
    {
        owner->SetTemporaryUnsummonedPetNumber(pet_number);
        return false;
    }

    Map* map = owner->GetMap();
    uint32 guid = sObjectMgr->GenerateLowGuid(HIGHGUID_PET);
    if (!Create(guid, map, owner->GetPhaseMask(), petentry, pet_number))
        return false;

    float px, py, pz;
    owner->GetClosePoint(px, py, pz, GetObjectSize(), PET_FOLLOW_DIST, GetFollowAngle());
    Relocate(px, py, pz, owner->GetOrientation());

    if (!IsPositionValid())
    {
        sLog->outError(LOG_FILTER_PETS, "Pet (guidlow %d, entry %d) not loaded. Suggested coordinates isn't valid (X: %f Y: %f)",
            GetGUIDLow(), GetEntry(), GetPositionX(), GetPositionY());
        return false;
    }

    setPetType(pet_type);
    setFaction(owner->getFaction());
    SetUInt32Value(UNIT_CREATED_BY_SPELL, summon_spell_id);

    CreatureTemplate const* cinfo = GetCreatureTemplate();
    if (cinfo->type == CREATURE_TYPE_CRITTER)
    {
        map->AddToMap(this->ToCreature());
        return true;
    }

    m_charmInfo->SetPetNumber(pet_number, IsPermanentPetFor(owner));

    SetDisplayId(fields[3].GetUInt32());
    SetNativeDisplayId(fields[3].GetUInt32());
    uint32 petlevel = fields[4].GetUInt16();
    SetUInt32Value(UNIT_NPC_FLAGS, UNIT_NPC_FLAG_NONE);
    SetName(fields[8].GetString());

    switch (getPetType())
    {
        case SUMMON_PET:
            petlevel = owner->getLevel();

            SetUInt32Value(UNIT_FIELD_BYTES_0, 0x800); // class = mage
            SetUInt32Value(UNIT_FIELD_FLAGS, UNIT_FLAG_PVP_ATTACKABLE);
                                                            // this enables popup window (pet dismiss, cancel)
            break;
        case HUNTER_PET:
            SetUInt32Value(UNIT_FIELD_BYTES_0, 0x02020100); // class = warrior, gender = none, power = focus
            SetSheath(SHEATH_STATE_MELEE);
            SetByteFlag(UNIT_FIELD_BYTES_2, 2, fields[9].GetBool() ? UNIT_CAN_BE_ABANDONED : UNIT_CAN_BE_RENAMED | UNIT_CAN_BE_ABANDONED);

            SetUInt32Value(UNIT_FIELD_FLAGS, UNIT_FLAG_PVP_ATTACKABLE);
                                                            // this enables popup window (pet abandon, cancel)
            setPowerType(POWER_FOCUS);
            break;
        default:
            if (!IsPetGhoul())
                sLog->outError(LOG_FILTER_PETS, "Pet have incorrect type (%u) for pet loading.", getPetType());
            break;
    }

    SetUInt32Value(UNIT_FIELD_PET_NAME_TIMESTAMP, uint32(time(NULL))); // cast can't be helped here
    SetCreatorGUID(owner->GetGUID());

    InitStatsForLevel(petlevel);
    SetUInt32Value(UNIT_FIELD_PETEXPERIENCE, fields[5].GetUInt32());

    SynchronizeLevelWithOwner();

    SetReactState(ReactStates(fields[6].GetUInt8()));
    SetCanModifyStats(true);

    if (getPetType() == SUMMON_PET && !current)              //all (?) summon pets come with full health when called, but not when they are current
        SetPower(POWER_MANA, GetMaxPower(POWER_MANA));
    else
    {
        uint32 savedhealth = fields[10].GetUInt32();
        uint32 savedmana = fields[11].GetUInt32();
        if (!savedhealth && getPetType() == HUNTER_PET)
            setDeathState(JUST_DIED);
        else
        {
            SetHealth(savedhealth > GetMaxHealth() ? GetMaxHealth() : savedhealth);
            SetPower(POWER_MANA, savedmana > uint32(GetMaxPower(POWER_MANA)) ? GetMaxPower(POWER_MANA) : savedmana);
        }
    }

    // set current pet as current
    // 0=current
    // 1..MAX_PET_STABLES in stable slot
    // PET_SAVE_NOT_IN_SLOT(100) = not stable slot (summoning))
    if (fields[7].GetUInt8())
    {
        SQLTransaction trans = CharacterDatabase.BeginTransaction();

        PreparedStatement* stmt = CharacterDatabase.GetPreparedStatement(CHAR_UDP_CHAR_PET_SLOT_BY_SLOT_EXCLUDE_ID);
        stmt->setUInt8(0, uint8(PET_SAVE_NOT_IN_SLOT));
        stmt->setUInt32(1, ownerid);
        stmt->setUInt8(2, uint8(PET_SAVE_AS_CURRENT));
        stmt->setUInt32(3, m_charmInfo->GetPetNumber());
        trans->Append(stmt);

        stmt = CharacterDatabase.GetPreparedStatement(CHAR_UPD_CHAR_PET_SLOT_BY_ID);
        stmt->setUInt8(0, uint8(PET_SAVE_AS_CURRENT));
        stmt->setUInt32(1, ownerid);
        stmt->setUInt32(2, m_charmInfo->GetPetNumber());
        trans->Append(stmt);

        CharacterDatabase.CommitTransaction(trans);
    }

    // Send fake summon spell cast - this is needed for correct cooldown application for spells
    // Example: 46584 - without this cooldown (which should be set always when pet is loaded) isn't set clientside
    // TODO: pets should be summoned from real cast instead of just faking it?
    if (summon_spell_id)
    {
        WorldPacket data(SMSG_SPELL_GO, (8+8+4+4+2));
        data.append(owner->GetPackGUID());
        data.append(owner->GetPackGUID());
        data << uint8(0);
        data << uint32(summon_spell_id);
        data << uint32(256); // CAST_FLAG_UNKNOWN3
        data << uint32(0);
        owner->SendMessageToSet(&data, true);
    }

    owner->SetMinion(this, true);
    map->AddToMap(this->ToCreature());

    InitTalentForLevel();                                   // set original talents points before spell loading

    uint32 timediff = uint32(time(NULL) - fields[13].GetUInt32());
    _LoadAuras(timediff);

    // load action bar, if data broken will fill later by default spells.
    if (!is_temporary_summoned)
    {
        m_charmInfo->LoadPetActionBar(fields[12].GetString());

        _LoadSpells();
        InitTalentForLevel();                               // re-init to check talent count
        _LoadSpellCooldowns();
        LearnPetPassives();
        InitLevelupSpellsForLevel();
        CastPetAuras(current);
    }

    CleanupActionBar();                                     // remove unknown spells from action bar after load

    sLog->outDebug(LOG_FILTER_PETS, "New Pet has guid %u", GetGUIDLow());

    owner->PetSpellInitialize();

    if (owner->GetGroup())
        owner->SetGroupUpdateFlag(GROUP_UPDATE_PET);

    owner->SendTalentsInfoData(true);

    if (getPetType() == HUNTER_PET)
    {
        PreparedStatement* stmt = CharacterDatabase.GetPreparedStatement(CHAR_SEL_PET_DECLINED_NAME);
        stmt->setUInt32(0, owner->GetGUIDLow());
        stmt->setUInt32(1, GetCharmInfo()->GetPetNumber());
        PreparedQueryResult result = CharacterDatabase.Query(stmt);

        if (result)
        {
            delete m_declinedname;
            m_declinedname = new DeclinedName;
            Field* fields2 = result->Fetch();
            for (uint8 i = 0; i < MAX_DECLINED_NAME_CASES; ++i)
            {
                m_declinedname->name[i] = fields2[i].GetString();
            }
        }
    }

    //set last used pet number (for use in BG's)
    if (owner->GetTypeId() == TYPEID_PLAYER && isControlled() && !isTemporarySummoned() && (getPetType() == SUMMON_PET || getPetType() == HUNTER_PET))
        owner->ToPlayer()->SetLastPetNumber(pet_number);

    m_loading = false;

    return true;
}

void Pet::SavePetToDB(PetSaveMode mode)
{
    if (!GetEntry())
        return;

    // save only fully controlled creature
    if (!isControlled())
        return;

    // not save not player pets
    if (!IS_PLAYER_GUID(GetOwnerGUID()))
        return;

    Player* owner = (Player*)GetOwner();
    if (!owner)
        return;

    // not save pet as current if another pet temporary unsummoned
    if (mode == PET_SAVE_AS_CURRENT && owner->GetTemporaryUnsummonedPetNumber() &&
        owner->GetTemporaryUnsummonedPetNumber() != m_charmInfo->GetPetNumber())
    {
        // pet will lost anyway at restore temporary unsummoned
        if (getPetType() == HUNTER_PET)
            return;

        // for warlock case
        mode = PET_SAVE_NOT_IN_SLOT;
    }

    uint32 curhealth = GetHealth();
    uint32 curmana = GetPower(POWER_MANA);

    SQLTransaction trans = CharacterDatabase.BeginTransaction();
    // save auras before possibly removing them
    _SaveAuras(trans);

    // stable and not in slot saves
    if (mode > PET_SAVE_AS_CURRENT)
        RemoveAllAuras();

    _SaveSpells(trans);
    _SaveSpellCooldowns(trans);
    CharacterDatabase.CommitTransaction(trans);

    // current/stable/not_in_slot
    if (mode >= PET_SAVE_AS_CURRENT)
    {
        uint32 ownerLowGUID = GUID_LOPART(GetOwnerGUID());
        std::string name = m_name;
        CharacterDatabase.EscapeString(name);
        trans = CharacterDatabase.BeginTransaction();
        // remove current data

        PreparedStatement* stmt = CharacterDatabase.GetPreparedStatement(CHAR_DEL_CHAR_PET_BY_ID);
        stmt->setUInt32(0, m_charmInfo->GetPetNumber());
        trans->Append(stmt);

        // prevent duplicate using slot (except PET_SAVE_NOT_IN_SLOT)
        if (mode <= PET_SAVE_LAST_STABLE_SLOT)
        {
            stmt = CharacterDatabase.GetPreparedStatement(CHAR_UDP_CHAR_PET_SLOT_BY_SLOT);
            stmt->setUInt8(0, uint8(PET_SAVE_NOT_IN_SLOT));
            stmt->setUInt32(1, ownerLowGUID);
            stmt->setUInt8(2, uint8(mode));
            trans->Append(stmt);
        }

        // prevent existence another hunter pet in PET_SAVE_AS_CURRENT and PET_SAVE_NOT_IN_SLOT
        if (getPetType() == HUNTER_PET && (mode == PET_SAVE_AS_CURRENT || mode > PET_SAVE_LAST_STABLE_SLOT))
        {
            PreparedStatement* stmt = CharacterDatabase.GetPreparedStatement(CHAR_DEL_CHAR_PET_BY_SLOT);
            stmt->setUInt32(0, ownerLowGUID);
            stmt->setUInt8(1, uint8(PET_SAVE_AS_CURRENT));
            stmt->setUInt8(2, uint8(PET_SAVE_LAST_STABLE_SLOT));
            trans->Append(stmt);
        }

        // save pet
        std::ostringstream ss;
        ss  << "INSERT INTO character_pet (id, entry,  owner, modelid, level, exp, Reactstate, slot, name, renamed, curhealth, curmana, abdata, savetime, CreatedBySpell, PetType) "
            << "VALUES ("
            << m_charmInfo->GetPetNumber() << ','
            << GetEntry() << ','
            << ownerLowGUID << ','
            << GetNativeDisplayId() << ','
            << uint32(getLevel()) << ','
            << GetUInt32Value(UNIT_FIELD_PETEXPERIENCE) << ','
            << uint32(GetReactState()) << ','
            << uint32(mode) << ", '"
            << name.c_str() << "', "
            << uint32(HasByteFlag(UNIT_FIELD_BYTES_2, 2, UNIT_CAN_BE_RENAMED) ? 0 : 1) << ','
            << curhealth << ','
            << curmana << ", '";

        for (uint32 i = ACTION_BAR_INDEX_START; i < ACTION_BAR_INDEX_END; ++i)
        {
            ss << uint32(m_charmInfo->GetActionBarEntry(i)->GetType()) << ' '
               << uint32(m_charmInfo->GetActionBarEntry(i)->GetAction()) << ' ';
        };

        ss  << "', "
            << time(NULL) << ','
            << GetUInt32Value(UNIT_CREATED_BY_SPELL) << ','
            << uint32(getPetType()) << ')';

        trans->Append(ss.str().c_str());
        CharacterDatabase.CommitTransaction(trans);
    }
    // delete
    else
    {
        RemoveAllAuras();
        DeleteFromDB(m_charmInfo->GetPetNumber());
    }
}

void Pet::DeleteFromDB(uint32 guidlow)
{
    SQLTransaction trans = CharacterDatabase.BeginTransaction();

    PreparedStatement* stmt = CharacterDatabase.GetPreparedStatement(CHAR_DEL_CHAR_PET_BY_ID);
    stmt->setUInt32(0, guidlow);
    trans->Append(stmt);

    stmt = CharacterDatabase.GetPreparedStatement(CHAR_DEL_CHAR_PET_DECLINEDNAME);
    stmt->setUInt32(0, guidlow);
    trans->Append(stmt);

    stmt = CharacterDatabase.GetPreparedStatement(CHAR_DEL_PET_AURAS);
    stmt->setUInt32(0, guidlow);
    trans->Append(stmt);

    stmt = CharacterDatabase.GetPreparedStatement(CHAR_DEL_PET_SPELLS);
    stmt->setUInt32(0, guidlow);
    trans->Append(stmt);

    stmt = CharacterDatabase.GetPreparedStatement(CHAR_DEL_PET_SPELL_COOLDOWNS);
    stmt->setUInt32(0, guidlow);
    trans->Append(stmt);

    CharacterDatabase.CommitTransaction(trans);
}

void Pet::setDeathState(DeathState s)                       // overwrite virtual Creature::setDeathState and Unit::setDeathState
{
    Creature::setDeathState(s);
    if (getDeathState() == CORPSE)
    {
        if (getPetType() == HUNTER_PET)
        {
            // pet corpse non lootable and non skinnable
            SetUInt32Value(UNIT_DYNAMIC_FLAGS, UNIT_DYNFLAG_NONE);
            RemoveFlag(UNIT_FIELD_FLAGS, UNIT_FLAG_SKINNABLE);
            //SetFlag(UNIT_FIELD_FLAGS, UNIT_FLAG_STUNNED);
        }
    }
    else if (getDeathState() == ALIVE)
    {
        //RemoveFlag(UNIT_FIELD_FLAGS, UNIT_FLAG_STUNNED);
        CastPetAuras(true);
    }
}

void Pet::Update(uint32 diff)
{
    if (m_removed)                                           // pet already removed, just wait in remove queue, no updates
        return;

    if (m_loading)
        return;

    switch (m_deathState)
    {
        case CORPSE:
        {
            if (getPetType() != HUNTER_PET || m_corpseRemoveTime <= time(NULL))
            {
                Remove(PET_SAVE_NOT_IN_SLOT);               //hunters' pets never get removed because of death, NEVER!
                return;
            }
            break;
        }
        case ALIVE:
        {
            // unsummon pet that lost owner
            Player* owner = GetOwner();
            if (!owner || (!IsWithinDistInMap(owner, GetMap()->GetVisibilityRange()) && !isPossessed()) || (isControlled() && !owner->GetPetGUID()))
            //if (!owner || (!IsWithinDistInMap(owner, GetMap()->GetVisibilityDistance()) && (owner->GetCharmGUID() && (owner->GetCharmGUID() != GetGUID()))) || (isControlled() && !owner->GetPetGUID()))
            {
                Remove(PET_SAVE_NOT_IN_SLOT, true);
                return;
            }

            if (isControlled())
            {
                if (owner->GetPetGUID() != GetGUID())
                {
                    sLog->outError(LOG_FILTER_PETS, "Pet %u is not pet of owner %s, removed", GetEntry(), m_owner->GetName().c_str());
                    Remove(getPetType() == HUNTER_PET?PET_SAVE_AS_DELETED:PET_SAVE_NOT_IN_SLOT);
                    return;
                }
            }

            if (m_duration > 0)
            {
                if (uint32(m_duration) > diff)
                    m_duration -= diff;
                else
                {
                    Remove(getPetType() != SUMMON_PET ? PET_SAVE_AS_DELETED:PET_SAVE_NOT_IN_SLOT);
                    return;
                }
            }

            //regenerate focus for hunter pets or energy for deathknight's ghoul
            if (m_regenTimer)
            {
                if (m_regenTimer > diff)
                    m_regenTimer -= diff;
                else
                {
                    switch (getPowerType())
                    {
                        case POWER_FOCUS:
                            Regenerate(POWER_FOCUS);
                            m_regenTimer += PET_FOCUS_REGEN_INTERVAL - diff;
                            if (!m_regenTimer) ++m_regenTimer;

                            // Reset if large diff (lag) causes focus to get 'stuck'
                            if (m_regenTimer > PET_FOCUS_REGEN_INTERVAL)
                                m_regenTimer = PET_FOCUS_REGEN_INTERVAL;

                            break;

                        // in creature::update
                        //case POWER_ENERGY:
                        //    Regenerate(POWER_ENERGY);
                        //    m_regenTimer += CREATURE_REGEN_INTERVAL - diff;
                        //    if (!m_regenTimer) ++m_regenTimer;
                        //    break;
                        default:
                            m_regenTimer = 0;
                            break;
                    }
                }
            }
            break;
        }
        default:
            break;
    }
    Creature::Update(diff);
}

void Creature::Regenerate(Powers power)
{
    uint32 curValue = GetPower(power);
    uint32 maxValue = GetMaxPower(power);

    if (curValue >= maxValue)
        return;

    float addvalue = 0.0f;

    switch (power)
    {
        case POWER_FOCUS:
        {
            // For hunter pets.
            addvalue = 24 * sWorld->getRate(RATE_POWER_FOCUS);
            break;
        }
        case POWER_ENERGY:
        {
            // For deathknight's ghoul.
            addvalue = 20;
            break;
        }
        default:
            return;
    }

    // Apply modifiers (if any).
    AuraEffectList const& ModPowerRegenPCTAuras = GetAuraEffectsByType(SPELL_AURA_MOD_POWER_REGEN_PERCENT);
    for (AuraEffectList::const_iterator i = ModPowerRegenPCTAuras.begin(); i != ModPowerRegenPCTAuras.end(); ++i)
        if (Powers((*i)->GetMiscValue()) == power)
            AddPct(addvalue, (*i)->GetAmount());

    addvalue += GetTotalAuraModifierByMiscValue(SPELL_AURA_MOD_POWER_REGEN, power) * (isHunterPet()? PET_FOCUS_REGEN_INTERVAL : CREATURE_REGEN_INTERVAL) / (5 * IN_MILLISECONDS);

    ModifyPower(power, int32(addvalue));
}

void Pet::Remove(PetSaveMode mode, bool returnreagent)
{
    m_owner->RemovePet(this, mode, returnreagent);
}

void Pet::GivePetXP(uint32 xp)
{
    if (getPetType() != HUNTER_PET)
        return;

    if (xp < 1)
        return;

    if (!isAlive())
        return;

    uint8 maxlevel = std::min((uint8)sWorld->getIntConfig(CONFIG_MAX_PLAYER_LEVEL), GetOwner()->getLevel());
    uint8 petlevel = getLevel();

    // If pet is detected to be at, or above(?) the players level, don't hand out XP
    if (petlevel >= maxlevel)
       return;

    uint32 nextLvlXP = GetUInt32Value(UNIT_FIELD_PETNEXTLEVELEXP);
    uint32 curXP = GetUInt32Value(UNIT_FIELD_PETEXPERIENCE);
    uint32 newXP = curXP + xp;

    // Check how much XP the pet should receive, and hand off have any left from previous levelups
    while (newXP >= nextLvlXP && petlevel < maxlevel)
    {
        // Subtract newXP from amount needed for nextlevel, and give pet the level
        newXP -= nextLvlXP;
        ++petlevel;

        GivePetLevel(petlevel);

        nextLvlXP = GetUInt32Value(UNIT_FIELD_PETNEXTLEVELEXP);
    }
    // Not affected by special conditions - give it new XP
    SetUInt32Value(UNIT_FIELD_PETEXPERIENCE, petlevel < maxlevel ? newXP : 0);
}

void Pet::GivePetLevel(uint8 level)
{
    if (!level || level == getLevel())
        return;

    if (getPetType()==HUNTER_PET)
    {
        SetUInt32Value(UNIT_FIELD_PETEXPERIENCE, 0);
        SetUInt32Value(UNIT_FIELD_PETNEXTLEVELEXP, uint32(sObjectMgr->GetXPForLevel(level)*PET_XP_FACTOR));
    }

    InitStatsForLevel(level);
    InitLevelupSpellsForLevel();
    InitTalentForLevel();
}

bool Pet::CreateBaseAtCreature(Creature* creature)
{
    ASSERT(creature);

    if (!CreateBaseAtTamed(creature->GetCreatureTemplate(), creature->GetMap(), creature->GetPhaseMask()))
        return false;

    Relocate(creature->GetPositionX(), creature->GetPositionY(), creature->GetPositionZ(), creature->GetOrientation());

    if (!IsPositionValid())
    {
        sLog->outError(LOG_FILTER_PETS, "Pet (guidlow %d, entry %d) not created base at creature. Suggested coordinates isn't valid (X: %f Y: %f)",
            GetGUIDLow(), GetEntry(), GetPositionX(), GetPositionY());
        return false;
    }

    CreatureTemplate const* cinfo = GetCreatureTemplate();
    if (!cinfo)
    {
        sLog->outError(LOG_FILTER_PETS, "CreateBaseAtCreature() failed, creatureInfo is missing!");
        return false;
    }

    SetDisplayId(creature->GetDisplayId());

    if (CreatureFamilyEntry const* cFamily = sCreatureFamilyStore.LookupEntry(cinfo->family))
        SetName(cFamily->Name);
    else
        SetName(creature->GetNameForLocaleIdx(sObjectMgr->GetDBCLocaleIndex()));

    return true;
}

bool Pet::CreateBaseAtCreatureInfo(CreatureTemplate const* cinfo, Unit* owner)
{
    if (!CreateBaseAtTamed(cinfo, owner->GetMap(), owner->GetPhaseMask()))
        return false;

    if (CreatureFamilyEntry const* cFamily = sCreatureFamilyStore.LookupEntry(cinfo->family))
        SetName(cFamily->Name);

    Relocate(owner->GetPositionX(), owner->GetPositionY(), owner->GetPositionZ(), owner->GetOrientation());

    return true;
}

bool Pet::CreateBaseAtTamed(CreatureTemplate const* cinfo, Map* map, uint32 phaseMask)
{
    sLog->outDebug(LOG_FILTER_PETS, "Pet::CreateBaseForTamed");
    uint32 guid=sObjectMgr->GenerateLowGuid(HIGHGUID_PET);
    uint32 pet_number = sObjectMgr->GeneratePetNumber();
    if (!Create(guid, map, phaseMask, cinfo->Entry, pet_number))
        return false;

    setPowerType(POWER_FOCUS);
    SetUInt32Value(UNIT_FIELD_PET_NAME_TIMESTAMP, 0);
    SetUInt32Value(UNIT_FIELD_PETEXPERIENCE, 0);
    SetUInt32Value(UNIT_FIELD_PETNEXTLEVELEXP, uint32(sObjectMgr->GetXPForLevel(getLevel()+1)*PET_XP_FACTOR));
    SetUInt32Value(UNIT_NPC_FLAGS, UNIT_NPC_FLAG_NONE);

    if (cinfo->type == CREATURE_TYPE_BEAST)
    {
        SetUInt32Value(UNIT_FIELD_BYTES_0, 0x02020100);
        SetSheath(SHEATH_STATE_MELEE);
        SetByteFlag(UNIT_FIELD_BYTES_2, 2, UNIT_CAN_BE_RENAMED | UNIT_CAN_BE_ABANDONED);
    }

    return true;
}

// TODO: Move stat mods code to pet passive auras
bool Guardian::InitStatsForLevel(uint8 petlevel)
{
    CreatureTemplate const* cinfo = GetCreatureTemplate();
    ASSERT(cinfo);

    SetLevel(petlevel);

    //Determine pet type
    PetType petType = MAX_PET_TYPE;
    if (isPet() && m_owner->GetTypeId() == TYPEID_PLAYER)
    {
        if ((m_owner->getClass() == CLASS_WARLOCK)
            || (m_owner->getClass() == CLASS_SHAMAN)        // Fire Elemental
            || (m_owner->getClass() == CLASS_DEATH_KNIGHT)) // Risen Ghoul
            petType = SUMMON_PET;
        else if (m_owner->getClass() == CLASS_HUNTER)
        {
            petType = HUNTER_PET;
            m_unitTypeMask |= UNIT_MASK_HUNTER_PET;
        }
        else
            sLog->outError(LOG_FILTER_PETS, "Unknown type pet %u is summoned by player class %u", GetEntry(), m_owner->getClass());
    }

    uint32 creature_ID = (petType == HUNTER_PET) ? 1 : cinfo->Entry;

    SetMeleeDamageSchool(SpellSchools(cinfo->dmgschool));

    SetModifierValue(UNIT_MOD_ARMOR, BASE_VALUE, float(petlevel*50));

    SetAttackTime(BASE_ATTACK, BASE_ATTACK_TIME);
    SetAttackTime(OFF_ATTACK, BASE_ATTACK_TIME);
    SetAttackTime(RANGED_ATTACK, BASE_ATTACK_TIME);

    SetFloatValue(UNIT_MOD_CAST_SPEED, 1.0f);
    SetFloatValue(UNIT_MOD_CAST_HASTE, 1.0f);

    //scale
    CreatureFamilyEntry const* cFamily = sCreatureFamilyStore.LookupEntry(cinfo->family);
    if (cFamily && cFamily->minScale > 0.0f && petType == HUNTER_PET)
    {
        float scale;
        if (getLevel() >= cFamily->maxScaleLevel)
            scale = cFamily->maxScale;
        else if (getLevel() <= cFamily->minScaleLevel)
            scale = cFamily->minScale;
        else
            scale = cFamily->minScale + float(getLevel() - cFamily->minScaleLevel) / cFamily->maxScaleLevel * (cFamily->maxScale - cFamily->minScale);

        SetObjectScale(scale);
    }

    // Resistance
    for (uint8 i = SPELL_SCHOOL_HOLY; i < MAX_SPELL_SCHOOL; ++i)
        SetModifierValue(UnitMods(UNIT_MOD_RESISTANCE_START + i), BASE_VALUE, float(cinfo->resistance[i]));

    //health, mana, armor and resistance
    PetLevelInfo const* pInfo = sObjectMgr->GetPetLevelInfo(creature_ID, petlevel);
    if (pInfo)                                      // exist in DB
    {
        SetCreateHealth(pInfo->health);
        if (petType != HUNTER_PET) //hunter pet use focus
            SetCreateMana(pInfo->mana);

        if (pInfo->armor > 0)
            SetModifierValue(UNIT_MOD_ARMOR, BASE_VALUE, float(pInfo->armor));

        for (uint8 stat = 0; stat < MAX_STATS; ++stat)
            SetCreateStat(Stats(stat), float(pInfo->stats[stat]));
    }
    else                                            // not exist in DB, use some default fake data
    {
        // remove elite bonuses included in DB values
        CreatureBaseStats const* stats = sObjectMgr->GetCreatureBaseStats(petlevel, cinfo->unit_class);
        SetCreateHealth(stats->BaseHealth[cinfo->expansion]);
        SetCreateMana(stats->BaseMana);

        SetCreateStat(STAT_STRENGTH, 22);
        SetCreateStat(STAT_AGILITY, 22);
        SetCreateStat(STAT_STAMINA, 25);
        SetCreateStat(STAT_INTELLECT, 28);
        SetCreateStat(STAT_SPIRIT, 27);
    }

    SetBonusDamage(0);
    switch (petType)
    {
        case SUMMON_PET:
        {
            //the damage bonus used for pets is either fire or shadow damage, whatever is higher
            uint32 fire  = m_owner->GetUInt32Value(PLAYER_FIELD_MOD_DAMAGE_DONE_POS + SPELL_SCHOOL_FIRE);
            uint32 shadow = m_owner->GetUInt32Value(PLAYER_FIELD_MOD_DAMAGE_DONE_POS + SPELL_SCHOOL_SHADOW);
            uint32 val  = (fire > shadow) ? fire : shadow;
            SetBonusDamage(int32 (val * 0.15f));
            //bonusAP += val * 0.57;

            SetBaseWeaponDamage(BASE_ATTACK, MINDAMAGE, float(petlevel - (petlevel / 4)));
            SetBaseWeaponDamage(BASE_ATTACK, MAXDAMAGE, float(petlevel + (petlevel / 4)));

            //SetModifierValue(UNIT_MOD_ATTACK_POWER, BASE_VALUE, float(cinfo->attackpower));
            break;
        }
        case HUNTER_PET:
        {
            SetUInt32Value(UNIT_FIELD_PETNEXTLEVELEXP, uint32(sObjectMgr->GetXPForLevel(petlevel)*PET_XP_FACTOR));
            //these formula may not be correct; however, it is designed to be close to what it should be
            //this makes dps 0.5 of pets level
            SetBaseWeaponDamage(BASE_ATTACK, MINDAMAGE, float(petlevel - (petlevel / 4)));
            //damage range is then petlevel / 2
            SetBaseWeaponDamage(BASE_ATTACK, MAXDAMAGE, float(petlevel + (petlevel / 4)));
            //damage is increased afterwards as strength and pet scaling modify attack power
            break;
        }
        default:
        {
            switch (GetEntry())
            {
                case 510: // mage Water Elemental
                {
                    SetBonusDamage(int32(m_owner->SpellBaseDamageBonusDone(SPELL_SCHOOL_MASK_FROST) * 0.33f));
                    break;
                }
                case 1964: //force of nature
                {
                    if (!pInfo)
                        SetCreateHealth(30 + 30*petlevel);
                    float bonusDmg = m_owner->SpellBaseDamageBonusDone(SPELL_SCHOOL_MASK_NATURE) * 0.15f;
                    SetBaseWeaponDamage(BASE_ATTACK, MINDAMAGE, float(petlevel * 2.5f - (petlevel / 2) + bonusDmg));
                    SetBaseWeaponDamage(BASE_ATTACK, MAXDAMAGE, float(petlevel * 2.5f + (petlevel / 2) + bonusDmg));
                    break;
                }
                case 15352: //earth elemental 36213
                {
                    if (!pInfo)
                        SetCreateHealth(100 + 120*petlevel);
                    SetBaseWeaponDamage(BASE_ATTACK, MINDAMAGE, float(petlevel - (petlevel / 4)));
                    SetBaseWeaponDamage(BASE_ATTACK, MAXDAMAGE, float(petlevel + (petlevel / 4)));
                    break;
                }
                case 15438: //fire elemental
                {
                    if (!pInfo)
                    {
                        SetCreateHealth(40*petlevel);
                        SetCreateMana(28 + 10*petlevel);
                    }
                    SetBonusDamage(int32(m_owner->SpellBaseDamageBonusDone(SPELL_SCHOOL_MASK_FIRE) * 0.5f));
                    SetBaseWeaponDamage(BASE_ATTACK, MINDAMAGE, float(petlevel * 4 - petlevel));
                    SetBaseWeaponDamage(BASE_ATTACK, MAXDAMAGE, float(petlevel * 4 + petlevel));
                    break;
                }
                case 19668: // Shadowfiend
                {
                    if (!pInfo)
                    {
                        SetCreateMana(28 + 10*petlevel);
                        SetCreateHealth(28 + 30*petlevel);
                    }
                    int32 bonus_dmg = (int32(m_owner->SpellBaseDamageBonusDone(SPELL_SCHOOL_MASK_SHADOW)* 0.3f));
                    SetBaseWeaponDamage(BASE_ATTACK, MINDAMAGE, float((petlevel * 4 - petlevel) + bonus_dmg));
                    SetBaseWeaponDamage(BASE_ATTACK, MAXDAMAGE, float((petlevel * 4 + petlevel) + bonus_dmg));

                    break;
                }
                case 19833: //Snake Trap - Venomous Snake
                {
                    SetBaseWeaponDamage(BASE_ATTACK, MINDAMAGE, float((petlevel / 2) - 25));
                    SetBaseWeaponDamage(BASE_ATTACK, MAXDAMAGE, float((petlevel / 2) - 18));
                    break;
                }
                case 19921: //Snake Trap - Viper
                {
                    SetBaseWeaponDamage(BASE_ATTACK, MINDAMAGE, float(petlevel / 2 - 10));
                    SetBaseWeaponDamage(BASE_ATTACK, MAXDAMAGE, float(petlevel / 2));
                    break;
                }
                case 29264: // Feral Spirit
                {
                    if (!pInfo)
                        SetCreateHealth(30*petlevel);

                    float dmg_multiplier = 0.3f;
                    if (m_owner->GetAuraEffect(63271, 0)) // Glyph of Feral Spirit
                        dmg_multiplier = 0.6f;

                    SetBonusDamage(int32(m_owner->GetTotalAttackPowerValue(BASE_ATTACK) * dmg_multiplier));

                    // 14AP == 1dps, wolf's strike speed == 2s so dmg = basedmg + AP / 14 * 2
                    SetBaseWeaponDamage(BASE_ATTACK, MINDAMAGE, float((petlevel * 4 - petlevel) + (m_owner->GetTotalAttackPowerValue(BASE_ATTACK) * dmg_multiplier * 2 / 14)));
                    SetBaseWeaponDamage(BASE_ATTACK, MAXDAMAGE, float((petlevel * 4 + petlevel) + (m_owner->GetTotalAttackPowerValue(BASE_ATTACK) * dmg_multiplier * 2 / 14)));

                    SetModifierValue(UNIT_MOD_ARMOR, BASE_VALUE, float(m_owner->GetArmor()) * 0.35f);  //  Bonus Armor (35% of player armor)
                    SetModifierValue(UNIT_MOD_STAT_STAMINA, BASE_VALUE, float(m_owner->GetStat(STAT_STAMINA)) * 0.3f);  //  Bonus Stamina (30% of player stamina)
                    if (!HasAura(58877))//prevent apply twice for the 2 wolves
                        AddAura(58877, this);//Spirit Hunt, passive, Spirit Wolves' attacks heal them and their master for 150% of damage done.
                    break;
                }
                case 31216: // Mirror Image
                {
                    SetBonusDamage(int32(m_owner->SpellBaseDamageBonusDone(SPELL_SCHOOL_MASK_FROST) * 0.33f));
                    SetDisplayId(m_owner->GetDisplayId());
                    if (!pInfo)
                    {
                        SetCreateMana(28 + 30*petlevel);
                        SetCreateHealth(28 + 10*petlevel);
                    }
                    break;
                }
                case 27829: // Ebon Gargoyle
                {
                    if (!pInfo)
                    {
                        SetCreateMana(28 + 10*petlevel);
                        SetCreateHealth(28 + 30*petlevel);
                    }
                    SetBonusDamage(int32(m_owner->GetTotalAttackPowerValue(BASE_ATTACK) * 0.5f));
                    SetBaseWeaponDamage(BASE_ATTACK, MINDAMAGE, float(petlevel - (petlevel / 4)));
                    SetBaseWeaponDamage(BASE_ATTACK, MAXDAMAGE, float(petlevel + (petlevel / 4)));
                    break;
                }
                case 28017: // Bloodworms
                {
                    SetCreateHealth(4 * petlevel);
                    SetBonusDamage(int32(m_owner->GetTotalAttackPowerValue(BASE_ATTACK) * 0.006f));
                    SetBaseWeaponDamage(BASE_ATTACK, MINDAMAGE, float(petlevel - 30 - (petlevel / 4)));
                    SetBaseWeaponDamage(BASE_ATTACK, MAXDAMAGE, float(petlevel - 30 + (petlevel / 4)));
                }
            }
            break;
        }
    }

    UpdateAllStats();

    SetFullHealth();
    SetPower(POWER_MANA, GetMaxPower(POWER_MANA));
    return true;
}

bool Pet::HaveInDiet(ItemTemplate const* item) const
{
    if (!item->FoodType)
        return false;

    CreatureTemplate const* cInfo = GetCreatureTemplate();
    if (!cInfo)
        return false;

    CreatureFamilyEntry const* cFamily = sCreatureFamilyStore.LookupEntry(cInfo->family);
    if (!cFamily)
        return false;

    uint32 diet = cFamily->petFoodMask;
    uint32 FoodMask = 1 << (item->FoodType-1);
    return diet & FoodMask;
}

uint32 Pet::GetCurrentFoodBenefitLevel(uint32 itemlevel)
{
    // -5 or greater food level
    if (getLevel() <= itemlevel + 5)                         //possible to feed level 60 pet with level 55 level food for full effect
        return 35000;
    // -10..-6
    else if (getLevel() <= itemlevel + 10)                   //pure guess, but sounds good
        return 17000;
    // -14..-11
    else if (getLevel() <= itemlevel + 14)                   //level 55 food gets green on 70, makes sense to me
        return 8000;
    // -15 or less
    else
        return 0;                                           //food too low level
}

void Pet::_LoadSpellCooldowns()
{
    m_CreatureSpellCooldowns.clear();
    m_CreatureCategoryCooldowns.clear();

    PreparedStatement* stmt = CharacterDatabase.GetPreparedStatement(CHAR_SEL_PET_SPELL_COOLDOWN);
    stmt->setUInt32(0, m_charmInfo->GetPetNumber());
    PreparedQueryResult result = CharacterDatabase.Query(stmt);

    if (result)
    {
        time_t curTime = time(NULL);

        WorldPacket data(SMSG_SPELL_COOLDOWN, size_t(8+1+result->GetRowCount()*8));
        data << GetGUID();
        data << uint8(0x0);                                 // flags (0x1, 0x2)

        do
        {
            Field* fields = result->Fetch();

            uint32 spell_id = fields[0].GetUInt32();
            time_t db_time  = time_t(fields[1].GetUInt32());

            if (!sSpellMgr->GetSpellInfo(spell_id))
            {
                sLog->outError(LOG_FILTER_PETS, "Pet %u have unknown spell %u in `pet_spell_cooldown`, skipping.", m_charmInfo->GetPetNumber(), spell_id);
                continue;
            }

            // skip outdated cooldown
            if (db_time <= curTime)
                continue;

            data << uint32(spell_id);
            data << uint32(uint32(db_time-curTime)*IN_MILLISECONDS);

            _AddCreatureSpellCooldown(spell_id, db_time);

            sLog->outDebug(LOG_FILTER_PETS, "Pet (Number: %u) spell %u cooldown loaded (%u secs).", m_charmInfo->GetPetNumber(), spell_id, uint32(db_time-curTime));
        }
        while (result->NextRow());

        if (!m_CreatureSpellCooldowns.empty() && GetOwner())
            ((Player*)GetOwner())->GetSession()->SendPacket(&data);
    }
}

void Pet::_SaveSpellCooldowns(SQLTransaction& trans)
{
    PreparedStatement* stmt = CharacterDatabase.GetPreparedStatement(CHAR_DEL_PET_SPELL_COOLDOWNS);
    stmt->setUInt32(0, m_charmInfo->GetPetNumber());
    trans->Append(stmt);

    time_t curTime = time(NULL);

    // remove oudated and save active
    for (CreatureSpellCooldowns::iterator itr = m_CreatureSpellCooldowns.begin(); itr != m_CreatureSpellCooldowns.end();)
    {
        if (itr->second <= curTime)
            m_CreatureSpellCooldowns.erase(itr++);
        else
        {
            stmt = CharacterDatabase.GetPreparedStatement(CHAR_INS_PET_SPELL_COOLDOWN);
            stmt->setUInt32(0, m_charmInfo->GetPetNumber());
            stmt->setUInt32(1, itr->first);
            stmt->setUInt32(2, uint32(itr->second));
            trans->Append(stmt);

            ++itr;
        }
    }
}

void Pet::_LoadSpells()
{
    PreparedStatement* stmt = CharacterDatabase.GetPreparedStatement(CHAR_SEL_PET_SPELL);
    stmt->setUInt32(0, m_charmInfo->GetPetNumber());
    PreparedQueryResult result = CharacterDatabase.Query(stmt);

    if (result)
    {
        do
        {
            Field* fields = result->Fetch();

            addSpell(fields[0].GetUInt32(), ActiveStates(fields[1].GetUInt8()), PETSPELL_UNCHANGED);
        }
        while (result->NextRow());
    }
}

void Pet::_SaveSpells(SQLTransaction& trans)
{
    for (PetSpellMap::iterator itr = m_spells.begin(), next = m_spells.begin(); itr != m_spells.end(); itr = next)
    {
        ++next;

        // prevent saving family passives to DB
        if (itr->second.type == PETSPELL_FAMILY)
            continue;

        PreparedStatement* stmt;

        switch (itr->second.state)
        {
            case PETSPELL_REMOVED:
                stmt = CharacterDatabase.GetPreparedStatement(CHAR_DEL_PET_SPELL_BY_SPELL);
                stmt->setUInt32(0, m_charmInfo->GetPetNumber());
                stmt->setUInt32(1, itr->first);
                trans->Append(stmt);

                m_spells.erase(itr);
                continue;
            case PETSPELL_CHANGED:
                stmt = CharacterDatabase.GetPreparedStatement(CHAR_DEL_PET_SPELL_BY_SPELL);
                stmt->setUInt32(0, m_charmInfo->GetPetNumber());
                stmt->setUInt32(1, itr->first);
                trans->Append(stmt);

                stmt = CharacterDatabase.GetPreparedStatement(CHAR_INS_PET_SPELL);
                stmt->setUInt32(0, m_charmInfo->GetPetNumber());
                stmt->setUInt32(1, itr->first);
                stmt->setUInt8(2, itr->second.active);
                trans->Append(stmt);

                break;
            case PETSPELL_NEW:
                stmt = CharacterDatabase.GetPreparedStatement(CHAR_INS_PET_SPELL);
                stmt->setUInt32(0, m_charmInfo->GetPetNumber());
                stmt->setUInt32(1, itr->first);
                stmt->setUInt8(2, itr->second.active);
                trans->Append(stmt);
                break;
            case PETSPELL_UNCHANGED:
                continue;
        }
        itr->second.state = PETSPELL_UNCHANGED;
    }
}

void Pet::_LoadAuras(uint32 timediff)
{
    sLog->outDebug(LOG_FILTER_PETS, "Loading auras for pet %u", GetGUIDLow());

    PreparedStatement* stmt = CharacterDatabase.GetPreparedStatement(CHAR_SEL_PET_AURA);
    stmt->setUInt32(0, m_charmInfo->GetPetNumber());
    PreparedQueryResult result = CharacterDatabase.Query(stmt);

    if (result)
    {
        do
        {
            int32 damage[3];
            int32 baseDamage[3];
            Field* fields = result->Fetch();
            uint64 caster_guid = fields[0].GetUInt64();
            // NULL guid stored - pet is the caster of the spell - see Pet::_SaveAuras
            if (!caster_guid)
                caster_guid = GetGUID();
            uint32 spellid = fields[1].GetUInt32();
            uint8 effmask = fields[2].GetUInt8();
            uint8 recalculatemask = fields[3].GetUInt8();
            uint8 stackcount = fields[4].GetUInt8();
            damage[0] = fields[5].GetInt32();
            damage[1] = fields[6].GetInt32();
            damage[2] = fields[7].GetInt32();
            baseDamage[0] = fields[8].GetInt32();
            baseDamage[1] = fields[9].GetInt32();
            baseDamage[2] = fields[10].GetInt32();
            int32 maxduration = fields[11].GetInt32();
            int32 remaintime = fields[12].GetInt32();
            uint8 remaincharges = fields[13].GetUInt8();

            SpellInfo const* spellInfo = sSpellMgr->GetSpellInfo(spellid);
            if (!spellInfo)
            {
                sLog->outError(LOG_FILTER_PETS, "Unknown aura (spellid %u), ignore.", spellid);
                continue;
            }

            // negative effects should continue counting down after logout
            if (remaintime != -1 && !spellInfo->IsPositive())
            {
                if (remaintime/IN_MILLISECONDS <= int32(timediff))
                    continue;

                remaintime -= timediff*IN_MILLISECONDS;
            }

            // prevent wrong values of remaincharges
            if (spellInfo->ProcCharges)
            {
                if (remaincharges <= 0 || remaincharges > spellInfo->ProcCharges)
                    remaincharges = spellInfo->ProcCharges;
            }
            else
                remaincharges = 0;

            if (Aura* aura = Aura::TryCreate(spellInfo, effmask, this, NULL, &baseDamage[0], NULL, caster_guid))
            {
                if (!aura->CanBeSaved())
                {
                    aura->Remove();
                    continue;
                }
                aura->SetLoadedState(maxduration, remaintime, remaincharges, stackcount, recalculatemask, &damage[0]);
                aura->ApplyForTargets();
                sLog->outInfo(LOG_FILTER_PETS, "Added aura spellid %u, effectmask %u", spellInfo->Id, effmask);
            }
        }
        while (result->NextRow());
    }
}

void Pet::_SaveAuras(SQLTransaction& trans)
{
    PreparedStatement* stmt = CharacterDatabase.GetPreparedStatement(CHAR_DEL_PET_AURAS);
    stmt->setUInt32(0, m_charmInfo->GetPetNumber());
    trans->Append(stmt);

    for (AuraMap::const_iterator itr = m_ownedAuras.begin(); itr != m_ownedAuras.end(); ++itr)
    {
        // check if the aura has to be saved
        if (!itr->second->CanBeSaved() || IsPetAura(itr->second))
            continue;

        Aura* aura = itr->second;

        int32 damage[MAX_SPELL_EFFECTS];
        int32 baseDamage[MAX_SPELL_EFFECTS];
        uint8 effMask = 0;
        uint8 recalculateMask = 0;
        for (uint8 i = 0; i < MAX_SPELL_EFFECTS; ++i)
        {
            if (aura->GetEffect(i))
            {
                baseDamage[i] = aura->GetEffect(i)->GetBaseAmount();
                damage[i] = aura->GetEffect(i)->GetAmount();
                effMask |= (1<<i);
                if (aura->GetEffect(i)->CanBeRecalculated())
                    recalculateMask |= (1<<i);
            }
            else
            {
                baseDamage[i] = 0;
                damage[i] = 0;
            }
        }

        // don't save guid of caster in case we are caster of the spell - guid for pet is generated every pet load, so it won't match saved guid anyways
        uint64 casterGUID = (itr->second->GetCasterGUID() == GetGUID()) ? 0 : itr->second->GetCasterGUID();

        uint8 index = 0;

        PreparedStatement* stmt = CharacterDatabase.GetPreparedStatement(CHAR_INS_PET_AURA);
        stmt->setUInt32(index++, m_charmInfo->GetPetNumber());
        stmt->setUInt64(index++, casterGUID);
        stmt->setUInt32(index++, itr->second->GetId());
        stmt->setUInt8(index++, effMask);
        stmt->setUInt8(index++, recalculateMask);
        stmt->setUInt8(index++, itr->second->GetStackAmount());
        stmt->setInt32(index++, damage[0]);
        stmt->setInt32(index++, damage[1]);
        stmt->setInt32(index++, damage[2]);
        stmt->setInt32(index++, baseDamage[0]);
        stmt->setInt32(index++, baseDamage[1]);
        stmt->setInt32(index++, baseDamage[2]);
        stmt->setInt32(index++, itr->second->GetMaxDuration());
        stmt->setInt32(index++, itr->second->GetDuration());
        stmt->setUInt8(index++, itr->second->GetCharges());

        trans->Append(stmt);
    }
}

bool Pet::addSpell(uint32 spellId, ActiveStates active /*= ACT_DECIDE*/, PetSpellState state /*= PETSPELL_NEW*/, PetSpellType type /*= PETSPELL_NORMAL*/)
{
    SpellInfo const* spellInfo = sSpellMgr->GetSpellInfo(spellId);
    if (!spellInfo)
    {
        // do pet spell book cleanup
        if (state == PETSPELL_UNCHANGED)                    // spell load case
        {
            sLog->outError(LOG_FILTER_PETS, "Pet::addSpell: Non-existed in SpellStore spell #%u request, deleting for all pets in `pet_spell`.", spellId);

            PreparedStatement* stmt = CharacterDatabase.GetPreparedStatement(CHAR_DEL_INVALID_PET_SPELL);

            stmt->setUInt32(0, spellId);

            CharacterDatabase.Execute(stmt);
        }
        else
            sLog->outError(LOG_FILTER_PETS, "Pet::addSpell: Non-existed in SpellStore spell #%u request.", spellId);

        return false;
    }

    PetSpellMap::iterator itr = m_spells.find(spellId);
    if (itr != m_spells.end())
    {
        if (itr->second.state == PETSPELL_REMOVED)
        {
            m_spells.erase(itr);
            state = PETSPELL_CHANGED;
        }
        else if (state == PETSPELL_UNCHANGED && itr->second.state != PETSPELL_UNCHANGED)
        {
            // can be in case spell loading but learned at some previous spell loading
            itr->second.state = PETSPELL_UNCHANGED;

            if (active == ACT_ENABLED)
                ToggleAutocast(spellInfo, true);
            else if (active == ACT_DISABLED)
                ToggleAutocast(spellInfo, false);

            return false;
        }
        else
            return false;
    }

    PetSpell newspell;
    newspell.state = state;
    newspell.type = type;

    if (active == ACT_DECIDE)                               // active was not used before, so we save it's autocast/passive state here
    {
        if (spellInfo->IsAutocastable())
            newspell.active = ACT_DISABLED;
        else
            newspell.active = ACT_PASSIVE;
    }
    else
        newspell.active = active;

    // talent: unlearn all other talent ranks (high and low)
    if (TalentSpellPos const* talentPos = GetTalentSpellPos(spellId))
    {
        if (TalentEntry const* talentInfo = sTalentStore.LookupEntry(talentPos->talent_id))
        {
            for (uint8 i = 0; i < MAX_TALENT_RANK; ++i)
            {
                // skip learning spell and no rank spell case
                uint32 rankSpellId = talentInfo->RankID[i];
                if (!rankSpellId || rankSpellId == spellId)
                    continue;

                // skip unknown ranks
                if (!HasSpell(rankSpellId))
                    continue;
                removeSpell(rankSpellId, false, false);
            }
        }
    }
    else if (spellInfo->IsRanked())
    {
        for (PetSpellMap::const_iterator itr2 = m_spells.begin(); itr2 != m_spells.end(); ++itr2)
        {
            if (itr2->second.state == PETSPELL_REMOVED)
                continue;

            SpellInfo const* oldRankSpellInfo = sSpellMgr->GetSpellInfo(itr2->first);

            if (!oldRankSpellInfo)
                continue;

            if (spellInfo->IsDifferentRankOf(oldRankSpellInfo))
            {
                // replace by new high rank
                if (spellInfo->IsHighRankOf(oldRankSpellInfo))
                {
                    newspell.active = itr2->second.active;

                    if (newspell.active == ACT_ENABLED)
                        ToggleAutocast(oldRankSpellInfo, false);

                    unlearnSpell(itr2->first, false, false);
                    break;
                }
                // ignore new lesser rank
                else
                    return false;
            }
        }
    }

    m_spells[spellId] = newspell;

    if (spellInfo->IsPassive() && (!spellInfo->CasterAuraState || HasAuraState(AuraStateType(spellInfo->CasterAuraState))))
        CastSpell(this, spellId, true);
    else
        m_charmInfo->AddSpellToActionBar(spellInfo);

    if (newspell.active == ACT_ENABLED)
        ToggleAutocast(spellInfo, true);

    uint32 talentCost = GetTalentSpellCost(spellId);
    if (talentCost)
    {
        int32 free_points = GetMaxTalentPointsForLevel(getLevel());
        m_usedTalentCount += talentCost;
        // update free talent points
        free_points-=m_usedTalentCount;
        SetFreeTalentPoints(free_points > 0 ? free_points : 0);
    }
    return true;
}

bool Pet::learnSpell(uint32 spell_id)
{
    // prevent duplicated entires in spell book
    if (!addSpell(spell_id))
        return false;

    if (!m_loading)
    {
        WorldPacket data(SMSG_PET_LEARNED_SPELL, 4);
        data << uint32(spell_id);
        m_owner->GetSession()->SendPacket(&data);
        m_owner->PetSpellInitialize();
    }
    return true;
}

void Pet::InitLevelupSpellsForLevel()
{
    uint8 level = getLevel();

    if (PetLevelupSpellSet const* levelupSpells = GetCreatureTemplate()->family ? sSpellMgr->GetPetLevelupSpellList(GetCreatureTemplate()->family) : NULL)
    {
        // PetLevelupSpellSet ordered by levels, process in reversed order
        for (PetLevelupSpellSet::const_reverse_iterator itr = levelupSpells->rbegin(); itr != levelupSpells->rend(); ++itr)
        {
            // will called first if level down
            if (itr->first > level)
                unlearnSpell(itr->second, true);                 // will learn prev rank if any
            // will called if level up
            else
                learnSpell(itr->second);                        // will unlearn prev rank if any
        }
    }

    int32 petSpellsId = GetCreatureTemplate()->PetSpellDataId ? -(int32)GetCreatureTemplate()->PetSpellDataId : GetEntry();

    // default spells (can be not learned if pet level (as owner level decrease result for example) less first possible in normal game)
    if (PetDefaultSpellsEntry const* defSpells = sSpellMgr->GetPetDefaultSpellsEntry(petSpellsId))
    {
        for (uint8 i = 0; i < MAX_CREATURE_SPELL_DATA_SLOT; ++i)
        {
            SpellInfo const* spellEntry = sSpellMgr->GetSpellInfo(defSpells->spellid[i]);
            if (!spellEntry)
                continue;

            // will called first if level down
            if (spellEntry->SpellLevel > level)
                unlearnSpell(spellEntry->Id, true);
            // will called if level up
            else
                learnSpell(spellEntry->Id);
        }
    }
}

bool Pet::unlearnSpell(uint32 spell_id, bool learn_prev, bool clear_ab)
{
    if (removeSpell(spell_id, learn_prev, clear_ab))
    {
        if (!m_loading)
        {
            WorldPacket data(SMSG_PET_REMOVED_SPELL, 4);
            data << uint32(spell_id);
            m_owner->GetSession()->SendPacket(&data);
        }
        return true;
    }
    return false;
}

bool Pet::removeSpell(uint32 spell_id, bool learn_prev, bool clear_ab)
{
    PetSpellMap::iterator itr = m_spells.find(spell_id);
    if (itr == m_spells.end())
        return false;

    if (itr->second.state == PETSPELL_REMOVED)
        return false;

    if (itr->second.state == PETSPELL_NEW)
        m_spells.erase(itr);
    else
        itr->second.state = PETSPELL_REMOVED;

    RemoveAurasDueToSpell(spell_id);

    uint32 talentCost = GetTalentSpellCost(spell_id);
    if (talentCost > 0)
    {
        if (m_usedTalentCount > talentCost)
            m_usedTalentCount -= talentCost;
        else
            m_usedTalentCount = 0;
        // update free talent points
        int32 free_points = GetMaxTalentPointsForLevel(getLevel()) - m_usedTalentCount;
        SetFreeTalentPoints(free_points > 0 ? free_points : 0);
    }

    if (learn_prev)
    {
        if (uint32 prev_id = sSpellMgr->GetPrevSpellInChain (spell_id))
            learnSpell(prev_id);
        else
            learn_prev = false;
    }

    // if remove last rank or non-ranked then update action bar at server and client if need
    if (clear_ab && !learn_prev && m_charmInfo->RemoveSpellFromActionBar(spell_id))
    {
        if (!m_loading)
        {
            // need update action bar for last removed rank
            if (Unit* owner = GetOwner())
                if (owner->GetTypeId() == TYPEID_PLAYER)
                    owner->ToPlayer()->PetSpellInitialize();
        }
    }

    return true;
}

void Pet::CleanupActionBar()
{
    for (uint8 i = 0; i < MAX_UNIT_ACTION_BAR_INDEX; ++i)
        if (UnitActionBarEntry const* ab = m_charmInfo->GetActionBarEntry(i))
            if (ab->GetAction() && ab->IsActionBarForSpell())
            {
                if (!HasSpell(ab->GetAction()))
                    m_charmInfo->SetActionBar(i, 0, ACT_PASSIVE);
                else if (ab->GetType() == ACT_ENABLED)
                {
                    if (SpellInfo const* spellInfo = sSpellMgr->GetSpellInfo(ab->GetAction()))
                        ToggleAutocast(spellInfo, true);
                }
            }
}

void Pet::InitPetCreateSpells()
{
    m_charmInfo->InitPetActionBar();
    m_spells.clear();

    LearnPetPassives();
    InitLevelupSpellsForLevel();

    CastPetAuras(false);
}

bool Pet::resetTalents()
{
    Unit* owner = GetOwner();
    if (!owner || owner->GetTypeId() != TYPEID_PLAYER)
        return false;

    // not need after this call
    if (owner->ToPlayer()->HasAtLoginFlag(AT_LOGIN_RESET_PET_TALENTS))
        owner->ToPlayer()->RemoveAtLoginFlag(AT_LOGIN_RESET_PET_TALENTS, true);

    CreatureTemplate const* ci = GetCreatureTemplate();
    if (!ci)
        return false;
    // Check pet talent type
    CreatureFamilyEntry const* pet_family = sCreatureFamilyStore.LookupEntry(ci->family);
    if (!pet_family || pet_family->petTalentType < 0)
        return false;

    Player* player = owner->ToPlayer();

    uint8 level = getLevel();
    uint32 talentPointsForLevel = GetMaxTalentPointsForLevel(level);

    if (m_usedTalentCount == 0)
    {
        SetFreeTalentPoints(talentPointsForLevel);
        return false;
    }

    for (uint32 i = 0; i < sTalentStore.GetNumRows(); ++i)
    {
        TalentEntry const* talentInfo = sTalentStore.LookupEntry(i);

        if (!talentInfo)
            continue;

        TalentTabEntry const* talentTabInfo = sTalentTabStore.LookupEntry(talentInfo->TalentTab);

        if (!talentTabInfo)
            continue;

        // unlearn only talents for pets family talent type
        if (!((1 << pet_family->petTalentType) & talentTabInfo->petTalentMask))
            continue;

        for (uint8 j = 0; j < MAX_TALENT_RANK; ++j)
        {
            for (PetSpellMap::const_iterator itr = m_spells.begin(); itr != m_spells.end();)
            {
                if (itr->second.state == PETSPELL_REMOVED)
                {
                    ++itr;
                    continue;
                }
                // remove learned spells (all ranks)
                uint32 itrFirstId = sSpellMgr->GetFirstSpellInChain(itr->first);

                // unlearn if first rank is talent or learned by talent
                if (itrFirstId == talentInfo->RankID[j] || sSpellMgr->IsSpellLearnToSpell(talentInfo->RankID[j], itrFirstId))
                {
                    unlearnSpell(itr->first, false);
                    itr = m_spells.begin();
                    continue;
                }
                else
                    ++itr;
            }
        }
    }

    SetFreeTalentPoints(talentPointsForLevel);

    if (!m_loading)
        player->PetSpellInitialize();
    return true;
}

void Pet::resetTalentsForAllPetsOf(Player* owner, Pet* online_pet /*= NULL*/)
{
    // not need after this call
    if (owner->ToPlayer()->HasAtLoginFlag(AT_LOGIN_RESET_PET_TALENTS))
        owner->ToPlayer()->RemoveAtLoginFlag(AT_LOGIN_RESET_PET_TALENTS, true);

    // reset for online
    if (online_pet)
        online_pet->resetTalents();

    // now need only reset for offline pets (all pets except online case)
    uint32 except_petnumber = online_pet ? online_pet->GetCharmInfo()->GetPetNumber() : 0;

    PreparedStatement* stmt = CharacterDatabase.GetPreparedStatement(CHAR_SEL_CHAR_PET);
    stmt->setUInt32(0, owner->GetGUIDLow());
    stmt->setUInt32(1, except_petnumber);
    PreparedQueryResult resultPets = CharacterDatabase.Query(stmt);

    // no offline pets
    if (!resultPets)
        return;

    stmt = CharacterDatabase.GetPreparedStatement(CHAR_SEL_PET_SPELL_LIST);
    stmt->setUInt32(0, owner->GetGUIDLow());
    stmt->setUInt32(1, except_petnumber);
    PreparedQueryResult result = CharacterDatabase.Query(stmt);

    if (!result)
        return;

    bool need_comma = false;
    std::ostringstream ss;
    ss << "DELETE FROM pet_spell WHERE guid IN (";

    do
    {
        Field* fields = resultPets->Fetch();

        uint32 id = fields[0].GetUInt32();

        if (need_comma)
            ss << ',';

        ss << id;

        need_comma = true;
    }
    while (resultPets->NextRow());

    ss << ") AND spell IN (";

    bool need_execute = false;
    do
    {
        Field* fields = result->Fetch();

        uint32 spell = fields[0].GetUInt32();

        if (!GetTalentSpellCost(spell))
            continue;

        if (need_execute)
            ss << ',';

        ss << spell;

        need_execute = true;
    }
    while (result->NextRow());

    if (!need_execute)
        return;

    ss << ')';

    CharacterDatabase.Execute(ss.str().c_str());
}

void Pet::InitTalentForLevel()
{
    uint8 level = getLevel();
    uint32 talentPointsForLevel = GetMaxTalentPointsForLevel(level);
    // Reset talents in case low level (on level down) or wrong points for level (hunter can unlearn TP increase talent)
    if (talentPointsForLevel == 0 || m_usedTalentCount > talentPointsForLevel)
        resetTalents(); // Remove all talent points

    SetFreeTalentPoints(talentPointsForLevel - m_usedTalentCount);

    Unit* owner = GetOwner();
    if (!owner || owner->GetTypeId() != TYPEID_PLAYER)
        return;

    if (!m_loading)
        owner->ToPlayer()->SendTalentsInfoData(true);
}

uint8 Pet::GetMaxTalentPointsForLevel(uint8 level)
{
    uint8 points = (level >= 20) ? ((level - 16) / 4) : 0;
    // Mod points from owner SPELL_AURA_MOD_PET_TALENT_POINTS
    if (Unit* owner = GetOwner())
        points+=owner->GetTotalAuraModifier(SPELL_AURA_MOD_PET_TALENT_POINTS);
    return points;
}

void Pet::ToggleAutocast(SpellInfo const* spellInfo, bool apply)
{
    if (!spellInfo->IsAutocastable())
        return;

    uint32 spellid = spellInfo->Id;

    PetSpellMap::iterator itr = m_spells.find(spellid);
    if (itr == m_spells.end())
        return;

    uint32 i;

    if (apply)
    {
        for (i = 0; i < m_autospells.size() && m_autospells[i] != spellid; ++i)
            ;                                               // just search

        if (i == m_autospells.size())
        {
            m_autospells.push_back(spellid);

            if (itr->second.active != ACT_ENABLED)
            {
                itr->second.active = ACT_ENABLED;
                if (itr->second.state != PETSPELL_NEW)
                    itr->second.state = PETSPELL_CHANGED;
            }
        }
    }
    else
    {
        AutoSpellList::iterator itr2 = m_autospells.begin();
        for (i = 0; i < m_autospells.size() && m_autospells[i] != spellid; ++i, ++itr2)
            ;                                               // just search

        if (i < m_autospells.size())
        {
            m_autospells.erase(itr2);
            if (itr->second.active != ACT_DISABLED)
            {
                itr->second.active = ACT_DISABLED;
                if (itr->second.state != PETSPELL_NEW)
                    itr->second.state = PETSPELL_CHANGED;
            }
        }
    }
}

bool Pet::IsPermanentPetFor(Player* owner)
{
    switch (getPetType())
    {
        case SUMMON_PET:
            switch (owner->getClass())
            {
                case CLASS_WARLOCK:
                    return GetCreatureTemplate()->type == CREATURE_TYPE_DEMON;
                case CLASS_DEATH_KNIGHT:
                    return GetCreatureTemplate()->type == CREATURE_TYPE_UNDEAD;
                case CLASS_MAGE:
                    return GetCreatureTemplate()->type == CREATURE_TYPE_ELEMENTAL;
                default:
                    return false;
            }
        case HUNTER_PET:
            return true;
        default:
            return false;
    }
}

bool Pet::Create(uint32 guidlow, Map* map, uint32 phaseMask, uint32 Entry, uint32 pet_number)
{
    ASSERT(map);
    SetMap(map);

    SetPhaseMask(phaseMask, false);
    Object::_Create(guidlow, pet_number, HIGHGUID_PET);

    m_DBTableGuid = guidlow;
    m_originalEntry = Entry;

    if (!InitEntry(Entry))
        return false;

    SetSheath(SHEATH_STATE_MELEE);

    return true;
}

bool Pet::HasSpell(uint32 spell) const
{
    PetSpellMap::const_iterator itr = m_spells.find(spell);
    return itr != m_spells.end() && itr->second.state != PETSPELL_REMOVED;
}

// Get all passive spells in our skill line
void Pet::LearnPetPassives()
{
    CreatureTemplate const* cInfo = GetCreatureTemplate();
    if (!cInfo)
        return;

    CreatureFamilyEntry const* cFamily = sCreatureFamilyStore.LookupEntry(cInfo->family);
    if (!cFamily)
        return;

    PetFamilySpellsStore::const_iterator petStore = sPetFamilySpellsStore.find(cFamily->ID);
    if (petStore != sPetFamilySpellsStore.end())
    {
        // For general hunter pets skill 270
        // Passive 01~10, Passive 00 (20782, not used), Ferocious Inspiration (34457)
        // Scale 01~03 (34902~34904, bonus from owner, not used)
        for (PetFamilySpellsSet::const_iterator petSet = petStore->second.begin(); petSet != petStore->second.end(); ++petSet)
            addSpell(*petSet, ACT_DECIDE, PETSPELL_NEW, PETSPELL_FAMILY);
    }
}

void Pet::CastPetAuras(bool current)
{
    Unit* owner = GetOwner();
    if (!owner || owner->GetTypeId() != TYPEID_PLAYER)
        return;

    if (!IsPermanentPetFor(owner->ToPlayer()))
        return;

    for (PetAuraSet::const_iterator itr = owner->m_petAuras.begin(); itr != owner->m_petAuras.end();)
    {
        PetAura const* pa = *itr;
        ++itr;

        if (!current && pa->IsRemovedOnChangePet())
            owner->RemovePetAura(pa);
        else
            CastPetAura(pa);
    }
}

void Pet::CastPetAura(PetAura const* aura)
{
    uint32 auraId = aura->GetAura(GetEntry());
    if (!auraId)
        return;

    if (auraId == 35696)                                      // Demonic Knowledge
    {
        int32 basePoints = CalculatePct(aura->GetDamage(), GetStat(STAT_STAMINA) + GetStat(STAT_INTELLECT));
        CastCustomSpell(this, auraId, &basePoints, NULL, NULL, true);
    }
    else
        CastSpell(this, auraId, true);
}

bool Pet::IsPetAura(Aura const* aura)
{
    Unit* owner = GetOwner();

    if (!owner || owner->GetTypeId() != TYPEID_PLAYER)
        return false;

    // if the owner has that pet aura, return true
    for (PetAuraSet::const_iterator itr = owner->m_petAuras.begin(); itr != owner->m_petAuras.end(); ++itr)
    {
        if ((*itr)->GetAura(GetEntry()) == aura->GetId())
            return true;
    }
    return false;
}

void Pet::learnSpellHighRank(uint32 spellid)
{
    learnSpell(spellid);

    if (uint32 next = sSpellMgr->GetNextSpellInChain(spellid))
        learnSpellHighRank(next);
}

void Pet::SynchronizeLevelWithOwner()
{
    Unit* owner = GetOwner();
    if (!owner || owner->GetTypeId() != TYPEID_PLAYER)
        return;

    switch (getPetType())
    {
        // always same level
        case SUMMON_PET:
            GivePetLevel(owner->getLevel());
            break;
        // can't be greater owner level
        case HUNTER_PET:
            if (getLevel() > owner->getLevel())
                GivePetLevel(owner->getLevel());
            else if (getLevel() + 5 < owner->getLevel())
                GivePetLevel(owner->getLevel() - 5);
            break;
        default:
            break;
    }
}

void Pet::ProhibitSpellSchool(SpellSchoolMask idSchoolMask, uint32 unTimeMs)
{
    WorldPacket data(SMSG_SPELL_COOLDOWN, 8+1+m_spells.size()*8);
    data << uint64(GetGUID());
    data << uint8(0x0);                                     // flags (0x1, 0x2)
    time_t curTime = time(NULL);
    for (PetSpellMap::const_iterator itr = m_spells.begin(); itr != m_spells.end(); ++itr)
    {
        if (itr->second.state == PETSPELL_REMOVED)
            continue;
        uint32 unSpellId = itr->first;
        SpellInfo const* spellInfo = sSpellMgr->GetSpellInfo(unSpellId);
        if (!spellInfo)
        {
            ASSERT(spellInfo);
            continue;
        }

        // Not send cooldown for this spells
        if (spellInfo->Attributes & SPELL_ATTR0_DISABLED_WHILE_ACTIVE)
            continue;

        if (spellInfo->PreventionType != SPELL_PREVENTION_TYPE_SILENCE)
            continue;

        if ((idSchoolMask & spellInfo->GetSchoolMask()) && GetCreatureSpellCooldownDelay(unSpellId) < unTimeMs)
        {
            data << uint32(unSpellId);
            data << uint32(unTimeMs);                       // in m.secs
            _AddCreatureSpellCooldown(unSpellId, curTime + unTimeMs/IN_MILLISECONDS);
        }
    }

    if (Player* owner = GetOwner())
        owner->GetSession()->SendPacket(&data);
}<|MERGE_RESOLUTION|>--- conflicted
+++ resolved
@@ -34,15 +34,9 @@
 #define PET_XP_FACTOR 0.05f
 
 Pet::Pet(Player* owner, PetType type) : Guardian(NULL, owner, true),
-<<<<<<< HEAD
-m_usedTalentCount(0), m_removed(false), m_owner(owner),
-m_petType(type), m_duration(0),
-m_auraRaidUpdateMask(0), m_loading(false), m_declinedname(NULL)
-=======
     m_usedTalentCount(0), m_removed(false), m_owner(owner),
-    m_happinessTimer(7500), m_petType(type), m_duration(0),
+    m_petType(type), m_duration(0),
     m_auraRaidUpdateMask(0), m_loading(false), m_declinedname(NULL)
->>>>>>> cd8e9dfb
 {
     m_unitTypeMask |= UNIT_MASK_PET;
     if (type == HUNTER_PET)
