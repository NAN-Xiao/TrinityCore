/*
 * Copyright (C) 2008-2013 TrinityCore <http://www.trinitycore.org/>
 * Copyright (C) 2005-2009 MaNGOS <http://getmangos.com/>
 *
 * This program is free software; you can redistribute it and/or modify it
 * under the terms of the GNU General Public License as published by the
 * Free Software Foundation; either version 2 of the License, or (at your
 * option) any later version.
 *
 * This program is distributed in the hope that it will be useful, but WITHOUT
 * ANY WARRANTY; without even the implied warranty of MERCHANTABILITY or
 * FITNESS FOR A PARTICULAR PURPOSE. See the GNU General Public License for
 * more details.
 *
 * You should have received a copy of the GNU General Public License along
 * with this program. If not, see <http://www.gnu.org/licenses/>.
 */

#include "Common.h"
#include "UpdateMask.h"
#include "Opcodes.h"
#include "World.h"
#include "ObjectAccessor.h"
#include "DatabaseEnv.h"
#include "GridNotifiers.h"
#include "CellImpl.h"
#include "GridNotifiersImpl.h"
#include "ScriptMgr.h"

DynamicObject::DynamicObject(bool isWorldObject) : WorldObject(isWorldObject),
    _aura(NULL), _removedAura(NULL), _caster(NULL), _duration(0), _isViewpoint(false)
{
    m_objectType |= TYPEMASK_DYNAMICOBJECT;
    m_objectTypeId = TYPEID_DYNAMICOBJECT;

    m_updateFlag = UPDATEFLAG_STATIONARY_POSITION;

    m_valuesCount = DYNAMICOBJECT_END;
}

DynamicObject::~DynamicObject()
{
    // make sure all references were properly removed
    ASSERT(!_aura);
    ASSERT(!_caster);
    ASSERT(!_isViewpoint);
    delete _removedAura;
}

void DynamicObject::AddToWorld()
{
    ///- Register the dynamicObject for guid lookup and for caster
    if (!IsInWorld())
    {
        sObjectAccessor->AddObject(this);
        WorldObject::AddToWorld();
        BindToCaster();
    }
}

void DynamicObject::RemoveFromWorld()
{
    ///- Remove the dynamicObject from the accessor and from all lists of objects in world
    if (IsInWorld())
    {
        if (_isViewpoint)
            RemoveCasterViewpoint();

        if (_aura)
            RemoveAura();

        // dynobj could get removed in Aura::RemoveAura
        if (!IsInWorld())
            return;

        UnbindFromCaster();
        WorldObject::RemoveFromWorld();
        sObjectAccessor->RemoveObject(this);
    }
}

bool DynamicObject::CreateDynamicObject(uint32 guidlow, Unit* caster, SpellInfo const* spell, Position const& pos, float radius, DynamicObjectType type)
{
    SetMap(caster->GetMap());
    Relocate(pos);
    if (!IsPositionValid())
    {
<<<<<<< HEAD
        TC_LOG_ERROR(LOG_FILTER_GENERAL, "DynamicObject (spell %u) not created. Suggested coordinates isn't valid (X: %f Y: %f)", spell->Id, GetPositionX(), GetPositionY());
=======
        TC_LOG_ERROR("misc", "DynamicObject (spell %u) not created. Suggested coordinates isn't valid (X: %f Y: %f)", spellId, GetPositionX(), GetPositionY());
>>>>>>> 94e2b933
        return false;
    }

    WorldObject::_Create(guidlow, HIGHGUID_DYNAMICOBJECT, caster->GetPhaseMask());

    SetEntry(spell->Id);
    SetObjectScale(1);
    SetUInt64Value(DYNAMICOBJECT_CASTER, caster->GetGUID());
    SetUInt32Value(DYNAMICOBJECT_BYTES, spell->SpellVisual[0] | (type << 28));
    SetUInt32Value(DYNAMICOBJECT_SPELLID, spell->Id);
    SetFloatValue(DYNAMICOBJECT_RADIUS, radius);
    SetUInt32Value(DYNAMICOBJECT_CASTTIME, getMSTime());

    if (IsWorldObject())
        setActive(true);    //must before add to map to be put in world container

    if (!GetMap()->AddToMap(this))
        return false;

    return true;
}

void DynamicObject::Update(uint32 p_time)
{
    // caster has to be always available and in the same map
    ASSERT(_caster);
    ASSERT(_caster->GetMap() == GetMap());

    bool expired = false;

    if (_aura)
    {
        if (!_aura->IsRemoved())
            _aura->UpdateOwner(p_time, this);

        // _aura may be set to null in Aura::UpdateOwner call
        if (_aura && (_aura->IsRemoved() || _aura->IsExpired()))
            expired = true;
    }
    else
    {
        if (GetDuration() > int32(p_time))
            _duration -= p_time;
        else
            expired = true;
    }

    if (expired)
        Remove();
    else
        sScriptMgr->OnDynamicObjectUpdate(this, p_time);
}

void DynamicObject::Remove()
{
    if (IsInWorld())
    {
        SendObjectDeSpawnAnim(GetGUID());
        RemoveFromWorld();
        AddObjectToRemoveList();
    }
}

int32 DynamicObject::GetDuration() const
{
    if (!_aura)
        return _duration;
    else
        return _aura->GetDuration();
}

void DynamicObject::SetDuration(int32 newDuration)
{
    if (!_aura)
        _duration = newDuration;
    else
        _aura->SetDuration(newDuration);
}

void DynamicObject::Delay(int32 delaytime)
{
    SetDuration(GetDuration() - delaytime);
}

void DynamicObject::SetAura(Aura* aura)
{
    ASSERT(!_aura && aura);
    _aura = aura;
}

void DynamicObject::RemoveAura()
{
    ASSERT(_aura && !_removedAura);
    _removedAura = _aura;
    _aura = NULL;
    if (!_removedAura->IsRemoved())
        _removedAura->_Remove(AURA_REMOVE_BY_DEFAULT);
}

void DynamicObject::SetCasterViewpoint()
{
    if (Player* caster = _caster->ToPlayer())
    {
        caster->SetViewpoint(this, true);
        _isViewpoint = true;
    }
}

void DynamicObject::RemoveCasterViewpoint()
{
    if (Player* caster = _caster->ToPlayer())
    {
        caster->SetViewpoint(this, false);
        _isViewpoint = false;
    }
}

void DynamicObject::BindToCaster()
{
    ASSERT(!_caster);
    _caster = ObjectAccessor::GetUnit(*this, GetCasterGUID());
    ASSERT(_caster);
    ASSERT(_caster->GetMap() == GetMap());
    _caster->_RegisterDynObject(this);
}

void DynamicObject::UnbindFromCaster()
{
    ASSERT(_caster);
    _caster->_UnregisterDynObject(this);
    _caster = NULL;
}<|MERGE_RESOLUTION|>--- conflicted
+++ resolved
@@ -85,11 +85,7 @@
     Relocate(pos);
     if (!IsPositionValid())
     {
-<<<<<<< HEAD
-        TC_LOG_ERROR(LOG_FILTER_GENERAL, "DynamicObject (spell %u) not created. Suggested coordinates isn't valid (X: %f Y: %f)", spell->Id, GetPositionX(), GetPositionY());
-=======
-        TC_LOG_ERROR("misc", "DynamicObject (spell %u) not created. Suggested coordinates isn't valid (X: %f Y: %f)", spellId, GetPositionX(), GetPositionY());
->>>>>>> 94e2b933
+        TC_LOG_ERROR("misc", "DynamicObject (spell %u) not created. Suggested coordinates isn't valid (X: %f Y: %f)", spell->Id, GetPositionX(), GetPositionY());
         return false;
     }
 
