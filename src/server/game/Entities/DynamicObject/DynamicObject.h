/*
 * Copyright (C) 2008-2014 TrinityCore <http://www.trinitycore.org/>
 * Copyright (C) 2005-2009 MaNGOS <http://getmangos.com/>
 *
 * This program is free software; you can redistribute it and/or modify it
 * under the terms of the GNU General Public License as published by the
 * Free Software Foundation; either version 2 of the License, or (at your
 * option) any later version.
 *
 * This program is distributed in the hope that it will be useful, but WITHOUT
 * ANY WARRANTY; without even the implied warranty of MERCHANTABILITY or
 * FITNESS FOR A PARTICULAR PURPOSE. See the GNU General Public License for
 * more details.
 *
 * You should have received a copy of the GNU General Public License along
 * with this program. If not, see <http://www.gnu.org/licenses/>.
 */

#ifndef TRINITYCORE_DYNAMICOBJECT_H
#define TRINITYCORE_DYNAMICOBJECT_H

#include "Object.h"

class Unit;
class Aura;
class SpellInfo;

enum DynamicObjectType
{
    DYNAMIC_OBJECT_PORTAL           = 0x0,      // unused
    DYNAMIC_OBJECT_AREA_SPELL       = 0x1,
    DYNAMIC_OBJECT_FARSIGHT_FOCUS   = 0x2
};

class DynamicObject : public WorldObject, public GridObject<DynamicObject>, public MapObject
{
    public:
        DynamicObject(bool isWorldObject);
        ~DynamicObject();

        void AddToWorld() override;
        void RemoveFromWorld() override;

<<<<<<< HEAD
        bool CreateDynamicObject(uint32 guidlow, Unit* caster, SpellInfo const* spell, Position const& pos, float radius, DynamicObjectType type);
        void Update(uint32 p_time);
=======
        bool CreateDynamicObject(uint32 guidlow, Unit* caster, uint32 spellId, Position const& pos, float radius, DynamicObjectType type);
        void Update(uint32 p_time) override;
>>>>>>> c741d268
        void Remove();
        void SetDuration(int32 newDuration);
        int32 GetDuration() const;
        void Delay(int32 delaytime);
        void SetAura(Aura* aura);
        void RemoveAura();
        void SetCasterViewpoint();
        void RemoveCasterViewpoint();
        Unit* GetCaster() const { return _caster; }
        void BindToCaster();
        void UnbindFromCaster();
        uint32 GetSpellId() const {  return GetUInt32Value(DYNAMICOBJECT_SPELLID); }
        uint64 GetCasterGUID() const { return GetUInt64Value(DYNAMICOBJECT_CASTER); }
        float GetRadius() const { return GetFloatValue(DYNAMICOBJECT_RADIUS); }

    protected:
        Aura* _aura;
        Aura* _removedAura;
        Unit* _caster;
        int32 _duration; // for non-aura dynobjects
        bool _isViewpoint;
};
#endif<|MERGE_RESOLUTION|>--- conflicted
+++ resolved
@@ -41,13 +41,8 @@
         void AddToWorld() override;
         void RemoveFromWorld() override;
 
-<<<<<<< HEAD
         bool CreateDynamicObject(uint32 guidlow, Unit* caster, SpellInfo const* spell, Position const& pos, float radius, DynamicObjectType type);
-        void Update(uint32 p_time);
-=======
-        bool CreateDynamicObject(uint32 guidlow, Unit* caster, uint32 spellId, Position const& pos, float radius, DynamicObjectType type);
         void Update(uint32 p_time) override;
->>>>>>> c741d268
         void Remove();
         void SetDuration(int32 newDuration);
         int32 GetDuration() const;
