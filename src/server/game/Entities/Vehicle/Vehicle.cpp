/*
 * Copyright (C) 2008-2014 TrinityCore <http://www.trinitycore.org/>
 * Copyright (C) 2005-2009 MaNGOS <http://getmangos.com/>
 *
 * This program is free software; you can redistribute it and/or modify it
 * under the terms of the GNU General Public License as published by the
 * Free Software Foundation; either version 2 of the License, or (at your
 * option) any later version.
 *
 * This program is distributed in the hope that it will be useful, but WITHOUT
 * ANY WARRANTY; without even the implied warranty of MERCHANTABILITY or
 * FITNESS FOR A PARTICULAR PURPOSE. See the GNU General Public License for
 * more details.
 *
 * You should have received a copy of the GNU General Public License along
 * with this program. If not, see <http://www.gnu.org/licenses/>.
 */

#include "Common.h"
#include "Log.h"
#include "ObjectMgr.h"
#include "Vehicle.h"
#include "Unit.h"
#include "Util.h"
#include "WorldPacket.h"
#include "ScriptMgr.h"
#include "CreatureAI.h"
#include "ZoneScript.h"
#include "SpellMgr.h"
#include "SpellInfo.h"
#include "MoveSplineInit.h"
#include "TemporarySummon.h"
#include "EventProcessor.h"
#include "Player.h"
#include "Battleground.h"

Vehicle::Vehicle(Unit* unit, VehicleEntry const* vehInfo, uint32 creatureEntry) :
UsableSeatNum(0), _me(unit), _vehicleInfo(vehInfo), _creatureEntry(creatureEntry), _status(STATUS_NONE), _lastShootPos()
{
    for (uint32 i = 0; i < MAX_VEHICLE_SEATS; ++i)
    {
        if (uint32 seatId = _vehicleInfo->m_seatID[i])
            if (VehicleSeatEntry const* veSeat = sVehicleSeatStore.LookupEntry(seatId))
            {
                Seats.insert(std::make_pair(i, VehicleSeat(veSeat)));
                if (veSeat->CanEnterOrExit())
                    ++UsableSeatNum;
            }
    }

    // Set or remove correct flags based on available seats. Will overwrite db data (if wrong).
    if (UsableSeatNum)
        _me->SetFlag(UNIT_NPC_FLAGS, (_me->GetTypeId() == TYPEID_PLAYER ? UNIT_NPC_FLAG_PLAYER_VEHICLE : UNIT_NPC_FLAG_SPELLCLICK));
    else
        _me->RemoveFlag(UNIT_NPC_FLAGS, (_me->GetTypeId() == TYPEID_PLAYER ? UNIT_NPC_FLAG_PLAYER_VEHICLE : UNIT_NPC_FLAG_SPELLCLICK));

    InitMovementInfoForBase();
}

Vehicle::~Vehicle()
{
    /// @Uninstall must be called before this.
    ASSERT(_status == STATUS_UNINSTALLING);
    for (SeatMap::const_iterator itr = Seats.begin(); itr != Seats.end(); ++itr)
        ASSERT(itr->second.IsEmpty());
}

/**
 * @fn void Vehicle::Install()
 *
 * @brief Initializes power type for vehicle. Nothing more.
 *
 * @author Machiavelli
 * @date 17-2-2013
 */

void Vehicle::Install()
{
    if (Creature* creature = _me->ToCreature())
    {
        switch (_vehicleInfo->m_powerType)
        {
            case POWER_STEAM:
            case POWER_HEAT:
            case POWER_BLOOD:
            case POWER_OOZE:
            case POWER_WRATH:
                _me->setPowerType(POWER_ENERGY);
                _me->SetMaxPower(POWER_ENERGY, 100);
                break;
            case POWER_PYRITE:
                _me->setPowerType(POWER_ENERGY);
                _me->SetMaxPower(POWER_ENERGY, 50);
                break;
            default:
                for (uint32 i = 0; i < MAX_SPELL_VEHICLE; ++i)
                {
                    if (!creature->m_spells[i])
                        continue;

                    SpellInfo const* spellInfo = sSpellMgr->GetSpellInfo(creature->m_spells[i]);
                    if (!spellInfo)
                        continue;

                    if (spellInfo->PowerType == POWER_ENERGY && spellInfo->CalcPowerCost(_me, spellInfo->GetSchoolMask()) > 0)
                    {
                        _me->setPowerType(POWER_ENERGY);
                        _me->SetMaxPower(POWER_ENERGY, 100);
                        break;
                    }
                }
                break;
        }
    }

    _status = STATUS_INSTALLED;
    if (GetBase()->GetTypeId() == TYPEID_UNIT)
        sScriptMgr->OnInstall(this);
}

void Vehicle::InstallAllAccessories(bool evading)
{
    if (GetBase()->GetTypeId() == TYPEID_PLAYER || !evading)
        RemoveAllPassengers();   // We might have aura's saved in the DB with now invalid casters - remove

    VehicleAccessoryList const* accessories = sObjectMgr->GetVehicleAccessoryList(this);
    if (!accessories)
        return;

    for (VehicleAccessoryList::const_iterator itr = accessories->begin(); itr != accessories->end(); ++itr)
        if (!evading || itr->IsMinion)  // only install minions on evade mode
            InstallAccessory(itr->AccessoryEntry, itr->SeatId, itr->IsMinion, itr->SummonedType, itr->SummonTime);
}

/**
 * @fn void Vehicle::Uninstall()
 *
 * @brief Removes all passengers and sets status to STATUS_UNINSTALLING.
 *        No new passengers can be added to the vehicle after this call.
 *
 * @author Machiavelli
 * @date 17-2-2013
 */

void Vehicle::Uninstall()
{
    /// @Prevent recursive uninstall call. (Bad script in OnUninstall/OnRemovePassenger/PassengerBoarded hook.)
    if (_status == STATUS_UNINSTALLING && !GetBase()->HasUnitTypeMask(UNIT_MASK_MINION))
    {
        TC_LOG_ERROR("entities.vehicle", "Vehicle GuidLow: %u, Entry: %u attempts to uninstall, but already has STATUS_UNINSTALLING! "
            "Check Uninstall/PassengerBoarded script hooks for errors.", _me->GetGUIDLow(), _me->GetEntry());
        return;
    }

    _status = STATUS_UNINSTALLING;
    TC_LOG_DEBUG("entities.vehicle", "Vehicle::Uninstall Entry: %u, GuidLow: %u", _creatureEntry, _me->GetGUIDLow());
    RemoveAllPassengers();

    if (GetBase()->GetTypeId() == TYPEID_UNIT)
        sScriptMgr->OnUninstall(this);
}

/**
 * @fn void Vehicle::Reset(bool evading )
 *
 * @brief Reapplies immunities and reinstalls accessories. Only has effect for creatures.
 *
 * @author Machiavelli
 * @date 17-2-2013
 *
 * @param evading true if called from CreatureAI::EnterEvadeMode
 */

void Vehicle::Reset(bool evading /*= false*/)
{
    if (GetBase()->GetTypeId() != TYPEID_UNIT)
        return;

    TC_LOG_DEBUG("entities.vehicle", "Vehicle::Reset (Entry: %u, GuidLow: %u, DBGuid: %u)", GetCreatureEntry(), _me->GetGUIDLow(), _me->ToCreature()->GetDBTableGUIDLow());

    ApplyAllImmunities();
    InstallAllAccessories(evading);

    sScriptMgr->OnReset(this);
}

/**
 * @fn void Vehicle::ApplyAllImmunities()
 *
 * @brief Applies specific immunities that cannot be set in DB.
 *
 * @author Machiavelli
 * @date 17-2-2013
 */

void Vehicle::ApplyAllImmunities()
{
    // This couldn't be done in DB, because some spells have MECHANIC_NONE

    // Vehicles should be immune on Knockback ...
    _me->ApplySpellImmune(0, IMMUNITY_EFFECT, SPELL_EFFECT_KNOCK_BACK, true);
    _me->ApplySpellImmune(0, IMMUNITY_EFFECT, SPELL_EFFECT_KNOCK_BACK_DEST, true);

    // Mechanical units & vehicles ( which are not Bosses, they have own immunities in DB ) should be also immune on healing ( exceptions in switch below )
    if (_me->ToCreature() && _me->ToCreature()->GetCreatureTemplate()->type == CREATURE_TYPE_MECHANICAL && !_me->ToCreature()->isWorldBoss())
    {
        // Heal & dispel ...
        _me->ApplySpellImmune(0, IMMUNITY_EFFECT, SPELL_EFFECT_HEAL, true);
        _me->ApplySpellImmune(0, IMMUNITY_EFFECT, SPELL_EFFECT_HEAL_PCT, true);
        _me->ApplySpellImmune(0, IMMUNITY_EFFECT, SPELL_EFFECT_DISPEL, true);
        _me->ApplySpellImmune(0, IMMUNITY_STATE, SPELL_AURA_PERIODIC_HEAL, true);

        // ... Shield & Immunity grant spells ...
        _me->ApplySpellImmune(0, IMMUNITY_STATE, SPELL_AURA_SCHOOL_IMMUNITY, true);
        _me->ApplySpellImmune(0, IMMUNITY_STATE, SPELL_AURA_MOD_UNATTACKABLE, true);
        _me->ApplySpellImmune(0, IMMUNITY_STATE, SPELL_AURA_SCHOOL_ABSORB, true);
        _me->ApplySpellImmune(0, IMMUNITY_MECHANIC, MECHANIC_SHIELD, true);
        _me->ApplySpellImmune(0, IMMUNITY_MECHANIC, MECHANIC_IMMUNE_SHIELD, true);

        // ... Resistance, Split damage, Change stats ...
        _me->ApplySpellImmune(0, IMMUNITY_STATE, SPELL_AURA_DAMAGE_SHIELD, true);
        _me->ApplySpellImmune(0, IMMUNITY_STATE, SPELL_AURA_SPLIT_DAMAGE_PCT, true);
        _me->ApplySpellImmune(0, IMMUNITY_STATE, SPELL_AURA_MOD_RESISTANCE, true);
        _me->ApplySpellImmune(0, IMMUNITY_STATE, SPELL_AURA_MOD_STAT, true);
        _me->ApplySpellImmune(0, IMMUNITY_STATE, SPELL_AURA_MOD_DAMAGE_PERCENT_TAKEN, true);
    }

    // Different immunities for vehicles goes below
    switch (GetVehicleInfo()->m_ID)
    {
        // code below prevents a bug with movable cannons
        case 160: // Strand of the Ancients
        case 244: // Wintergrasp
        case 510: // Isle of Conquest
            _me->SetControlled(true, UNIT_STATE_ROOT);
            // why we need to apply this? we can simple add immunities to slow mechanic in DB
            _me->ApplySpellImmune(0, IMMUNITY_STATE, SPELL_AURA_MOD_DECREASE_SPEED, true);
            break;
        default:
            break;
    }
}

/**
 * @fn void Vehicle::RemoveAllPassengers()
 *
 * @brief Removes all current and pending passengers from the vehicle.
 *
 * @author Machiavelli
 * @date 17-2-2013
 */

void Vehicle::RemoveAllPassengers()
{
    TC_LOG_DEBUG("entities.vehicle", "Vehicle::RemoveAllPassengers. Entry: %u, GuidLow: %u", _creatureEntry, _me->GetGUIDLow());

    /// Setting to_Abort to true will cause @VehicleJoinEvent::Abort to be executed on next @Unit::UpdateEvents call
    /// This will properly "reset" the pending join process for the passenger.
    {
        /// Update vehicle pointer in every pending join event - Abort may be called after vehicle is deleted
        Vehicle* eventVehicle = _status != STATUS_UNINSTALLING ? this : NULL;

        while (!_pendingJoinEvents.empty())
        {
            VehicleJoinEvent* e = _pendingJoinEvents.front();
            e->to_Abort = true;
            e->Target = eventVehicle;
            _pendingJoinEvents.pop_front();
        }
    }

    // Passengers always cast an aura with SPELL_AURA_CONTROL_VEHICLE on the vehicle
    // We just remove the aura and the unapply handler will make the target leave the vehicle.
    // We don't need to iterate over Seats
    _me->RemoveAurasByType(SPELL_AURA_CONTROL_VEHICLE);

    // Following the above logic, this assertion should NEVER fail.
    // Even in 'hacky' cases, there should at least be VEHICLE_SPELL_RIDE_HARDCODED on us.
    // SeatMap::const_iterator itr;
    // for (itr = Seats.begin(); itr != Seats.end(); ++itr)
    //    ASSERT(!itr->second.passenger);
}

/**
 * @fn bool Vehicle::HasEmptySeat(int8 seatId) const
 *
 * @brief Checks if vehicle's seat specified by 'seatId' is empty.
 *
 * @author Machiavelli
 * @date 17-2-2013
 *
 * @param seatId Identifier for the seat.
 *
 * @return true if empty seat, false if not.
 */

bool Vehicle::HasEmptySeat(int8 seatId) const
{
    SeatMap::const_iterator seat = Seats.find(seatId);
    if (seat == Seats.end())
        return false;
    return seat->second.IsEmpty();
}

/**
 * @fn Unit* Vehicle::GetPassenger(int8 seatId) const
 *
 * @brief Gets a passenger on specified seat.
 *
 * @author Machiavelli
 * @date 17-2-2013
 *
 * @param seatId Seat to look on.
 *
 * @return null if it not found, else pointer to passenger if in world
 */

Unit* Vehicle::GetPassenger(int8 seatId) const
{
    SeatMap::const_iterator seat = Seats.find(seatId);
    if (seat == Seats.end())
        return NULL;

    return ObjectAccessor::GetUnit(*GetBase(), seat->second.Passenger.Guid);
}

/**
 * @fn SeatMap::const_iterator Vehicle::GetNextEmptySeat(int8 seatId, bool next) const
 *
 * @brief Gets the next empty seat based on current seat.
 *
 * @author Machiavelli
 * @date 17-2-2013
 *
 * @param seatId Identifier for the current seat.
 * @param next   true if iterating forward, false means iterating backwards.
 *
 * @return The next empty seat.
 */

SeatMap::const_iterator Vehicle::GetNextEmptySeat(int8 seatId, bool next) const
{
    SeatMap::const_iterator seat = Seats.find(seatId);
    if (seat == Seats.end())
        return seat;

    while (!seat->second.IsEmpty() || (!seat->second.SeatInfo->CanEnterOrExit() && !seat->second.SeatInfo->IsUsableByOverride()))
    {
        if (next)
        {
            if (++seat == Seats.end())
                seat = Seats.begin();
        }
        else
        {
            if (seat == Seats.begin())
                seat = Seats.end();
            --seat;
        }

        // Make sure we don't loop indefinetly
        if (seat->first == seatId)
            return Seats.end();
    }

    return seat;
}

/**
 * @fn void Vehicle::InstallAccessory(uint32 entry, int8 seatId, bool minion, uint8 type,
 *     uint32 summonTime)
 *
 * @brief Installs an accessory.
 *
 * @author Machiavelli
 * @date 17-2-2013
 *
 * @param entry      The NPC entry of accessory.
 * @param seatId     Identifier for the seat to add the accessory to.
 * @param minion     true if accessory considered a 'minion'. Implies that the accessory will despawn when the vehicle despawns.
 *                   Essentially that it has no life without the vehicle. Their fates are bound.
 * @param type       See enum @SummonType.
 * @param summonTime Time after which the minion is despawned in case of a timed despawn @type specified.
 */

void Vehicle::InstallAccessory(uint32 entry, int8 seatId, bool minion, uint8 type, uint32 summonTime)
{
    /// @Prevent adding accessories when vehicle is uninstalling. (Bad script in OnUninstall/OnRemovePassenger/PassengerBoarded hook.)
    if (_status == STATUS_UNINSTALLING)
    {
        TC_LOG_ERROR("entities.vehicle", "Vehicle (GuidLow: %u, DB GUID: %u, Entry: %u) attempts to install accessory (Entry: %u) on seat %d with STATUS_UNINSTALLING! "
            "Check Uninstall/PassengerBoarded script hooks for errors.", _me->GetGUIDLow(),
            (_me->GetTypeId() == TYPEID_UNIT ? _me->ToCreature()->GetDBTableGUIDLow() : _me->GetGUIDLow()), GetCreatureEntry(), entry, (int32)seatId);
        return;
    }

    TC_LOG_DEBUG("entities.vehicle", "Vehicle (GuidLow: %u, DB Guid: %u, Entry %u): installing accessory (Entry: %u) on seat: %d",
        _me->GetGUIDLow(), (_me->GetTypeId() == TYPEID_UNIT ? _me->ToCreature()->GetDBTableGUIDLow() : _me->GetGUIDLow()), GetCreatureEntry(),
        entry, (int32)seatId);

    TempSummon* accessory = _me->SummonCreature(entry, *_me, TempSummonType(type), summonTime);
    ASSERT(accessory);

    if (minion)
        accessory->AddUnitTypeMask(UNIT_MASK_ACCESSORY);

    (void)_me->HandleSpellClick(accessory, seatId);

    /// If for some reason adding accessory to vehicle fails it will unsummon in
    /// @VehicleJoinEvent::Abort
}

/**
 * @fn bool Vehicle::AddPassenger(Unit* unit, int8 seatId)
 *
 * @brief Attempts to add a passenger to the vehicle on 'seatId'.
 *
 * @author Machiavelli
 * @date 17-2-2013
 *
 * @param [in, out] The prospective passenger.
 * @param seatId        Identifier for the seat. Value of -1 indicates the next available seat.
 *
 * @return true if it succeeds, false if it fails.
 */

bool Vehicle::AddPassenger(Unit* unit, int8 seatId)
{
    /// @Prevent adding passengers when vehicle is uninstalling. (Bad script in OnUninstall/OnRemovePassenger/PassengerBoarded hook.)
    if (_status == STATUS_UNINSTALLING)
    {
        TC_LOG_ERROR("entities.vehicle", "Passenger GuidLow: %u, Entry: %u, attempting to board vehicle GuidLow: %u, Entry: %u during uninstall! SeatId: %d",
            unit->GetGUIDLow(), unit->GetEntry(), _me->GetGUIDLow(), _me->GetEntry(), (int32)seatId);
        return false;
    }

    TC_LOG_DEBUG("entities.vehicle", "Unit %s scheduling enter vehicle (entry: %u, vehicleId: %u, guid: %u (dbguid: %u) on seat %d",
        unit->GetName().c_str(), _me->GetEntry(), _vehicleInfo->m_ID, _me->GetGUIDLow(),
        (_me->GetTypeId() == TYPEID_UNIT ? _me->ToCreature()->GetDBTableGUIDLow() : 0), (int32)seatId);

    // The seat selection code may kick other passengers off the vehicle.
    // While the validity of the following may be arguable, it is possible that when such a passenger
    // exits the vehicle will dismiss. That's why the actual adding the passenger to the vehicle is scheduled
    // asynchronously, so it can be cancelled easily in case the vehicle is uninstalled meanwhile.
    SeatMap::iterator seat;
    VehicleJoinEvent* e = new VehicleJoinEvent(this, unit);
    unit->m_Events.AddEvent(e, unit->m_Events.CalculateTime(0));

    if (seatId < 0) // no specific seat requirement
    {
        for (seat = Seats.begin(); seat != Seats.end(); ++seat)
            if (seat->second.IsEmpty() && (seat->second.SeatInfo->CanEnterOrExit() || seat->second.SeatInfo->IsUsableByOverride()))
                break;

        if (seat == Seats.end()) // no available seat
        {
            e->to_Abort = true;
            return false;
        }

        e->Seat = seat;
        _pendingJoinEvents.push_back(e);
    }
    else
    {
        seat = Seats.find(seatId);
        if (seat == Seats.end())
        {
            e->to_Abort = true;
            return false;
        }

        e->Seat = seat;
        _pendingJoinEvents.push_back(e);
        if (!seat->second.IsEmpty())
        {
            Unit* passenger = ObjectAccessor::GetUnit(*GetBase(), seat->second.Passenger.Guid);
            ASSERT(passenger);
            passenger->ExitVehicle();
        }

        ASSERT(seat->second.IsEmpty());
    }

    return true;
}

/**
 * @fn void Vehicle::RemovePassenger(Unit* unit)
 *
 * @brief Removes the passenger from the vehicle.
 *
 * @author Machiavelli
 * @date 17-2-2013
 *
 * @param [in, out] unit The passenger to remove.
 */

Vehicle* Vehicle::RemovePassenger(Unit* unit)
{
    if (unit->GetVehicle() != this)
        return NULL;

    SeatMap::iterator seat = GetSeatIteratorForPassenger(unit);
    ASSERT(seat != Seats.end());

    TC_LOG_DEBUG("entities.vehicle", "Unit %s exit vehicle entry %u id %u dbguid %u seat %d",
        unit->GetName().c_str(), _me->GetEntry(), _vehicleInfo->m_ID, _me->GetGUIDLow(), (int32)seat->first);

    if (seat->second.SeatInfo->CanEnterOrExit() && ++UsableSeatNum)
        _me->SetFlag(UNIT_NPC_FLAGS, (_me->GetTypeId() == TYPEID_PLAYER ? UNIT_NPC_FLAG_PLAYER_VEHICLE : UNIT_NPC_FLAG_SPELLCLICK));

    // Remove UNIT_FLAG_NOT_SELECTABLE if passenger did not have it before entering vehicle
    if (seat->second.SeatInfo->m_flags & VEHICLE_SEAT_FLAG_PASSENGER_NOT_SELECTABLE && !seat->second.Passenger.IsUnselectable)
        unit->RemoveFlag(UNIT_FIELD_FLAGS, UNIT_FLAG_NOT_SELECTABLE);

    seat->second.Passenger.Reset();

    if (_me->GetTypeId() == TYPEID_UNIT && unit->GetTypeId() == TYPEID_PLAYER && seat->second.SeatInfo->m_flags & VEHICLE_SEAT_FLAG_CAN_CONTROL)
        _me->RemoveCharmedBy(unit);

    if (_me->IsInWorld())
<<<<<<< HEAD
        unit->m_movementInfo.ResetTransport();
=======
    {
        if (!_me->GetTransport())
        {
            unit->RemoveUnitMovementFlag(MOVEMENTFLAG_ONTRANSPORT);
            unit->m_movementInfo.transport.Reset();
        }
        else
            unit->m_movementInfo.transport = _me->m_movementInfo.transport;
    }
>>>>>>> 41b61318

    // only for flyable vehicles
    if (unit->IsFlying())
        _me->CastSpell(unit, VEHICLE_SPELL_PARACHUTE, true);

    if (_me->GetTypeId() == TYPEID_UNIT && _me->ToCreature()->IsAIEnabled)
        _me->ToCreature()->AI()->PassengerBoarded(unit, seat->first, false);

    if (GetBase()->GetTypeId() == TYPEID_UNIT)
        sScriptMgr->OnRemovePassenger(this, unit);

    unit->SetVehicle(NULL);
    return this;
}

/**
 * @fn void Vehicle::RelocatePassengers()
 *
 * @brief Relocate passengers. Must be called after m_base::Relocate
 *
 * @author Machiavelli
 * @date 17-2-2013
 */

void Vehicle::RelocatePassengers()
{
    ASSERT(_me->GetMap());

    // not sure that absolute position calculation is correct, it must depend on vehicle pitch angle
    for (SeatMap::const_iterator itr = Seats.begin(); itr != Seats.end(); ++itr)
    {
        if (Unit* passenger = ObjectAccessor::GetUnit(*GetBase(), itr->second.Passenger.Guid))
        {
            ASSERT(passenger->IsInWorld());

            float px, py, pz, po;
            passenger->m_movementInfo.transport.pos.GetPosition(px, py, pz, po);
            CalculatePassengerPosition(px, py, pz, &po);

            passenger->UpdatePosition(px, py, pz, po);
        }
    }
}

/**
 * @fn bool Vehicle::IsVehicleInUse() const
 *
 * @brief Returns information whether the vehicle is currently used by any unit
 *
 * @author Shauren
 * @date 26-2-2013
 *
 * @return true if any passenger is boarded on vehicle, false otherwise.
 */

bool Vehicle::IsVehicleInUse() const
{
    for (SeatMap::const_iterator itr = Seats.begin(); itr != Seats.end(); ++itr)
        if (!itr->second.IsEmpty())
            return true;

    return false;
}

/**
 * @fn void Vehicle::InitMovementInfoForBase()
 *
 * @brief Sets correct MovementFlags2 based on VehicleFlags from DBC.
 *
 * @author Machiavelli
 * @date 17-2-2013
 */

void Vehicle::InitMovementInfoForBase()
{
    uint32 vehicleFlags = GetVehicleInfo()->m_flags;

    if (vehicleFlags & VEHICLE_FLAG_NO_STRAFE)
        _me->AddExtraUnitMovementFlag(MOVEMENTFLAG2_NO_STRAFE);
    if (vehicleFlags & VEHICLE_FLAG_NO_JUMPING)
        _me->AddExtraUnitMovementFlag(MOVEMENTFLAG2_NO_JUMPING);
    if (vehicleFlags & VEHICLE_FLAG_FULLSPEEDTURNING)
        _me->AddExtraUnitMovementFlag(MOVEMENTFLAG2_FULL_SPEED_TURNING);
    if (vehicleFlags & VEHICLE_FLAG_ALLOW_PITCHING)
        _me->AddExtraUnitMovementFlag(MOVEMENTFLAG2_ALWAYS_ALLOW_PITCHING);
    if (vehicleFlags & VEHICLE_FLAG_FULLSPEEDPITCHING)
        _me->AddExtraUnitMovementFlag(MOVEMENTFLAG2_FULL_SPEED_PITCHING);
}

/**
 * @fn VehicleSeatEntry const* Vehicle::GetSeatForPassenger(Unit* passenger)
 *
 * @brief Returns information on the seat of specified passenger, represented by the format in VehicleSeat.dbc
 *
 * @author Machiavelli
 * @date 17-2-2013
 *
 * @param [in, out] The passenger for which we check the seat info.
 *
 * @return null if passenger not found on vehicle, else the DBC record for the seat.
 */

VehicleSeatEntry const* Vehicle::GetSeatForPassenger(Unit const* passenger) const
{
    for (SeatMap::const_iterator itr = Seats.begin(); itr != Seats.end(); ++itr)
        if (itr->second.Passenger.Guid == passenger->GetGUID())
            return itr->second.SeatInfo;

    return NULL;
}

/**
 * @fn SeatMap::iterator Vehicle::GetSeatIteratorForPassenger(Unit* passenger)
 *
 * @brief Gets seat iterator for specified passenger.
 *
 * @author Machiavelli
 * @date 17-2-2013
 *
 * @param [in, out] passenger Passenger to look up.
 *
 * @return The seat iterator for specified passenger if it's found on the vehicle. Otherwise Seats.end() (invalid iterator).
 */

SeatMap::iterator Vehicle::GetSeatIteratorForPassenger(Unit* passenger)
{
    SeatMap::iterator itr;
    for (itr = Seats.begin(); itr != Seats.end(); ++itr)
        if (itr->second.Passenger.Guid == passenger->GetGUID())
            return itr;

    return Seats.end();
}

/**
 * @fn uint8 Vehicle::GetAvailableSeatCount() const
 *
 * @brief Gets the available seat count.
 *
 * @author Machiavelli
 * @date 17-2-2013
 *
 * @return The available seat count.
 */

uint8 Vehicle::GetAvailableSeatCount() const
{
    uint8 ret = 0;
    SeatMap::const_iterator itr;
    for (itr = Seats.begin(); itr != Seats.end(); ++itr)
        if (itr->second.IsEmpty() && (itr->second.SeatInfo->CanEnterOrExit() || itr->second.SeatInfo->IsUsableByOverride()))
            ++ret;

    return ret;
}

/**
 * @fn void Vehicle::RemovePendingEvent(VehicleJoinEvent* e)
 *
 * @brief Removes @VehicleJoinEvent objects from pending join event store.
 *        This method only removes it after it's executed or aborted to prevent leaving
 *        pointers to deleted events.
 *
 * @author Shauren
 * @date 22-2-2013
 *
 * @param [in] e The VehicleJoinEvent* to remove from pending event store.
 */

void Vehicle::RemovePendingEvent(VehicleJoinEvent* e)
{
    for (PendingJoinEventContainer::iterator itr = _pendingJoinEvents.begin(); itr != _pendingJoinEvents.end(); ++itr)
    {
        if (*itr == e)
        {
            _pendingJoinEvents.erase(itr);
            break;
        }
    }
}

/**
 * @fn void Vehicle::RemovePendingEventsForSeat(uint8 seatId)
 *
 * @brief Removes any pending events for given seatId. Executed when a @VehicleJoinEvent::Execute is called
 *
 * @author Machiavelli
 * @date 23-2-2013
 *
 * @param seatId Identifier for the seat.
 */

void Vehicle::RemovePendingEventsForSeat(int8 seatId)
{
    for (PendingJoinEventContainer::iterator itr = _pendingJoinEvents.begin(); itr != _pendingJoinEvents.end();)
    {
        if ((*itr)->Seat->first == seatId)
        {
            (*itr)->to_Abort = true;
            _pendingJoinEvents.erase(itr++);
        }
        else
            ++itr;
    }
}

/**
 * @fn void Vehicle::RemovePendingEventsForSeat(uint8 seatId)
 *
 * @brief Removes any pending events for given passenger. Executed when vehicle control aura is removed while adding passenger is in progress
 *
 * @author Shauren
 * @date 13-2-2013
 *
 * @param passenger Unit that is supposed to enter the vehicle.
 */

void Vehicle::RemovePendingEventsForPassenger(Unit* passenger)
{
    for (PendingJoinEventContainer::iterator itr = _pendingJoinEvents.begin(); itr != _pendingJoinEvents.end();)
    {
        if ((*itr)->Passenger == passenger)
        {
            (*itr)->to_Abort = true;
            _pendingJoinEvents.erase(itr++);
        }
        else
            ++itr;
    }
}

VehicleJoinEvent::~VehicleJoinEvent()
{
    if (Target)
        Target->RemovePendingEvent(this);
}

/**
 * @fn bool VehicleJoinEvent::Execute(uint64, uint32)
 *
 * @brief Actually adds the passenger @Passenger to vehicle @Target.
 *
 * @author Machiavelli
 * @date 17-2-2013
 *
 * @param parameter1 Unused
 * @param parameter2 Unused.
 *
 * @return true, cannot fail.
 *
 */

bool VehicleJoinEvent::Execute(uint64, uint32)
{
    ASSERT(Passenger->IsInWorld());
    ASSERT(Target && Target->GetBase()->IsInWorld());
    ASSERT(Target->GetBase()->HasAuraTypeWithCaster(SPELL_AURA_CONTROL_VEHICLE, Passenger->GetGUID()));

    Target->RemovePendingEventsForSeat(Seat->first);
    Target->RemovePendingEventsForPassenger(Passenger);

    Passenger->SetVehicle(Target);
    Seat->second.Passenger.Guid = Passenger->GetGUID();
    Seat->second.Passenger.IsUnselectable = Passenger->HasFlag(UNIT_FIELD_FLAGS, UNIT_FLAG_NOT_SELECTABLE);
    if (Seat->second.SeatInfo->CanEnterOrExit())
    {
        ASSERT(Target->UsableSeatNum);
        --(Target->UsableSeatNum);
        if (!Target->UsableSeatNum)
        {
            if (Target->GetBase()->GetTypeId() == TYPEID_PLAYER)
                Target->GetBase()->RemoveFlag(UNIT_NPC_FLAGS, UNIT_NPC_FLAG_PLAYER_VEHICLE);
            else
                Target->GetBase()->RemoveFlag(UNIT_NPC_FLAGS, UNIT_NPC_FLAG_SPELLCLICK);
        }
    }

    Passenger->InterruptNonMeleeSpells(false);
    Passenger->RemoveAurasByType(SPELL_AURA_MOUNTED);

    Player* player = Passenger->ToPlayer();
    if (player)
    {
        // drop flag
        if (Battleground* bg = player->GetBattleground())
            bg->EventPlayerDroppedFlag(player);

        player->StopCastingCharm();
        player->StopCastingBindSight();
        player->SendOnCancelExpectedVehicleRideAura();
        player->UnsummonPetTemporaryIfAny();
    }

    if (Seat->second.SeatInfo->m_flags & VEHICLE_SEAT_FLAG_PASSENGER_NOT_SELECTABLE)
        Passenger->SetFlag(UNIT_FIELD_FLAGS, UNIT_FLAG_NOT_SELECTABLE);

    VehicleSeatEntry const* veSeat = Seat->second.SeatInfo;
    Passenger->m_movementInfo.transport.pos.Relocate(veSeat->m_attachmentOffsetX, veSeat->m_attachmentOffsetY, veSeat->m_attachmentOffsetZ);
    Passenger->m_movementInfo.transport.time = 0;
    Passenger->m_movementInfo.transport.seat = Seat->first;
    Passenger->m_movementInfo.transport.guid = Target->GetBase()->GetGUID();

    if (Target->GetBase()->GetTypeId() == TYPEID_UNIT && Passenger->GetTypeId() == TYPEID_PLAYER &&
        Seat->second.SeatInfo->m_flags & VEHICLE_SEAT_FLAG_CAN_CONTROL)
        ASSERT(Target->GetBase()->SetCharmedBy(Passenger, CHARM_TYPE_VEHICLE));  // SMSG_CLIENT_CONTROL

    Passenger->SendClearTarget();                            // SMSG_BREAK_TARGET
    Passenger->SetControlled(true, UNIT_STATE_ROOT);         // SMSG_FORCE_ROOT - In some cases we send SMSG_SPLINE_MOVE_ROOT here (for creatures)
    // also adds MOVEMENTFLAG_ROOT

    Movement::MoveSplineInit init(Passenger);
    init.DisableTransportPathTransformations();
    init.MoveTo(veSeat->m_attachmentOffsetX, veSeat->m_attachmentOffsetY, veSeat->m_attachmentOffsetZ, false, true);
    init.SetFacing(0.0f);
    init.SetTransportEnter();
    init.Launch();

    if (Creature* creature = Target->GetBase()->ToCreature())
    {
        if (creature->IsAIEnabled)
            creature->AI()->PassengerBoarded(Passenger, Seat->first, true);

        sScriptMgr->OnAddPassenger(Target, Passenger, Seat->first);

        // Actually quite a redundant hook. Could just use OnAddPassenger and check for unit typemask inside script.
        if (Passenger->HasUnitTypeMask(UNIT_MASK_ACCESSORY))
            sScriptMgr->OnInstallAccessory(Target, Passenger->ToCreature());
    }

    return true;
}

/**
 * @fn void VehicleJoinEvent::Abort(uint64)
 *
 * @brief Aborts the event. Implies that unit @Passenger will not be boarding vehicle @Target after all.
 *
 * @author Machiavelli
 * @date 17-2-2013
 *
 * @param parameter1 Unused
 */

void VehicleJoinEvent::Abort(uint64)
{
    /// Check if the Vehicle was already uninstalled, in which case all auras were removed already
    if (Target)
    {
        TC_LOG_DEBUG("entities.vehicle", "Passenger GuidLow: %u, Entry: %u, board on vehicle GuidLow: %u, Entry: %u SeatId: %d cancelled",
            Passenger->GetGUIDLow(), Passenger->GetEntry(), Target->GetBase()->GetGUIDLow(), Target->GetBase()->GetEntry(), (int32)Seat->first);

        /// @SPELL_AURA_CONTROL_VEHICLE auras can be applied even when the passenger is not (yet) on the vehicle.
        /// When this code is triggered it means that something went wrong in @Vehicle::AddPassenger, and we should remove
        /// the aura manually.
        Target->GetBase()->RemoveAurasByType(SPELL_AURA_CONTROL_VEHICLE, Passenger->GetGUID());
    }
    else
        TC_LOG_DEBUG("entities.vehicle", "Passenger GuidLow: %u, Entry: %u, board on uninstalled vehicle SeatId: %d cancelled",
            Passenger->GetGUIDLow(), Passenger->GetEntry(), (int32)Seat->first);

    if (Passenger->IsInWorld() && Passenger->HasUnitTypeMask(UNIT_MASK_ACCESSORY))
        Passenger->ToCreature()->DespawnOrUnsummon();
}<|MERGE_RESOLUTION|>--- conflicted
+++ resolved
@@ -520,10 +520,7 @@
         _me->RemoveCharmedBy(unit);
 
     if (_me->IsInWorld())
-<<<<<<< HEAD
         unit->m_movementInfo.ResetTransport();
-=======
-    {
         if (!_me->GetTransport())
         {
             unit->RemoveUnitMovementFlag(MOVEMENTFLAG_ONTRANSPORT);
@@ -531,8 +528,6 @@
         }
         else
             unit->m_movementInfo.transport = _me->m_movementInfo.transport;
-    }
->>>>>>> 41b61318
 
     // only for flyable vehicles
     if (unit->IsFlying())
