/*
 * Copyright (C) 2008-2012 TrinityCore <http://www.trinitycore.org/>
 * Copyright (C) 2005-2009 MaNGOS <http://getmangos.com/>
 *
 * This program is free software; you can redistribute it and/or modify it
 * under the terms of the GNU General Public License as published by the
 * Free Software Foundation; either version 2 of the License, or (at your
 * option) any later version.
 *
 * This program is distributed in the hope that it will be useful, but WITHOUT
 * ANY WARRANTY; without even the implied warranty of MERCHANTABILITY or
 * FITNESS FOR A PARTICULAR PURPOSE. See the GNU General Public License for
 * more details.
 *
 * You should have received a copy of the GNU General Public License along
 * with this program. If not, see <http://www.gnu.org/licenses/>.
 */

#include "Common.h"
#include "Transport.h"
#include "MapManager.h"
#include "ObjectMgr.h"
#include "Path.h"
#include "ScriptMgr.h"
#include "WorldPacket.h"
#include "DBCStores.h"
#include "World.h"
#include "GameObjectAI.h"

void MapManager::LoadTransports()
{
    uint32 oldMSTime = getMSTime();

    QueryResult result = WorldDatabase.Query("SELECT guid, entry, name, period, ScriptName FROM transports");

    if (!result)
    {
        sLog->outInfo(LOG_FILTER_SERVER_LOADING, ">> Loaded 0 transports. DB table `transports` is empty!");
        return;
    }

    uint32 count = 0;

    do
    {

        Field* fields = result->Fetch();
        uint32 lowguid = fields[0].GetUInt32();
        uint32 entry = fields[1].GetUInt32();
        std::string name = fields[2].GetString();
        uint32 period = fields[3].GetUInt32();
        uint32 scriptId = sObjectMgr->GetScriptId(fields[4].GetCString());

        GameObjectTemplate const* goinfo = sObjectMgr->GetGameObjectTemplate(entry);

        if (!goinfo)
        {
            sLog->outError(LOG_FILTER_SQL, "Transport ID:%u, Name: %s, will not be loaded, gameobject_template missing", entry, name.c_str());
            continue;
        }

        if (goinfo->type != GAMEOBJECT_TYPE_MO_TRANSPORT)
        {
            sLog->outError(LOG_FILTER_SQL, "Transport ID:%u, Name: %s, will not be loaded, gameobject_template type wrong", entry, name.c_str());
            continue;
        }

        // sLog->outInfo(LOG_FILTER_SERVER_LOADING, "Loading transport %d between %s, %s", entry, name.c_str(), goinfo->name);

        std::set<uint32> mapsUsed;

        Transport* t = new Transport(period, scriptId);
        if (!t->GenerateWaypoints(goinfo->moTransport.taxiPathId, mapsUsed))
            // skip transports with empty waypoints list
        {
            sLog->outError(LOG_FILTER_SQL, "Transport (path id %u) path size = 0. Transport ignored, check DBC files or transport GO data0 field.", goinfo->moTransport.taxiPathId);
            delete t;
            continue;
        }

        float x = t->m_WayPoints[0].x;
        float y = t->m_WayPoints[0].y;
        float z = t->m_WayPoints[0].z;
        uint32 mapid = t->m_WayPoints[0].mapid;
        float o = 1.0f;

         // creates the Gameobject
        if (!t->Create(lowguid, entry, mapid, x, y, z, o, 255, 0))
        {
            delete t;
            continue;
        }

        m_Transports.insert(t);

        for (std::set<uint32>::const_iterator i = mapsUsed.begin(); i != mapsUsed.end(); ++i)
            m_TransportsByMap[*i].insert(t);

        //If we someday decide to use the grid to track transports, here:
        t->SetMap(sMapMgr->CreateBaseMap(mapid));
        t->AddToWorld();

        ++count;
    }
    while (result->NextRow());

    // check transport data DB integrity
    result = WorldDatabase.Query("SELECT gameobject.guid, gameobject.id, transports.name FROM gameobject, transports WHERE gameobject.id = transports.entry");
    if (result)                                              // wrong data found
    {
        do
        {
            Field* fields = result->Fetch();

            uint32 guid  = fields[0].GetUInt32();
            uint32 entry = fields[1].GetUInt32();
            std::string name = fields[2].GetString();
            sLog->outError(LOG_FILTER_SQL, "Transport %u '%s' have record (GUID: %u) in `gameobject`. Transports must not have any records in `gameobject` or its behavior will be unpredictable/bugged.", entry, name.c_str(), guid);
        }
        while (result->NextRow());
    }

    sLog->outInfo(LOG_FILTER_SERVER_LOADING, ">> Loaded %u transports in %u ms", count, GetMSTimeDiffToNow(oldMSTime));
}

void MapManager::LoadTransportNPCs()
{
    uint32 oldMSTime = getMSTime();

    //                                                 0       1            2                3             4             5             6        7
    QueryResult result = WorldDatabase.Query("SELECT guid, npc_entry, transport_entry, TransOffsetX, TransOffsetY, TransOffsetZ, TransOffsetO, emote FROM creature_transport");

    if (!result)
    {
        sLog->outInfo(LOG_FILTER_SERVER_LOADING, ">> Loaded 0 transport NPCs. DB table `creature_transport` is empty!");
        return;
    }

    uint32 count = 0;

    do
    {
        Field* fields = result->Fetch();
        uint32 guid = fields[0].GetInt32();
        uint32 entry = fields[1].GetInt32();
        uint32 transportEntry = fields[2].GetInt32();
        float tX = fields[3].GetFloat();
        float tY = fields[4].GetFloat();
        float tZ = fields[5].GetFloat();
        float tO = fields[6].GetFloat();
        uint32 anim = fields[7].GetInt32();

        for (MapManager::TransportSet::iterator itr = m_Transports.begin(); itr != m_Transports.end(); ++itr)
        {
            if ((*itr)->GetEntry() == transportEntry)
            {
                (*itr)->AddNPCPassenger(guid, entry, tX, tY, tZ, tO, anim);
                break;
            }
        }

        ++count;
    }
    while (result->NextRow());

    sLog->outInfo(LOG_FILTER_SERVER_LOADING, ">> Loaded %u transport npcs in %u ms", count, GetMSTimeDiffToNow(oldMSTime));
}

Transport::Transport(uint32 period, uint32 script) : GameObject(), m_pathTime(0), m_timer(0),
currenttguid(0), m_period(period), ScriptId(script), m_nextNodeTime(0)
{
    m_updateFlag = (UPDATEFLAG_TRANSPORT | UPDATEFLAG_STATIONARY_POSITION | UPDATEFLAG_ROTATION);
}

Transport::~Transport()
{
    for (CreatureSet::iterator itr = m_NPCPassengerSet.begin(); itr != m_NPCPassengerSet.end(); ++itr)
    {
        (*itr)->SetTransport(NULL);
        GetMap()->AddObjectToRemoveList(*itr);
    }

    m_NPCPassengerSet.clear();

    m_WayPoints.clear();
    m_passengers.clear();
}

bool Transport::Create(uint32 guidlow, uint32 entry, uint32 mapid, float x, float y, float z, float ang, uint32 animprogress, uint32 dynflags)
{
    Relocate(x, y, z, ang);
    // instance id and phaseMask isn't set to values different from std.

    if (!IsPositionValid())
    {
        sLog->outError(LOG_FILTER_TRANSPORTS, "Transport (GUID: %u) not created. Suggested coordinates isn't valid (X: %f Y: %f)",
            guidlow, x, y);
        return false;
    }

    Object::_Create(guidlow, 0, HIGHGUID_MO_TRANSPORT);

    GameObjectTemplate const* goinfo = sObjectMgr->GetGameObjectTemplate(entry);

    if (!goinfo)
    {
        sLog->outError(LOG_FILTER_SQL, "Transport not created: entry in `gameobject_template` not found, guidlow: %u map: %u  (X: %f Y: %f Z: %f) ang: %f", guidlow, mapid, x, y, z, ang);
        return false;
    }

    m_goInfo = goinfo;

    SetObjectScale(goinfo->size);

    SetUInt32Value(GAMEOBJECT_FACTION, goinfo->faction);
    SetUInt32Value(GAMEOBJECT_FLAGS, goinfo->flags);
    SetUInt32Value(GAMEOBJECT_LEVEL, m_period);
    SetEntry(goinfo->entry);

    SetDisplayId(goinfo->displayId);

    SetGoState(GO_STATE_READY);
    SetGoType(GameobjectTypes(goinfo->type));

    SetGoAnimProgress(animprogress);
    if (dynflags)
        SetUInt32Value(GAMEOBJECT_DYNAMIC, MAKE_PAIR32(0, dynflags));

    SetName(goinfo->name);

    SetZoneScript();

    return true;
}

struct keyFrame
{
    explicit keyFrame(TaxiPathNodeEntry const& _node) : node(&_node),
        distSinceStop(-1.0f), distUntilStop(-1.0f), distFromPrev(-1.0f), tFrom(0.0f), tTo(0.0f)
        {
        }

    TaxiPathNodeEntry const* node;

    float distSinceStop;
    float distUntilStop;
    float distFromPrev;
    float tFrom, tTo;
};

bool Transport::GenerateWaypoints(uint32 pathid, std::set<uint32> &mapids)
{
    if (pathid >= sTaxiPathNodesByPath.size())
        return false;

    TaxiPathNodeList const& path = sTaxiPathNodesByPath[pathid];

    std::vector<keyFrame> keyFrames;
    int mapChange = 0;
    mapids.clear();
    for (size_t i = 1; i < path.size() - 1; ++i)
    {
        if (mapChange == 0)
        {
            TaxiPathNodeEntry const& node_i = path[i];
            if (node_i.mapid == path[i+1].mapid)
            {
                keyFrame k(node_i);
                keyFrames.push_back(k);
                mapids.insert(k.node->mapid);
            }
            else
            {
                mapChange = 1;
            }
        }
        else
        {
            --mapChange;
        }
    }

    int lastStop = -1;
    int firstStop = -1;

    // first cell is arrived at by teleportation :S
    keyFrames[0].distFromPrev = 0;
    if (keyFrames[0].node->actionFlag == 2)
    {
        lastStop = 0;
    }

    // find the rest of the distances between key points
    for (size_t i = 1; i < keyFrames.size(); ++i)
    {
        if ((keyFrames[i].node->actionFlag == 1) || (keyFrames[i].node->mapid != keyFrames[i-1].node->mapid))
        {
            keyFrames[i].distFromPrev = 0;
        }
        else
        {
            keyFrames[i].distFromPrev =
                sqrt(pow(keyFrames[i].node->x - keyFrames[i - 1].node->x, 2) +
                    pow(keyFrames[i].node->y - keyFrames[i - 1].node->y, 2) +
                    pow(keyFrames[i].node->z - keyFrames[i - 1].node->z, 2));
        }
        if (keyFrames[i].node->actionFlag == 2)
        {
            // remember first stop frame
            if (firstStop == -1)
                firstStop = i;
            lastStop = i;
        }
    }

    float tmpDist = 0;
    for (size_t i = 0; i < keyFrames.size(); ++i)
    {
        int j = (i + lastStop) % keyFrames.size();
        if (keyFrames[j].node->actionFlag == 2)
            tmpDist = 0;
        else
            tmpDist += keyFrames[j].distFromPrev;
        keyFrames[j].distSinceStop = tmpDist;
    }

    for (int i = int(keyFrames.size()) - 1; i >= 0; i--)
    {
        int j = (i + (firstStop+1)) % keyFrames.size();
        tmpDist += keyFrames[(j + 1) % keyFrames.size()].distFromPrev;
        keyFrames[j].distUntilStop = tmpDist;
        if (keyFrames[j].node->actionFlag == 2)
            tmpDist = 0;
    }

    for (size_t i = 0; i < keyFrames.size(); ++i)
    {
        if (keyFrames[i].distSinceStop < (30 * 30 * 0.5f))
            keyFrames[i].tFrom = sqrt(2 * keyFrames[i].distSinceStop);
        else
            keyFrames[i].tFrom = ((keyFrames[i].distSinceStop - (30 * 30 * 0.5f)) / 30) + 30;

        if (keyFrames[i].distUntilStop < (30 * 30 * 0.5f))
            keyFrames[i].tTo = sqrt(2 * keyFrames[i].distUntilStop);
        else
            keyFrames[i].tTo = ((keyFrames[i].distUntilStop - (30 * 30 * 0.5f)) / 30) + 30;

        keyFrames[i].tFrom *= 1000;
        keyFrames[i].tTo *= 1000;
    }

    //    for (int i = 0; i < keyFrames.size(); ++i) {
    //        sLog->outInfo(LOG_FILTER_TRANSPORTS, "%f, %f, %f, %f, %f, %f, %f", keyFrames[i].x, keyFrames[i].y, keyFrames[i].distUntilStop, keyFrames[i].distSinceStop, keyFrames[i].distFromPrev, keyFrames[i].tFrom, keyFrames[i].tTo);
    //    }

    // Now we're completely set up; we can move along the length of each waypoint at 100 ms intervals
    // speed = max(30, t) (remember x = 0.5s^2, and when accelerating, a = 1 unit/s^2
    int t = 0;
    bool teleport = false;
    if (keyFrames[keyFrames.size() - 1].node->mapid != keyFrames[0].node->mapid)
        teleport = true;

    m_WayPoints[0] = WayPoint(keyFrames[0].node->mapid, keyFrames[0].node->x, keyFrames[0].node->y, keyFrames[0].node->z, teleport, 0,
        keyFrames[0].node->arrivalEventID, keyFrames[0].node->departureEventID);

    t += keyFrames[0].node->delay * 1000;

    uint32 cM = keyFrames[0].node->mapid;
    for (size_t i = 0; i < keyFrames.size() - 1; ++i)
    {
        float d = 0;
        float tFrom = keyFrames[i].tFrom;
        float tTo = keyFrames[i].tTo;

        // keep the generation of all these points; we use only a few now, but may need the others later
        if (((d < keyFrames[i + 1].distFromPrev) && (tTo > 0)))
        {
            while ((d < keyFrames[i + 1].distFromPrev) && (tTo > 0))
            {
                tFrom += 100;
                tTo -= 100;

                if (d > 0)
                {
                    float newX = keyFrames[i].node->x + (keyFrames[i + 1].node->x - keyFrames[i].node->x) * d / keyFrames[i + 1].distFromPrev;
                    float newY = keyFrames[i].node->y + (keyFrames[i + 1].node->y - keyFrames[i].node->y) * d / keyFrames[i + 1].distFromPrev;
                    float newZ = keyFrames[i].node->z + (keyFrames[i + 1].node->z - keyFrames[i].node->z) * d / keyFrames[i + 1].distFromPrev;

                    teleport = false;
                    if (keyFrames[i].node->mapid != cM)
                    {
                        teleport = true;
                        cM = keyFrames[i].node->mapid;
                    }

                    //                    sLog->outInfo(LOG_FILTER_TRANSPORTS, "T: %d, D: %f, x: %f, y: %f, z: %f", t, d, newX, newY, newZ);
                    if (teleport)
                        m_WayPoints[t] = WayPoint(keyFrames[i].node->mapid, newX, newY, newZ, teleport, 0);
                }

                if (tFrom < tTo)                            // caught in tFrom dock's "gravitational pull"
                {
                    if (tFrom <= 30000)
                    {
                        d = 0.5f * (tFrom / 1000) * (tFrom / 1000);
                    }
                    else
                    {
                        d = 0.5f * 30 * 30 + 30 * ((tFrom - 30000) / 1000);
                    }
                    d = d - keyFrames[i].distSinceStop;
                }
                else
                {
                    if (tTo <= 30000)
                    {
                        d = 0.5f * (tTo / 1000) * (tTo / 1000);
                    }
                    else
                    {
                        d = 0.5f * 30 * 30 + 30 * ((tTo - 30000) / 1000);
                    }
                    d = keyFrames[i].distUntilStop - d;
                }
                t += 100;
            }
            t -= 100;
        }

        if (keyFrames[i + 1].tFrom > keyFrames[i + 1].tTo)
            t += 100 - ((long)keyFrames[i + 1].tTo % 100);
        else
            t += (long)keyFrames[i + 1].tTo % 100;

        teleport = false;
        if ((keyFrames[i + 1].node->actionFlag == 1) || (keyFrames[i + 1].node->mapid != keyFrames[i].node->mapid))
        {
            teleport = true;
            cM = keyFrames[i + 1].node->mapid;
        }

        m_WayPoints[t] = WayPoint(keyFrames[i + 1].node->mapid, keyFrames[i + 1].node->x, keyFrames[i + 1].node->y, keyFrames[i + 1].node->z, teleport,
            0, keyFrames[i + 1].node->arrivalEventID, keyFrames[i + 1].node->departureEventID);
        //        sLog->outInfo(LOG_FILTER_TRANSPORTS, "T: %d, x: %f, y: %f, z: %f, t:%d", t, pos.x, pos.y, pos.z, teleport);

        t += keyFrames[i + 1].node->delay * 1000;
    }

    uint32 timer = t;

    //    sLog->outInfo(LOG_FILTER_TRANSPORTS, "    Generated %lu waypoints, total time %u.", (unsigned long)m_WayPoints.size(), timer);

    m_curr = m_WayPoints.begin();
    m_next = GetNextWayPoint();
    m_pathTime = timer;

    m_nextNodeTime = m_curr->first;

    return true;
}

Transport::WayPointMap::const_iterator Transport::GetNextWayPoint()
{
    WayPointMap::const_iterator iter = m_curr;
    ++iter;
    if (iter == m_WayPoints.end())
        iter = m_WayPoints.begin();
    return iter;
}

void Transport::TeleportTransport(uint32 newMapid, float x, float y, float z)
{
    Map const* oldMap = GetMap();
    Relocate(x, y, z);

    for (PlayerSet::const_iterator itr = m_passengers.begin(); itr != m_passengers.end();)
    {
        Player* player = *itr;
        ++itr;

        if (player->isDead() && !player->HasFlag(PLAYER_FLAGS, PLAYER_FLAGS_GHOST))
            player->ResurrectPlayer(1.0f);

        player->TeleportTo(newMapid, x, y, z, GetOrientation(), TELE_TO_NOT_LEAVE_TRANSPORT);
    }

    //we need to create and save new Map object with 'newMapid' because if not done -> lead to invalid Map object reference...
    //player far teleport would try to create same instance, but we need it NOW for transport...

    RemoveFromWorld();
    ResetMap();
    Map* newMap = sMapMgr->CreateBaseMap(newMapid);
    SetMap(newMap);
    ASSERT(GetMap());
    AddToWorld();

    if (oldMap != newMap)
    {
        UpdateForMap(oldMap);
        UpdateForMap(newMap);
    }

    for (CreatureSet::iterator itr = m_NPCPassengerSet.begin(); itr != m_NPCPassengerSet.end(); ++itr)
        (*itr)->FarTeleportTo(newMap, x, y, z, (*itr)->GetOrientation());
}

bool Transport::AddPassenger(Player* passenger)
{
    if (m_passengers.insert(passenger).second)
        sLog->outInfo(LOG_FILTER_TRANSPORTS, "Player %s boarded transport %s.", passenger->GetName(), GetName());

    sScriptMgr->OnAddPassenger(this, passenger);
    return true;
}

bool Transport::RemovePassenger(Player* passenger)
{
    if (m_passengers.erase(passenger))
        sLog->outInfo(LOG_FILTER_TRANSPORTS, "Player %s removed from transport %s.", passenger->GetName(), GetName());

    sScriptMgr->OnRemovePassenger(this, passenger);
    return true;
}

void Transport::Update(uint32 p_diff)
{
    if (!AI())
    {
        if (!AIM_Initialize())
            sLog->outError(LOG_FILTER_TRANSPORTS, "Could not initialize GameObjectAI for Transport");
    } else
        AI()->UpdateAI(p_diff);

    if (m_WayPoints.size() <= 1)
        return;

    m_timer = getMSTime() % m_period;
    while (((m_timer - m_curr->first) % m_pathTime) > ((m_next->first - m_curr->first) % m_pathTime))
    {
        DoEventIfAny(*m_curr, true);

        m_curr = GetNextWayPoint();
        m_next = GetNextWayPoint();

        DoEventIfAny(*m_curr, false);

        // first check help in case client-server transport coordinates de-synchronization
        if (m_curr->second.mapid != GetMapId() || m_curr->second.teleport)
        {
            TeleportTransport(m_curr->second.mapid, m_curr->second.x, m_curr->second.y, m_curr->second.z);
        }
        else
        {
            Relocate(m_curr->second.x, m_curr->second.y, m_curr->second.z, GetAngle(m_next->second.x, m_next->second.y) + float(M_PI));
            UpdateNPCPositions(); // COME BACK MARKER
        }

        sScriptMgr->OnRelocate(this, m_curr->first, m_curr->second.mapid, m_curr->second.x, m_curr->second.y, m_curr->second.z);

        m_nextNodeTime = m_curr->first;

        if (m_curr == m_WayPoints.begin())
            sLog->outDebug(LOG_FILTER_TRANSPORTS, " ************ BEGIN ************** %s", m_name.c_str());

        sLog->outDebug(LOG_FILTER_TRANSPORTS, "%s moved to %d %f %f %f %d", m_name.c_str(), m_curr->second.id, m_curr->second.x, m_curr->second.y, m_curr->second.z, m_curr->second.mapid);
    }

    sScriptMgr->OnTransportUpdate(this, p_diff);
}

void Transport::UpdateForMap(Map const* targetMap)
{
    Map::PlayerList const& player = targetMap->GetPlayers();
    if (player.isEmpty())
        return;

    if (GetMapId() == targetMap->GetId())
    {
        for (Map::PlayerList::const_iterator itr = player.begin(); itr != player.end(); ++itr)
        {
            if (this != itr->getSource()->GetTransport())
            {
                UpdateData transData(GetMapId());
                BuildCreateUpdateBlockForPlayer(&transData, itr->getSource());
                WorldPacket packet;
                transData.BuildPacket(&packet);
                itr->getSource()->SendDirectMessage(&packet);
            }
        }
    }
    else
    {
        UpdateData transData(targetMap->GetId());
        BuildOutOfRangeUpdateBlock(&transData);
        WorldPacket out_packet;
        transData.BuildPacket(&out_packet);

        for (Map::PlayerList::const_iterator itr = player.begin(); itr != player.end(); ++itr)
            if (this != itr->getSource()->GetTransport())
                itr->getSource()->SendDirectMessage(&out_packet);
    }
}

void Transport::DoEventIfAny(WayPointMap::value_type const& node, bool departure)
{
    if (uint32 eventid = departure ? node.second.departureEventID : node.second.arrivalEventID)
    {
        sLog->outDebug(LOG_FILTER_MAPSCRIPTS, "Taxi %s event %u of node %u of %s path", departure ? "departure" : "arrival", eventid, node.first, GetName());
        GetMap()->ScriptsStart(sEventScripts, eventid, this, this);
        EventInform(eventid);
    }
}

void Transport::BuildStartMovePacket(Map const* targetMap)
{
    SetFlag(GAMEOBJECT_FLAGS, GO_FLAG_IN_USE);
    SetGoState(GO_STATE_ACTIVE);
    UpdateForMap(targetMap);
}

void Transport::BuildStopMovePacket(Map const* targetMap)
{
    RemoveFlag(GAMEOBJECT_FLAGS, GO_FLAG_IN_USE);
    SetGoState(GO_STATE_READY);
    UpdateForMap(targetMap);
}

uint32 Transport::AddNPCPassenger(uint32 tguid, uint32 entry, float x, float y, float z, float o, uint32 anim)
{
    Map* map = GetMap();
    //make it world object so it will not be unloaded with grid
    Creature* creature = new Creature(true);

    if (!creature->Create(sObjectMgr->GenerateLowGuid(HIGHGUID_UNIT), map, GetPhaseMask(), entry, 0, GetGOInfo()->faction, 0, 0, 0, 0))
    {
        delete creature;
        return 0;
    }

    creature->SetTransport(this);
    creature->m_movementInfo.t_guid = GetGUID();
    creature->m_movementInfo.t_pos.Relocate(x, y, z, o);

    if (anim)
        creature->SetUInt32Value(UNIT_NPC_EMOTESTATE, anim);

    creature->Relocate(
        GetPositionX() + (x * std::cos(GetOrientation()) + y * std::sin(GetOrientation() + float(M_PI))),
        GetPositionY() + (y * std::cos(GetOrientation()) + x * std::sin(GetOrientation())),
        z + GetPositionZ(),
        o + GetOrientation());

    creature->SetHomePosition(creature->GetPositionX(), creature->GetPositionY(), creature->GetPositionZ(), creature->GetOrientation());
    creature->SetTransportHomePosition(creature->m_movementInfo.t_pos);

    if (!creature->IsPositionValid())
    {
        sLog->outError(LOG_FILTER_TRANSPORTS, "Creature (guidlow %d, entry %d) not created. Suggested coordinates isn't valid (X: %f Y: %f)", creature->GetGUIDLow(), creature->GetEntry(), creature->GetPositionX(), creature->GetPositionY());
        delete creature;
        return 0;
    }

    map->AddToMap(creature);
    m_NPCPassengerSet.insert(creature);

    if (tguid == 0)
    {
        ++currenttguid;
        tguid = currenttguid;
    }
    else
        currenttguid = std::max(tguid, currenttguid);

    creature->SetGUIDTransport(tguid);
    sScriptMgr->OnAddCreaturePassenger(this, creature);
    return tguid;
}

void Transport::UpdatePosition(MovementInfo* mi)
{
<<<<<<< HEAD
    float transport_o = mi->pos.GetOrientation() - mi->t_pos.GetOrientation();
    float transport_x = mi->pos.m_positionX - (mi->t_pos.m_positionX * cos(transport_o) - mi->t_pos.m_positionY*sin(transport_o));
    float transport_y = mi->pos.m_positionY - (mi->t_pos.m_positionY * cos(transport_o) + mi->t_pos.m_positionX*sin(transport_o));
=======
    float transport_o = mi->pos.m_orientation - mi->t_pos.m_orientation;
    float transport_x = mi->pos.m_positionX - (mi->t_pos.m_positionX * std::cos(transport_o) - mi->t_pos.m_positionY* std::sin(transport_o));
    float transport_y = mi->pos.m_positionY - (mi->t_pos.m_positionY * std::cos(transport_o) + mi->t_pos.m_positionX* std::sin(transport_o));
>>>>>>> e1bee86e
    float transport_z = mi->pos.m_positionZ - mi->t_pos.m_positionZ;

    Relocate(transport_x, transport_y, transport_z, transport_o);
    UpdateNPCPositions();
}

void Transport::UpdateNPCPositions()
{
    for (CreatureSet::iterator itr = m_NPCPassengerSet.begin(); itr != m_NPCPassengerSet.end(); ++itr)
    {
        Creature* npc = *itr;

        float x, y, z, o;
        npc->m_movementInfo.t_pos.GetPosition(x, y, z, o);
        CalculatePassengerPosition(x, y, z, o);
        GetMap()->CreatureRelocation(npc, x, y, z, o, false);
        npc->GetTransportHomePosition(x, y, z, o);
        CalculatePassengerPosition(x, y, z, o);
        npc->SetHomePosition(x, y, z, o);
    }
}

void Transport::CalculatePassengerPosition(float& x, float& y, float& z, float& o)
{
    float inx = x, iny = y, inz = z, ino = o;
    o = GetOrientation() + ino;
    x = GetPositionX() + inx * std::cos(GetOrientation()) - iny * std::sin(GetOrientation());
    y = GetPositionY() + iny * std::cos(GetOrientation()) + inx * std::sin(GetOrientation());
    z = GetPositionZ() + inz;
}

void Transport::CalculatePassengerOffset(float& x, float& y, float& z, float& o)
{
    o = o - GetOrientation();
    z -= GetPositionZ();
    y -= GetPositionY();    // y = searchedY * std::cos(o) + searchedX * std::sin(o)
    x -= GetPositionX();    // x = searchedX * std::cos(o) + searchedY * std::sin(o + pi)
    float inx = x, iny = y;
    y = (iny - inx * tan(GetOrientation())) / (cos(GetOrientation()) + std::sin(GetOrientation()) * tan(GetOrientation()));
    x = (inx + iny * tan(GetOrientation())) / (cos(GetOrientation()) + std::sin(GetOrientation()) * tan(GetOrientation()));
}<|MERGE_RESOLUTION|>--- conflicted
+++ resolved
@@ -678,15 +678,9 @@
 
 void Transport::UpdatePosition(MovementInfo* mi)
 {
-<<<<<<< HEAD
     float transport_o = mi->pos.GetOrientation() - mi->t_pos.GetOrientation();
-    float transport_x = mi->pos.m_positionX - (mi->t_pos.m_positionX * cos(transport_o) - mi->t_pos.m_positionY*sin(transport_o));
-    float transport_y = mi->pos.m_positionY - (mi->t_pos.m_positionY * cos(transport_o) + mi->t_pos.m_positionX*sin(transport_o));
-=======
-    float transport_o = mi->pos.m_orientation - mi->t_pos.m_orientation;
-    float transport_x = mi->pos.m_positionX - (mi->t_pos.m_positionX * std::cos(transport_o) - mi->t_pos.m_positionY* std::sin(transport_o));
-    float transport_y = mi->pos.m_positionY - (mi->t_pos.m_positionY * std::cos(transport_o) + mi->t_pos.m_positionX* std::sin(transport_o));
->>>>>>> e1bee86e
+    float transport_x = mi->pos.m_positionX - (mi->t_pos.m_positionX * std::cos(transport_o) - mi->t_pos.m_positionY*sin(transport_o));
+    float transport_y = mi->pos.m_positionY - (mi->t_pos.m_positionY * std::cos(transport_o) + mi->t_pos.m_positionX*sin(transport_o));
     float transport_z = mi->pos.m_positionZ - mi->t_pos.m_positionZ;
 
     Relocate(transport_x, transport_y, transport_z, transport_o);
