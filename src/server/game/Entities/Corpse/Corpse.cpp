/*
 * Copyright (C) 2008-2012 TrinityCore <http://www.trinitycore.org/>
 * Copyright (C) 2005-2009 MaNGOS <http://getmangos.com/>
 *
 * This program is free software; you can redistribute it and/or modify it
 * under the terms of the GNU General Public License as published by the
 * Free Software Foundation; either version 2 of the License, or (at your
 * option) any later version.
 *
 * This program is distributed in the hope that it will be useful, but WITHOUT
 * ANY WARRANTY; without even the implied warranty of MERCHANTABILITY or
 * FITNESS FOR A PARTICULAR PURPOSE. See the GNU General Public License for
 * more details.
 *
 * You should have received a copy of the GNU General Public License along
 * with this program. If not, see <http://www.gnu.org/licenses/>.
 */

#include "Common.h"
#include "Corpse.h"
#include "Player.h"
#include "UpdateMask.h"
#include "ObjectAccessor.h"
#include "DatabaseEnv.h"
#include "Opcodes.h"
#include "GossipDef.h"
#include "World.h"

Corpse::Corpse(CorpseType type) : WorldObject(type != CORPSE_BONES), m_type(type)
{
    m_objectType |= TYPEMASK_CORPSE;
    m_objectTypeId = TYPEID_CORPSE;

    m_updateFlag = UPDATEFLAG_STATIONARY_POSITION;

    m_valuesCount = CORPSE_END;

    m_time = time(NULL);

    lootForBody = false;
    lootRecipient = NULL;
}

Corpse::~Corpse()
{
}

void Corpse::AddToWorld()
{
    ///- Register the corpse for guid lookup
    if (!IsInWorld())
        sObjectAccessor->AddObject(this);

    Object::AddToWorld();
}

void Corpse::RemoveFromWorld()
{
    ///- Remove the corpse from the accessor
    if (IsInWorld())
        sObjectAccessor->RemoveObject(this);

    Object::RemoveFromWorld();
}

bool Corpse::Create(uint32 guidlow, Map* map)
{
    SetMap(map);
    Object::_Create(guidlow, 0, HIGHGUID_CORPSE);
    return true;
}

bool Corpse::Create(uint32 guidlow, Player* owner)
{
    ASSERT(owner);

    Relocate(owner->GetPositionX(), owner->GetPositionY(), owner->GetPositionZ(), owner->GetOrientation());

    if (!IsPositionValid())
    {
        sLog->outError(LOG_FILTER_PLAYER, "Corpse (guidlow %d, owner %s) not created. Suggested coordinates isn't valid (X: %f Y: %f)",
            guidlow, owner->GetName().c_str(), owner->GetPositionX(), owner->GetPositionY());
        return false;
    }

    //we need to assign owner's map for corpse
    //in other way we will get a crash in Corpse::SaveToDB()
    SetMap(owner->GetMap());

    WorldObject::_Create(guidlow, HIGHGUID_CORPSE, owner->GetPhaseMask());

    SetObjectScale(1);
    SetUInt64Value(CORPSE_FIELD_OWNER, owner->GetGUID());

    _gridCoord = Trinity::ComputeGridCoord(GetPositionX(), GetPositionY());

    return true;
}

void Corpse::SaveToDB()
{
    // prevent DB data inconsistence problems and duplicates
    SQLTransaction trans = CharacterDatabase.BeginTransaction();
    DeleteFromDB(trans);

    uint16 index = 0;
    PreparedStatement* stmt = CharacterDatabase.GetPreparedStatement(CHAR_INS_CORPSE);
    stmt->setUInt32(index++, GetGUIDLow());                                           // corpseGuid
    stmt->setUInt32(index++, GUID_LOPART(GetOwnerGUID()));                            // guid
    stmt->setFloat (index++, GetPositionX());                                         // posX
    stmt->setFloat (index++, GetPositionY());                                         // posY
    stmt->setFloat (index++, GetPositionZ());                                         // posZ
    stmt->setFloat (index++, GetOrientation());                                       // orientation
    stmt->setUInt16(index++, GetMapId());                                             // mapId
    stmt->setUInt32(index++, GetUInt32Value(CORPSE_FIELD_DISPLAY_ID));                // displayId
    stmt->setString(index++, _ConcatFields(CORPSE_FIELD_ITEM, EQUIPMENT_SLOT_END));   // itemCache
    stmt->setUInt32(index++, GetUInt32Value(CORPSE_FIELD_BYTES_1));                   // bytes1
    stmt->setUInt32(index++, GetUInt32Value(CORPSE_FIELD_BYTES_2));                   // bytes2
<<<<<<< HEAD
=======
    stmt->setUInt32(index++, GetUInt32Value(CORPSE_FIELD_GUILD));                     // guildId
>>>>>>> e9544985
    stmt->setUInt8 (index++, GetUInt32Value(CORPSE_FIELD_FLAGS));                     // flags
    stmt->setUInt8 (index++, GetUInt32Value(CORPSE_FIELD_DYNAMIC_FLAGS));             // dynFlags
    stmt->setUInt32(index++, uint32(m_time));                                         // time
    stmt->setUInt8 (index++, GetType());                                              // corpseType
    stmt->setUInt32(index++, GetInstanceId());                                        // instanceId
    stmt->setUInt16(index++, GetPhaseMask());                                         // phaseMask
    trans->Append(stmt);

    CharacterDatabase.CommitTransaction(trans);
}

void Corpse::DeleteBonesFromWorld()
{
    ASSERT(GetType() == CORPSE_BONES);
    Corpse* corpse = ObjectAccessor::GetCorpse(*this, GetGUID());

    if (!corpse)
    {
        sLog->outError(LOG_FILTER_PLAYER, "Bones %u not found in world.", GetGUIDLow());
        return;
    }

    AddObjectToRemoveList();
}

void Corpse::DeleteFromDB(SQLTransaction& trans)
{
    PreparedStatement* stmt = NULL;
    if (GetType() == CORPSE_BONES)
    {
        // Only specific bones
        stmt = CharacterDatabase.GetPreparedStatement(CHAR_DEL_CORPSE);
        stmt->setUInt32(0, GetGUIDLow());
    }
    else
    {
        // all corpses (not bones)
        stmt = CharacterDatabase.GetPreparedStatement(CHAR_DEL_PLAYER_CORPSES);
        stmt->setUInt32(0, GUID_LOPART(GetOwnerGUID()));
    }
    trans->Append(stmt);
}

bool Corpse::LoadCorpseFromDB(uint32 guid, Field* fields)
{
<<<<<<< HEAD
    //        0     1     2     3            4      5          6          7       8       9      10        11    12          13          14          15         16
    // SELECT posX, posY, posZ, orientation, mapId, displayId, itemCache, bytes1, bytes2, flags, dynFlags, time, corpseType, instanceId, phaseMask, corpseGuid, guid FROM corpse WHERE corpseType <> 0

    uint32 ownerGuid = fields[16].GetUInt32();
=======
    //        0     1     2     3            4      5          6          7       8       9        10     11        12    13          14          15         16          17
    // SELECT posX, posY, posZ, orientation, mapId, displayId, itemCache, bytes1, bytes2, guildId, flags, dynFlags, time, corpseType, instanceId, phaseMask, corpseGuid, guid FROM corpse WHERE corpseType <> 0

    uint32 ownerGuid = fields[17].GetUInt32();
>>>>>>> e9544985
    float posX   = fields[0].GetFloat();
    float posY   = fields[1].GetFloat();
    float posZ   = fields[2].GetFloat();
    float o      = fields[3].GetFloat();
    uint32 mapId = fields[4].GetUInt16();

    Object::_Create(guid, 0, HIGHGUID_CORPSE);

    SetUInt32Value(CORPSE_FIELD_DISPLAY_ID, fields[5].GetUInt32());
    _LoadIntoDataField(fields[6].GetCString(), CORPSE_FIELD_ITEM, EQUIPMENT_SLOT_END);
    SetUInt32Value(CORPSE_FIELD_BYTES_1, fields[7].GetUInt32());
    SetUInt32Value(CORPSE_FIELD_BYTES_2, fields[8].GetUInt32());
    SetUInt32Value(CORPSE_FIELD_FLAGS, fields[9].GetUInt8());
    SetUInt32Value(CORPSE_FIELD_DYNAMIC_FLAGS, fields[10].GetUInt8());
    SetUInt64Value(CORPSE_FIELD_OWNER, MAKE_NEW_GUID(ownerGuid, 0, HIGHGUID_PLAYER));

    m_time = time_t(fields[11].GetUInt32());

    uint32 instanceId  = fields[13].GetUInt32();
    uint32 phaseMask   = fields[14].GetUInt16();

    // place
    SetLocationInstanceId(instanceId);
    SetLocationMapId(mapId);
    SetPhaseMask(phaseMask, false);
    Relocate(posX, posY, posZ, o);

    if (!IsPositionValid())
    {
        sLog->outError(LOG_FILTER_PLAYER, "Corpse (guid: %u, owner: %u) is not created, given coordinates are not valid (X: %f, Y: %f, Z: %f)",
            GetGUIDLow(), GUID_LOPART(GetOwnerGUID()), posX, posY, posZ);
        return false;
    }

    _gridCoord = Trinity::ComputeGridCoord(GetPositionX(), GetPositionY());
    return true;
}

bool Corpse::IsExpired(time_t t) const
{
    if (m_type == CORPSE_BONES)
        return m_time < t - 60 * MINUTE;
    else
        return m_time < t - 3 * DAY;
}<|MERGE_RESOLUTION|>--- conflicted
+++ resolved
@@ -116,10 +116,6 @@
     stmt->setString(index++, _ConcatFields(CORPSE_FIELD_ITEM, EQUIPMENT_SLOT_END));   // itemCache
     stmt->setUInt32(index++, GetUInt32Value(CORPSE_FIELD_BYTES_1));                   // bytes1
     stmt->setUInt32(index++, GetUInt32Value(CORPSE_FIELD_BYTES_2));                   // bytes2
-<<<<<<< HEAD
-=======
-    stmt->setUInt32(index++, GetUInt32Value(CORPSE_FIELD_GUILD));                     // guildId
->>>>>>> e9544985
     stmt->setUInt8 (index++, GetUInt32Value(CORPSE_FIELD_FLAGS));                     // flags
     stmt->setUInt8 (index++, GetUInt32Value(CORPSE_FIELD_DYNAMIC_FLAGS));             // dynFlags
     stmt->setUInt32(index++, uint32(m_time));                                         // time
@@ -165,17 +161,10 @@
 
 bool Corpse::LoadCorpseFromDB(uint32 guid, Field* fields)
 {
-<<<<<<< HEAD
     //        0     1     2     3            4      5          6          7       8       9      10        11    12          13          14          15         16
     // SELECT posX, posY, posZ, orientation, mapId, displayId, itemCache, bytes1, bytes2, flags, dynFlags, time, corpseType, instanceId, phaseMask, corpseGuid, guid FROM corpse WHERE corpseType <> 0
 
     uint32 ownerGuid = fields[16].GetUInt32();
-=======
-    //        0     1     2     3            4      5          6          7       8       9        10     11        12    13          14          15         16          17
-    // SELECT posX, posY, posZ, orientation, mapId, displayId, itemCache, bytes1, bytes2, guildId, flags, dynFlags, time, corpseType, instanceId, phaseMask, corpseGuid, guid FROM corpse WHERE corpseType <> 0
-
-    uint32 ownerGuid = fields[17].GetUInt32();
->>>>>>> e9544985
     float posX   = fields[0].GetFloat();
     float posY   = fields[1].GetFloat();
     float posZ   = fields[2].GetFloat();
