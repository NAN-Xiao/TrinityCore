/*
 * Copyright (C) 2008-2013 TrinityCore <http://www.trinitycore.org/>
 * Copyright (C) 2005-2009 MaNGOS <http://getmangos.com/>
 *
 * This program is free software; you can redistribute it and/or modify it
 * under the terms of the GNU General Public License as published by the
 * Free Software Foundation; either version 2 of the License, or (at your
 * option) any later version.
 *
 * This program is distributed in the hope that it will be useful, but WITHOUT
 * ANY WARRANTY; without even the implied warranty of MERCHANTABILITY or
 * FITNESS FOR A PARTICULAR PURPOSE. See the GNU General Public License for
 * more details.
 *
 * You should have received a copy of the GNU General Public License along
 * with this program. If not, see <http://www.gnu.org/licenses/>.
 */

#include "Common.h"
#include "Corpse.h"
#include "Player.h"
#include "UpdateMask.h"
#include "ObjectAccessor.h"
#include "DatabaseEnv.h"
#include "Opcodes.h"
#include "GossipDef.h"
#include "World.h"

Corpse::Corpse(CorpseType type) : WorldObject(type != CORPSE_BONES), m_type(type)
{
    m_objectType |= TYPEMASK_CORPSE;
    m_objectTypeId = TYPEID_CORPSE;

    m_updateFlag = UPDATEFLAG_STATIONARY_POSITION;

    m_valuesCount = CORPSE_END;

    m_time = time(NULL);

    lootForBody = false;
    lootRecipient = NULL;
}

Corpse::~Corpse()
{
}

void Corpse::AddToWorld()
{
    ///- Register the corpse for guid lookup
    if (!IsInWorld())
        sObjectAccessor->AddObject(this);

    Object::AddToWorld();
}

void Corpse::RemoveFromWorld()
{
    ///- Remove the corpse from the accessor
    if (IsInWorld())
        sObjectAccessor->RemoveObject(this);

    Object::RemoveFromWorld();
}

bool Corpse::Create(uint32 guidlow, Map* map)
{
    SetMap(map);
    Object::_Create(guidlow, 0, HIGHGUID_CORPSE);
    return true;
}

bool Corpse::Create(uint32 guidlow, Player* owner)
{
    ASSERT(owner);

    Relocate(owner->GetPositionX(), owner->GetPositionY(), owner->GetPositionZ(), owner->GetOrientation());

    if (!IsPositionValid())
    {
        TC_LOG_ERROR(LOG_FILTER_PLAYER, "Corpse (guidlow %d, owner %s) not created. Suggested coordinates isn't valid (X: %f Y: %f)",
            guidlow, owner->GetName().c_str(), owner->GetPositionX(), owner->GetPositionY());
        return false;
    }

    //we need to assign owner's map for corpse
    //in other way we will get a crash in Corpse::SaveToDB()
    SetMap(owner->GetMap());

    WorldObject::_Create(guidlow, HIGHGUID_CORPSE, owner->GetPhaseMask());

    SetObjectScale(1);
    SetUInt64Value(CORPSE_FIELD_OWNER, owner->GetGUID());

    _gridCoord = Trinity::ComputeGridCoord(GetPositionX(), GetPositionY());

    return true;
}

void Corpse::SaveToDB()
{
    // prevent DB data inconsistence problems and duplicates
    SQLTransaction trans = CharacterDatabase.BeginTransaction();
    DeleteFromDB(trans);

    uint16 index = 0;
    PreparedStatement* stmt = CharacterDatabase.GetPreparedStatement(CHAR_INS_CORPSE);
    stmt->setUInt32(index++, GetGUIDLow());                                           // corpseGuid
    stmt->setUInt32(index++, GUID_LOPART(GetOwnerGUID()));                            // guid
    stmt->setFloat (index++, GetPositionX());                                         // posX
    stmt->setFloat (index++, GetPositionY());                                         // posY
    stmt->setFloat (index++, GetPositionZ());                                         // posZ
    stmt->setFloat (index++, GetOrientation());                                       // orientation
    stmt->setUInt16(index++, GetMapId());                                             // mapId
    stmt->setUInt32(index++, GetUInt32Value(CORPSE_FIELD_DISPLAY_ID));                // displayId
    stmt->setString(index++, _ConcatFields(CORPSE_FIELD_ITEM, EQUIPMENT_SLOT_END));   // itemCache
    stmt->setUInt32(index++, GetUInt32Value(CORPSE_FIELD_BYTES_1));                   // bytes1
    stmt->setUInt32(index++, GetUInt32Value(CORPSE_FIELD_BYTES_2));                   // bytes2
    stmt->setUInt8 (index++, GetUInt32Value(CORPSE_FIELD_FLAGS));                     // flags
    stmt->setUInt8 (index++, GetUInt32Value(CORPSE_FIELD_DYNAMIC_FLAGS));             // dynFlags
    stmt->setUInt32(index++, uint32(m_time));                                         // time
    stmt->setUInt8 (index++, GetType());                                              // corpseType
    stmt->setUInt32(index++, GetInstanceId());                                        // instanceId
    stmt->setUInt32(index++, GetPhaseMask());                                         // phaseMask
    trans->Append(stmt);

    CharacterDatabase.CommitTransaction(trans);
}

void Corpse::DeleteBonesFromWorld()
{
    ASSERT(GetType() == CORPSE_BONES);
    Corpse* corpse = ObjectAccessor::GetCorpse(*this, GetGUID());

    if (!corpse)
    {
        TC_LOG_ERROR(LOG_FILTER_PLAYER, "Bones %u not found in world.", GetGUIDLow());
        return;
    }

    AddObjectToRemoveList();
}

void Corpse::DeleteFromDB(SQLTransaction& trans)
{
    PreparedStatement* stmt = NULL;
    if (GetType() == CORPSE_BONES)
    {
        // Only specific bones
        stmt = CharacterDatabase.GetPreparedStatement(CHAR_DEL_CORPSE);
        stmt->setUInt32(0, GetGUIDLow());
    }
    else
    {
        // all corpses (not bones)
        stmt = CharacterDatabase.GetPreparedStatement(CHAR_DEL_PLAYER_CORPSES);
        stmt->setUInt32(0, GUID_LOPART(GetOwnerGUID()));
    }
    trans->Append(stmt);
}

bool Corpse::LoadCorpseFromDB(uint32 guid, Field* fields)
{
    //        0     1     2     3            4      5          6          7       8       9      10        11    12          13          14          15         16
    // SELECT posX, posY, posZ, orientation, mapId, displayId, itemCache, bytes1, bytes2, flags, dynFlags, time, corpseType, instanceId, phaseMask, corpseGuid, guid FROM corpse WHERE corpseType <> 0

    uint32 ownerGuid = fields[16].GetUInt32();
    float posX   = fields[0].GetFloat();
    float posY   = fields[1].GetFloat();
    float posZ   = fields[2].GetFloat();
    float o      = fields[3].GetFloat();
    uint32 mapId = fields[4].GetUInt16();

    Object::_Create(guid, 0, HIGHGUID_CORPSE);

    SetUInt32Value(CORPSE_FIELD_DISPLAY_ID, fields[5].GetUInt32());
    _LoadIntoDataField(fields[6].GetCString(), CORPSE_FIELD_ITEM, EQUIPMENT_SLOT_END);
    SetUInt32Value(CORPSE_FIELD_BYTES_1, fields[7].GetUInt32());
    SetUInt32Value(CORPSE_FIELD_BYTES_2, fields[8].GetUInt32());
    SetUInt32Value(CORPSE_FIELD_FLAGS, fields[9].GetUInt8());
    SetUInt32Value(CORPSE_FIELD_DYNAMIC_FLAGS, fields[10].GetUInt8());
    SetUInt64Value(CORPSE_FIELD_OWNER, MAKE_NEW_GUID(ownerGuid, 0, HIGHGUID_PLAYER));

    m_time = time_t(fields[11].GetUInt32());

<<<<<<< HEAD
    uint32 instanceId  = fields[13].GetUInt32();
    uint32 phaseMask   = fields[14].GetUInt16();
=======
    uint32 instanceId  = fields[14].GetUInt32();
    uint32 phaseMask   = fields[15].GetUInt32();
>>>>>>> 1ac4f0a9

    // place
    SetLocationInstanceId(instanceId);
    SetLocationMapId(mapId);
    SetPhaseMask(phaseMask, false);
    Relocate(posX, posY, posZ, o);

    if (!IsPositionValid())
    {
        TC_LOG_ERROR(LOG_FILTER_PLAYER, "Corpse (guid: %u, owner: %u) is not created, given coordinates are not valid (X: %f, Y: %f, Z: %f)",
            GetGUIDLow(), GUID_LOPART(GetOwnerGUID()), posX, posY, posZ);
        return false;
    }

    _gridCoord = Trinity::ComputeGridCoord(GetPositionX(), GetPositionY());
    return true;
}

bool Corpse::IsExpired(time_t t) const
{
    if (m_type == CORPSE_BONES)
        return m_time < t - 60 * MINUTE;
    else
        return m_time < t - 3 * DAY;
}<|MERGE_RESOLUTION|>--- conflicted
+++ resolved
@@ -183,13 +183,8 @@
 
     m_time = time_t(fields[11].GetUInt32());
 
-<<<<<<< HEAD
     uint32 instanceId  = fields[13].GetUInt32();
-    uint32 phaseMask   = fields[14].GetUInt16();
-=======
-    uint32 instanceId  = fields[14].GetUInt32();
-    uint32 phaseMask   = fields[15].GetUInt32();
->>>>>>> 1ac4f0a9
+    uint32 phaseMask   = fields[14].GetUInt32();
 
     // place
     SetLocationInstanceId(instanceId);
