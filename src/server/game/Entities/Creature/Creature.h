/*
 * Copyright (C) 2008-2014 TrinityCore <http://www.trinitycore.org/>
 * Copyright (C) 2005-2009 MaNGOS <http://getmangos.com/>
 *
 * This program is free software; you can redistribute it and/or modify it
 * under the terms of the GNU General Public License as published by the
 * Free Software Foundation; either version 2 of the License, or (at your
 * option) any later version.
 *
 * This program is distributed in the hope that it will be useful, but WITHOUT
 * ANY WARRANTY; without even the implied warranty of MERCHANTABILITY or
 * FITNESS FOR A PARTICULAR PURPOSE. See the GNU General Public License for
 * more details.
 *
 * You should have received a copy of the GNU General Public License along
 * with this program. If not, see <http://www.gnu.org/licenses/>.
 */

#ifndef TRINITYCORE_CREATURE_H
#define TRINITYCORE_CREATURE_H

#include "Common.h"
#include "Unit.h"
#include "UpdateMask.h"
#include "ItemPrototype.h"
#include "LootMgr.h"
#include "DatabaseEnv.h"
#include "Cell.h"

#include <list>

class CreatureAI;
class CreatureGroup;
class Group;
class Quest;
class Player;
class SpellInfo;
class WorldSession;

enum CreatureFlagsExtra
{
    CREATURE_FLAG_EXTRA_INSTANCE_BIND       = 0x00000001,       // creature kill bind instance with killer and killer's group
    CREATURE_FLAG_EXTRA_CIVILIAN            = 0x00000002,       // not aggro (ignore faction/reputation hostility)
    CREATURE_FLAG_EXTRA_NO_PARRY            = 0x00000004,       // creature can't parry
    CREATURE_FLAG_EXTRA_NO_PARRY_HASTEN     = 0x00000008,       // creature can't counter-attack at parry
    CREATURE_FLAG_EXTRA_NO_BLOCK            = 0x00000010,       // creature can't block
    CREATURE_FLAG_EXTRA_NO_CRUSH            = 0x00000020,       // creature can't do crush attacks
    CREATURE_FLAG_EXTRA_NO_XP_AT_KILL       = 0x00000040,       // creature kill not provide XP
    CREATURE_FLAG_EXTRA_TRIGGER             = 0x00000080,       // trigger creature
    CREATURE_FLAG_EXTRA_NO_TAUNT            = 0x00000100,       // creature is immune to taunt auras and effect attack me
    CREATURE_FLAG_EXTRA_WORLDEVENT          = 0x00004000,       // custom flag for world event creatures (left room for merging)
    CREATURE_FLAG_EXTRA_GUARD               = 0x00008000,       // Creature is guard
    CREATURE_FLAG_EXTRA_NO_CRIT             = 0x00020000,       // creature can't do critical strikes
    CREATURE_FLAG_EXTRA_NO_SKILLGAIN        = 0x00040000,       // creature won't increase weapon skills
    CREATURE_FLAG_EXTRA_TAUNT_DIMINISH      = 0x00080000,       // Taunt is a subject to diminishing returns on this creautre
    CREATURE_FLAG_EXTRA_ALL_DIMINISH        = 0x00100000,       // Creature is subject to all diminishing returns as player are
    CREATURE_FLAG_EXTRA_DUNGEON_BOSS        = 0x10000000,       // creature is a dungeon boss (SET DYNAMICALLY, DO NOT ADD IN DB)
    CREATURE_FLAG_EXTRA_IGNORE_PATHFINDING  = 0x20000000        // creature ignore pathfinding
};

#define CREATURE_FLAG_EXTRA_DB_ALLOWED (CREATURE_FLAG_EXTRA_INSTANCE_BIND | CREATURE_FLAG_EXTRA_CIVILIAN | \
    CREATURE_FLAG_EXTRA_NO_PARRY | CREATURE_FLAG_EXTRA_NO_PARRY_HASTEN | CREATURE_FLAG_EXTRA_NO_BLOCK | \
    CREATURE_FLAG_EXTRA_NO_CRUSH | CREATURE_FLAG_EXTRA_NO_XP_AT_KILL | CREATURE_FLAG_EXTRA_TRIGGER | \
    CREATURE_FLAG_EXTRA_NO_TAUNT | CREATURE_FLAG_EXTRA_WORLDEVENT | CREATURE_FLAG_EXTRA_NO_CRIT | \
    CREATURE_FLAG_EXTRA_NO_SKILLGAIN | CREATURE_FLAG_EXTRA_TAUNT_DIMINISH | CREATURE_FLAG_EXTRA_ALL_DIMINISH | \
    CREATURE_FLAG_EXTRA_GUARD | CREATURE_FLAG_EXTRA_IGNORE_PATHFINDING)

#define CREATURE_REGEN_INTERVAL 2 * IN_MILLISECONDS

#define MAX_KILL_CREDIT 2
#define MAX_CREATURE_MODELS 4
#define MAX_CREATURE_QUEST_ITEMS 6
#define MAX_CREATURE_NAMES 4
#define CREATURE_MAX_SPELLS 8

// from `creature_template` table
struct CreatureTemplate
{
    uint32  Entry;
    uint32  DifficultyEntry[MAX_DIFFICULTY - 1];
    uint32  KillCredit[MAX_KILL_CREDIT];
    uint32  Modelid1;
    uint32  Modelid2;
    uint32  Modelid3;
    uint32  Modelid4;
    std::string  Name;
    std::string FemaleName;
    std::string  SubName;
    std::string  IconName;
    uint32  GossipMenuId;
    uint8   minlevel;
    uint8   maxlevel;
    uint32  expansion;
    uint32  expansionUnknown;                               // either 0 or 3, sent to the client / wdb
    uint32  faction;
    uint32  npcflag;
    float   speed_walk;
    float   speed_run;
    float   scale;
    uint32  rank;
    uint32  dmgschool;
    uint32  BaseAttackTime;
    uint32  RangeAttackTime;
    float   BaseVariance;
    float   RangeVariance;
    uint32  unit_class;                                     // enum Classes. Note only 4 classes are known for creatures.
    uint32  unit_flags;                                     // enum UnitFlags mask values
    uint32  unit_flags2;                                    // enum UnitFlags2 mask values
    uint32  dynamicflags;
    uint32  family;                                         // enum CreatureFamily values (optional)
    uint32  trainer_type;
    uint32  trainer_class;
    uint32  trainer_race;
    uint32  type;                                           // enum CreatureType values
    uint32  type_flags;                                     // enum CreatureTypeFlags mask values
    uint32  type_flags2;                                    // unknown enum, only set for 4 creatures (with value 1)
    uint32  lootid;
    uint32  pickpocketLootId;
    uint32  SkinLootId;
    int32   resistance[MAX_SPELL_SCHOOL];
    uint32  spells[CREATURE_MAX_SPELLS];
    uint32  PetSpellDataId;
    uint32  VehicleId;
    uint32  mingold;
    uint32  maxgold;
    std::string AIName;
    uint32  MovementType;
    uint32  InhabitType;
    float   HoverHeight;
    float   ModHealth;
    float   ModHealthExtra;
    float   ModMana;
    float   ModManaExtra;                                   // Added in 4.x, this value is usually 2 for a small group of creatures with double mana
    float   ModArmor;
    float   ModDamage;
    float   ModExperience;
    bool    RacialLeader;
    uint32  questItems[MAX_CREATURE_QUEST_ITEMS];
    uint32  movementId;
    bool    RegenHealth;
    uint32  MechanicImmuneMask;
    uint32  flags_extra;
    uint32  ScriptID;
    uint32  GetRandomValidModelId() const;
    uint32  GetFirstValidModelId() const;

    // helpers
    SkillType GetRequiredLootSkill() const
    {
        if (type_flags & CREATURE_TYPEFLAGS_HERBLOOT)
            return SKILL_HERBALISM;
        else if (type_flags & CREATURE_TYPEFLAGS_MININGLOOT)
            return SKILL_MINING;
        else if (type_flags & CREATURE_TYPEFLAGS_ENGINEERLOOT)
            return SKILL_ENGINEERING;
        else
            return SKILL_SKINNING;                          // normal case
    }

    bool IsExotic() const
    {
        return (type_flags & CREATURE_TYPEFLAGS_EXOTIC) != 0;
    }

    bool IsTameable(bool canTameExotic) const
    {
        if (type != CREATURE_TYPE_BEAST || family == 0 || (type_flags & CREATURE_TYPEFLAGS_TAMEABLE) == 0)
            return false;

        // if can tame exotic then can tame any tameable
        return canTameExotic || !IsExotic();
    }
};

// Benchmarked: Faster than std::map (insert/find)
typedef std::unordered_map<uint32, CreatureTemplate> CreatureTemplateContainer;

// GCC have alternative #pragma pack(N) syntax and old gcc version not support pack(push, N), also any gcc version not support it at some platform
#if defined(__GNUC__)
#pragma pack(1)
#else
#pragma pack(push, 1)
#endif

// Defines base stats for creatures (used to calculate HP/mana/armor/attackpower/rangedattackpower/all damage).
struct CreatureBaseStats
{
    uint32 BaseHealth[MAX_EXPANSIONS];
    uint32 BaseMana;
    uint32 BaseArmor;
    uint32 AttackPower;
    uint32 RangedAttackPower;
    float BaseDamage[MAX_EXPANSIONS];

    // Helpers

    uint32 GenerateHealth(CreatureTemplate const* info) const
    {
        return uint32(ceil(BaseHealth[info->expansion] * info->ModHealth * info->ModHealthExtra));
    }

    uint32 GenerateMana(CreatureTemplate const* info) const
    {
        // Mana can be 0.
        if (!BaseMana)
            return 0;

        return uint32(ceil(BaseMana * info->ModMana * info->ModManaExtra));
    }

    uint32 GenerateArmor(CreatureTemplate const* info) const
    {
        return uint32(ceil(BaseArmor * info->ModArmor));
    }

    float GenerateBaseDamage(CreatureTemplate const* info) const
    {
        return BaseDamage[info->expansion];
    }

    static CreatureBaseStats const* GetBaseStats(uint8 level, uint8 unitClass);
};

typedef std::unordered_map<uint16, CreatureBaseStats> CreatureBaseStatsContainer;

struct CreatureLocale
{
    StringVector Name;
    StringVector FemaleName;
    StringVector SubName;
};

struct GossipMenuItemsLocale
{
    StringVector OptionText;
    StringVector BoxText;
};

struct PointOfInterestLocale
{
    StringVector IconName;
};

#define MAX_EQUIPMENT_ITEMS 3

struct EquipmentInfo
{
    uint32  ItemEntry[MAX_EQUIPMENT_ITEMS];
};

// Benchmarked: Faster than std::map (insert/find)
typedef std::unordered_map<uint8, EquipmentInfo> EquipmentInfoContainerInternal;
typedef std::unordered_map<uint32, EquipmentInfoContainerInternal> EquipmentInfoContainer;

// from `creature` table
struct CreatureData
{
    CreatureData() : id(0), mapid(0), phaseMask(0), displayid(0), equipmentId(0),
                     posX(0.0f), posY(0.0f), posZ(0.0f), orientation(0.0f), spawntimesecs(0),
                     spawndist(0.0f), currentwaypoint(0), curhealth(0), curmana(0), movementType(0),
                     spawnMask(0), npcflag(0), unit_flags(0), dynamicflags(0), phaseid(0), phaseGroup(0), dbData(true) { }
    uint32 id;                                              // entry in creature_template
    uint16 mapid;
    uint32 phaseMask;
    uint32 displayid;
    int8 equipmentId;
    float posX;
    float posY;
    float posZ;
    float orientation;
    uint32 spawntimesecs;
    float spawndist;
    uint32 currentwaypoint;
    uint32 curhealth;
    uint32 curmana;
    uint8 movementType;
    uint8 spawnMask;
    uint32 npcflag;
    uint32 unit_flags;                                      // enum UnitFlags mask values
    uint32 dynamicflags;
    uint32 phaseid;
    uint32 phaseGroup;
    bool dbData;
};

struct CreatureModelInfo
{
    float bounding_radius;
    float combat_reach;
    int8 gender;
    uint32 displayId_other_gender;
};

// Benchmarked: Faster than std::map (insert/find)
typedef std::unordered_map<uint16, CreatureModelInfo> CreatureModelContainer;

enum InhabitTypeValues
{
    INHABIT_GROUND = 1,
    INHABIT_WATER  = 2,
    INHABIT_AIR    = 4,
    INHABIT_ANYWHERE = INHABIT_GROUND | INHABIT_WATER | INHABIT_AIR
};

// Enums used by StringTextData::Type (CreatureEventAI)
enum ChatType
{
    CHAT_TYPE_SAY               = 0,
    CHAT_TYPE_YELL              = 1,
    CHAT_TYPE_TEXT_EMOTE        = 2,
    CHAT_TYPE_BOSS_EMOTE        = 3,
    CHAT_TYPE_WHISPER           = 4,
    CHAT_TYPE_BOSS_WHISPER      = 5,
    CHAT_TYPE_ZONE_YELL         = 6,
    CHAT_TYPE_END               = 255
};

// GCC have alternative #pragma pack() syntax and old gcc version not support pack(pop), also any gcc version not support it at some platform
#if defined(__GNUC__)
#pragma pack()
#else
#pragma pack(pop)
#endif

// `creature_addon` table
struct CreatureAddon
{
    uint32 path_id;
    uint32 mount;
    uint32 bytes1;
    uint32 bytes2;
    uint32 emote;
    std::vector<uint32> auras;
};

typedef std::unordered_map<ObjectGuid::LowType, CreatureAddon> CreatureAddonContainer;
typedef std::unordered_map<uint32, CreatureAddon> CreatureTemplateAddonContainer;

// Vendors
struct VendorItem
{
    VendorItem(uint32 _item, int32 _maxcount, uint32 _incrtime, uint32 _ExtendedCost, uint8 _Type)
        : item(_item), maxcount(_maxcount), incrtime(_incrtime), ExtendedCost(_ExtendedCost), Type(_Type) { }

    uint32 item;
    uint32 maxcount;                                        // 0 for infinity item amount
    uint32 incrtime;                                        // time for restore items amount if maxcount != 0
    uint32 ExtendedCost;
    uint8  Type;

    //helpers
    bool IsGoldRequired(ItemTemplate const* pProto) const { return pProto->Flags[1] & ITEM_FLAGS_EXTRA_EXT_COST_REQUIRES_GOLD || !ExtendedCost; }
};
typedef std::vector<VendorItem*> VendorItemList;

struct VendorItemData
{
    VendorItemList m_items;

    VendorItem* GetItem(uint32 slot) const
    {
        if (slot >= m_items.size())
            return NULL;

        return m_items[slot];
    }
    bool Empty() const { return m_items.empty(); }
    uint32 GetItemCount() const { return m_items.size(); }
    void AddItem(uint32 item, int32 maxcount, uint32 ptime, uint32 ExtendedCost, uint8 type)
    {
        m_items.push_back(new VendorItem(item, maxcount, ptime, ExtendedCost, type));
    }
    bool RemoveItem(uint32 item_id, uint8 type);
    VendorItem const* FindItemCostPair(uint32 item_id, uint32 extendedCost, uint8 type) const;
    void Clear()
    {
        for (VendorItemList::const_iterator itr = m_items.begin(); itr != m_items.end(); ++itr)
            delete (*itr);
        m_items.clear();
    }
};

struct VendorItemCount
{
    explicit VendorItemCount(uint32 _item, uint32 _count)
        : itemId(_item), count(_count), lastIncrementTime(time(NULL)) { }

    uint32 itemId;
    uint32 count;
    time_t lastIncrementTime;
};

typedef std::list<VendorItemCount> VendorItemCounts;

#define MAX_TRAINERSPELL_ABILITY_REQS 3

struct TrainerSpell
{
    TrainerSpell() : SpellID(0), MoneyCost(0), ReqSkillLine(0), ReqSkillRank(0), ReqLevel(0)
    {
        for (uint8 i = 0; i < MAX_TRAINERSPELL_ABILITY_REQS; ++i)
            ReqAbility[i] = 0;
    }

    uint32 SpellID;
    uint32 MoneyCost;
    uint32 ReqSkillLine;
    uint32 ReqSkillRank;
    uint32 ReqLevel;
<<<<<<< HEAD
    uint32 ReqAbility[MAX_SPELL_EFFECTS];
=======
    uint32 ReqAbility[MAX_TRAINERSPELL_ABILITY_REQS];
>>>>>>> 96f9451b

    // helpers
    bool IsCastable() const { return ReqAbility[0] != SpellID; }
};

typedef std::unordered_map<uint32 /*spellid*/, TrainerSpell> TrainerSpellMap;

struct TrainerSpellData
{
    TrainerSpellData() : trainerType(0) { }
    ~TrainerSpellData() { spellList.clear(); }

    TrainerSpellMap spellList;
    uint32 trainerType;                                     // trainer type based at trainer spells, can be different from creature_template value.
                                                            // req. for correct show non-prof. trainers like weaponmaster, allowed values 0 and 2.
    TrainerSpell const* Find(uint32 spell_id) const;
};

typedef std::map<uint32, time_t> CreatureSpellCooldowns;

// max different by z coordinate for creature aggro reaction
#define CREATURE_Z_ATTACK_RANGE 3

#define MAX_VENDOR_ITEMS 150                                // Limitation in 4.x.x item count in SMSG_LIST_INVENTORY

class Creature : public Unit, public GridObject<Creature>, public MapObject
{
    public:

        explicit Creature(bool isWorldObject = false);
        virtual ~Creature();

        void AddToWorld() override;
        void RemoveFromWorld() override;

        void SetObjectScale(float scale) override;
        void SetDisplayId(uint32 modelId) override;

        void DisappearAndDie();

        bool Create(ObjectGuid::LowType guidlow, Map* map, uint32 phaseMask, uint32 entry, float x, float y, float z, float ang, CreatureData const* data = nullptr, uint32 vehId = 0);
        bool LoadCreaturesAddon(bool reload = false);
        void SelectLevel();
        void LoadEquipment(int8 id = 1, bool force = false);

        ObjectGuid::LowType GetDBTableGUIDLow() const { return m_DBTableGuid; }

        void Update(uint32 time) override;                         // overwrited Unit::Update
        void GetRespawnPosition(float &x, float &y, float &z, float* ori = nullptr, float* dist =nullptr) const;

        void SetCorpseDelay(uint32 delay) { m_corpseDelay = delay; }
        uint32 GetCorpseDelay() const { return m_corpseDelay; }
        bool IsRacialLeader() const { return GetCreatureTemplate()->RacialLeader; }
        bool IsCivilian() const { return (GetCreatureTemplate()->flags_extra & CREATURE_FLAG_EXTRA_CIVILIAN) != 0; }
        bool IsTrigger() const { return (GetCreatureTemplate()->flags_extra & CREATURE_FLAG_EXTRA_TRIGGER) != 0; }
        bool IsGuard() const { return (GetCreatureTemplate()->flags_extra & CREATURE_FLAG_EXTRA_GUARD) != 0; }
        bool CanWalk() const { return (GetCreatureTemplate()->InhabitType & INHABIT_GROUND) != 0; }
        bool CanSwim() const { return (GetCreatureTemplate()->InhabitType & INHABIT_WATER) != 0 || IsPet(); }
        bool CanFly()  const override { return (GetCreatureTemplate()->InhabitType & INHABIT_AIR) != 0; }

        void SetReactState(ReactStates st) { m_reactState = st; }
        ReactStates GetReactState() { return m_reactState; }
        bool HasReactState(ReactStates state) const { return (m_reactState == state); }
        void InitializeReactState();

        /// @todo Rename these properly
        bool isCanInteractWithBattleMaster(Player* player, bool msg) const;
        bool isCanTrainingAndResetTalentsOf(Player* player) const;
        bool CanCreatureAttack(Unit const* victim, bool force = true) const;
        bool IsImmunedToSpell(SpellInfo const* spellInfo) const override;                     // override Unit::IsImmunedToSpell
        bool IsImmunedToSpellEffect(SpellInfo const* spellInfo, uint32 index) const override; // override Unit::IsImmunedToSpellEffect
        bool isElite() const;
        bool isWorldBoss() const;

        bool IsDungeonBoss() const;

        uint8 getLevelForTarget(WorldObject const* target) const override; // overwrite Unit::getLevelForTarget for boss level support

        bool IsInEvadeMode() const { return HasUnitState(UNIT_STATE_EVADE); }

        bool AIM_Initialize(CreatureAI* ai = NULL);
        void Motion_Initialize();

        CreatureAI* AI() const { return (CreatureAI*)i_AI; }

        SpellSchoolMask GetMeleeDamageSchoolMask() const override { return m_meleeDamageSchoolMask; }
        void SetMeleeDamageSchool(SpellSchools school) { m_meleeDamageSchoolMask = SpellSchoolMask(1 << school); }

        void _AddCreatureSpellCooldown(uint32 spell_id, time_t end_time);
        void _AddCreatureCategoryCooldown(uint32 category, time_t apply_time);
        void AddCreatureSpellCooldown(uint32 spellid);
        bool HasSpellCooldown(uint32 spell_id) const;
        bool HasCategoryCooldown(uint32 spell_id) const;
        uint32 GetCreatureSpellCooldownDelay(uint32 spellId) const;
        virtual void ProhibitSpellSchool(SpellSchoolMask idSchoolMask, uint32 unTimeMs) override;

        bool HasSpell(uint32 spellID) const override;

        bool UpdateEntry(uint32 entry, CreatureData const* data = nullptr);

        void UpdateMovementFlags();

        bool UpdateStats(Stats stat) override;
        bool UpdateAllStats() override;
        void UpdateResistances(uint32 school) override;
        void UpdateArmor() override;
        void UpdateMaxHealth() override;
        void UpdateMaxPower(Powers power) override;
        void UpdateAttackPowerAndDamage(bool ranged = false) override;
        void CalculateMinMaxDamage(WeaponAttackType attType, bool normalized, bool addTotalPct, float& minDamage, float& maxDamage) override;

        void SetCanDualWield(bool value) override;
        int8 GetOriginalEquipmentId() const { return m_originalEquipmentId; }
        uint8 GetCurrentEquipmentId() { return m_equipmentId; }
        void SetCurrentEquipmentId(uint8 id) { m_equipmentId = id; }

        float GetSpellDamageMod(int32 Rank) const;

        VendorItemData const* GetVendorItems() const;
        uint32 GetVendorItemCurrentCount(VendorItem const* vItem);
        uint32 UpdateVendorItemCurrentCount(VendorItem const* vItem, uint32 used_count);

        TrainerSpellData const* GetTrainerSpells() const;

        CreatureTemplate const* GetCreatureTemplate() const { return m_creatureInfo; }
        CreatureData const* GetCreatureData() const { return m_creatureData; }
        CreatureAddon const* GetCreatureAddon() const;

        std::string GetAIName() const;
        std::string GetScriptName() const;
        uint32 GetScriptId() const;

        // override WorldObject function for proper name localization
        std::string const& GetNameForLocaleIdx(LocaleConstant locale_idx) const override;

        void setDeathState(DeathState s) override;                   // override virtual Unit::setDeathState

        bool LoadFromDB(ObjectGuid::LowType guid, Map* map) { return LoadCreatureFromDB(guid, map, false); }
        bool LoadCreatureFromDB(ObjectGuid::LowType guid, Map* map, bool addToMap = true);
        void SaveToDB();
                                                            // overriden in Pet
        virtual void SaveToDB(uint32 mapid, uint8 spawnMask, uint32 phaseMask);
        virtual void DeleteFromDB();                        // overriden in Pet

        Loot loot;
        void StartPickPocketRefillTimer();
        void ResetPickPocketRefillTimer() { _pickpocketLootRestore = 0; }
        bool CanGeneratePickPocketLoot() const { return _pickpocketLootRestore <= time(NULL); }
        void SetSkinner(ObjectGuid guid) { _skinner = guid; }
        ObjectGuid GetSkinner() const { return _skinner; } // Returns the player who skinned this creature
        Player* GetLootRecipient() const;
        Group* GetLootRecipientGroup() const;
        bool hasLootRecipient() const { return !m_lootRecipient.IsEmpty() || !m_lootRecipientGroup.IsEmpty(); }
        bool isTappedBy(Player const* player) const;                          // return true if the creature is tapped by the player or a member of his party.

        void SetLootRecipient (Unit* unit);
        void AllLootRemovedFromCorpse();

        uint16 GetLootMode() { return m_LootMode; }
        bool HasLootMode(uint16 lootMode) { return (m_LootMode & lootMode) != 0; }
        void SetLootMode(uint16 lootMode) { m_LootMode = lootMode; }
        void AddLootMode(uint16 lootMode) { m_LootMode |= lootMode; }
        void RemoveLootMode(uint16 lootMode) { m_LootMode &= ~lootMode; }
        void ResetLootMode() { m_LootMode = LOOT_MODE_DEFAULT; }

        SpellInfo const* reachWithSpellAttack(Unit* victim);
        SpellInfo const* reachWithSpellCure(Unit* victim);

        uint32 m_spells[CREATURE_MAX_SPELLS];
        CreatureSpellCooldowns m_CreatureSpellCooldowns;
        CreatureSpellCooldowns m_CreatureCategoryCooldowns;

        bool CanStartAttack(Unit const* u, bool force) const;
        float GetAttackDistance(Unit const* player) const;
        float GetAggroRange(Unit const* target) const;

        void SendAIReaction(AiReaction reactionType);

        Unit* SelectNearestTarget(float dist = 0, bool playerOnly = false) const;
        Unit* SelectNearestTargetInAttackDistance(float dist = 0) const;
        Player* SelectNearestPlayer(float distance = 0) const;
        Unit* SelectNearestHostileUnitInAggroRange(bool useLOS = false) const;

        void DoFleeToGetAssistance();
        void CallForHelp(float fRadius);
        void CallAssistance();
        void SetNoCallAssistance(bool val) { m_AlreadyCallAssistance = val; }
        void SetNoSearchAssistance(bool val) { m_AlreadySearchedAssistance = val; }
        bool HasSearchedAssistance() { return m_AlreadySearchedAssistance; }
        bool CanAssistTo(const Unit* u, const Unit* enemy, bool checkfaction = true) const;
        bool _IsTargetAcceptable(const Unit* target) const;

        MovementGeneratorType GetDefaultMovementType() const { return m_defaultMovementType; }
        void SetDefaultMovementType(MovementGeneratorType mgt) { m_defaultMovementType = mgt; }

        void RemoveCorpse(bool setSpawnTime = true);

        void DespawnOrUnsummon(uint32 msTimeToDespawn = 0);

        time_t const& GetRespawnTime() const { return m_respawnTime; }
        time_t GetRespawnTimeEx() const;
        void SetRespawnTime(uint32 respawn) { m_respawnTime = respawn ? time(NULL) + respawn : 0; }
        void Respawn(bool force = false);
        void SaveRespawnTime() override;

        uint32 GetRespawnDelay() const { return m_respawnDelay; }
        void SetRespawnDelay(uint32 delay) { m_respawnDelay = delay; }

        float GetRespawnRadius() const { return m_respawnradius; }
        void SetRespawnRadius(float dist) { m_respawnradius = dist; }

        uint32 m_groupLootTimer;                            // (msecs)timer used for group loot
        ObjectGuid lootingGroupLowGUID;                     // used to find group which is looting corpse

        void SendZoneUnderAttackMessage(Player* attacker);

        void SetInCombatWithZone();

        bool hasQuest(uint32 quest_id) const override;
        bool hasInvolvedQuest(uint32 quest_id)  const override;

        bool isRegeneratingHealth() { return m_regenHealth; }
        void setRegeneratingHealth(bool regenHealth) { m_regenHealth = regenHealth; }
        virtual uint8 GetPetAutoSpellSize() const { return MAX_SPELL_CHARM; }
        virtual uint32 GetPetAutoSpellOnPos(uint8 pos) const;

        void SetPosition(float x, float y, float z, float o);
        void SetPosition(const Position &pos) { SetPosition(pos.GetPositionX(), pos.GetPositionY(), pos.GetPositionZ(), pos.GetOrientation()); }

        void SetHomePosition(float x, float y, float z, float o) { m_homePosition.Relocate(x, y, z, o); }
        void SetHomePosition(const Position &pos) { m_homePosition.Relocate(pos); }
        void GetHomePosition(float& x, float& y, float& z, float& ori) const { m_homePosition.GetPosition(x, y, z, ori); }
        Position const& GetHomePosition() const { return m_homePosition; }

        void SetTransportHomePosition(float x, float y, float z, float o) { m_transportHomePosition.Relocate(x, y, z, o); }
        void SetTransportHomePosition(const Position &pos) { m_transportHomePosition.Relocate(pos); }
        void GetTransportHomePosition(float& x, float& y, float& z, float& ori) const { m_transportHomePosition.GetPosition(x, y, z, ori); }
        Position const& GetTransportHomePosition() const { return m_transportHomePosition; }

        uint32 GetWaypointPath() const { return m_path_id; }
        void LoadPath(uint32 pathid) { m_path_id = pathid; }

        uint32 GetCurrentWaypointID() const { return m_waypointID; }
        void UpdateWaypointID(uint32 wpID) { m_waypointID = wpID; }

        void SearchFormation();
        CreatureGroup* GetFormation() { return m_formation; }
        void SetFormation(CreatureGroup* formation) { m_formation = formation; }

        Unit* SelectVictim();

        void SetDisableReputationGain(bool disable) { DisableReputationGain = disable; }
        bool IsReputationGainDisabled() { return DisableReputationGain; }
        bool IsDamageEnoughForLootingAndReward() const { return m_PlayerDamageReq == 0; }
        void LowerPlayerDamageReq(uint32 unDamage);
        void ResetPlayerDamageReq() { m_PlayerDamageReq = GetHealth() / 2; }
        uint32 m_PlayerDamageReq;

        uint32 GetOriginalEntry() const { return m_originalEntry; }
        void SetOriginalEntry(uint32 entry) { m_originalEntry = entry; }

        static float _GetDamageMod(int32 Rank);

        float m_SightDistance, m_CombatDistance;

        bool m_isTempWorldObject; //true when possessed

        // Handling caster facing during spellcast
        void SetTarget(ObjectGuid const& guid) override;
        void FocusTarget(Spell const* focusSpell, WorldObject const* target);
        void ReleaseFocus(Spell const* focusSpell);

    protected:
        bool CreateFromProto(ObjectGuid::LowType guidlow, uint32 entry, CreatureData const* data = nullptr, uint32 vehId = 0);
        bool InitEntry(uint32 entry, CreatureData const* data = nullptr);

        // vendor items
        VendorItemCounts m_vendorItemCounts;

        static float _GetHealthMod(int32 Rank);

        ObjectGuid m_lootRecipient;
        ObjectGuid m_lootRecipientGroup;
        ObjectGuid _skinner;

        /// Timers
        time_t _pickpocketLootRestore;
        time_t m_corpseRemoveTime;                          // (msecs)timer for death or corpse disappearance
        time_t m_respawnTime;                               // (secs) time of next respawn
        uint32 m_respawnDelay;                              // (secs) delay between corpse disappearance and respawning
        uint32 m_corpseDelay;                               // (secs) delay between death and corpse disappearance
        float m_respawnradius;

        ReactStates m_reactState;                           // for AI, not charmInfo
        void RegenerateMana();
        void RegenerateHealth();
        void Regenerate(Powers power);
        MovementGeneratorType m_defaultMovementType;
        ObjectGuid::LowType m_DBTableGuid;                               ///< For new or temporary creatures is 0 for saved it is lowguid
        uint8 m_equipmentId;
        int8 m_originalEquipmentId; // can be -1

        bool m_AlreadyCallAssistance;
        bool m_AlreadySearchedAssistance;
        bool m_regenHealth;
        bool m_AI_locked;

        SpellSchoolMask m_meleeDamageSchoolMask;
        uint32 m_originalEntry;

        Position m_homePosition;
        Position m_transportHomePosition;

        bool DisableReputationGain;

        CreatureTemplate const* m_creatureInfo;                 // Can differ from sObjectMgr->GetCreatureTemplate(GetEntry()) in difficulty mode > 0
        CreatureData const* m_creatureData;

        uint16 m_LootMode;                                  // Bitmask (default: LOOT_MODE_DEFAULT) that determines what loot will be lootable

        bool IsInvisibleDueToDespawn() const override;
        bool CanAlwaysSee(WorldObject const* obj) const override;

    private:
        void ForcedDespawn(uint32 timeMSToDespawn = 0);

        //WaypointMovementGenerator vars
        uint32 m_waypointID;
        uint32 m_path_id;

        //Formation var
        CreatureGroup* m_formation;
        bool TriggerJustRespawned;

        Spell const* _focusSpell;   ///> Locks the target during spell cast for proper facing
};

class AssistDelayEvent : public BasicEvent
{
    public:
        AssistDelayEvent(ObjectGuid victim, Unit& owner) : BasicEvent(), m_victim(victim), m_owner(owner) { }

        bool Execute(uint64 e_time, uint32 p_time) override;
        void AddAssistant(ObjectGuid guid) { m_assistants.push_back(guid); }
    private:
        AssistDelayEvent();

        ObjectGuid        m_victim;
        GuidList          m_assistants;
        Unit&             m_owner;
};

class ForcedDespawnDelayEvent : public BasicEvent
{
    public:
        ForcedDespawnDelayEvent(Creature& owner) : BasicEvent(), m_owner(owner) { }
        bool Execute(uint64 e_time, uint32 p_time) override;

    private:
        Creature& m_owner;
};

#endif<|MERGE_RESOLUTION|>--- conflicted
+++ resolved
@@ -407,11 +407,7 @@
     uint32 ReqSkillLine;
     uint32 ReqSkillRank;
     uint32 ReqLevel;
-<<<<<<< HEAD
-    uint32 ReqAbility[MAX_SPELL_EFFECTS];
-=======
     uint32 ReqAbility[MAX_TRAINERSPELL_ABILITY_REQS];
->>>>>>> 96f9451b
 
     // helpers
     bool IsCastable() const { return ReqAbility[0] != SpellID; }
