/*
 * Copyright (C) 2008-2012 TrinityCore <http://www.trinitycore.org/>
 * Copyright (C) 2005-2009 MaNGOS <http://getmangos.com/>
 *
 * This program is free software; you can redistribute it and/or modify it
 * under the terms of the GNU General Public License as published by the
 * Free Software Foundation; either version 2 of the License, or (at your
 * option) any later version.
 *
 * This program is distributed in the hope that it will be useful, but WITHOUT
 * ANY WARRANTY; without even the implied warranty of MERCHANTABILITY or
 * FITNESS FOR A PARTICULAR PURPOSE. See the GNU General Public License for
 * more details.
 *
 * You should have received a copy of the GNU General Public License along
 * with this program. If not, see <http://www.gnu.org/licenses/>.
 */

#include "BattlegroundMgr.h"
#include "CellImpl.h"
#include "Common.h"
#include "CreatureAI.h"
#include "CreatureAISelector.h"
#include "CreatureGroups.h"
#include "Creature.h"
#include "DatabaseEnv.h"
#include "Formulas.h"
#include "GameEventMgr.h"
#include "GossipDef.h"
#include "GridNotifiers.h"
#include "GridNotifiersImpl.h"
#include "Group.h"
#include "GroupMgr.h"
#include "InstanceScript.h"
#include "Log.h"
#include "LootMgr.h"
#include "MapManager.h"
#include "MoveSpline.h"
#include "MoveSplineInit.h"
#include "ObjectMgr.h"
#include "Opcodes.h"
#include "OutdoorPvPMgr.h"
#include "Player.h"
#include "PoolMgr.h"
#include "QuestDef.h"
#include "SpellAuraEffects.h"
#include "SpellMgr.h"
#include "TemporarySummon.h"
#include "Util.h"
#include "Vehicle.h"
#include "WaypointMovementGenerator.h"
#include "World.h"
#include "WorldPacket.h"

// apply implementation of the singletons

TrainerSpell const* TrainerSpellData::Find(uint32 spell_id) const
{
    TrainerSpellMap::const_iterator itr = spellList.find(spell_id);
    if (itr != spellList.end())
        return &itr->second;

    return NULL;
}

bool VendorItemData::RemoveItem(uint32 item_id, uint8 type)
{
    bool found = false;
    for (VendorItemList::iterator i = m_items.begin(); i != m_items.end();)
    {
        if ((*i)->item == item_id && (*i)->Type == type)
        {
            i = m_items.erase(i++);
            found = true;
        }
        else
            ++i;
    }
    return found;
}

VendorItem const* VendorItemData::FindItemCostPair(uint32 item_id, uint32 extendedCost, uint8 type) const
{
    for (VendorItemList::const_iterator i = m_items.begin(); i != m_items.end(); ++i)
        if ((*i)->item == item_id && (*i)->ExtendedCost == extendedCost && (*i)->Type == type)
            return *i;
    return NULL;
}

uint32 CreatureTemplate::GetRandomValidModelId() const
{
    uint8 c = 0;
    uint32 modelIDs[4];

    if (Modelid1) modelIDs[c++] = Modelid1;
    if (Modelid2) modelIDs[c++] = Modelid2;
    if (Modelid3) modelIDs[c++] = Modelid3;
    if (Modelid4) modelIDs[c++] = Modelid4;

    return ((c>0) ? modelIDs[urand(0, c-1)] : 0);
}

uint32 CreatureTemplate::GetFirstValidModelId() const
{
    if (Modelid1) return Modelid1;
    if (Modelid2) return Modelid2;
    if (Modelid3) return Modelid3;
    if (Modelid4) return Modelid4;
    return 0;
}

bool AssistDelayEvent::Execute(uint64 /*e_time*/, uint32 /*p_time*/)
{
    if (Unit* victim = Unit::GetUnit(m_owner, m_victim))
    {
        while (!m_assistants.empty())
        {
            Creature* assistant = Unit::GetCreature(m_owner, *m_assistants.begin());
            m_assistants.pop_front();

            if (assistant && assistant->CanAssistTo(&m_owner, victim))
            {
                assistant->SetNoCallAssistance(true);
                assistant->CombatStart(victim);
                if (assistant->IsAIEnabled)
                    assistant->AI()->AttackStart(victim);
            }
        }
    }
    return true;
}

CreatureBaseStats const* CreatureBaseStats::GetBaseStats(uint8 level, uint8 unitClass)
{
    return sObjectMgr->GetCreatureBaseStats(level, unitClass);
}

bool ForcedDespawnDelayEvent::Execute(uint64 /*e_time*/, uint32 /*p_time*/)
{
    m_owner.DespawnOrUnsummon();    // since we are here, we are not TempSummon as object type cannot change during runtime
    return true;
}

Creature::Creature(bool isWorldObject): Unit(isWorldObject), MapCreature(),
lootForPickPocketed(false), lootForBody(false), m_groupLootTimer(0), lootingGroupLowGUID(0),
m_PlayerDamageReq(0), m_lootRecipient(0), m_lootRecipientGroup(0), m_corpseRemoveTime(0), m_respawnTime(0),
m_respawnDelay(300), m_corpseDelay(60), m_respawnradius(0.0f), m_reactState(REACT_AGGRESSIVE),
m_defaultMovementType(IDLE_MOTION_TYPE), m_DBTableGuid(0), m_equipmentId(0), m_AlreadyCallAssistance(false),
m_AlreadySearchedAssistance(false), m_regenHealth(true), m_AI_locked(false), m_meleeDamageSchoolMask(SPELL_SCHOOL_MASK_NORMAL),
m_creatureInfo(NULL), m_creatureData(NULL), m_path_id(0), m_formation(NULL)
{
    m_regenTimer = CREATURE_REGEN_INTERVAL;
    m_valuesCount = UNIT_END;

    for (uint8 i = 0; i < CREATURE_MAX_SPELLS; ++i)
        m_spells[i] = 0;

    m_CreatureSpellCooldowns.clear();
    m_CreatureCategoryCooldowns.clear();
    DisableReputationGain = false;

    m_SightDistance = sWorld->getFloatConfig(CONFIG_SIGHT_MONSTER);
    m_CombatDistance = 0;//MELEE_RANGE;

    ResetLootMode(); // restore default loot mode
    TriggerJustRespawned = false;
    m_isTempWorldObject = false;
}

Creature::~Creature()
{
    m_vendorItemCounts.clear();

    delete i_AI;
    i_AI = NULL;

    //if (m_uint32Values)
    //    sLog->outError(LOG_FILTER_UNITS, "Deconstruct Creature Entry = %u", GetEntry());
}

void Creature::AddToWorld()
{
    ///- Register the creature for guid lookup
    if (!IsInWorld())
    {
        if (m_zoneScript)
            m_zoneScript->OnCreatureCreate(this);
        sObjectAccessor->AddObject(this);
        Unit::AddToWorld();
        SearchFormation();
        AIM_Initialize();
        if (IsVehicle())
            GetVehicleKit()->Install();
    }
}

void Creature::RemoveFromWorld()
{
    if (IsInWorld())
    {
        if (m_zoneScript)
            m_zoneScript->OnCreatureRemove(this);
        if (m_formation)
            sFormationMgr->RemoveCreatureFromGroup(m_formation, this);
        Unit::RemoveFromWorld();
        sObjectAccessor->RemoveObject(this);
    }
}

void Creature::DisappearAndDie()
{
    DestroyForNearbyPlayers();
    //SetVisibility(VISIBILITY_OFF);
    //ObjectAccessor::UpdateObjectVisibility(this);
    if (isAlive())
        setDeathState(JUST_DIED);
    RemoveCorpse(false);
}

void Creature::SearchFormation()
{
    if (isSummon())
        return;

    uint32 lowguid = GetDBTableGUIDLow();
    if (!lowguid)
        return;

    CreatureGroupInfoType::iterator frmdata = sFormationMgr->CreatureGroupMap.find(lowguid);
    if (frmdata != sFormationMgr->CreatureGroupMap.end())
        sFormationMgr->AddCreatureToGroup(frmdata->second->leaderGUID, this);
}

void Creature::RemoveCorpse(bool setSpawnTime)
{
    if (getDeathState() != CORPSE)
        return;

    m_corpseRemoveTime = time(NULL);
    setDeathState(DEAD);
    RemoveAllAuras();
    UpdateObjectVisibility();
    loot.clear();
    uint32 respawnDelay = m_respawnDelay;
    if (IsAIEnabled)
        AI()->CorpseRemoved(respawnDelay);

    // Should get removed later, just keep "compatibility" with scripts
    if (setSpawnTime)
        m_respawnTime = time(NULL) + respawnDelay;

    float x, y, z, o;
    GetRespawnPosition(x, y, z, &o);
    SetHomePosition(x, y, z, o);
    GetMap()->CreatureRelocation(this, x, y, z, o);
}

/**
 * change the entry of creature until respawn
 */
bool Creature::InitEntry(uint32 Entry, uint32 /*team*/, const CreatureData* data)
{
    CreatureTemplate const* normalInfo = sObjectMgr->GetCreatureTemplate(Entry);
    if (!normalInfo)
    {
        sLog->outError(LOG_FILTER_SQL, "Creature::InitEntry creature entry %u does not exist.", Entry);
        return false;
    }

    // get difficulty 1 mode entry
    CreatureTemplate const* cinfo = normalInfo;
    for (uint8 diff = uint8(GetMap()->GetSpawnMode()); diff > 0;)
    {
        // we already have valid Map pointer for current creature!
        if (normalInfo->DifficultyEntry[diff - 1])
        {
            cinfo = sObjectMgr->GetCreatureTemplate(normalInfo->DifficultyEntry[diff - 1]);
            if (cinfo)
                break;                                      // template found

            // check and reported at startup, so just ignore (restore normalInfo)
            cinfo = normalInfo;
        }

        // for instances heroic to normal, other cases attempt to retrieve previous difficulty
        if (diff >= RAID_DIFFICULTY_10MAN_HEROIC && GetMap()->IsRaid())
            diff -= 2;                                      // to normal raid difficulty cases
        else
            --diff;
    }

    SetEntry(Entry);                                        // normal entry always
    m_creatureInfo = cinfo;                                 // map mode related always

    // equal to player Race field, but creature does not have race
    SetByteValue(UNIT_FIELD_BYTES_0, 0, 0);

    // known valid are: CLASS_WARRIOR, CLASS_PALADIN, CLASS_ROGUE, CLASS_MAGE
    SetByteValue(UNIT_FIELD_BYTES_0, 1, uint8(cinfo->unit_class));

    // Cancel load if no model defined
    if (!(cinfo->GetFirstValidModelId()))
    {
        sLog->outError(LOG_FILTER_SQL, "Creature (Entry: %u) has no model defined in table `creature_template`, can't load. ", Entry);
        return false;
    }

    uint32 displayID = sObjectMgr->ChooseDisplayId(0, GetCreatureTemplate(), data);
    CreatureModelInfo const* minfo = sObjectMgr->GetCreatureModelRandomGender(&displayID);
    if (!minfo)                                             // Cancel load if no model defined
    {
        sLog->outError(LOG_FILTER_SQL, "Creature (Entry: %u) has no model defined in table `creature_template`, can't load. ", Entry);
        return false;
    }

    SetDisplayId(displayID);
    SetNativeDisplayId(displayID);
    SetByteValue(UNIT_FIELD_BYTES_0, 2, minfo->gender);

    // Load creature equipment
    if (!data || data->equipmentId == 0)                    // use default from the template
        LoadEquipment(cinfo->equipmentId);
    else if (data && data->equipmentId != -1)               // override, -1 means no equipment
        LoadEquipment(data->equipmentId);

    SetName(normalInfo->Name);                              // at normal entry always

    SetFloatValue(UNIT_FIELD_BOUNDINGRADIUS, minfo->bounding_radius);
    SetFloatValue(UNIT_FIELD_COMBATREACH, minfo->combat_reach);

    SetFloatValue(UNIT_MOD_CAST_SPEED, 1.0f);
    SetFloatValue(UNIT_MOD_CAST_HASTE, 1.0f);

    SetSpeed(MOVE_WALK,     cinfo->speed_walk);
    SetSpeed(MOVE_RUN,      cinfo->speed_run);
    SetSpeed(MOVE_SWIM, 1.0f);      // using 1.0 rate
    SetSpeed(MOVE_FLIGHT, 1.0f);    // using 1.0 rate

    SetObjectScale(cinfo->scale);

    SetFloatValue(UNIT_FIELD_HOVERHEIGHT, cinfo->HoverHeight);

    // checked at loading
    m_defaultMovementType = MovementGeneratorType(cinfo->MovementType);
    if (!m_respawnradius && m_defaultMovementType == RANDOM_MOTION_TYPE)
        m_defaultMovementType = IDLE_MOTION_TYPE;

    for (uint8 i=0; i < CREATURE_MAX_SPELLS; ++i)
        m_spells[i] = GetCreatureTemplate()->spells[i];

    return true;
}

bool Creature::UpdateEntry(uint32 Entry, uint32 team, const CreatureData* data)
{
    if (!InitEntry(Entry, team, data))
        return false;

    CreatureTemplate const* cInfo = GetCreatureTemplate();

    m_regenHealth = cInfo->RegenHealth;

    // creatures always have melee weapon ready if any unless specified otherwise
    if (!GetCreatureAddon())
        SetSheath(SHEATH_STATE_MELEE);

    SelectLevel(GetCreatureTemplate());
    if (team == HORDE)
        setFaction(cInfo->faction_H);
    else
        setFaction(cInfo->faction_A);

    uint32 npcflag, unit_flags, dynamicflags;
    ObjectMgr::ChooseCreatureFlags(cInfo, npcflag, unit_flags, dynamicflags, data);

    if (cInfo->flags_extra & CREATURE_FLAG_EXTRA_WORLDEVENT)
        SetUInt32Value(UNIT_NPC_FLAGS, npcflag | sGameEventMgr->GetNPCFlag(this));
    else
        SetUInt32Value(UNIT_NPC_FLAGS, npcflag);

    SetAttackTime(BASE_ATTACK,  cInfo->baseattacktime);
    SetAttackTime(OFF_ATTACK,   cInfo->baseattacktime);
    SetAttackTime(RANGED_ATTACK, cInfo->rangeattacktime);

    SetUInt32Value(UNIT_FIELD_FLAGS, unit_flags);
    SetUInt32Value(UNIT_FIELD_FLAGS_2, cInfo->unit_flags2);

    SetUInt32Value(UNIT_DYNAMIC_FLAGS, dynamicflags);

    RemoveFlag(UNIT_FIELD_FLAGS, UNIT_FLAG_IN_COMBAT);

    SetMeleeDamageSchool(SpellSchools(cInfo->dmgschool));
    CreatureBaseStats const* stats = sObjectMgr->GetCreatureBaseStats(getLevel(), cInfo->unit_class);
    float armor = (float)stats->GenerateArmor(cInfo); // TODO: Why is this treated as uint32 when it's a float?
    SetModifierValue(UNIT_MOD_ARMOR,             BASE_VALUE, armor);
    SetModifierValue(UNIT_MOD_RESISTANCE_HOLY,   BASE_VALUE, float(cInfo->resistance[SPELL_SCHOOL_HOLY]));
    SetModifierValue(UNIT_MOD_RESISTANCE_FIRE,   BASE_VALUE, float(cInfo->resistance[SPELL_SCHOOL_FIRE]));
    SetModifierValue(UNIT_MOD_RESISTANCE_NATURE, BASE_VALUE, float(cInfo->resistance[SPELL_SCHOOL_NATURE]));
    SetModifierValue(UNIT_MOD_RESISTANCE_FROST,  BASE_VALUE, float(cInfo->resistance[SPELL_SCHOOL_FROST]));
    SetModifierValue(UNIT_MOD_RESISTANCE_SHADOW, BASE_VALUE, float(cInfo->resistance[SPELL_SCHOOL_SHADOW]));
    SetModifierValue(UNIT_MOD_RESISTANCE_ARCANE, BASE_VALUE, float(cInfo->resistance[SPELL_SCHOOL_ARCANE]));

    SetCanModifyStats(true);
    UpdateAllStats();

    // checked and error show at loading templates
    if (FactionTemplateEntry const* factionTemplate = sFactionTemplateStore.LookupEntry(cInfo->faction_A))
    {
        if (factionTemplate->factionFlags & FACTION_TEMPLATE_FLAG_PVP)
            SetPvP(true);
        else
            SetPvP(false);
    }

    // updates spell bars for vehicles and set player's faction - should be called here, to overwrite faction that is set from the new template
    if (IsVehicle())
    {
        if (Player* owner = Creature::GetCharmerOrOwnerPlayerOrPlayerItself()) // this check comes in case we don't have a player
        {
            setFaction(owner->getFaction()); // vehicles should have same as owner faction
            owner->VehicleSpellInitialize();
        }
    }

    // trigger creature is always not selectable and can not be attacked
    if (isTrigger())
        SetFlag(UNIT_FIELD_FLAGS, UNIT_FLAG_NOT_SELECTABLE);

    InitializeReactState();

    if (cInfo->flags_extra & CREATURE_FLAG_EXTRA_NO_TAUNT)
    {
        ApplySpellImmune(0, IMMUNITY_STATE, SPELL_AURA_MOD_TAUNT, true);
        ApplySpellImmune(0, IMMUNITY_EFFECT, SPELL_EFFECT_ATTACK_ME, true);
    }

    // Set the movement flags if the creature is in that mode. (Only fly if actually in air, only swim if in water, etc)
    float ground = GetPositionZ();
    GetMap()->GetWaterOrGroundLevel(GetPositionX(), GetPositionY(), GetPositionZ(), &ground);

    bool isInAir = G3D::fuzzyGt(GetPositionZ(), ground);

    if (cInfo->InhabitType & INHABIT_AIR && cInfo->InhabitType & INHABIT_GROUND && isInAir)
        SetCanFly(true);
    else if (cInfo->InhabitType & INHABIT_AIR && isInAir)
        SetDisableGravity(true);
    else
    {
        SetCanFly(false);
        SetDisableGravity(false);
    }

<<<<<<< HEAD
    // TODO: Shouldn't we check whether or not the creature is in water first?
    if (cInfo->InhabitType & INHABIT_WATER && IsInWater())
        AddUnitMovementFlag(MOVEMENTFLAG_SWIMMING);
=======
    if (cInfo->InhabitType & INHABIT_WATER && IsInWater())
         AddUnitMovementFlag(MOVEMENTFLAG_SWIMMING);
    else
        RemoveUnitMovementFlag(MOVEMENTFLAG_SWIMMING);
>>>>>>> 873aa5f2

    return true;
}

void Creature::Update(uint32 diff)
{
    if (IsAIEnabled && TriggerJustRespawned)
    {
        TriggerJustRespawned = false;
        AI()->JustRespawned();
        if (m_vehicleKit)
            m_vehicleKit->Reset();
    }

    if (IsInWater())
    {
        if (canSwim())
            AddUnitMovementFlag(MOVEMENTFLAG_SWIMMING);
    }
    else
    {
        if (canWalk())
            RemoveUnitMovementFlag(MOVEMENTFLAG_SWIMMING);
    }

    switch (m_deathState)
    {
        case JUST_RESPAWNED:
            // Must not be called, see Creature::setDeathState JUST_RESPAWNED -> ALIVE promoting.
            sLog->outError(LOG_FILTER_UNITS, "Creature (GUID: %u Entry: %u) in wrong state: JUST_RESPAWNED (4)", GetGUIDLow(), GetEntry());
            break;
        case JUST_DIED:
            // Must not be called, see Creature::setDeathState JUST_DIED -> CORPSE promoting.
            sLog->outError(LOG_FILTER_UNITS, "Creature (GUID: %u Entry: %u) in wrong state: JUST_DEAD (1)", GetGUIDLow(), GetEntry());
            break;
        case DEAD:
        {
            time_t now = time(NULL);
            if (m_respawnTime <= now)
            {
                bool allowed = IsAIEnabled ? AI()->CanRespawn() : true;     // First check if there are any scripts that object to us respawning
                if (!allowed)                                               // Will be rechecked on next Update call
                    break;

                uint64 dbtableHighGuid = MAKE_NEW_GUID(m_DBTableGuid, GetEntry(), HIGHGUID_UNIT);
                time_t linkedRespawntime = GetMap()->GetLinkedRespawnTime(dbtableHighGuid);
                if (!linkedRespawntime)             // Can respawn
                    Respawn();
                else                                // the master is dead
                {
                    uint64 targetGuid = sObjectMgr->GetLinkedRespawnGuid(dbtableHighGuid);
                    if (targetGuid == dbtableHighGuid) // if linking self, never respawn (check delayed to next day)
                        SetRespawnTime(DAY);
                    else
                        m_respawnTime = (now > linkedRespawntime ? now : linkedRespawntime)+urand(5, MINUTE); // else copy time from master and add a little
                    SaveRespawnTime(); // also save to DB immediately
                }
            }
            break;
        }
        case CORPSE:
        {
            Unit::Update(diff);
            // deathstate changed on spells update, prevent problems
            if (m_deathState != CORPSE)
                break;

            if (m_groupLootTimer && lootingGroupLowGUID)
            {
                if (m_groupLootTimer <= diff)
                {
                    Group* group = sGroupMgr->GetGroupByGUID(lootingGroupLowGUID);
                    if (group)
                        group->EndRoll(&loot);
                    m_groupLootTimer = 0;
                    lootingGroupLowGUID = 0;
                }
                else m_groupLootTimer -= diff;
            }
            else if (m_corpseRemoveTime <= time(NULL))
            {
                RemoveCorpse(false);
                sLog->outDebug(LOG_FILTER_UNITS, "Removing corpse... %u ", GetUInt32Value(OBJECT_FIELD_ENTRY));
            }
            break;
        }
        case ALIVE:
        {
            Unit::Update(diff);

            // creature can be dead after Unit::Update call
            // CORPSE/DEAD state will processed at next tick (in other case death timer will be updated unexpectedly)
            if (!isAlive())
                break;

            // if creature is charmed, switch to charmed AI
            if (NeedChangeAI)
            {
                UpdateCharmAI();
                NeedChangeAI = false;
                IsAIEnabled = true;
            }

            if (!IsInEvadeMode() && IsAIEnabled)
            {
                // do not allow the AI to be changed during update
                m_AI_locked = true;
                i_AI->UpdateAI(diff);
                m_AI_locked = false;
            }

            // creature can be dead after UpdateAI call
            // CORPSE/DEAD state will processed at next tick (in other case death timer will be updated unexpectedly)
            if (!isAlive())
                break;

            if (m_regenTimer > 0)
            {
                if (diff >= m_regenTimer)
                    m_regenTimer = 0;
                else
                    m_regenTimer -= diff;
            }

            if (m_regenTimer != 0)
               break;

            bool bInCombat = isInCombat() && (!getVictim() ||                                        // if isInCombat() is true and this has no victim
                             !getVictim()->GetCharmerOrOwnerPlayerOrPlayerItself() ||                // or the victim/owner/charmer is not a player
                             !getVictim()->GetCharmerOrOwnerPlayerOrPlayerItself()->isGameMaster()); // or the victim/owner/charmer is not a GameMaster

            /*if (m_regenTimer <= diff)
            {*/
            if (!IsInEvadeMode() && (!bInCombat || IsPolymorphed())) // regenerate health if not in combat or if polymorphed
                RegenerateHealth();

            if (getPowerType() == POWER_ENERGY)
            {
                if (!IsVehicle() || GetVehicleKit()->GetVehicleInfo()->m_powerType != POWER_PYRITE)
                    Regenerate(POWER_ENERGY);
            }
            else
                RegenerateMana();

            /*if (!bIsPolymorphed) // only increase the timer if not polymorphed
                    m_regenTimer += CREATURE_REGEN_INTERVAL - diff;
            }
            else
                if (!bIsPolymorphed) // if polymorphed, skip the timer
                    m_regenTimer -= diff;*/
            m_regenTimer = CREATURE_REGEN_INTERVAL;
            break;
        }
        default:
            break;
    }

    sScriptMgr->OnCreatureUpdate(this, diff);
}

void Creature::RegenerateMana()
{
    uint32 curValue = GetPower(POWER_MANA);
    uint32 maxValue = GetMaxPower(POWER_MANA);

    if (curValue >= maxValue)
        return;

    uint32 addvalue = 0;

    // Combat and any controlled creature
    if (isInCombat() || GetCharmerOrOwnerGUID())
    {
        float ManaIncreaseRate = sWorld->getRate(RATE_POWER_MANA);
        float Spirit = GetStat(STAT_SPIRIT);

        addvalue = uint32((Spirit / 5.0f + 17.0f) * ManaIncreaseRate);
    }
    else
        addvalue = maxValue / 3;

    // Apply modifiers (if any).
    AuraEffectList const& ModPowerRegenPCTAuras = GetAuraEffectsByType(SPELL_AURA_MOD_POWER_REGEN_PERCENT);
    for (AuraEffectList::const_iterator i = ModPowerRegenPCTAuras.begin(); i != ModPowerRegenPCTAuras.end(); ++i)
        if ((*i)->GetMiscValue() == POWER_MANA)
            AddPct(addvalue, (*i)->GetAmount());

    addvalue += GetTotalAuraModifierByMiscValue(SPELL_AURA_MOD_POWER_REGEN, POWER_MANA) * CREATURE_REGEN_INTERVAL / (5 * IN_MILLISECONDS);

    ModifyPower(POWER_MANA, addvalue);
}

void Creature::RegenerateHealth()
{
    if (!isRegeneratingHealth())
        return;

    uint32 curValue = GetHealth();
    uint32 maxValue = GetMaxHealth();

    if (curValue >= maxValue)
        return;

    uint32 addvalue = 0;

    // Not only pet, but any controlled creature
    if (GetCharmerOrOwnerGUID())
    {
        float HealthIncreaseRate = sWorld->getRate(RATE_HEALTH);
        float Spirit = GetStat(STAT_SPIRIT);

        if (GetPower(POWER_MANA) > 0)
            addvalue = uint32(Spirit * 0.25 * HealthIncreaseRate);
        else
            addvalue = uint32(Spirit * 0.80 * HealthIncreaseRate);
    }
    else
        addvalue = maxValue/3;

    // Apply modifiers (if any).
    AuraEffectList const& ModPowerRegenPCTAuras = GetAuraEffectsByType(SPELL_AURA_MOD_HEALTH_REGEN_PERCENT);
    for (AuraEffectList::const_iterator i = ModPowerRegenPCTAuras.begin(); i != ModPowerRegenPCTAuras.end(); ++i)
        AddPct(addvalue, (*i)->GetAmount());

    addvalue += GetTotalAuraModifier(SPELL_AURA_MOD_REGEN) * CREATURE_REGEN_INTERVAL  / (5 * IN_MILLISECONDS);

    ModifyHealth(addvalue);
}

void Creature::DoFleeToGetAssistance()
{
    if (!getVictim())
        return;

    if (HasAuraType(SPELL_AURA_PREVENTS_FLEEING))
        return;

    float radius = sWorld->getFloatConfig(CONFIG_CREATURE_FAMILY_FLEE_ASSISTANCE_RADIUS);
    if (radius >0)
    {
        Creature* creature = NULL;

        CellCoord p(Trinity::ComputeCellCoord(GetPositionX(), GetPositionY()));
        Cell cell(p);
        cell.SetNoCreate();
        Trinity::NearestAssistCreatureInCreatureRangeCheck u_check(this, getVictim(), radius);
        Trinity::CreatureLastSearcher<Trinity::NearestAssistCreatureInCreatureRangeCheck> searcher(this, creature, u_check);

        TypeContainerVisitor<Trinity::CreatureLastSearcher<Trinity::NearestAssistCreatureInCreatureRangeCheck>, GridTypeMapContainer > grid_creature_searcher(searcher);

        cell.Visit(p, grid_creature_searcher, *GetMap(), *this, radius);

        SetNoSearchAssistance(true);
        UpdateSpeed(MOVE_RUN, false);

        if (!creature)
            //SetFeared(true, getVictim()->GetGUID(), 0, sWorld->getIntConfig(CONFIG_CREATURE_FAMILY_FLEE_DELAY));
            //TODO: use 31365
            SetControlled(true, UNIT_STATE_FLEEING);
        else
            GetMotionMaster()->MoveSeekAssistance(creature->GetPositionX(), creature->GetPositionY(), creature->GetPositionZ());
    }
}

bool Creature::AIM_Initialize(CreatureAI* ai)
{
    // make sure nothing can change the AI during AI update
    if (m_AI_locked)
    {
        sLog->outDebug(LOG_FILTER_TSCR, "AIM_Initialize: failed to init, locked.");
        return false;
    }

    UnitAI* oldAI = i_AI;

    Motion_Initialize();

    i_AI = ai ? ai : FactorySelector::selectAI(this);
    delete oldAI;
    IsAIEnabled = true;
    i_AI->InitializeAI();
    // Initialize vehicle
    if (GetVehicleKit())
        GetVehicleKit()->Reset();
    return true;
}

void Creature::Motion_Initialize()
{
    if (!m_formation)
        i_motionMaster.Initialize();
    else if (m_formation->getLeader() == this)
    {
        m_formation->FormationReset(false);
        i_motionMaster.Initialize();
    }
    else if (m_formation->isFormed())
        i_motionMaster.MoveIdle(); //wait the order of leader
    else
        i_motionMaster.Initialize();
}

bool Creature::Create(uint32 guidlow, Map* map, uint32 phaseMask, uint32 Entry, uint32 vehId, uint32 team, float x, float y, float z, float ang, const CreatureData* data)
{
    ASSERT(map);
    SetMap(map);
    SetPhaseMask(phaseMask, false);

    CreatureTemplate const* cinfo = sObjectMgr->GetCreatureTemplate(Entry);
    if (!cinfo)
    {
        sLog->outError(LOG_FILTER_SQL, "Creature::Create(): creature template (guidlow: %u, entry: %u) does not exist.", guidlow, Entry);
        return false;
    }

    //! Relocate before CreateFromProto, to initialize coords and allow
    //! returning correct zone id for selecting OutdoorPvP/Battlefield script
    Relocate(x, y, z, ang);

    //oX = x;     oY = y;    dX = x;    dY = y;    m_moveTime = 0;    m_startMove = 0;
    if (!CreateFromProto(guidlow, Entry, vehId, team, data))
        return false;

    if (!IsPositionValid())
    {
        sLog->outError(LOG_FILTER_UNITS, "Creature::Create(): given coordinates for creature (guidlow %d, entry %d) are not valid (X: %f, Y: %f, Z: %f, O: %f)", guidlow, Entry, x, y, z, ang);
        return false;
    }

    switch (GetCreatureTemplate()->rank)
    {
        case CREATURE_ELITE_RARE:
            m_corpseDelay = sWorld->getIntConfig(CONFIG_CORPSE_DECAY_RARE);
            break;
        case CREATURE_ELITE_ELITE:
            m_corpseDelay = sWorld->getIntConfig(CONFIG_CORPSE_DECAY_ELITE);
            break;
        case CREATURE_ELITE_RAREELITE:
            m_corpseDelay = sWorld->getIntConfig(CONFIG_CORPSE_DECAY_RAREELITE);
            break;
        case CREATURE_ELITE_WORLDBOSS:
            m_corpseDelay = sWorld->getIntConfig(CONFIG_CORPSE_DECAY_WORLDBOSS);
            break;
        default:
            m_corpseDelay = sWorld->getIntConfig(CONFIG_CORPSE_DECAY_NORMAL);
            break;
    }

    LoadCreaturesAddon();

    //! Need to be called after LoadCreaturesAddon - MOVEMENTFLAG_HOVER is set there
    if (HasUnitMovementFlag(MOVEMENTFLAG_HOVER))
    {
        z += GetFloatValue(UNIT_FIELD_HOVERHEIGHT);

        //! Relocate again with updated Z coord
        Relocate(x, y, z, ang);
    }

    uint32 displayID = GetNativeDisplayId();
    CreatureModelInfo const* minfo = sObjectMgr->GetCreatureModelRandomGender(&displayID);
    if (minfo && !isTotem())                               // Cancel load if no model defined or if totem
    {
        SetDisplayId(displayID);
        SetNativeDisplayId(displayID);
        SetByteValue(UNIT_FIELD_BYTES_0, 2, minfo->gender);
    }

    LastUsedScriptID = GetCreatureTemplate()->ScriptID;

    // TODO: Replace with spell, handle from DB
    if (isSpiritHealer() || isSpiritGuide())
    {
        m_serverSideVisibility.SetValue(SERVERSIDE_VISIBILITY_GHOST, GHOST_VISIBILITY_GHOST);
        m_serverSideVisibilityDetect.SetValue(SERVERSIDE_VISIBILITY_GHOST, GHOST_VISIBILITY_GHOST);
    }

    if (Entry == VISUAL_WAYPOINT)
        SetVisible(false);

    return true;
}

bool Creature::isCanTrainingOf(Player* player, bool msg) const
{
    if (!isTrainer())
        return false;

    TrainerSpellData const* trainer_spells = GetTrainerSpells();

    if ((!trainer_spells || trainer_spells->spellList.empty()) && GetCreatureTemplate()->trainer_type != TRAINER_TYPE_PETS)
    {
        sLog->outError(LOG_FILTER_SQL, "Creature %u (Entry: %u) have UNIT_NPC_FLAG_TRAINER but have empty trainer spell list.",
            GetGUIDLow(), GetEntry());
        return false;
    }

    switch (GetCreatureTemplate()->trainer_type)
    {
        case TRAINER_TYPE_CLASS:
            if (player->getClass() != GetCreatureTemplate()->trainer_class)
            {
                if (msg)
                {
                    player->PlayerTalkClass->ClearMenus();
                    switch (GetCreatureTemplate()->trainer_class)
                    {
                        case CLASS_DRUID:  player->PlayerTalkClass->SendGossipMenu(4913, GetGUID()); break;
                        case CLASS_HUNTER: player->PlayerTalkClass->SendGossipMenu(10090, GetGUID()); break;
                        case CLASS_MAGE:   player->PlayerTalkClass->SendGossipMenu(328, GetGUID()); break;
                        case CLASS_PALADIN:player->PlayerTalkClass->SendGossipMenu(1635, GetGUID()); break;
                        case CLASS_PRIEST: player->PlayerTalkClass->SendGossipMenu(4436, GetGUID()); break;
                        case CLASS_ROGUE:  player->PlayerTalkClass->SendGossipMenu(4797, GetGUID()); break;
                        case CLASS_SHAMAN: player->PlayerTalkClass->SendGossipMenu(5003, GetGUID()); break;
                        case CLASS_WARLOCK:player->PlayerTalkClass->SendGossipMenu(5836, GetGUID()); break;
                        case CLASS_WARRIOR:player->PlayerTalkClass->SendGossipMenu(4985, GetGUID()); break;
                    }
                }
                return false;
            }
            break;
        case TRAINER_TYPE_PETS:
            if (player->getClass() != CLASS_HUNTER)
            {
                player->PlayerTalkClass->ClearMenus();
                player->PlayerTalkClass->SendGossipMenu(3620, GetGUID());
                return false;
            }
            break;
        case TRAINER_TYPE_MOUNTS:
            if (GetCreatureTemplate()->trainer_race && player->getRace() != GetCreatureTemplate()->trainer_race)
            {
                if (msg)
                {
                    player->PlayerTalkClass->ClearMenus();
                    switch (GetCreatureTemplate()->trainer_class)
                    {
                        case RACE_DWARF:        player->PlayerTalkClass->SendGossipMenu(5865, GetGUID()); break;
                        case RACE_GNOME:        player->PlayerTalkClass->SendGossipMenu(4881, GetGUID()); break;
                        case RACE_HUMAN:        player->PlayerTalkClass->SendGossipMenu(5861, GetGUID()); break;
                        case RACE_NIGHTELF:     player->PlayerTalkClass->SendGossipMenu(5862, GetGUID()); break;
                        case RACE_ORC:          player->PlayerTalkClass->SendGossipMenu(5863, GetGUID()); break;
                        case RACE_TAUREN:       player->PlayerTalkClass->SendGossipMenu(5864, GetGUID()); break;
                        case RACE_TROLL:        player->PlayerTalkClass->SendGossipMenu(5816, GetGUID()); break;
                        case RACE_UNDEAD_PLAYER:player->PlayerTalkClass->SendGossipMenu(624, GetGUID()); break;
                        case RACE_BLOODELF:     player->PlayerTalkClass->SendGossipMenu(5862, GetGUID()); break;
                        case RACE_DRAENEI:      player->PlayerTalkClass->SendGossipMenu(5864, GetGUID()); break;
                    }
                }
                return false;
            }
            break;
        case TRAINER_TYPE_TRADESKILLS:
            if (GetCreatureTemplate()->trainer_spell && !player->HasSpell(GetCreatureTemplate()->trainer_spell))
            {
                if (msg)
                {
                    player->PlayerTalkClass->ClearMenus();
                    player->PlayerTalkClass->SendGossipMenu(11031, GetGUID());
                }
                return false;
            }
            break;
        default:
            return false;                                   // checked and error output at creature_template loading
    }
    return true;
}

bool Creature::isCanInteractWithBattleMaster(Player* player, bool msg) const
{
    if (!isBattleMaster())
        return false;

    BattlegroundTypeId bgTypeId = sBattlegroundMgr->GetBattleMasterBG(GetEntry());
    if (!msg)
        return player->GetBGAccessByLevel(bgTypeId);

    if (!player->GetBGAccessByLevel(bgTypeId))
    {
        player->PlayerTalkClass->ClearMenus();
        switch (bgTypeId)
        {
            case BATTLEGROUND_AV:  player->PlayerTalkClass->SendGossipMenu(7616, GetGUID()); break;
            case BATTLEGROUND_WS:  player->PlayerTalkClass->SendGossipMenu(7599, GetGUID()); break;
            case BATTLEGROUND_AB:  player->PlayerTalkClass->SendGossipMenu(7642, GetGUID()); break;
            case BATTLEGROUND_EY:
            case BATTLEGROUND_NA:
            case BATTLEGROUND_BE:
            case BATTLEGROUND_AA:
            case BATTLEGROUND_RL:
            case BATTLEGROUND_SA:
            case BATTLEGROUND_DS:
            case BATTLEGROUND_RV: player->PlayerTalkClass->SendGossipMenu(10024, GetGUID()); break;
            default: break;
        }
        return false;
    }
    return true;
}

bool Creature::isCanTrainingAndResetTalentsOf(Player* player) const
{
    return player->getLevel() >= 10
        && GetCreatureTemplate()->trainer_type == TRAINER_TYPE_CLASS
        && player->getClass() == GetCreatureTemplate()->trainer_class;
}

Player* Creature::GetLootRecipient() const
{
    if (!m_lootRecipient)
        return NULL;
    return ObjectAccessor::FindPlayer(m_lootRecipient);
}

Group* Creature::GetLootRecipientGroup() const
{
    if (!m_lootRecipientGroup)
        return NULL;
    return sGroupMgr->GetGroupByGUID(m_lootRecipientGroup);
}

void Creature::SetLootRecipient(Unit* unit)
{
    // set the player whose group should receive the right
    // to loot the creature after it dies
    // should be set to NULL after the loot disappears

    if (!unit)
    {
        m_lootRecipient = 0;
        m_lootRecipientGroup = 0;
        RemoveFlag(UNIT_DYNAMIC_FLAGS, UNIT_DYNFLAG_LOOTABLE|UNIT_DYNFLAG_TAPPED);
        return;
    }

    if (unit->GetTypeId() != TYPEID_PLAYER && !unit->IsVehicle())
        return;

    Player* player = unit->GetCharmerOrOwnerPlayerOrPlayerItself();
    if (!player)                                             // normal creature, no player involved
        return;

    m_lootRecipient = player->GetGUID();
    if (Group* group = player->GetGroup())
        m_lootRecipientGroup = group->GetLowGUID();

    SetFlag(UNIT_DYNAMIC_FLAGS, UNIT_DYNFLAG_TAPPED);
}

// return true if this creature is tapped by the player or by a member of his group.
bool Creature::isTappedBy(Player const* player) const
{
    if (player->GetGUID() == m_lootRecipient)
        return true;

    Group const* playerGroup = player->GetGroup();
    if (!playerGroup || playerGroup != GetLootRecipientGroup()) // if we dont have a group we arent the recipient
        return false;                                           // if creature doesnt have group bound it means it was solo killed by someone else

    return true;
}

void Creature::SaveToDB()
{
    // this should only be used when the creature has already been loaded
    // preferably after adding to map, because mapid may not be valid otherwise
    CreatureData const* data = sObjectMgr->GetCreatureData(m_DBTableGuid);
    if (!data)
    {
        sLog->outError(LOG_FILTER_UNITS, "Creature::SaveToDB failed, cannot get creature data!");
        return;
    }

    SaveToDB(GetMapId(), data->spawnMask, GetPhaseMask());
}

void Creature::SaveToDB(uint32 mapid, uint8 spawnMask, uint32 phaseMask)
{
    // update in loaded data
    if (!m_DBTableGuid)
        m_DBTableGuid = GetGUIDLow();
    CreatureData& data = sObjectMgr->NewOrExistCreatureData(m_DBTableGuid);

    uint32 displayId = GetNativeDisplayId();
    uint32 npcflag = GetUInt32Value(UNIT_NPC_FLAGS);
    uint32 unit_flags = GetUInt32Value(UNIT_FIELD_FLAGS);
    uint32 dynamicflags = GetUInt32Value(UNIT_DYNAMIC_FLAGS);

    // check if it's a custom model and if not, use 0 for displayId
    CreatureTemplate const* cinfo = GetCreatureTemplate();
    if (cinfo)
    {
        if (displayId == cinfo->Modelid1 || displayId == cinfo->Modelid2 ||
            displayId == cinfo->Modelid3 || displayId == cinfo->Modelid4)
            displayId = 0;

        if (npcflag == cinfo->npcflag)
            npcflag = 0;

        if (unit_flags == cinfo->unit_flags)
            unit_flags = 0;

        if (dynamicflags == cinfo->dynamicflags)
            dynamicflags = 0;
    }

    // data->guid = guid must not be updated at save
    data.id = GetEntry();
    data.mapid = mapid;
    data.phaseMask = phaseMask;
    data.displayid = displayId;
    data.equipmentId = GetEquipmentId();
    data.posX = GetPositionX();
    data.posY = GetPositionY();
    data.posZ = GetPositionZMinusOffset();
    data.orientation = GetOrientation();
    data.spawntimesecs = m_respawnDelay;
    // prevent add data integrity problems
    data.spawndist = GetDefaultMovementType() == IDLE_MOTION_TYPE ? 0.0f : m_respawnradius;
    data.currentwaypoint = 0;
    data.curhealth = GetHealth();
    data.curmana = GetPower(POWER_MANA);
    // prevent add data integrity problems
    data.movementType = !m_respawnradius && GetDefaultMovementType() == RANDOM_MOTION_TYPE
        ? IDLE_MOTION_TYPE : GetDefaultMovementType();
    data.spawnMask = spawnMask;
    data.npcflag = npcflag;
    data.unit_flags = unit_flags;
    data.dynamicflags = dynamicflags;

    // update in DB
    SQLTransaction trans = WorldDatabase.BeginTransaction();

    PreparedStatement* stmt = WorldDatabase.GetPreparedStatement(WORLD_DEL_CREATURE);
    stmt->setUInt32(0, m_DBTableGuid);
    trans->Append(stmt);

    uint8 index = 0;

    stmt = WorldDatabase.GetPreparedStatement(WORLD_INS_CREATURE);
    stmt->setUInt32(index++, m_DBTableGuid);
    stmt->setUInt32(index++, GetEntry());
    stmt->setUInt16(index++, uint16(mapid));
    stmt->setUInt8(index++, spawnMask);
    stmt->setUInt16(index++, uint16(GetPhaseMask()));
    stmt->setUInt32(index++, displayId);
    stmt->setInt32(index++, int32(GetEquipmentId()));
    stmt->setFloat(index++, GetPositionX());
    stmt->setFloat(index++, GetPositionY());
    stmt->setFloat(index++, GetPositionZ());
    stmt->setFloat(index++, GetOrientation());
    stmt->setUInt32(index++, m_respawnDelay);
    stmt->setFloat(index++, m_respawnradius);
    stmt->setUInt32(index++, 0);
    stmt->setUInt32(index++, GetHealth());
    stmt->setUInt32(index++, GetPower(POWER_MANA));
    stmt->setUInt8(index++, uint8(GetDefaultMovementType()));
    stmt->setUInt32(index++, npcflag);
    stmt->setUInt32(index++, unit_flags);
    stmt->setUInt32(index++, dynamicflags);
    trans->Append(stmt);

    WorldDatabase.CommitTransaction(trans);
}

void Creature::SelectLevel(const CreatureTemplate* cinfo)
{
    uint32 rank = isPet()? 0 : cinfo->rank;

    // level
    uint8 minlevel = std::min(cinfo->maxlevel, cinfo->minlevel);
    uint8 maxlevel = std::max(cinfo->maxlevel, cinfo->minlevel);
    uint8 level = minlevel == maxlevel ? minlevel : urand(minlevel, maxlevel);
    SetLevel(level);

    CreatureBaseStats const* stats = sObjectMgr->GetCreatureBaseStats(level, cinfo->unit_class);

    // health
    float healthmod = _GetHealthMod(rank);

    uint32 basehp = stats->GenerateHealth(cinfo);
    uint32 health = uint32(basehp * healthmod);

    SetCreateHealth(health);
    SetMaxHealth(health);
    SetHealth(health);
    ResetPlayerDamageReq();

    // mana
    uint32 mana = stats->GenerateMana(cinfo);
    SetCreateMana(mana);

    switch (getClass())
    {
        case CLASS_WARRIOR:
            setPowerType(POWER_RAGE);
            break;
        case CLASS_ROGUE:
            setPowerType(POWER_ENERGY);
            break;
        default:
            SetMaxPower(POWER_MANA, mana);
            SetPower(POWER_MANA, mana);
            break;
    }

    SetModifierValue(UNIT_MOD_HEALTH, BASE_VALUE, (float)health);
    SetModifierValue(UNIT_MOD_MANA, BASE_VALUE, (float)mana);

    //damage
    //float damagemod = _GetDamageMod(rank);      // Set during loading templates into dmg_multiplier field

    SetBaseWeaponDamage(BASE_ATTACK, MINDAMAGE, cinfo->mindmg);
    SetBaseWeaponDamage(BASE_ATTACK, MAXDAMAGE, cinfo->maxdmg);

    SetFloatValue(UNIT_FIELD_MINRANGEDDAMAGE, cinfo->minrangedmg);
    SetFloatValue(UNIT_FIELD_MAXRANGEDDAMAGE, cinfo->maxrangedmg);

    SetModifierValue(UNIT_MOD_ATTACK_POWER, BASE_VALUE, cinfo->attackpower);

}

float Creature::_GetHealthMod(int32 Rank)
{
    switch (Rank)                                           // define rates for each elite rank
    {
        case CREATURE_ELITE_NORMAL:
            return sWorld->getRate(RATE_CREATURE_NORMAL_HP);
        case CREATURE_ELITE_ELITE:
            return sWorld->getRate(RATE_CREATURE_ELITE_ELITE_HP);
        case CREATURE_ELITE_RAREELITE:
            return sWorld->getRate(RATE_CREATURE_ELITE_RAREELITE_HP);
        case CREATURE_ELITE_WORLDBOSS:
            return sWorld->getRate(RATE_CREATURE_ELITE_WORLDBOSS_HP);
        case CREATURE_ELITE_RARE:
            return sWorld->getRate(RATE_CREATURE_ELITE_RARE_HP);
        default:
            return sWorld->getRate(RATE_CREATURE_ELITE_ELITE_HP);
    }
}

float Creature::_GetDamageMod(int32 Rank)
{
    switch (Rank)                                           // define rates for each elite rank
    {
        case CREATURE_ELITE_NORMAL:
            return sWorld->getRate(RATE_CREATURE_NORMAL_DAMAGE);
        case CREATURE_ELITE_ELITE:
            return sWorld->getRate(RATE_CREATURE_ELITE_ELITE_DAMAGE);
        case CREATURE_ELITE_RAREELITE:
            return sWorld->getRate(RATE_CREATURE_ELITE_RAREELITE_DAMAGE);
        case CREATURE_ELITE_WORLDBOSS:
            return sWorld->getRate(RATE_CREATURE_ELITE_WORLDBOSS_DAMAGE);
        case CREATURE_ELITE_RARE:
            return sWorld->getRate(RATE_CREATURE_ELITE_RARE_DAMAGE);
        default:
            return sWorld->getRate(RATE_CREATURE_ELITE_ELITE_DAMAGE);
    }
}

float Creature::GetSpellDamageMod(int32 Rank)
{
    switch (Rank)                                           // define rates for each elite rank
    {
        case CREATURE_ELITE_NORMAL:
            return sWorld->getRate(RATE_CREATURE_NORMAL_SPELLDAMAGE);
        case CREATURE_ELITE_ELITE:
            return sWorld->getRate(RATE_CREATURE_ELITE_ELITE_SPELLDAMAGE);
        case CREATURE_ELITE_RAREELITE:
            return sWorld->getRate(RATE_CREATURE_ELITE_RAREELITE_SPELLDAMAGE);
        case CREATURE_ELITE_WORLDBOSS:
            return sWorld->getRate(RATE_CREATURE_ELITE_WORLDBOSS_SPELLDAMAGE);
        case CREATURE_ELITE_RARE:
            return sWorld->getRate(RATE_CREATURE_ELITE_RARE_SPELLDAMAGE);
        default:
            return sWorld->getRate(RATE_CREATURE_ELITE_ELITE_SPELLDAMAGE);
    }
}

bool Creature::CreateFromProto(uint32 guidlow, uint32 Entry, uint32 vehId, uint32 team, const CreatureData* data)
{
    SetZoneScript();
    if (m_zoneScript && data)
    {
        Entry = m_zoneScript->GetCreatureEntry(guidlow, data);
        if (!Entry)
            return false;
    }

    CreatureTemplate const* cinfo = sObjectMgr->GetCreatureTemplate(Entry);
    if (!cinfo)
    {
        sLog->outError(LOG_FILTER_SQL, "Creature::CreateFromProto(): creature template (guidlow: %u, entry: %u) does not exist.", guidlow, Entry);
        return false;
    }

    SetOriginalEntry(Entry);

    if (!vehId)
        vehId = cinfo->VehicleId;

    if (vehId && !CreateVehicleKit(vehId, Entry))
        vehId = 0;

    Object::_Create(guidlow, Entry, vehId ? HIGHGUID_VEHICLE : HIGHGUID_UNIT);

    if (!UpdateEntry(Entry, team, data))
        return false;

    return true;
}

bool Creature::LoadCreatureFromDB(uint32 guid, Map* map, bool addToMap)
{
    CreatureData const* data = sObjectMgr->GetCreatureData(guid);

    if (!data)
    {
        sLog->outError(LOG_FILTER_SQL, "Creature (GUID: %u) not found in table `creature`, can't load. ", guid);
        return false;
    }

    m_DBTableGuid = guid;
    if (map->GetInstanceId() == 0)
    {
        if (map->GetCreature(MAKE_NEW_GUID(guid, data->id, HIGHGUID_UNIT)))
            return false;
    }
    else
        guid = sObjectMgr->GenerateLowGuid(HIGHGUID_UNIT);

    uint16 team = 0;
    if (!Create(guid, map, data->phaseMask, data->id, 0, team, data->posX, data->posY, data->posZ, data->orientation, data))
        return false;

    //We should set first home position, because then AI calls home movement
    SetHomePosition(data->posX, data->posY, data->posZ, data->orientation);

    m_respawnradius = data->spawndist;

    m_respawnDelay = data->spawntimesecs;
    m_deathState = ALIVE;

    m_respawnTime  = GetMap()->GetCreatureRespawnTime(m_DBTableGuid);
    if (m_respawnTime)                          // respawn on Update
    {
        m_deathState = DEAD;
        if (CanFly())
        {
            float tz = map->GetHeight(GetPhaseMask(), data->posX, data->posY, data->posZ, false);
            if (data->posZ - tz > 0.1f)
                Relocate(data->posX, data->posY, tz);
        }
    }

    uint32 curhealth;

    if (!m_regenHealth)
    {
        curhealth = data->curhealth;
        if (curhealth)
        {
            curhealth = uint32(curhealth*_GetHealthMod(GetCreatureTemplate()->rank));
            if (curhealth < 1)
                curhealth = 1;
        }
        SetPower(POWER_MANA, data->curmana);
    }
    else
    {
        curhealth = GetMaxHealth();
        SetPower(POWER_MANA, GetMaxPower(POWER_MANA));
    }

    SetHealth(m_deathState == ALIVE ? curhealth : 0);

    // checked at creature_template loading
    m_defaultMovementType = MovementGeneratorType(data->movementType);

    m_creatureData = data;

    if (addToMap && !GetMap()->AddToMap(this))
        return false;
    return true;
}

void Creature::LoadEquipment(uint32 equip_entry, bool force)
{
    if (equip_entry == 0)
    {
        if (force)
        {
            for (uint8 i = 0; i < 3; ++i)
                SetUInt32Value(UNIT_VIRTUAL_ITEM_SLOT_ID + i, 0);
            m_equipmentId = 0;
        }
        return;
    }

    EquipmentInfo const* einfo = sObjectMgr->GetEquipmentInfo(equip_entry);
    if (!einfo)
        return;

    m_equipmentId = equip_entry;
    for (uint8 i = 0; i < 3; ++i)
        SetUInt32Value(UNIT_VIRTUAL_ITEM_SLOT_ID + i, einfo->ItemEntry[i]);
}

bool Creature::hasQuest(uint32 quest_id) const
{
    QuestRelationBounds qr = sObjectMgr->GetCreatureQuestRelationBounds(GetEntry());
    for (QuestRelations::const_iterator itr = qr.first; itr != qr.second; ++itr)
    {
        if (itr->second == quest_id)
            return true;
    }
    return false;
}

bool Creature::hasInvolvedQuest(uint32 quest_id) const
{
    QuestRelationBounds qir = sObjectMgr->GetCreatureQuestInvolvedRelationBounds(GetEntry());
    for (QuestRelations::const_iterator itr = qir.first; itr != qir.second; ++itr)
    {
        if (itr->second == quest_id)
            return true;
    }
    return false;
}

void Creature::DeleteFromDB()
{
    if (!m_DBTableGuid)
    {
        sLog->outError(LOG_FILTER_UNITS, "Trying to delete not saved creature! LowGUID: %u, Entry: %u", GetGUIDLow(), GetEntry());
        return;
    }

    GetMap()->RemoveCreatureRespawnTime(m_DBTableGuid);
    sObjectMgr->DeleteCreatureData(m_DBTableGuid);

    SQLTransaction trans = WorldDatabase.BeginTransaction();

    PreparedStatement* stmt = WorldDatabase.GetPreparedStatement(WORLD_DEL_CREATURE);
    stmt->setUInt32(0, m_DBTableGuid);
    trans->Append(stmt);

    stmt = WorldDatabase.GetPreparedStatement(WORLD_DEL_CREATURE_ADDON);
    stmt->setUInt32(0, m_DBTableGuid);
    trans->Append(stmt);

    stmt = WorldDatabase.GetPreparedStatement(WORLD_DEL_GAME_EVENT_CREATURE);
    stmt->setUInt32(0, m_DBTableGuid);
    trans->Append(stmt);

    stmt = WorldDatabase.GetPreparedStatement(WORLD_DEL_GAME_EVENT_MODEL_EQUIP);
    stmt->setUInt32(0, m_DBTableGuid);
    trans->Append(stmt);

    WorldDatabase.CommitTransaction(trans);
}

bool Creature::IsInvisibleDueToDespawn() const
{
    if (Unit::IsInvisibleDueToDespawn())
        return true;

    if (isAlive() || m_corpseRemoveTime > time(NULL))
        return false;

    return true;
}

bool Creature::CanAlwaysSee(WorldObject const* obj) const
{
    if (IsAIEnabled && AI()->CanSeeAlways(obj))
        return true;

    return false;
}

bool Creature::canStartAttack(Unit const* who, bool force) const
{
    if (isCivilian())
        return false;

    if (HasFlag(UNIT_FIELD_FLAGS, UNIT_FLAG_IMMUNE_TO_NPC))
        return false;

    // Do not attack non-combat pets
    if (who->GetTypeId() == TYPEID_UNIT && who->GetCreatureType() == CREATURE_TYPE_NON_COMBAT_PET)
        return false;

    if (!CanFly() && (GetDistanceZ(who) > CREATURE_Z_ATTACK_RANGE + m_CombatDistance))
        //|| who->IsControlledByPlayer() && who->IsFlying()))
        // we cannot check flying for other creatures, too much map/vmap calculation
        // TODO: should switch to range attack
        return false;

    if (!force)
    {
        if (!_IsTargetAcceptable(who))
            return false;

        if (who->isInCombat() && IsWithinDist(who, ATTACK_DISTANCE))
            if (Unit* victim = who->getAttackerForHelper())
                if (IsWithinDistInMap(victim, sWorld->getFloatConfig(CONFIG_CREATURE_FAMILY_ASSISTANCE_RADIUS)))
                    force = true;

        if (!force && (IsNeutralToAll() || !IsWithinDistInMap(who, GetAttackDistance(who) + m_CombatDistance)))
            return false;
    }

    if (!canCreatureAttack(who, force))
        return false;

    return IsWithinLOSInMap(who);
}

float Creature::GetAttackDistance(Unit const* player) const
{
    float aggroRate = sWorld->getRate(RATE_CREATURE_AGGRO);
    if (aggroRate == 0)
        return 0.0f;

    uint32 playerlevel   = player->getLevelForTarget(this);
    uint32 creaturelevel = getLevelForTarget(player);

    int32 leveldif       = int32(playerlevel) - int32(creaturelevel);

    // "The maximum Aggro Radius has a cap of 25 levels under. Example: A level 30 char has the same Aggro Radius of a level 5 char on a level 60 mob."
    if (leveldif < - 25)
        leveldif = -25;

    // "The aggro radius of a mob having the same level as the player is roughly 20 yards"
    float RetDistance = 20;

    // "Aggro Radius varies with level difference at a rate of roughly 1 yard/level"
    // radius grow if playlevel < creaturelevel
    RetDistance -= (float)leveldif;

    if (creaturelevel+5 <= sWorld->getIntConfig(CONFIG_MAX_PLAYER_LEVEL))
    {
        // detect range auras
        RetDistance += GetTotalAuraModifier(SPELL_AURA_MOD_DETECT_RANGE);

        // detected range auras
        RetDistance += player->GetTotalAuraModifier(SPELL_AURA_MOD_DETECTED_RANGE);
    }

    // "Minimum Aggro Radius for a mob seems to be combat range (5 yards)"
    if (RetDistance < 5)
        RetDistance = 5;

    return (RetDistance*aggroRate);
}

void Creature::setDeathState(DeathState s)
{
    Unit::setDeathState(s);

    if (s == JUST_DIED)
    {
        m_corpseRemoveTime = time(NULL) + m_corpseDelay;
        m_respawnTime = time(NULL) + m_respawnDelay + m_corpseDelay;

        // always save boss respawn time at death to prevent crash cheating
        if (sWorld->getBoolConfig(CONFIG_SAVE_RESPAWN_TIME_IMMEDIATELY) || isWorldBoss())
            SaveRespawnTime();

        SetTarget(0);                // remove target selection in any cases (can be set at aura remove in Unit::setDeathState)
        SetUInt32Value(UNIT_NPC_FLAGS, UNIT_NPC_FLAG_NONE);

        setActive(false);

        if (!isPet() && GetCreatureTemplate()->SkinLootId)
            if (LootTemplates_Skinning.HaveLootFor(GetCreatureTemplate()->SkinLootId))
                if (hasLootRecipient())
                    SetFlag(UNIT_FIELD_FLAGS, UNIT_FLAG_SKINNABLE);

        if (HasSearchedAssistance())
        {
            SetNoSearchAssistance(false);
            UpdateSpeed(MOVE_RUN, false);
        }

        //Dismiss group if is leader
        if (m_formation && m_formation->getLeader() == this)
            m_formation->FormationReset(true);

        if ((CanFly() || IsFlying()))
            i_motionMaster.MoveFall();

        Unit::setDeathState(CORPSE);
    }
    else if (s == JUST_RESPAWNED)
    {
        //if (isPet())
        //    setActive(true);
        SetFullHealth();
        SetLootRecipient(NULL);
        ResetPlayerDamageReq();
        CreatureTemplate const* cinfo = GetCreatureTemplate();
        SetWalk(true);

        // Set the movement flags if the creature is in that mode. (Only fly if actually in air, only swim if in water, etc)
        float ground = GetPositionZ();
        GetMap()->GetWaterOrGroundLevel(GetPositionX(), GetPositionY(), GetPositionZ(), &ground);

        bool isInAir = G3D::fuzzyGt(GetPositionZ(), ground);

        if (cinfo->InhabitType & INHABIT_AIR && cinfo->InhabitType & INHABIT_GROUND && isInAir)
            SetCanFly(true);
        else if (cinfo->InhabitType & INHABIT_AIR && isInAir)
            SetDisableGravity(true);
        else
        {
            SetCanFly(false);
            SetDisableGravity(false);
        }

        if (cinfo->InhabitType & INHABIT_WATER && IsInWater())
            AddUnitMovementFlag(MOVEMENTFLAG_SWIMMING);
        else
            RemoveUnitMovementFlag(MOVEMENTFLAG_SWIMMING);

        SetUInt32Value(UNIT_NPC_FLAGS, cinfo->npcflag);
        ClearUnitState(uint32(UNIT_STATE_ALL_STATE));
        SetMeleeDamageSchool(SpellSchools(cinfo->dmgschool));
        LoadCreaturesAddon(true);
        Motion_Initialize();
        if (GetCreatureData() && GetPhaseMask() != GetCreatureData()->phaseMask)
            SetPhaseMask(GetCreatureData()->phaseMask, false);
        Unit::setDeathState(ALIVE);
    }
}

void Creature::Respawn(bool force)
{
    DestroyForNearbyPlayers();

    if (force)
    {
        if (isAlive())
            setDeathState(JUST_DIED);
        else if (getDeathState() != CORPSE)
            setDeathState(CORPSE);
    }

    RemoveCorpse(false);

    if (getDeathState() == DEAD)
    {
        if (m_DBTableGuid)
            GetMap()->RemoveCreatureRespawnTime(m_DBTableGuid);

        sLog->outDebug(LOG_FILTER_UNITS, "Respawning creature %s (GuidLow: %u, Full GUID: " UI64FMTD " Entry: %u)",
            GetName().c_str(), GetGUIDLow(), GetGUID(), GetEntry());
        m_respawnTime = 0;
        lootForPickPocketed = false;
        lootForBody         = false;

        if (m_originalEntry != GetEntry())
            UpdateEntry(m_originalEntry);

        CreatureTemplate const* cinfo = GetCreatureTemplate();
        SelectLevel(cinfo);

        setDeathState(JUST_RESPAWNED);

        uint32 displayID = GetNativeDisplayId();
        CreatureModelInfo const* minfo = sObjectMgr->GetCreatureModelRandomGender(&displayID);
        if (minfo)                                             // Cancel load if no model defined
        {
            SetDisplayId(displayID);
            SetNativeDisplayId(displayID);
            SetByteValue(UNIT_FIELD_BYTES_0, 2, minfo->gender);
        }

        GetMotionMaster()->InitDefault();

        //Call AI respawn virtual function
        if (IsAIEnabled)
            TriggerJustRespawned = true;//delay event to next tick so all creatures are created on the map before processing

        uint32 poolid = GetDBTableGUIDLow() ? sPoolMgr->IsPartOfAPool<Creature>(GetDBTableGUIDLow()) : 0;
        if (poolid)
            sPoolMgr->UpdatePool<Creature>(poolid, GetDBTableGUIDLow());

        //Re-initialize reactstate that could be altered by movementgenerators
        InitializeReactState();
    }

    UpdateObjectVisibility();
}

void Creature::ForcedDespawn(uint32 timeMSToDespawn)
{
    if (timeMSToDespawn)
    {
        ForcedDespawnDelayEvent* pEvent = new ForcedDespawnDelayEvent(*this);

        m_Events.AddEvent(pEvent, m_Events.CalculateTime(timeMSToDespawn));
        return;
    }

    if (isAlive())
        setDeathState(JUST_DIED);

    RemoveCorpse(false);
}

void Creature::DespawnOrUnsummon(uint32 msTimeToDespawn /*= 0*/)
{
    if (TempSummon* summon = this->ToTempSummon())
        summon->UnSummon(msTimeToDespawn);
    else
        ForcedDespawn(msTimeToDespawn);
}

bool Creature::IsImmunedToSpell(SpellInfo const* spellInfo)
{
    if (!spellInfo)
        return false;

    // Creature is immune to main mechanic of the spell
    if (GetCreatureTemplate()->MechanicImmuneMask & (1 << (spellInfo->Mechanic - 1)))
        return true;

    // This check must be done instead of 'if (GetCreatureTemplate()->MechanicImmuneMask & (1 << (spellInfo->Mechanic - 1)))' for not break
    // the check of mechanic immunity on DB (tested) because GetCreatureTemplate()->MechanicImmuneMask and m_spellImmune[IMMUNITY_MECHANIC] don't have same data.
    bool immunedToAllEffects = true;
    for (uint8 i = 0; i < MAX_SPELL_EFFECTS; ++i)
    {
        if (!spellInfo->Effects[i].IsEffect())
            continue;
        if (!IsImmunedToSpellEffect(spellInfo, i))
        {
            immunedToAllEffects = false;
            break;
        }
    }
    if (immunedToAllEffects)
        return true;

    return Unit::IsImmunedToSpell(spellInfo);
}

bool Creature::IsImmunedToSpellEffect(SpellInfo const* spellInfo, uint32 index) const
{
    if (GetCreatureTemplate()->MechanicImmuneMask & (1 << (spellInfo->Effects[index].Mechanic - 1)))
        return true;

    if (GetCreatureTemplate()->type == CREATURE_TYPE_MECHANICAL && spellInfo->Effects[index].Effect == SPELL_EFFECT_HEAL)
        return true;

    return Unit::IsImmunedToSpellEffect(spellInfo, index);
}

SpellInfo const* Creature::reachWithSpellAttack(Unit* victim)
{
    if (!victim)
        return NULL;

    for (uint32 i=0; i < CREATURE_MAX_SPELLS; ++i)
    {
        if (!m_spells[i])
            continue;
        SpellInfo const* spellInfo = sSpellMgr->GetSpellInfo(m_spells[i]);
        if (!spellInfo)
        {
            sLog->outError(LOG_FILTER_UNITS, "WORLD: unknown spell id %i", m_spells[i]);
            continue;
        }

        bool bcontinue = true;
        for (uint32 j = 0; j < MAX_SPELL_EFFECTS; j++)
        {
            if ((spellInfo->Effects[j].Effect == SPELL_EFFECT_SCHOOL_DAMAGE)       ||
                (spellInfo->Effects[j].Effect == SPELL_EFFECT_INSTAKILL)            ||
                (spellInfo->Effects[j].Effect == SPELL_EFFECT_ENVIRONMENTAL_DAMAGE) ||
                (spellInfo->Effects[j].Effect == SPELL_EFFECT_HEALTH_LEECH)
                )
            {
                bcontinue = false;
                break;
            }
        }
        if (bcontinue)
            continue;

        if (spellInfo->ManaCost > (uint32)GetPower(POWER_MANA))
            continue;
        float range = spellInfo->GetMaxRange(false);
        float minrange = spellInfo->GetMinRange(false);
        float dist = GetDistance(victim);
        if (dist > range || dist < minrange)
            continue;
        if (spellInfo->PreventionType == SPELL_PREVENTION_TYPE_SILENCE && HasFlag(UNIT_FIELD_FLAGS, UNIT_FLAG_SILENCED))
            continue;
        if (spellInfo->PreventionType == SPELL_PREVENTION_TYPE_PACIFY && HasFlag(UNIT_FIELD_FLAGS, UNIT_FLAG_PACIFIED))
            continue;
        return spellInfo;
    }
    return NULL;
}

SpellInfo const* Creature::reachWithSpellCure(Unit* victim)
{
    if (!victim)
        return NULL;

    for (uint32 i=0; i < CREATURE_MAX_SPELLS; ++i)
    {
        if (!m_spells[i])
            continue;
        SpellInfo const* spellInfo = sSpellMgr->GetSpellInfo(m_spells[i]);
        if (!spellInfo)
        {
            sLog->outError(LOG_FILTER_UNITS, "WORLD: unknown spell id %i", m_spells[i]);
            continue;
        }

        bool bcontinue = true;
        for (uint32 j = 0; j < MAX_SPELL_EFFECTS; j++)
        {
            if ((spellInfo->Effects[j].Effect == SPELL_EFFECT_HEAL))
            {
                bcontinue = false;
                break;
            }
        }
        if (bcontinue)
            continue;

        if (spellInfo->ManaCost > (uint32)GetPower(POWER_MANA))
            continue;

        float range = spellInfo->GetMaxRange(true);
        float minrange = spellInfo->GetMinRange(true);
        float dist = GetDistance(victim);
        //if (!isInFront(victim, range) && spellInfo->AttributesEx)
        //    continue;
        if (dist > range || dist < minrange)
            continue;
        if (spellInfo->PreventionType == SPELL_PREVENTION_TYPE_SILENCE && HasFlag(UNIT_FIELD_FLAGS, UNIT_FLAG_SILENCED))
            continue;
        if (spellInfo->PreventionType == SPELL_PREVENTION_TYPE_PACIFY && HasFlag(UNIT_FIELD_FLAGS, UNIT_FLAG_PACIFIED))
            continue;
        return spellInfo;
    }
    return NULL;
}

// select nearest hostile unit within the given distance (regardless of threat list).
Unit* Creature::SelectNearestTarget(float dist) const
{
    CellCoord p(Trinity::ComputeCellCoord(GetPositionX(), GetPositionY()));
    Cell cell(p);
    cell.SetNoCreate();

    Unit* target = NULL;

    {
        if (dist == 0.0f)
            dist = MAX_VISIBILITY_DISTANCE;

        Trinity::NearestHostileUnitCheck u_check(this, dist);
        Trinity::UnitLastSearcher<Trinity::NearestHostileUnitCheck> searcher(this, target, u_check);

        TypeContainerVisitor<Trinity::UnitLastSearcher<Trinity::NearestHostileUnitCheck>, WorldTypeMapContainer > world_unit_searcher(searcher);
        TypeContainerVisitor<Trinity::UnitLastSearcher<Trinity::NearestHostileUnitCheck>, GridTypeMapContainer >  grid_unit_searcher(searcher);

        cell.Visit(p, world_unit_searcher, *GetMap(), *this, dist);
        cell.Visit(p, grid_unit_searcher, *GetMap(), *this, dist);
    }

    return target;
}

// select nearest hostile unit within the given attack distance (i.e. distance is ignored if > than ATTACK_DISTANCE), regardless of threat list.
Unit* Creature::SelectNearestTargetInAttackDistance(float dist) const
{
    CellCoord p(Trinity::ComputeCellCoord(GetPositionX(), GetPositionY()));
    Cell cell(p);
    cell.SetNoCreate();

    Unit* target = NULL;

    if (dist > MAX_VISIBILITY_DISTANCE)
    {
        sLog->outError(LOG_FILTER_UNITS, "Creature (GUID: %u Entry: %u) SelectNearestTargetInAttackDistance called with dist > MAX_VISIBILITY_DISTANCE. Distance set to ATTACK_DISTANCE.", GetGUIDLow(), GetEntry());
        dist = ATTACK_DISTANCE;
    }

    {
        Trinity::NearestHostileUnitInAttackDistanceCheck u_check(this, dist);
        Trinity::UnitLastSearcher<Trinity::NearestHostileUnitInAttackDistanceCheck> searcher(this, target, u_check);

        TypeContainerVisitor<Trinity::UnitLastSearcher<Trinity::NearestHostileUnitInAttackDistanceCheck>, WorldTypeMapContainer > world_unit_searcher(searcher);
        TypeContainerVisitor<Trinity::UnitLastSearcher<Trinity::NearestHostileUnitInAttackDistanceCheck>, GridTypeMapContainer >  grid_unit_searcher(searcher);

        cell.Visit(p, world_unit_searcher, *GetMap(), *this, ATTACK_DISTANCE > dist ? ATTACK_DISTANCE : dist);
        cell.Visit(p, grid_unit_searcher, *GetMap(), *this, ATTACK_DISTANCE > dist ? ATTACK_DISTANCE : dist);
    }

    return target;
}

Player* Creature::SelectNearestPlayer(float distance) const
{
    Player* target = NULL;

    Trinity::NearestPlayerInObjectRangeCheck checker(this, distance);
    Trinity::PlayerLastSearcher<Trinity::NearestPlayerInObjectRangeCheck> searcher(this, target, checker);
    VisitNearbyObject(distance, searcher);

    return target;
}

void Creature::SendAIReaction(AiReaction reactionType)
{
    WorldPacket data(SMSG_AI_REACTION, 12);

    data << uint64(GetGUID());
    data << uint32(reactionType);

    ((WorldObject*)this)->SendMessageToSet(&data, true);

    sLog->outDebug(LOG_FILTER_NETWORKIO, "WORLD: Sent SMSG_AI_REACTION, type %u.", reactionType);
}

void Creature::CallAssistance()
{
    if (!m_AlreadyCallAssistance && getVictim() && !isPet() && !isCharmed())
    {
        SetNoCallAssistance(true);

        float radius = sWorld->getFloatConfig(CONFIG_CREATURE_FAMILY_ASSISTANCE_RADIUS);

        if (radius > 0)
        {
            std::list<Creature*> assistList;

            {
                CellCoord p(Trinity::ComputeCellCoord(GetPositionX(), GetPositionY()));
                Cell cell(p);
                cell.SetNoCreate();

                Trinity::AnyAssistCreatureInRangeCheck u_check(this, getVictim(), radius);
                Trinity::CreatureListSearcher<Trinity::AnyAssistCreatureInRangeCheck> searcher(this, assistList, u_check);

                TypeContainerVisitor<Trinity::CreatureListSearcher<Trinity::AnyAssistCreatureInRangeCheck>, GridTypeMapContainer >  grid_creature_searcher(searcher);

                cell.Visit(p, grid_creature_searcher, *GetMap(), *this, radius);
            }

            if (!assistList.empty())
            {
                AssistDelayEvent* e = new AssistDelayEvent(getVictim()->GetGUID(), *this);
                while (!assistList.empty())
                {
                    // Pushing guids because in delay can happen some creature gets despawned => invalid pointer
                    e->AddAssistant((*assistList.begin())->GetGUID());
                    assistList.pop_front();
                }
                m_Events.AddEvent(e, m_Events.CalculateTime(sWorld->getIntConfig(CONFIG_CREATURE_FAMILY_ASSISTANCE_DELAY)));
            }
        }
    }
}

void Creature::CallForHelp(float radius)
{
    if (radius <= 0.0f || !getVictim() || isPet() || isCharmed())
        return;

    CellCoord p(Trinity::ComputeCellCoord(GetPositionX(), GetPositionY()));
    Cell cell(p);
    cell.SetNoCreate();

    Trinity::CallOfHelpCreatureInRangeDo u_do(this, getVictim(), radius);
    Trinity::CreatureWorker<Trinity::CallOfHelpCreatureInRangeDo> worker(this, u_do);

    TypeContainerVisitor<Trinity::CreatureWorker<Trinity::CallOfHelpCreatureInRangeDo>, GridTypeMapContainer >  grid_creature_searcher(worker);

    cell.Visit(p, grid_creature_searcher, *GetMap(), *this, radius);
}

bool Creature::CanAssistTo(const Unit* u, const Unit* enemy, bool checkfaction /*= true*/) const
{
    // is it true?
    if (!HasReactState(REACT_AGGRESSIVE))
        return false;

    // we don't need help from zombies :)
    if (!isAlive())
        return false;

    // we don't need help from non-combatant ;)
    if (isCivilian())
        return false;

    if (HasFlag(UNIT_FIELD_FLAGS, UNIT_FLAG_NON_ATTACKABLE | UNIT_FLAG_NOT_SELECTABLE | UNIT_FLAG_IMMUNE_TO_NPC))
        return false;

    // skip fighting creature
    if (isInCombat())
        return false;

    // only free creature
    if (GetCharmerOrOwnerGUID())
        return false;

    // only from same creature faction
    if (checkfaction)
    {
        if (getFaction() != u->getFaction())
            return false;
    }
    else
    {
        if (!IsFriendlyTo(u))
            return false;
    }

    // skip non hostile to caster enemy creatures
    if (!IsHostileTo(enemy))
        return false;

    return true;
}

// use this function to avoid having hostile creatures attack
// friendlies and other mobs they shouldn't attack
bool Creature::_IsTargetAcceptable(const Unit* target) const
{
    ASSERT(target);

    // if the target cannot be attacked, the target is not acceptable
    if (IsFriendlyTo(target)
        || !target->isTargetableForAttack(false)
        || (m_vehicle && (IsOnVehicle(target) || m_vehicle->GetBase()->IsOnVehicle(target))))
        return false;

    if (target->HasUnitState(UNIT_STATE_DIED))
    {
        // guards can detect fake death
        if (isGuard() && target->HasFlag(UNIT_FIELD_FLAGS_2, UNIT_FLAG2_FEIGN_DEATH))
            return true;
        else
            return false;
    }

    const Unit* myVictim = getAttackerForHelper();
    const Unit* targetVictim = target->getAttackerForHelper();

    // if I'm already fighting target, or I'm hostile towards the target, the target is acceptable
    if (myVictim == target || targetVictim == this || IsHostileTo(target))
        return true;

    // if the target's victim is friendly, and the target is neutral, the target is acceptable
    if (targetVictim && IsFriendlyTo(targetVictim))
        return true;

    // if the target's victim is not friendly, or the target is friendly, the target is not acceptable
    return false;
}

void Creature::SaveRespawnTime()
{
    if (isSummon() || !m_DBTableGuid || (m_creatureData && !m_creatureData->dbData))
        return;

    GetMap()->SaveCreatureRespawnTime(m_DBTableGuid, m_respawnTime);
}

// this should not be called by petAI or
bool Creature::canCreatureAttack(Unit const* victim, bool /*force*/) const
{
    if (!victim->IsInMap(this))
        return false;

    if (!IsValidAttackTarget(victim))
        return false;

    if (!victim->isInAccessiblePlaceFor(this))
        return false;

    if (IsAIEnabled && !AI()->CanAIAttack(victim))
        return false;

    if (sMapStore.LookupEntry(GetMapId())->IsDungeon())
        return true;

    //Use AttackDistance in distance check if threat radius is lower. This prevents creature bounce in and out of combat every update tick.
    float dist = std::max(GetAttackDistance(victim), sWorld->getFloatConfig(CONFIG_THREAT_RADIUS)) + m_CombatDistance;

    if (Unit* unit = GetCharmerOrOwner())
        return victim->IsWithinDist(unit, dist);
    else
        return victim->IsInDist(&m_homePosition, dist);
}

CreatureAddon const* Creature::GetCreatureAddon() const
{
    if (m_DBTableGuid)
    {
        if (CreatureAddon const* addon = sObjectMgr->GetCreatureAddon(m_DBTableGuid))
            return addon;
    }

    // dependent from difficulty mode entry
    return sObjectMgr->GetCreatureTemplateAddon(GetCreatureTemplate()->Entry);
}

//creature_addon table
bool Creature::LoadCreaturesAddon(bool reload)
{
    CreatureAddon const* cainfo = GetCreatureAddon();
    if (!cainfo)
        return false;

    if (cainfo->mount != 0)
        Mount(cainfo->mount);

    if (cainfo->bytes1 != 0)
    {
        // 0 StandState
        // 1 FreeTalentPoints   Pet only, so always 0 for default creature
        // 2 StandFlags
        // 3 StandMiscFlags

        SetByteValue(UNIT_FIELD_BYTES_1, 0, uint8(cainfo->bytes1 & 0xFF));
        //SetByteValue(UNIT_FIELD_BYTES_1, 1, uint8((cainfo->bytes1 >> 8) & 0xFF));
        SetByteValue(UNIT_FIELD_BYTES_1, 1, 0);
        SetByteValue(UNIT_FIELD_BYTES_1, 2, uint8((cainfo->bytes1 >> 16) & 0xFF));
        SetByteValue(UNIT_FIELD_BYTES_1, 3, uint8((cainfo->bytes1 >> 24) & 0xFF));

        //! Suspected correlation between UNIT_FIELD_BYTES_1, offset 3, value 0x2:
        //! If no inhabittype_fly (if no MovementFlag_DisableGravity flag found in sniffs)
        //! Set MovementFlag_Hover. Otherwise do nothing.
        if (GetByteValue(UNIT_FIELD_BYTES_1, 3) & UNIT_BYTE1_FLAG_HOVER && !IsLevitating())
            AddUnitMovementFlag(MOVEMENTFLAG_HOVER);
    }

    if (cainfo->bytes2 != 0)
    {
        // 0 SheathState
        // 1 Bytes2Flags
        // 2 UnitRename         Pet only, so always 0 for default creature
        // 3 ShapeshiftForm     Must be determined/set by shapeshift spell/aura

        SetByteValue(UNIT_FIELD_BYTES_2, 0, uint8(cainfo->bytes2 & 0xFF));
        //SetByteValue(UNIT_FIELD_BYTES_2, 1, uint8((cainfo->bytes2 >> 8) & 0xFF));
        //SetByteValue(UNIT_FIELD_BYTES_2, 2, uint8((cainfo->bytes2 >> 16) & 0xFF));
        SetByteValue(UNIT_FIELD_BYTES_2, 2, 0);
        //SetByteValue(UNIT_FIELD_BYTES_2, 3, uint8((cainfo->bytes2 >> 24) & 0xFF));
        SetByteValue(UNIT_FIELD_BYTES_2, 3, 0);
    }

    if (cainfo->emote != 0)
        SetUInt32Value(UNIT_NPC_EMOTESTATE, cainfo->emote);

    //Load Path
    if (cainfo->path_id != 0)
        m_path_id = cainfo->path_id;

    if (!cainfo->auras.empty())
    {
        for (std::vector<uint32>::const_iterator itr = cainfo->auras.begin(); itr != cainfo->auras.end(); ++itr)
        {
            SpellInfo const* AdditionalSpellInfo = sSpellMgr->GetSpellInfo(*itr);
            if (!AdditionalSpellInfo)
            {
                sLog->outError(LOG_FILTER_SQL, "Creature (GUID: %u Entry: %u) has wrong spell %u defined in `auras` field.", GetGUIDLow(), GetEntry(), *itr);
                continue;
            }

            // skip already applied aura
            if (HasAura(*itr))
            {
                if (!reload)
                    sLog->outError(LOG_FILTER_SQL, "Creature (GUID: %u Entry: %u) has duplicate aura (spell %u) in `auras` field.", GetGUIDLow(), GetEntry(), *itr);

                continue;
            }

            AddAura(*itr, this);
            sLog->outDebug(LOG_FILTER_UNITS, "Spell: %u added to creature (GUID: %u Entry: %u)", *itr, GetGUIDLow(), GetEntry());
        }
    }

    return true;
}

/// Send a message to LocalDefense channel for players opposition team in the zone
void Creature::SendZoneUnderAttackMessage(Player* attacker)
{
    uint32 enemy_team = attacker->GetTeam();

    WorldPacket data(SMSG_ZONE_UNDER_ATTACK, 4);
    data << (uint32)GetAreaId();
    sWorld->SendGlobalMessage(&data, NULL, (enemy_team == ALLIANCE ? HORDE : ALLIANCE));
}

void Creature::SetInCombatWithZone()
{
    if (!CanHaveThreatList())
    {
        sLog->outError(LOG_FILTER_UNITS, "Creature entry %u call SetInCombatWithZone but creature cannot have threat list.", GetEntry());
        return;
    }

    Map* map = GetMap();

    if (!map->IsDungeon())
    {
        sLog->outError(LOG_FILTER_UNITS, "Creature entry %u call SetInCombatWithZone for map (id: %u) that isn't an instance.", GetEntry(), map->GetId());
        return;
    }

    Map::PlayerList const &PlList = map->GetPlayers();

    if (PlList.isEmpty())
        return;

    for (Map::PlayerList::const_iterator i = PlList.begin(); i != PlList.end(); ++i)
    {
        if (Player* player = i->getSource())
        {
            if (player->isGameMaster())
                continue;

            if (player->isAlive())
            {
                this->SetInCombatWith(player);
                player->SetInCombatWith(this);
                AddThreat(player, 0.0f);
            }
        }
    }
}

void Creature::_AddCreatureSpellCooldown(uint32 spell_id, time_t end_time)
{
    m_CreatureSpellCooldowns[spell_id] = end_time;
}

void Creature::_AddCreatureCategoryCooldown(uint32 category, time_t apply_time)
{
    m_CreatureCategoryCooldowns[category] = apply_time;
}

void Creature::AddCreatureSpellCooldown(uint32 spellid)
{
    SpellInfo const* spellInfo = sSpellMgr->GetSpellInfo(spellid);
    if (!spellInfo)
        return;

    uint32 cooldown = spellInfo->GetRecoveryTime();
    if (Player* modOwner = GetSpellModOwner())
        modOwner->ApplySpellMod(spellid, SPELLMOD_COOLDOWN, cooldown);

    if (cooldown)
        _AddCreatureSpellCooldown(spellid, time(NULL) + cooldown/IN_MILLISECONDS);

    if (spellInfo->Category)
        _AddCreatureCategoryCooldown(spellInfo->Category, time(NULL));
}

bool Creature::HasCategoryCooldown(uint32 spell_id) const
{
    SpellInfo const* spellInfo = sSpellMgr->GetSpellInfo(spell_id);
    if (!spellInfo)
        return false;

    CreatureSpellCooldowns::const_iterator itr = m_CreatureCategoryCooldowns.find(spellInfo->Category);
    return(itr != m_CreatureCategoryCooldowns.end() && time_t(itr->second + (spellInfo->CategoryRecoveryTime / IN_MILLISECONDS)) > time(NULL));
}

bool Creature::HasSpellCooldown(uint32 spell_id) const
{
    CreatureSpellCooldowns::const_iterator itr = m_CreatureSpellCooldowns.find(spell_id);
    return (itr != m_CreatureSpellCooldowns.end() && itr->second > time(NULL)) || HasCategoryCooldown(spell_id);
}

void Creature::ProhibitSpellSchool(SpellSchoolMask idSchoolMask, uint32 unTimeMs)
{
    time_t curTime = time(NULL);
    for (uint8 i = 0; i < CREATURE_MAX_SPELLS; ++i)
    {
        if (m_spells[i] == 0)
            continue;

        uint32 unSpellId = m_spells[i];
        SpellInfo const* spellInfo = sSpellMgr->GetSpellInfo(unSpellId);
        if (!spellInfo)
        {
            ASSERT(spellInfo);
            continue;
        }

        // Not send cooldown for this spells
        if (spellInfo->Attributes & SPELL_ATTR0_DISABLED_WHILE_ACTIVE)
            continue;

        if (spellInfo->PreventionType != SPELL_PREVENTION_TYPE_SILENCE)
            continue;

        if ((idSchoolMask & spellInfo->GetSchoolMask()) && GetCreatureSpellCooldownDelay(unSpellId) < unTimeMs)
        {
            _AddCreatureSpellCooldown(unSpellId, curTime + unTimeMs/IN_MILLISECONDS);
            if (UnitAI* ai = GetAI())
                ai->SpellInterrupted(unSpellId, unTimeMs);
        }
    }
}

bool Creature::HasSpell(uint32 spellID) const
{
    uint8 i;
    for (i = 0; i < CREATURE_MAX_SPELLS; ++i)
        if (spellID == m_spells[i])
            break;
    return i < CREATURE_MAX_SPELLS;                         //broke before end of iteration of known spells
}

time_t Creature::GetRespawnTimeEx() const
{
    time_t now = time(NULL);
    if (m_respawnTime > now)
        return m_respawnTime;
    else
        return now;
}

void Creature::GetRespawnPosition(float &x, float &y, float &z, float* ori, float* dist) const
{
    if (m_DBTableGuid)
    {
        if (CreatureData const* data = sObjectMgr->GetCreatureData(GetDBTableGUIDLow()))
        {
            x = data->posX;
            y = data->posY;
            z = data->posZ;
            if (ori)
                *ori = data->orientation;
            if (dist)
                *dist = data->spawndist;

            return;
        }
    }

    x = GetPositionX();
    y = GetPositionY();
    z = GetPositionZ();
    if (ori)
        *ori = GetOrientation();
    if (dist)
        *dist = 0;
}

void Creature::AllLootRemovedFromCorpse()
{
    if (!HasFlag(UNIT_FIELD_FLAGS, UNIT_FLAG_SKINNABLE))
    {
        time_t now = time(NULL);
        if (m_corpseRemoveTime <= now)
            return;

        float decayRate;
        CreatureTemplate const* cinfo = GetCreatureTemplate();

        decayRate = sWorld->getRate(RATE_CORPSE_DECAY_LOOTED);
        uint32 diff = uint32((m_corpseRemoveTime - now) * decayRate);

        m_respawnTime -= diff;

        // corpse skinnable, but without skinning flag, and then skinned, corpse will despawn next update
        if (cinfo && cinfo->SkinLootId)
            m_corpseRemoveTime = time(NULL);
        else
            m_corpseRemoveTime -= diff;
    }
}

uint8 Creature::getLevelForTarget(WorldObject const* target) const
{
    if (!isWorldBoss() || !target->ToUnit())
        return Unit::getLevelForTarget(target);

    uint16 level = target->ToUnit()->getLevel() + sWorld->getIntConfig(CONFIG_WORLD_BOSS_LEVEL_DIFF);
    if (level < 1)
        return 1;
    if (level > 255)
        return 255;
    return uint8(level);
}

std::string Creature::GetAIName() const
{
    return sObjectMgr->GetCreatureTemplate(GetEntry())->AIName;
}

std::string Creature::GetScriptName() const
{
    return sObjectMgr->GetScriptName(GetScriptId());
}

uint32 Creature::GetScriptId() const
{
    return sObjectMgr->GetCreatureTemplate(GetEntry())->ScriptID;
}

VendorItemData const* Creature::GetVendorItems() const
{
    return sObjectMgr->GetNpcVendorItemList(GetEntry());
}

uint32 Creature::GetVendorItemCurrentCount(VendorItem const* vItem)
{
    if (!vItem->maxcount)
        return vItem->maxcount;

    VendorItemCounts::iterator itr = m_vendorItemCounts.begin();
    for (; itr != m_vendorItemCounts.end(); ++itr)
        if (itr->itemId == vItem->item)
            break;

    if (itr == m_vendorItemCounts.end())
        return vItem->maxcount;

    VendorItemCount* vCount = &*itr;

    time_t ptime = time(NULL);

    if (time_t(vCount->lastIncrementTime + vItem->incrtime) <= ptime)
    {
        ItemTemplate const* pProto = sObjectMgr->GetItemTemplate(vItem->item);

        uint32 diff = uint32((ptime - vCount->lastIncrementTime)/vItem->incrtime);
        if ((vCount->count + diff * pProto->BuyCount) >= vItem->maxcount)
        {
            m_vendorItemCounts.erase(itr);
            return vItem->maxcount;
        }

        vCount->count += diff * pProto->BuyCount;
        vCount->lastIncrementTime = ptime;
    }

    return vCount->count;
}

uint32 Creature::UpdateVendorItemCurrentCount(VendorItem const* vItem, uint32 used_count)
{
    if (!vItem->maxcount)
        return 0;

    VendorItemCounts::iterator itr = m_vendorItemCounts.begin();
    for (; itr != m_vendorItemCounts.end(); ++itr)
        if (itr->itemId == vItem->item)
            break;

    if (itr == m_vendorItemCounts.end())
    {
        uint32 new_count = vItem->maxcount > used_count ? vItem->maxcount-used_count : 0;
        m_vendorItemCounts.push_back(VendorItemCount(vItem->item, new_count));
        return new_count;
    }

    VendorItemCount* vCount = &*itr;

    time_t ptime = time(NULL);

    if (time_t(vCount->lastIncrementTime + vItem->incrtime) <= ptime)
    {
        ItemTemplate const* pProto = sObjectMgr->GetItemTemplate(vItem->item);

        uint32 diff = uint32((ptime - vCount->lastIncrementTime)/vItem->incrtime);
        if ((vCount->count + diff * pProto->BuyCount) < vItem->maxcount)
            vCount->count += diff * pProto->BuyCount;
        else
            vCount->count = vItem->maxcount;
    }

    vCount->count = vCount->count > used_count ? vCount->count-used_count : 0;
    vCount->lastIncrementTime = ptime;
    return vCount->count;
}

TrainerSpellData const* Creature::GetTrainerSpells() const
{
    return sObjectMgr->GetNpcTrainerSpells(GetEntry());
}

// overwrite WorldObject function for proper name localization
std::string const & Creature::GetNameForLocaleIdx(LocaleConstant loc_idx) const
{
    if (loc_idx != DEFAULT_LOCALE)
    {
        uint8 uloc_idx = uint8(loc_idx);
        CreatureLocale const* cl = sObjectMgr->GetCreatureLocale(GetEntry());
        if (cl)
        {
            if (cl->Name.size() > uloc_idx && !cl->Name[uloc_idx].empty())
                return cl->Name[uloc_idx];
        }
    }

    return GetName();
}

//Do not if this works or not, moving creature to another map is very dangerous
void Creature::FarTeleportTo(Map* map, float X, float Y, float Z, float O)
{
    CleanupBeforeRemoveFromMap(false);
    GetMap()->RemoveFromMap(this, false);
    Relocate(X, Y, Z, O);
    SetMap(map);
    GetMap()->AddToMap(this);
}

void Creature::SetPosition(float x, float y, float z, float o)
{
    // prevent crash when a bad coord is sent by the client
    if (!Trinity::IsValidMapCoord(x, y, z, o))
    {
        sLog->outDebug(LOG_FILTER_UNITS, "Creature::SetPosition(%f, %f, %f) .. bad coordinates!", x, y, z);
        return;
    }

    GetMap()->CreatureRelocation(ToCreature(), x, y, z, o);
    if (IsVehicle())
        GetVehicleKit()->RelocatePassengers();
}

bool Creature::IsDungeonBoss() const
{
    CreatureTemplate const* cinfo = sObjectMgr->GetCreatureTemplate(GetEntry());
    return cinfo && (cinfo->flags_extra & CREATURE_FLAG_EXTRA_DUNGEON_BOSS);
}

bool Creature::SetWalk(bool enable)
{
    if (!Unit::SetWalk(enable))
        return false;

    ObjectGuid guid = GetGUID();
    WorldPacket data;
    if (enable)
    {
        data.Initialize(SMSG_SPLINE_MOVE_SET_WALK_MODE, 9);
        data.WriteBit(guid[7]);
        data.WriteBit(guid[6]);
        data.WriteBit(guid[5]);
        data.WriteBit(guid[1]);
        data.WriteBit(guid[3]);
        data.WriteBit(guid[4]);
        data.WriteBit(guid[2]);
        data.WriteBit(guid[0]);

        data.WriteByteSeq(guid[4]);
        data.WriteByteSeq(guid[2]);
        data.WriteByteSeq(guid[1]);
        data.WriteByteSeq(guid[6]);
        data.WriteByteSeq(guid[5]);
        data.WriteByteSeq(guid[0]);
        data.WriteByteSeq(guid[7]);
        data.WriteByteSeq(guid[3]);
    }
    else
    {
        data.Initialize(SMSG_SPLINE_MOVE_SET_RUN_MODE, 9);
        data.WriteBit(guid[5]);
        data.WriteBit(guid[6]);
        data.WriteBit(guid[3]);
        data.WriteBit(guid[7]);
        data.WriteBit(guid[2]);
        data.WriteBit(guid[0]);
        data.WriteBit(guid[4]);
        data.WriteBit(guid[1]);

        data.WriteByteSeq(guid[7]);
        data.WriteByteSeq(guid[0]);
        data.WriteByteSeq(guid[4]);
        data.WriteByteSeq(guid[6]);
        data.WriteByteSeq(guid[5]);
        data.WriteByteSeq(guid[1]);
        data.WriteByteSeq(guid[2]);
        data.WriteByteSeq(guid[3]);
    }

    SendMessageToSet(&data, false);
    return true;
}

bool Creature::SetDisableGravity(bool disable, bool packetOnly/*=false*/)
{
    //! It's possible only a packet is sent but moveflags are not updated
    //! Need more research on this
    if (!packetOnly && !Unit::SetDisableGravity(disable))
        return false;

    if (!movespline->Initialized())
        return true;

    ObjectGuid guid = GetGUID();
    WorldPacket data;
    if (disable)
    {
        data.Initialize(SMSG_SPLINE_MOVE_GRAVITY_DISABLE, 9);
        data.WriteBit(guid[7]);
        data.WriteBit(guid[3]);
        data.WriteBit(guid[4]);
        data.WriteBit(guid[2]);
        data.WriteBit(guid[5]);
        data.WriteBit(guid[1]);
        data.WriteBit(guid[0]);
        data.WriteBit(guid[6]);

        data.WriteByteSeq(guid[7]);
        data.WriteByteSeq(guid[1]);
        data.WriteByteSeq(guid[3]);
        data.WriteByteSeq(guid[4]);
        data.WriteByteSeq(guid[6]);
        data.WriteByteSeq(guid[2]);
        data.WriteByteSeq(guid[5]);
        data.WriteByteSeq(guid[0]);
    }
    else
    {
        data.Initialize(SMSG_SPLINE_MOVE_GRAVITY_ENABLE, 9);
        data.WriteBit(guid[5]);
        data.WriteBit(guid[4]);
        data.WriteBit(guid[7]);
        data.WriteBit(guid[1]);
        data.WriteBit(guid[3]);
        data.WriteBit(guid[6]);
        data.WriteBit(guid[2]);
        data.WriteBit(guid[0]);

        data.WriteByteSeq(guid[7]);
        data.WriteByteSeq(guid[3]);
        data.WriteByteSeq(guid[4]);
        data.WriteByteSeq(guid[2]);
        data.WriteByteSeq(guid[1]);
        data.WriteByteSeq(guid[6]);
        data.WriteByteSeq(guid[0]);
        data.WriteByteSeq(guid[5]);
    }

    SendMessageToSet(&data, false);
    return true;
}

bool Creature::SetHover(bool enable)
{
    if (!Unit::SetHover(enable))
        return false;

    //! Unconfirmed for players:
    if (enable)
        SetByteFlag(UNIT_FIELD_BYTES_1, 3, UNIT_BYTE1_FLAG_HOVER);
    else
        RemoveByteFlag(UNIT_FIELD_BYTES_1, 3, UNIT_BYTE1_FLAG_HOVER);

    if (!movespline->Initialized())
        return true;

    //! Not always a packet is sent
    ObjectGuid guid = GetGUID();
    WorldPacket data;
    if (enable)
    {
        data.Initialize(SMSG_SPLINE_MOVE_SET_HOVER, 9);
        data.WriteBit(guid[3]);
        data.WriteBit(guid[7]);
        data.WriteBit(guid[0]);
        data.WriteBit(guid[1]);
        data.WriteBit(guid[4]);
        data.WriteBit(guid[6]);
        data.WriteBit(guid[2]);
        data.WriteBit(guid[5]);

        data.WriteByteSeq(guid[2]);
        data.WriteByteSeq(guid[4]);
        data.WriteByteSeq(guid[3]);
        data.WriteByteSeq(guid[1]);
        data.WriteByteSeq(guid[7]);
        data.WriteByteSeq(guid[0]);
        data.WriteByteSeq(guid[5]);
        data.WriteByteSeq(guid[6]);
    }
    else
    {
        data.Initialize(SMSG_SPLINE_MOVE_UNSET_HOVER, 9);
        data.WriteBit(guid[6]);
        data.WriteBit(guid[7]);
        data.WriteBit(guid[4]);
        data.WriteBit(guid[0]);
        data.WriteBit(guid[3]);
        data.WriteBit(guid[1]);
        data.WriteBit(guid[5]);
        data.WriteBit(guid[2]);

        data.WriteByteSeq(guid[4]);
        data.WriteByteSeq(guid[5]);
        data.WriteByteSeq(guid[3]);
        data.WriteByteSeq(guid[0]);
        data.WriteByteSeq(guid[2]);
        data.WriteByteSeq(guid[7]);
        data.WriteByteSeq(guid[6]);
        data.WriteByteSeq(guid[1]);
    }

    SendMessageToSet(&data, false);
    return true;
}

float Creature::GetAggroRange(Unit const* target) const
{
    // Determines the aggro range for creatures (usually pets), used mainly for aggressive pet target selection.
    // Based on data from wowwiki due to lack of 3.3.5a data

    if (target && this->isPet())
    {
        uint32 targetLevel = 0;

        if (target->GetTypeId() == TYPEID_PLAYER)
            targetLevel = target->getLevelForTarget(this);
        else if (target->GetTypeId() == TYPEID_UNIT)
            targetLevel = target->ToCreature()->getLevelForTarget(this);

        uint32 myLevel = getLevelForTarget(target);
        int32 levelDiff = int32(targetLevel) - int32(myLevel);

        // The maximum Aggro Radius is capped at 45 yards (25 level difference)
        if (levelDiff < -25)
            levelDiff = -25;

        // The base aggro radius for mob of same level
        float aggroRadius = 20;

        // Aggro Radius varies with level difference at a rate of roughly 1 yard/level
        aggroRadius -= (float)levelDiff;

        // detect range auras
        aggroRadius += GetTotalAuraModifier(SPELL_AURA_MOD_DETECT_RANGE);

        // detected range auras
        aggroRadius += target->GetTotalAuraModifier(SPELL_AURA_MOD_DETECTED_RANGE);

        // Just in case, we don't want pets running all over the map
        if (aggroRadius > MAX_AGGRO_RADIUS)
            aggroRadius = MAX_AGGRO_RADIUS;

        // Minimum Aggro Radius for a mob seems to be combat range (5 yards)
        //  hunter pets seem to ignore minimum aggro radius so we'll default it a little higher
        if (aggroRadius < 10)
            aggroRadius = 10;

        return (aggroRadius);
    }

    // Default
    return 0.0f;
}

Unit* Creature::SelectNearestHostileUnitInAggroRange(bool useLOS) const
{
    // Selects nearest hostile target within creature's aggro range. Used primarily by
    //  pets set to aggressive. Will not return neutral or friendly targets.

    Unit* target = NULL;

    {
        Trinity::NearestHostileUnitInAggroRangeCheck u_check(this, useLOS);
        Trinity::UnitSearcher<Trinity::NearestHostileUnitInAggroRangeCheck> searcher(this, target, u_check);

        VisitNearbyGridObject(MAX_AGGRO_RADIUS, searcher);
    }

    return target;
}<|MERGE_RESOLUTION|>--- conflicted
+++ resolved
@@ -450,16 +450,11 @@
         SetDisableGravity(false);
     }
 
-<<<<<<< HEAD
     // TODO: Shouldn't we check whether or not the creature is in water first?
-    if (cInfo->InhabitType & INHABIT_WATER && IsInWater())
-        AddUnitMovementFlag(MOVEMENTFLAG_SWIMMING);
-=======
     if (cInfo->InhabitType & INHABIT_WATER && IsInWater())
          AddUnitMovementFlag(MOVEMENTFLAG_SWIMMING);
     else
         RemoveUnitMovementFlag(MOVEMENTFLAG_SWIMMING);
->>>>>>> 873aa5f2
 
     return true;
 }
