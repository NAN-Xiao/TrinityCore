/*
 * Copyright (C) 2008-2012 TrinityCore <http://www.trinitycore.org/>
 * Copyright (C) 2005-2009 MaNGOS <http://getmangos.com/>
 *
 * This program is free software; you can redistribute it and/or modify it
 * under the terms of the GNU General Public License as published by the
 * Free Software Foundation; either version 2 of the License, or (at your
 * option) any later version.
 *
 * This program is distributed in the hope that it will be useful, but WITHOUT
 * ANY WARRANTY; without even the implied warranty of MERCHANTABILITY or
 * FITNESS FOR A PARTICULAR PURPOSE. See the GNU General Public License for
 * more details.
 *
 * You should have received a copy of the GNU General Public License along
 * with this program. If not, see <http://www.gnu.org/licenses/>.
 */

#ifndef _UPDATEFIELDS_H
#define _UPDATEFIELDS_H

// Auto generated for version 4, 3, 4, 15595

enum EObjectFields
{
<<<<<<< HEAD
    OBJECT_FIELD_GUID                                = 0x0000, // Size: 2, Type: LONG, Flags: PUBLIC
    OBJECT_FIELD_DATA                                = 0x0002, // Size: 2, Type: LONG, Flags: PUBLIC
    OBJECT_FIELD_TYPE                                = 0x0004, // Size: 1, Type: TWO_SHORT, Flags: PUBLIC
    OBJECT_FIELD_ENTRY                               = 0x0005, // Size: 1, Type: INT, Flags: PUBLIC
    OBJECT_FIELD_SCALE_X                             = 0x0006, // Size: 1, Type: FLOAT, Flags: PUBLIC
    OBJECT_FIELD_PADDING                             = 0x0007, // Size: 1, Type: INT, Flags: NONE
    OBJECT_END                                       = 0x0008,
=======
    OBJECT_FIELD_GUID                         = 0x0000, // Size: 2, Type: LONG, Flags: PUBLIC
    OBJECT_FIELD_TYPE                         = 0x0002, // Size: 1, Type: INT, Flags: PUBLIC
    OBJECT_FIELD_ENTRY                        = 0x0003, // Size: 1, Type: INT, Flags: PUBLIC
    OBJECT_FIELD_SCALE_X                      = 0x0004, // Size: 1, Type: FLOAT, Flags: PUBLIC
    OBJECT_FIELD_PADDING                      = 0x0005, // Size: 1, Type: INT, Flags: NONE
    OBJECT_END                                = 0x0006
>>>>>>> 8d049545
};

enum EItemFields
{
<<<<<<< HEAD
    ITEM_FIELD_OWNER                                 = OBJECT_END + 0x0000, // Size: 2, Type: LONG, Flags: PUBLIC
    ITEM_FIELD_CONTAINED                             = OBJECT_END + 0x0002, // Size: 2, Type: LONG, Flags: PUBLIC
    ITEM_FIELD_CREATOR                               = OBJECT_END + 0x0004, // Size: 2, Type: LONG, Flags: PUBLIC
    ITEM_FIELD_GIFTCREATOR                           = OBJECT_END + 0x0006, // Size: 2, Type: LONG, Flags: PUBLIC
    ITEM_FIELD_STACK_COUNT                           = OBJECT_END + 0x0008, // Size: 1, Type: INT, Flags: OWNER, ITEM_OWNER
    ITEM_FIELD_DURATION                              = OBJECT_END + 0x0009, // Size: 1, Type: INT, Flags: OWNER, ITEM_OWNER
    ITEM_FIELD_SPELL_CHARGES                         = OBJECT_END + 0x000A, // Size: 5, Type: INT, Flags: OWNER, ITEM_OWNER
    ITEM_FIELD_FLAGS                                 = OBJECT_END + 0x000F, // Size: 1, Type: INT, Flags: PUBLIC
    ITEM_FIELD_ENCHANTMENT_1_1                       = OBJECT_END + 0x0010, // Size: 2, Type: INT, Flags: PUBLIC
    ITEM_FIELD_ENCHANTMENT_1_3                       = OBJECT_END + 0x0012, // Size: 1, Type: TWO_SHORT, Flags: PUBLIC
    ITEM_FIELD_ENCHANTMENT_2_1                       = OBJECT_END + 0x0013, // Size: 2, Type: INT, Flags: PUBLIC
    ITEM_FIELD_ENCHANTMENT_2_3                       = OBJECT_END + 0x0015, // Size: 1, Type: TWO_SHORT, Flags: PUBLIC
    ITEM_FIELD_ENCHANTMENT_3_1                       = OBJECT_END + 0x0016, // Size: 2, Type: INT, Flags: PUBLIC
    ITEM_FIELD_ENCHANTMENT_3_3                       = OBJECT_END + 0x0018, // Size: 1, Type: TWO_SHORT, Flags: PUBLIC
    ITEM_FIELD_ENCHANTMENT_4_1                       = OBJECT_END + 0x0019, // Size: 2, Type: INT, Flags: PUBLIC
    ITEM_FIELD_ENCHANTMENT_4_3                       = OBJECT_END + 0x001B, // Size: 1, Type: TWO_SHORT, Flags: PUBLIC
    ITEM_FIELD_ENCHANTMENT_5_1                       = OBJECT_END + 0x001C, // Size: 2, Type: INT, Flags: PUBLIC
    ITEM_FIELD_ENCHANTMENT_5_3                       = OBJECT_END + 0x001E, // Size: 1, Type: TWO_SHORT, Flags: PUBLIC
    ITEM_FIELD_ENCHANTMENT_6_1                       = OBJECT_END + 0x001F, // Size: 2, Type: INT, Flags: PUBLIC
    ITEM_FIELD_ENCHANTMENT_6_3                       = OBJECT_END + 0x0021, // Size: 1, Type: TWO_SHORT, Flags: PUBLIC
    ITEM_FIELD_ENCHANTMENT_7_1                       = OBJECT_END + 0x0022, // Size: 2, Type: INT, Flags: PUBLIC
    ITEM_FIELD_ENCHANTMENT_7_3                       = OBJECT_END + 0x0024, // Size: 1, Type: TWO_SHORT, Flags: PUBLIC
    ITEM_FIELD_ENCHANTMENT_8_1                       = OBJECT_END + 0x0025, // Size: 2, Type: INT, Flags: PUBLIC
    ITEM_FIELD_ENCHANTMENT_8_3                       = OBJECT_END + 0x0027, // Size: 1, Type: TWO_SHORT, Flags: PUBLIC
    ITEM_FIELD_ENCHANTMENT_9_1                       = OBJECT_END + 0x0028, // Size: 2, Type: INT, Flags: PUBLIC
    ITEM_FIELD_ENCHANTMENT_9_3                       = OBJECT_END + 0x002A, // Size: 1, Type: TWO_SHORT, Flags: PUBLIC
    ITEM_FIELD_ENCHANTMENT_10_1                      = OBJECT_END + 0x002B, // Size: 2, Type: INT, Flags: PUBLIC
    ITEM_FIELD_ENCHANTMENT_10_3                      = OBJECT_END + 0x002D, // Size: 1, Type: TWO_SHORT, Flags: PUBLIC
    ITEM_FIELD_ENCHANTMENT_11_1                      = OBJECT_END + 0x002E, // Size: 2, Type: INT, Flags: PUBLIC
    ITEM_FIELD_ENCHANTMENT_11_3                      = OBJECT_END + 0x0030, // Size: 1, Type: TWO_SHORT, Flags: PUBLIC
    ITEM_FIELD_ENCHANTMENT_12_1                      = OBJECT_END + 0x0031, // Size: 2, Type: INT, Flags: PUBLIC
    ITEM_FIELD_ENCHANTMENT_12_3                      = OBJECT_END + 0x0033, // Size: 1, Type: TWO_SHORT, Flags: PUBLIC
    ITEM_FIELD_ENCHANTMENT_13_1                      = OBJECT_END + 0x0034, // Size: 2, Type: INT, Flags: PUBLIC
    ITEM_FIELD_ENCHANTMENT_13_3                      = OBJECT_END + 0x0036, // Size: 1, Type: TWO_SHORT, Flags: PUBLIC
    ITEM_FIELD_ENCHANTMENT_14_1                      = OBJECT_END + 0x0037, // Size: 2, Type: INT, Flags: PUBLIC
    ITEM_FIELD_ENCHANTMENT_14_3                      = OBJECT_END + 0x0039, // Size: 1, Type: TWO_SHORT, Flags: PUBLIC
    ITEM_FIELD_ENCHANTMENT_15_1                      = OBJECT_END + 0x003A, // Size: 2, Type: INT, Flags: PUBLIC
    ITEM_FIELD_ENCHANTMENT_15_3                      = OBJECT_END + 0x003C, // Size: 1, Type: TWO_SHORT, Flags: PUBLIC
    ITEM_FIELD_PROPERTY_SEED                         = OBJECT_END + 0x003D, // Size: 1, Type: INT, Flags: PUBLIC
    ITEM_FIELD_RANDOM_PROPERTIES_ID                  = OBJECT_END + 0x003E, // Size: 1, Type: INT, Flags: PUBLIC
    ITEM_FIELD_DURABILITY                            = OBJECT_END + 0x003F, // Size: 1, Type: INT, Flags: OWNER, ITEM_OWNER
    ITEM_FIELD_MAXDURABILITY                         = OBJECT_END + 0x0040, // Size: 1, Type: INT, Flags: OWNER, ITEM_OWNER
    ITEM_FIELD_CREATE_PLAYED_TIME                    = OBJECT_END + 0x0041, // Size: 1, Type: INT, Flags: PUBLIC
    ITEM_END                                         = OBJECT_END + 0x0042,
=======
    ITEM_FIELD_OWNER                          = OBJECT_END + 0x0000, // Size: 2, Type: LONG, Flags: PUBLIC
    ITEM_FIELD_CONTAINED                      = OBJECT_END + 0x0002, // Size: 2, Type: LONG, Flags: PUBLIC
    ITEM_FIELD_CREATOR                        = OBJECT_END + 0x0004, // Size: 2, Type: LONG, Flags: PUBLIC
    ITEM_FIELD_GIFTCREATOR                    = OBJECT_END + 0x0006, // Size: 2, Type: LONG, Flags: PUBLIC
    ITEM_FIELD_STACK_COUNT                    = OBJECT_END + 0x0008, // Size: 1, Type: INT, Flags: OWNER, ITEM_OWNER
    ITEM_FIELD_DURATION                       = OBJECT_END + 0x0009, // Size: 1, Type: INT, Flags: OWNER, ITEM_OWNER
    ITEM_FIELD_SPELL_CHARGES                  = OBJECT_END + 0x000A, // Size: 5, Type: INT, Flags: OWNER, ITEM_OWNER
    ITEM_FIELD_FLAGS                          = OBJECT_END + 0x000F, // Size: 1, Type: INT, Flags: PUBLIC
    ITEM_FIELD_ENCHANTMENT_1_1                = OBJECT_END + 0x0010, // Size: 2, Type: INT, Flags: PUBLIC
    ITEM_FIELD_ENCHANTMENT_1_3                = OBJECT_END + 0x0012, // Size: 1, Type: TWO_SHORT, Flags: PUBLIC
    ITEM_FIELD_ENCHANTMENT_2_1                = OBJECT_END + 0x0013, // Size: 2, Type: INT, Flags: PUBLIC
    ITEM_FIELD_ENCHANTMENT_2_3                = OBJECT_END + 0x0015, // Size: 1, Type: TWO_SHORT, Flags: PUBLIC
    ITEM_FIELD_ENCHANTMENT_3_1                = OBJECT_END + 0x0016, // Size: 2, Type: INT, Flags: PUBLIC
    ITEM_FIELD_ENCHANTMENT_3_3                = OBJECT_END + 0x0018, // Size: 1, Type: TWO_SHORT, Flags: PUBLIC
    ITEM_FIELD_ENCHANTMENT_4_1                = OBJECT_END + 0x0019, // Size: 2, Type: INT, Flags: PUBLIC
    ITEM_FIELD_ENCHANTMENT_4_3                = OBJECT_END + 0x001B, // Size: 1, Type: TWO_SHORT, Flags: PUBLIC
    ITEM_FIELD_ENCHANTMENT_5_1                = OBJECT_END + 0x001C, // Size: 2, Type: INT, Flags: PUBLIC
    ITEM_FIELD_ENCHANTMENT_5_3                = OBJECT_END + 0x001E, // Size: 1, Type: TWO_SHORT, Flags: PUBLIC
    ITEM_FIELD_ENCHANTMENT_6_1                = OBJECT_END + 0x001F, // Size: 2, Type: INT, Flags: PUBLIC
    ITEM_FIELD_ENCHANTMENT_6_3                = OBJECT_END + 0x0021, // Size: 1, Type: TWO_SHORT, Flags: PUBLIC
    ITEM_FIELD_ENCHANTMENT_7_1                = OBJECT_END + 0x0022, // Size: 2, Type: INT, Flags: PUBLIC
    ITEM_FIELD_ENCHANTMENT_7_3                = OBJECT_END + 0x0024, // Size: 1, Type: TWO_SHORT, Flags: PUBLIC
    ITEM_FIELD_ENCHANTMENT_8_1                = OBJECT_END + 0x0025, // Size: 2, Type: INT, Flags: PUBLIC
    ITEM_FIELD_ENCHANTMENT_8_3                = OBJECT_END + 0x0027, // Size: 1, Type: TWO_SHORT, Flags: PUBLIC
    ITEM_FIELD_ENCHANTMENT_9_1                = OBJECT_END + 0x0028, // Size: 2, Type: INT, Flags: PUBLIC
    ITEM_FIELD_ENCHANTMENT_9_3                = OBJECT_END + 0x002A, // Size: 1, Type: TWO_SHORT, Flags: PUBLIC
    ITEM_FIELD_ENCHANTMENT_10_1               = OBJECT_END + 0x002B, // Size: 2, Type: INT, Flags: PUBLIC
    ITEM_FIELD_ENCHANTMENT_10_3               = OBJECT_END + 0x002D, // Size: 1, Type: TWO_SHORT, Flags: PUBLIC
    ITEM_FIELD_ENCHANTMENT_11_1               = OBJECT_END + 0x002E, // Size: 2, Type: INT, Flags: PUBLIC
    ITEM_FIELD_ENCHANTMENT_11_3               = OBJECT_END + 0x0030, // Size: 1, Type: TWO_SHORT, Flags: PUBLIC
    ITEM_FIELD_ENCHANTMENT_12_1               = OBJECT_END + 0x0031, // Size: 2, Type: INT, Flags: PUBLIC
    ITEM_FIELD_ENCHANTMENT_12_3               = OBJECT_END + 0x0033, // Size: 1, Type: TWO_SHORT, Flags: PUBLIC
    ITEM_FIELD_PROPERTY_SEED                  = OBJECT_END + 0x0034, // Size: 1, Type: INT, Flags: PUBLIC
    ITEM_FIELD_RANDOM_PROPERTIES_ID           = OBJECT_END + 0x0035, // Size: 1, Type: INT, Flags: PUBLIC
    ITEM_FIELD_DURABILITY                     = OBJECT_END + 0x0036, // Size: 1, Type: INT, Flags: OWNER, ITEM_OWNER
    ITEM_FIELD_MAXDURABILITY                  = OBJECT_END + 0x0037, // Size: 1, Type: INT, Flags: OWNER, ITEM_OWNER
    ITEM_FIELD_CREATE_PLAYED_TIME             = OBJECT_END + 0x0038, // Size: 1, Type: INT, Flags: PUBLIC
    ITEM_FIELD_PAD                            = OBJECT_END + 0x0039, // Size: 1, Type: INT, Flags: NONE
    ITEM_END                                  = OBJECT_END + 0x003A
>>>>>>> 8d049545
};

enum EContainerFields
{
<<<<<<< HEAD
    CONTAINER_FIELD_NUM_SLOTS                        = ITEM_END + 0x0000, // Size: 1, Type: INT, Flags: PUBLIC
    CONTAINER_ALIGN_PAD                              = ITEM_END + 0x0001, // Size: 1, Type: BYTES, Flags: NONE
    CONTAINER_FIELD_SLOT_1                           = ITEM_END + 0x0002, // Size: 72, Type: LONG, Flags: PUBLIC
    CONTAINER_END                                    = ITEM_END + 0x004A,
=======
    CONTAINER_FIELD_NUM_SLOTS                 = ITEM_END + 0x0000, // Size: 1, Type: INT, Flags: PUBLIC
    CONTAINER_ALIGN_PAD                       = ITEM_END + 0x0001, // Size: 1, Type: BYTES, Flags: NONE
    CONTAINER_FIELD_SLOT_1                    = ITEM_END + 0x0002, // Size: 72, Type: LONG, Flags: PUBLIC
    CONTAINER_END                             = ITEM_END + 0x004A
>>>>>>> 8d049545
};

enum EUnitFields
{
    UNIT_FIELD_CHARM                                 = OBJECT_END + 0x0000, // Size: 2, Type: LONG, Flags: PUBLIC
    UNIT_FIELD_SUMMON                                = OBJECT_END + 0x0002, // Size: 2, Type: LONG, Flags: PUBLIC
    UNIT_FIELD_CRITTER                               = OBJECT_END + 0x0004, // Size: 2, Type: LONG, Flags: PRIVATE
    UNIT_FIELD_CHARMEDBY                             = OBJECT_END + 0x0006, // Size: 2, Type: LONG, Flags: PUBLIC
    UNIT_FIELD_SUMMONEDBY                            = OBJECT_END + 0x0008, // Size: 2, Type: LONG, Flags: PUBLIC
    UNIT_FIELD_CREATEDBY                             = OBJECT_END + 0x000A, // Size: 2, Type: LONG, Flags: PUBLIC
    UNIT_FIELD_TARGET                                = OBJECT_END + 0x000C, // Size: 2, Type: LONG, Flags: PUBLIC
    UNIT_FIELD_CHANNEL_OBJECT                        = OBJECT_END + 0x000E, // Size: 2, Type: LONG, Flags: PUBLIC
    UNIT_CHANNEL_SPELL                               = OBJECT_END + 0x0010, // Size: 1, Type: INT, Flags: PUBLIC
    UNIT_FIELD_BYTES_0                               = OBJECT_END + 0x0011, // Size: 1, Type: BYTES, Flags: PUBLIC
    UNIT_FIELD_HEALTH                                = OBJECT_END + 0x0012, // Size: 1, Type: INT, Flags: PUBLIC
    UNIT_FIELD_POWER1                                = OBJECT_END + 0x0013, // Size: 1, Type: INT, Flags: PUBLIC
    UNIT_FIELD_POWER2                                = OBJECT_END + 0x0014, // Size: 1, Type: INT, Flags: PUBLIC
    UNIT_FIELD_POWER3                                = OBJECT_END + 0x0015, // Size: 1, Type: INT, Flags: PUBLIC
    UNIT_FIELD_POWER4                                = OBJECT_END + 0x0016, // Size: 1, Type: INT, Flags: PUBLIC
    UNIT_FIELD_POWER5                                = OBJECT_END + 0x0017, // Size: 1, Type: INT, Flags: PUBLIC
    UNIT_FIELD_MAXHEALTH                             = OBJECT_END + 0x0018, // Size: 1, Type: INT, Flags: PUBLIC
    UNIT_FIELD_MAXPOWER1                             = OBJECT_END + 0x0019, // Size: 1, Type: INT, Flags: PUBLIC
    UNIT_FIELD_MAXPOWER2                             = OBJECT_END + 0x001A, // Size: 1, Type: INT, Flags: PUBLIC
    UNIT_FIELD_MAXPOWER3                             = OBJECT_END + 0x001B, // Size: 1, Type: INT, Flags: PUBLIC
    UNIT_FIELD_MAXPOWER4                             = OBJECT_END + 0x001C, // Size: 1, Type: INT, Flags: PUBLIC
    UNIT_FIELD_MAXPOWER5                             = OBJECT_END + 0x001D, // Size: 1, Type: INT, Flags: PUBLIC
    UNIT_FIELD_POWER_REGEN_FLAT_MODIFIER             = OBJECT_END + 0x001E, // Size: 5, Type: FLOAT, Flags: PRIVATE, OWNER, UNUSED2
    UNIT_FIELD_POWER_REGEN_INTERRUPTED_FLAT_MODIFIER = OBJECT_END + 0x0023, // Size: 5, Type: FLOAT, Flags: PRIVATE, OWNER, UNUSED2
    UNIT_FIELD_LEVEL                                 = OBJECT_END + 0x0028, // Size: 1, Type: INT, Flags: PUBLIC
    UNIT_FIELD_FACTIONTEMPLATE                       = OBJECT_END + 0x0029, // Size: 1, Type: INT, Flags: PUBLIC
    UNIT_VIRTUAL_ITEM_SLOT_ID                        = OBJECT_END + 0x002A, // Size: 3, Type: INT, Flags: PUBLIC
    UNIT_FIELD_FLAGS                                 = OBJECT_END + 0x002D, // Size: 1, Type: INT, Flags: PUBLIC
    UNIT_FIELD_FLAGS_2                               = OBJECT_END + 0x002E, // Size: 1, Type: INT, Flags: PUBLIC
    UNIT_FIELD_AURASTATE                             = OBJECT_END + 0x002F, // Size: 1, Type: INT, Flags: PUBLIC
    UNIT_FIELD_BASEATTACKTIME                        = OBJECT_END + 0x0030, // Size: 2, Type: INT, Flags: PUBLIC
    UNIT_FIELD_RANGEDATTACKTIME                      = OBJECT_END + 0x0032, // Size: 1, Type: INT, Flags: PRIVATE
    UNIT_FIELD_BOUNDINGRADIUS                        = OBJECT_END + 0x0033, // Size: 1, Type: FLOAT, Flags: PUBLIC
    UNIT_FIELD_COMBATREACH                           = OBJECT_END + 0x0034, // Size: 1, Type: FLOAT, Flags: PUBLIC
    UNIT_FIELD_DISPLAYID                             = OBJECT_END + 0x0035, // Size: 1, Type: INT, Flags: DYNAMIC
    UNIT_FIELD_NATIVEDISPLAYID                       = OBJECT_END + 0x0036, // Size: 1, Type: INT, Flags: PUBLIC
    UNIT_FIELD_MOUNTDISPLAYID                        = OBJECT_END + 0x0037, // Size: 1, Type: INT, Flags: PUBLIC
    UNIT_FIELD_MINDAMAGE                             = OBJECT_END + 0x0038, // Size: 1, Type: FLOAT, Flags: PRIVATE, OWNER, SPECIAL_INFO
    UNIT_FIELD_MAXDAMAGE                             = OBJECT_END + 0x0039, // Size: 1, Type: FLOAT, Flags: PRIVATE, OWNER, SPECIAL_INFO
    UNIT_FIELD_MINOFFHANDDAMAGE                      = OBJECT_END + 0x003A, // Size: 1, Type: FLOAT, Flags: PRIVATE, OWNER, SPECIAL_INFO
    UNIT_FIELD_MAXOFFHANDDAMAGE                      = OBJECT_END + 0x003B, // Size: 1, Type: FLOAT, Flags: PRIVATE, OWNER, SPECIAL_INFO
    UNIT_FIELD_BYTES_1                               = OBJECT_END + 0x003C, // Size: 1, Type: BYTES, Flags: PUBLIC
    UNIT_FIELD_PETNUMBER                             = OBJECT_END + 0x003D, // Size: 1, Type: INT, Flags: PUBLIC
    UNIT_FIELD_PET_NAME_TIMESTAMP                    = OBJECT_END + 0x003E, // Size: 1, Type: INT, Flags: PUBLIC
    UNIT_FIELD_PETEXPERIENCE                         = OBJECT_END + 0x003F, // Size: 1, Type: INT, Flags: OWNER
    UNIT_FIELD_PETNEXTLEVELEXP                       = OBJECT_END + 0x0040, // Size: 1, Type: INT, Flags: OWNER
    UNIT_DYNAMIC_FLAGS                               = OBJECT_END + 0x0041, // Size: 1, Type: INT, Flags: DYNAMIC
    UNIT_MOD_CAST_SPEED                              = OBJECT_END + 0x0042, // Size: 1, Type: FLOAT, Flags: PUBLIC
    UNIT_MOD_CAST_HASTE                              = OBJECT_END + 0x0043, // Size: 1, Type: FLOAT, Flags: PUBLIC
    UNIT_CREATED_BY_SPELL                            = OBJECT_END + 0x0044, // Size: 1, Type: INT, Flags: PUBLIC
    UNIT_NPC_FLAGS                                   = OBJECT_END + 0x0045, // Size: 1, Type: INT, Flags: DYNAMIC
    UNIT_NPC_EMOTESTATE                              = OBJECT_END + 0x0046, // Size: 1, Type: INT, Flags: PUBLIC
    UNIT_FIELD_STAT0                                 = OBJECT_END + 0x0047, // Size: 1, Type: INT, Flags: PRIVATE, OWNER
    UNIT_FIELD_STAT1                                 = OBJECT_END + 0x0048, // Size: 1, Type: INT, Flags: PRIVATE, OWNER
    UNIT_FIELD_STAT2                                 = OBJECT_END + 0x0049, // Size: 1, Type: INT, Flags: PRIVATE, OWNER
    UNIT_FIELD_STAT3                                 = OBJECT_END + 0x004A, // Size: 1, Type: INT, Flags: PRIVATE, OWNER
    UNIT_FIELD_STAT4                                 = OBJECT_END + 0x004B, // Size: 1, Type: INT, Flags: PRIVATE, OWNER
    UNIT_FIELD_POSSTAT0                              = OBJECT_END + 0x004C, // Size: 1, Type: INT, Flags: PRIVATE, OWNER
    UNIT_FIELD_POSSTAT1                              = OBJECT_END + 0x004D, // Size: 1, Type: INT, Flags: PRIVATE, OWNER
    UNIT_FIELD_POSSTAT2                              = OBJECT_END + 0x004E, // Size: 1, Type: INT, Flags: PRIVATE, OWNER
    UNIT_FIELD_POSSTAT3                              = OBJECT_END + 0x004F, // Size: 1, Type: INT, Flags: PRIVATE, OWNER
    UNIT_FIELD_POSSTAT4                              = OBJECT_END + 0x0050, // Size: 1, Type: INT, Flags: PRIVATE, OWNER
    UNIT_FIELD_NEGSTAT0                              = OBJECT_END + 0x0051, // Size: 1, Type: INT, Flags: PRIVATE, OWNER
    UNIT_FIELD_NEGSTAT1                              = OBJECT_END + 0x0052, // Size: 1, Type: INT, Flags: PRIVATE, OWNER
    UNIT_FIELD_NEGSTAT2                              = OBJECT_END + 0x0053, // Size: 1, Type: INT, Flags: PRIVATE, OWNER
    UNIT_FIELD_NEGSTAT3                              = OBJECT_END + 0x0054, // Size: 1, Type: INT, Flags: PRIVATE, OWNER
    UNIT_FIELD_NEGSTAT4                              = OBJECT_END + 0x0055, // Size: 1, Type: INT, Flags: PRIVATE, OWNER
    UNIT_FIELD_RESISTANCES                           = OBJECT_END + 0x0056, // Size: 7, Type: INT, Flags: PRIVATE, OWNER, SPECIAL_INFO
    UNIT_FIELD_RESISTANCEBUFFMODSPOSITIVE            = OBJECT_END + 0x005D, // Size: 7, Type: INT, Flags: PRIVATE, OWNER
    UNIT_FIELD_RESISTANCEBUFFMODSNEGATIVE            = OBJECT_END + 0x0064, // Size: 7, Type: INT, Flags: PRIVATE, OWNER
    UNIT_FIELD_BASE_MANA                             = OBJECT_END + 0x006B, // Size: 1, Type: INT, Flags: PUBLIC
    UNIT_FIELD_BASE_HEALTH                           = OBJECT_END + 0x006C, // Size: 1, Type: INT, Flags: PRIVATE, OWNER
    UNIT_FIELD_BYTES_2                               = OBJECT_END + 0x006D, // Size: 1, Type: BYTES, Flags: PUBLIC
    UNIT_FIELD_ATTACK_POWER                          = OBJECT_END + 0x006E, // Size: 1, Type: INT, Flags: PRIVATE, OWNER
    UNIT_FIELD_ATTACK_POWER_MOD_POS                  = OBJECT_END + 0x006F, // Size: 1, Type: INT, Flags: PRIVATE, OWNER
    UNIT_FIELD_ATTACK_POWER_MOD_NEG                  = OBJECT_END + 0x0070, // Size: 1, Type: INT, Flags: PRIVATE, OWNER
    UNIT_FIELD_ATTACK_POWER_MULTIPLIER               = OBJECT_END + 0x0071, // Size: 1, Type: FLOAT, Flags: PRIVATE, OWNER
    UNIT_FIELD_RANGED_ATTACK_POWER                   = OBJECT_END + 0x0072, // Size: 1, Type: INT, Flags: PRIVATE, OWNER
    UNIT_FIELD_RANGED_ATTACK_POWER_MOD_POS           = OBJECT_END + 0x0073, // Size: 1, Type: INT, Flags: PRIVATE, OWNER
    UNIT_FIELD_RANGED_ATTACK_POWER_MOD_NEG           = OBJECT_END + 0x0074, // Size: 1, Type: INT, Flags: PRIVATE, OWNER
    UNIT_FIELD_RANGED_ATTACK_POWER_MULTIPLIER        = OBJECT_END + 0x0075, // Size: 1, Type: FLOAT, Flags: PRIVATE, OWNER
    UNIT_FIELD_MINRANGEDDAMAGE                       = OBJECT_END + 0x0076, // Size: 1, Type: FLOAT, Flags: PRIVATE, OWNER
    UNIT_FIELD_MAXRANGEDDAMAGE                       = OBJECT_END + 0x0077, // Size: 1, Type: FLOAT, Flags: PRIVATE, OWNER
    UNIT_FIELD_POWER_COST_MODIFIER                   = OBJECT_END + 0x0078, // Size: 7, Type: INT, Flags: PRIVATE, OWNER
    UNIT_FIELD_POWER_COST_MULTIPLIER                 = OBJECT_END + 0x007F, // Size: 7, Type: FLOAT, Flags: PRIVATE, OWNER
    UNIT_FIELD_MAXHEALTHMODIFIER                     = OBJECT_END + 0x0086, // Size: 1, Type: FLOAT, Flags: PRIVATE, OWNER
    UNIT_FIELD_HOVERHEIGHT                           = OBJECT_END + 0x0087, // Size: 1, Type: FLOAT, Flags: PUBLIC
    UNIT_FIELD_MAXITEMLEVEL                          = OBJECT_END + 0x0088, // Size: 1, Type: INT, Flags: PUBLIC
    UNIT_FIELD_PADDING                               = OBJECT_END + 0x0089, // Size: 1, Type: INT, Flags: NONE
    UNIT_END                                         = OBJECT_END + 0x008A,
};

enum EPlayerFields
{
    PLAYER_DUEL_ARBITER                              = UNIT_END + 0x0000, // Size: 2, Type: LONG, Flags: PUBLIC
    PLAYER_FLAGS                                     = UNIT_END + 0x0002, // Size: 1, Type: INT, Flags: PUBLIC
    PLAYER_GUILDRANK                                 = UNIT_END + 0x0003, // Size: 1, Type: INT, Flags: PUBLIC
    PLAYER_GUILDDELETE_DATE                          = UNIT_END + 0x0004, // Size: 1, Type: INT, Flags: PUBLIC
    PLAYER_GUILDLEVEL                                = UNIT_END + 0x0005, // Size: 1, Type: INT, Flags: PUBLIC
    PLAYER_BYTES                                     = UNIT_END + 0x0006, // Size: 1, Type: BYTES, Flags: PUBLIC
    PLAYER_BYTES_2                                   = UNIT_END + 0x0007, // Size: 1, Type: BYTES, Flags: PUBLIC
    PLAYER_BYTES_3                                   = UNIT_END + 0x0008, // Size: 1, Type: BYTES, Flags: PUBLIC
    PLAYER_DUEL_TEAM                                 = UNIT_END + 0x0009, // Size: 1, Type: INT, Flags: PUBLIC
    PLAYER_GUILD_TIMESTAMP                           = UNIT_END + 0x000A, // Size: 1, Type: INT, Flags: PUBLIC
    PLAYER_QUEST_LOG_1_1                             = UNIT_END + 0x000B, // Size: 1, Type: INT, Flags: PARTY_MEMBER
    PLAYER_QUEST_LOG_1_2                             = UNIT_END + 0x000C, // Size: 1, Type: INT, Flags: PARTY_MEMBER
    PLAYER_QUEST_LOG_1_3                             = UNIT_END + 0x000D, // Size: 2, Type: TWO_SHORT, Flags: PARTY_MEMBER
    PLAYER_QUEST_LOG_1_4                             = UNIT_END + 0x000F, // Size: 1, Type: INT, Flags: PARTY_MEMBER
    PLAYER_QUEST_LOG_2_1                             = UNIT_END + 0x0010, // Size: 1, Type: INT, Flags: PARTY_MEMBER
    PLAYER_QUEST_LOG_2_2                             = UNIT_END + 0x0011, // Size: 1, Type: INT, Flags: PARTY_MEMBER
    PLAYER_QUEST_LOG_2_3                             = UNIT_END + 0x0012, // Size: 2, Type: TWO_SHORT, Flags: PARTY_MEMBER
    PLAYER_QUEST_LOG_2_5                             = UNIT_END + 0x0014, // Size: 1, Type: INT, Flags: PARTY_MEMBER
    PLAYER_QUEST_LOG_3_1                             = UNIT_END + 0x0015, // Size: 1, Type: INT, Flags: PARTY_MEMBER
    PLAYER_QUEST_LOG_3_2                             = UNIT_END + 0x0016, // Size: 1, Type: INT, Flags: PARTY_MEMBER
    PLAYER_QUEST_LOG_3_3                             = UNIT_END + 0x0017, // Size: 2, Type: TWO_SHORT, Flags: PARTY_MEMBER
    PLAYER_QUEST_LOG_3_5                             = UNIT_END + 0x0019, // Size: 1, Type: INT, Flags: PARTY_MEMBER
    PLAYER_QUEST_LOG_4_1                             = UNIT_END + 0x001A, // Size: 1, Type: INT, Flags: PARTY_MEMBER
    PLAYER_QUEST_LOG_4_2                             = UNIT_END + 0x001B, // Size: 1, Type: INT, Flags: PARTY_MEMBER
    PLAYER_QUEST_LOG_4_3                             = UNIT_END + 0x001C, // Size: 2, Type: TWO_SHORT, Flags: PARTY_MEMBER
    PLAYER_QUEST_LOG_4_5                             = UNIT_END + 0x001E, // Size: 1, Type: INT, Flags: PARTY_MEMBER
    PLAYER_QUEST_LOG_5_1                             = UNIT_END + 0x001F, // Size: 1, Type: INT, Flags: PARTY_MEMBER
    PLAYER_QUEST_LOG_5_2                             = UNIT_END + 0x0020, // Size: 1, Type: INT, Flags: PARTY_MEMBER
    PLAYER_QUEST_LOG_5_3                             = UNIT_END + 0x0021, // Size: 2, Type: TWO_SHORT, Flags: PARTY_MEMBER
    PLAYER_QUEST_LOG_5_5                             = UNIT_END + 0x0023, // Size: 1, Type: INT, Flags: PARTY_MEMBER
    PLAYER_QUEST_LOG_6_1                             = UNIT_END + 0x0024, // Size: 1, Type: INT, Flags: PARTY_MEMBER
    PLAYER_QUEST_LOG_6_2                             = UNIT_END + 0x0025, // Size: 1, Type: INT, Flags: PARTY_MEMBER
    PLAYER_QUEST_LOG_6_3                             = UNIT_END + 0x0026, // Size: 2, Type: TWO_SHORT, Flags: PARTY_MEMBER
    PLAYER_QUEST_LOG_6_5                             = UNIT_END + 0x0028, // Size: 1, Type: INT, Flags: PARTY_MEMBER
    PLAYER_QUEST_LOG_7_1                             = UNIT_END + 0x0029, // Size: 1, Type: INT, Flags: PARTY_MEMBER
    PLAYER_QUEST_LOG_7_2                             = UNIT_END + 0x002A, // Size: 1, Type: INT, Flags: PARTY_MEMBER
    PLAYER_QUEST_LOG_7_3                             = UNIT_END + 0x002B, // Size: 2, Type: TWO_SHORT, Flags: PARTY_MEMBER
    PLAYER_QUEST_LOG_7_5                             = UNIT_END + 0x002D, // Size: 1, Type: INT, Flags: PARTY_MEMBER
    PLAYER_QUEST_LOG_8_1                             = UNIT_END + 0x002E, // Size: 1, Type: INT, Flags: PARTY_MEMBER
    PLAYER_QUEST_LOG_8_2                             = UNIT_END + 0x002F, // Size: 1, Type: INT, Flags: PARTY_MEMBER
    PLAYER_QUEST_LOG_8_3                             = UNIT_END + 0x0030, // Size: 2, Type: TWO_SHORT, Flags: PARTY_MEMBER
    PLAYER_QUEST_LOG_8_5                             = UNIT_END + 0x0032, // Size: 1, Type: INT, Flags: PARTY_MEMBER
    PLAYER_QUEST_LOG_9_1                             = UNIT_END + 0x0033, // Size: 1, Type: INT, Flags: PARTY_MEMBER
    PLAYER_QUEST_LOG_9_2                             = UNIT_END + 0x0034, // Size: 1, Type: INT, Flags: PARTY_MEMBER
    PLAYER_QUEST_LOG_9_3                             = UNIT_END + 0x0035, // Size: 2, Type: TWO_SHORT, Flags: PARTY_MEMBER
    PLAYER_QUEST_LOG_9_5                             = UNIT_END + 0x0037, // Size: 1, Type: INT, Flags: PARTY_MEMBER
    PLAYER_QUEST_LOG_10_1                            = UNIT_END + 0x0038, // Size: 1, Type: INT, Flags: PARTY_MEMBER
    PLAYER_QUEST_LOG_10_2                            = UNIT_END + 0x0039, // Size: 1, Type: INT, Flags: PARTY_MEMBER
    PLAYER_QUEST_LOG_10_3                            = UNIT_END + 0x003A, // Size: 2, Type: TWO_SHORT, Flags: PARTY_MEMBER
    PLAYER_QUEST_LOG_10_5                            = UNIT_END + 0x003C, // Size: 1, Type: INT, Flags: PARTY_MEMBER
    PLAYER_QUEST_LOG_11_1                            = UNIT_END + 0x003D, // Size: 1, Type: INT, Flags: PARTY_MEMBER
    PLAYER_QUEST_LOG_11_2                            = UNIT_END + 0x003E, // Size: 1, Type: INT, Flags: PARTY_MEMBER
    PLAYER_QUEST_LOG_11_3                            = UNIT_END + 0x003F, // Size: 2, Type: TWO_SHORT, Flags: PARTY_MEMBER
    PLAYER_QUEST_LOG_11_5                            = UNIT_END + 0x0041, // Size: 1, Type: INT, Flags: PARTY_MEMBER
    PLAYER_QUEST_LOG_12_1                            = UNIT_END + 0x0042, // Size: 1, Type: INT, Flags: PARTY_MEMBER
    PLAYER_QUEST_LOG_12_2                            = UNIT_END + 0x0043, // Size: 1, Type: INT, Flags: PARTY_MEMBER
    PLAYER_QUEST_LOG_12_3                            = UNIT_END + 0x0044, // Size: 2, Type: TWO_SHORT, Flags: PARTY_MEMBER
    PLAYER_QUEST_LOG_12_5                            = UNIT_END + 0x0046, // Size: 1, Type: INT, Flags: PARTY_MEMBER
    PLAYER_QUEST_LOG_13_1                            = UNIT_END + 0x0047, // Size: 1, Type: INT, Flags: PARTY_MEMBER
    PLAYER_QUEST_LOG_13_2                            = UNIT_END + 0x0048, // Size: 1, Type: INT, Flags: PARTY_MEMBER
    PLAYER_QUEST_LOG_13_3                            = UNIT_END + 0x0049, // Size: 2, Type: TWO_SHORT, Flags: PARTY_MEMBER
    PLAYER_QUEST_LOG_13_5                            = UNIT_END + 0x004B, // Size: 1, Type: INT, Flags: PARTY_MEMBER
    PLAYER_QUEST_LOG_14_1                            = UNIT_END + 0x004C, // Size: 1, Type: INT, Flags: PARTY_MEMBER
    PLAYER_QUEST_LOG_14_2                            = UNIT_END + 0x004D, // Size: 1, Type: INT, Flags: PARTY_MEMBER
    PLAYER_QUEST_LOG_14_3                            = UNIT_END + 0x004E, // Size: 2, Type: TWO_SHORT, Flags: PARTY_MEMBER
    PLAYER_QUEST_LOG_14_5                            = UNIT_END + 0x0050, // Size: 1, Type: INT, Flags: PARTY_MEMBER
    PLAYER_QUEST_LOG_15_1                            = UNIT_END + 0x0051, // Size: 1, Type: INT, Flags: PARTY_MEMBER
    PLAYER_QUEST_LOG_15_2                            = UNIT_END + 0x0052, // Size: 1, Type: INT, Flags: PARTY_MEMBER
    PLAYER_QUEST_LOG_15_3                            = UNIT_END + 0x0053, // Size: 2, Type: TWO_SHORT, Flags: PARTY_MEMBER
    PLAYER_QUEST_LOG_15_5                            = UNIT_END + 0x0055, // Size: 1, Type: INT, Flags: PARTY_MEMBER
    PLAYER_QUEST_LOG_16_1                            = UNIT_END + 0x0056, // Size: 1, Type: INT, Flags: PARTY_MEMBER
    PLAYER_QUEST_LOG_16_2                            = UNIT_END + 0x0057, // Size: 1, Type: INT, Flags: PARTY_MEMBER
    PLAYER_QUEST_LOG_16_3                            = UNIT_END + 0x0058, // Size: 2, Type: TWO_SHORT, Flags: PARTY_MEMBER
    PLAYER_QUEST_LOG_16_5                            = UNIT_END + 0x005A, // Size: 1, Type: INT, Flags: PARTY_MEMBER
    PLAYER_QUEST_LOG_17_1                            = UNIT_END + 0x005B, // Size: 1, Type: INT, Flags: PARTY_MEMBER
    PLAYER_QUEST_LOG_17_2                            = UNIT_END + 0x005C, // Size: 1, Type: INT, Flags: PARTY_MEMBER
    PLAYER_QUEST_LOG_17_3                            = UNIT_END + 0x005D, // Size: 2, Type: TWO_SHORT, Flags: PARTY_MEMBER
    PLAYER_QUEST_LOG_17_5                            = UNIT_END + 0x005F, // Size: 1, Type: INT, Flags: PARTY_MEMBER
    PLAYER_QUEST_LOG_18_1                            = UNIT_END + 0x0060, // Size: 1, Type: INT, Flags: PARTY_MEMBER
    PLAYER_QUEST_LOG_18_2                            = UNIT_END + 0x0061, // Size: 1, Type: INT, Flags: PARTY_MEMBER
    PLAYER_QUEST_LOG_18_3                            = UNIT_END + 0x0062, // Size: 2, Type: TWO_SHORT, Flags: PARTY_MEMBER
    PLAYER_QUEST_LOG_18_5                            = UNIT_END + 0x0064, // Size: 1, Type: INT, Flags: PARTY_MEMBER
    PLAYER_QUEST_LOG_19_1                            = UNIT_END + 0x0065, // Size: 1, Type: INT, Flags: PARTY_MEMBER
    PLAYER_QUEST_LOG_19_2                            = UNIT_END + 0x0066, // Size: 1, Type: INT, Flags: PARTY_MEMBER
    PLAYER_QUEST_LOG_19_3                            = UNIT_END + 0x0067, // Size: 2, Type: TWO_SHORT, Flags: PARTY_MEMBER
    PLAYER_QUEST_LOG_19_5                            = UNIT_END + 0x0069, // Size: 1, Type: INT, Flags: PARTY_MEMBER
    PLAYER_QUEST_LOG_20_1                            = UNIT_END + 0x006A, // Size: 1, Type: INT, Flags: PARTY_MEMBER
    PLAYER_QUEST_LOG_20_2                            = UNIT_END + 0x006B, // Size: 1, Type: INT, Flags: PARTY_MEMBER
    PLAYER_QUEST_LOG_20_3                            = UNIT_END + 0x006C, // Size: 2, Type: TWO_SHORT, Flags: PARTY_MEMBER
    PLAYER_QUEST_LOG_20_5                            = UNIT_END + 0x006E, // Size: 1, Type: INT, Flags: PARTY_MEMBER
    PLAYER_QUEST_LOG_21_1                            = UNIT_END + 0x006F, // Size: 1, Type: INT, Flags: PARTY_MEMBER
    PLAYER_QUEST_LOG_21_2                            = UNIT_END + 0x0070, // Size: 1, Type: INT, Flags: PARTY_MEMBER
    PLAYER_QUEST_LOG_21_3                            = UNIT_END + 0x0071, // Size: 2, Type: TWO_SHORT, Flags: PARTY_MEMBER
    PLAYER_QUEST_LOG_21_5                            = UNIT_END + 0x0073, // Size: 1, Type: INT, Flags: PARTY_MEMBER
    PLAYER_QUEST_LOG_22_1                            = UNIT_END + 0x0074, // Size: 1, Type: INT, Flags: PARTY_MEMBER
    PLAYER_QUEST_LOG_22_2                            = UNIT_END + 0x0075, // Size: 1, Type: INT, Flags: PARTY_MEMBER
    PLAYER_QUEST_LOG_22_3                            = UNIT_END + 0x0076, // Size: 2, Type: TWO_SHORT, Flags: PARTY_MEMBER
    PLAYER_QUEST_LOG_22_5                            = UNIT_END + 0x0078, // Size: 1, Type: INT, Flags: PARTY_MEMBER
    PLAYER_QUEST_LOG_23_1                            = UNIT_END + 0x0079, // Size: 1, Type: INT, Flags: PARTY_MEMBER
    PLAYER_QUEST_LOG_23_2                            = UNIT_END + 0x007A, // Size: 1, Type: INT, Flags: PARTY_MEMBER
    PLAYER_QUEST_LOG_23_3                            = UNIT_END + 0x007B, // Size: 2, Type: TWO_SHORT, Flags: PARTY_MEMBER
    PLAYER_QUEST_LOG_23_5                            = UNIT_END + 0x007D, // Size: 1, Type: INT, Flags: PARTY_MEMBER
    PLAYER_QUEST_LOG_24_1                            = UNIT_END + 0x007E, // Size: 1, Type: INT, Flags: PARTY_MEMBER
    PLAYER_QUEST_LOG_24_2                            = UNIT_END + 0x007F, // Size: 1, Type: INT, Flags: PARTY_MEMBER
    PLAYER_QUEST_LOG_24_3                            = UNIT_END + 0x0080, // Size: 2, Type: TWO_SHORT, Flags: PARTY_MEMBER
    PLAYER_QUEST_LOG_24_5                            = UNIT_END + 0x0082, // Size: 1, Type: INT, Flags: PARTY_MEMBER
    PLAYER_QUEST_LOG_25_1                            = UNIT_END + 0x0083, // Size: 1, Type: INT, Flags: PARTY_MEMBER
    PLAYER_QUEST_LOG_25_2                            = UNIT_END + 0x0084, // Size: 1, Type: INT, Flags: PARTY_MEMBER
    PLAYER_QUEST_LOG_25_3                            = UNIT_END + 0x0085, // Size: 2, Type: TWO_SHORT, Flags: PARTY_MEMBER
    PLAYER_QUEST_LOG_25_5                            = UNIT_END + 0x0087, // Size: 1, Type: INT, Flags: PARTY_MEMBER
    PLAYER_QUEST_LOG_26_1                            = UNIT_END + 0x0088, // Size: 1, Type: INT, Flags: PARTY_MEMBER
    PLAYER_QUEST_LOG_26_2                            = UNIT_END + 0x0089, // Size: 1, Type: INT, Flags: PARTY_MEMBER
    PLAYER_QUEST_LOG_26_3                            = UNIT_END + 0x008A, // Size: 2, Type: TWO_SHORT, Flags: PARTY_MEMBER
    PLAYER_QUEST_LOG_26_5                            = UNIT_END + 0x008C, // Size: 1, Type: INT, Flags: PARTY_MEMBER
    PLAYER_QUEST_LOG_27_1                            = UNIT_END + 0x008D, // Size: 1, Type: INT, Flags: PARTY_MEMBER
    PLAYER_QUEST_LOG_27_2                            = UNIT_END + 0x008E, // Size: 1, Type: INT, Flags: PARTY_MEMBER
    PLAYER_QUEST_LOG_27_3                            = UNIT_END + 0x008F, // Size: 2, Type: TWO_SHORT, Flags: PARTY_MEMBER
    PLAYER_QUEST_LOG_27_5                            = UNIT_END + 0x0091, // Size: 1, Type: INT, Flags: PARTY_MEMBER
    PLAYER_QUEST_LOG_28_1                            = UNIT_END + 0x0092, // Size: 1, Type: INT, Flags: PARTY_MEMBER
    PLAYER_QUEST_LOG_28_2                            = UNIT_END + 0x0093, // Size: 1, Type: INT, Flags: PARTY_MEMBER
    PLAYER_QUEST_LOG_28_3                            = UNIT_END + 0x0094, // Size: 2, Type: TWO_SHORT, Flags: PARTY_MEMBER
    PLAYER_QUEST_LOG_28_5                            = UNIT_END + 0x0096, // Size: 1, Type: INT, Flags: PARTY_MEMBER
    PLAYER_QUEST_LOG_29_1                            = UNIT_END + 0x0097, // Size: 1, Type: INT, Flags: PARTY_MEMBER
    PLAYER_QUEST_LOG_29_2                            = UNIT_END + 0x0098, // Size: 1, Type: INT, Flags: PARTY_MEMBER
    PLAYER_QUEST_LOG_29_3                            = UNIT_END + 0x0099, // Size: 2, Type: TWO_SHORT, Flags: PARTY_MEMBER
    PLAYER_QUEST_LOG_29_5                            = UNIT_END + 0x009B, // Size: 1, Type: INT, Flags: PARTY_MEMBER
    PLAYER_QUEST_LOG_30_1                            = UNIT_END + 0x009C, // Size: 1, Type: INT, Flags: PARTY_MEMBER
    PLAYER_QUEST_LOG_30_2                            = UNIT_END + 0x009D, // Size: 1, Type: INT, Flags: PARTY_MEMBER
    PLAYER_QUEST_LOG_30_3                            = UNIT_END + 0x009E, // Size: 2, Type: TWO_SHORT, Flags: PARTY_MEMBER
    PLAYER_QUEST_LOG_30_5                            = UNIT_END + 0x00A0, // Size: 1, Type: INT, Flags: PARTY_MEMBER
    PLAYER_QUEST_LOG_31_1                            = UNIT_END + 0x00A1, // Size: 1, Type: INT, Flags: PARTY_MEMBER
    PLAYER_QUEST_LOG_31_2                            = UNIT_END + 0x00A2, // Size: 1, Type: INT, Flags: PARTY_MEMBER
    PLAYER_QUEST_LOG_31_3                            = UNIT_END + 0x00A3, // Size: 2, Type: TWO_SHORT, Flags: PARTY_MEMBER
    PLAYER_QUEST_LOG_31_5                            = UNIT_END + 0x00A5, // Size: 1, Type: INT, Flags: PARTY_MEMBER
    PLAYER_QUEST_LOG_32_1                            = UNIT_END + 0x00A6, // Size: 1, Type: INT, Flags: PARTY_MEMBER
    PLAYER_QUEST_LOG_32_2                            = UNIT_END + 0x00A7, // Size: 1, Type: INT, Flags: PARTY_MEMBER
    PLAYER_QUEST_LOG_32_3                            = UNIT_END + 0x00A8, // Size: 2, Type: TWO_SHORT, Flags: PARTY_MEMBER
    PLAYER_QUEST_LOG_32_5                            = UNIT_END + 0x00AA, // Size: 1, Type: INT, Flags: PARTY_MEMBER
    PLAYER_QUEST_LOG_33_1                            = UNIT_END + 0x00AB, // Size: 1, Type: INT, Flags: PARTY_MEMBER
    PLAYER_QUEST_LOG_33_2                            = UNIT_END + 0x00AC, // Size: 1, Type: INT, Flags: PARTY_MEMBER
    PLAYER_QUEST_LOG_33_3                            = UNIT_END + 0x00AD, // Size: 2, Type: TWO_SHORT, Flags: PARTY_MEMBER
    PLAYER_QUEST_LOG_33_5                            = UNIT_END + 0x00AF, // Size: 1, Type: INT, Flags: PARTY_MEMBER
    PLAYER_QUEST_LOG_34_1                            = UNIT_END + 0x00B0, // Size: 1, Type: INT, Flags: PARTY_MEMBER
    PLAYER_QUEST_LOG_34_2                            = UNIT_END + 0x00B1, // Size: 1, Type: INT, Flags: PARTY_MEMBER
    PLAYER_QUEST_LOG_34_3                            = UNIT_END + 0x00B2, // Size: 2, Type: TWO_SHORT, Flags: PARTY_MEMBER
    PLAYER_QUEST_LOG_34_5                            = UNIT_END + 0x00B4, // Size: 1, Type: INT, Flags: PARTY_MEMBER
    PLAYER_QUEST_LOG_35_1                            = UNIT_END + 0x00B5, // Size: 1, Type: INT, Flags: PARTY_MEMBER
    PLAYER_QUEST_LOG_35_2                            = UNIT_END + 0x00B6, // Size: 1, Type: INT, Flags: PARTY_MEMBER
    PLAYER_QUEST_LOG_35_3                            = UNIT_END + 0x00B7, // Size: 2, Type: TWO_SHORT, Flags: PARTY_MEMBER
    PLAYER_QUEST_LOG_35_5                            = UNIT_END + 0x00B9, // Size: 1, Type: INT, Flags: PARTY_MEMBER
    PLAYER_QUEST_LOG_36_1                            = UNIT_END + 0x00BA, // Size: 1, Type: INT, Flags: PARTY_MEMBER
    PLAYER_QUEST_LOG_36_2                            = UNIT_END + 0x00BB, // Size: 1, Type: INT, Flags: PARTY_MEMBER
    PLAYER_QUEST_LOG_36_3                            = UNIT_END + 0x00BC, // Size: 2, Type: TWO_SHORT, Flags: PARTY_MEMBER
    PLAYER_QUEST_LOG_36_5                            = UNIT_END + 0x00BE, // Size: 1, Type: INT, Flags: PARTY_MEMBER
    PLAYER_QUEST_LOG_37_1                            = UNIT_END + 0x00BF, // Size: 1, Type: INT, Flags: PARTY_MEMBER
    PLAYER_QUEST_LOG_37_2                            = UNIT_END + 0x00C0, // Size: 1, Type: INT, Flags: PARTY_MEMBER
    PLAYER_QUEST_LOG_37_3                            = UNIT_END + 0x00C1, // Size: 2, Type: TWO_SHORT, Flags: PARTY_MEMBER
    PLAYER_QUEST_LOG_37_5                            = UNIT_END + 0x00C3, // Size: 1, Type: INT, Flags: PARTY_MEMBER
    PLAYER_QUEST_LOG_38_1                            = UNIT_END + 0x00C4, // Size: 1, Type: INT, Flags: PARTY_MEMBER
    PLAYER_QUEST_LOG_38_2                            = UNIT_END + 0x00C5, // Size: 1, Type: INT, Flags: PARTY_MEMBER
    PLAYER_QUEST_LOG_38_3                            = UNIT_END + 0x00C6, // Size: 2, Type: TWO_SHORT, Flags: PARTY_MEMBER
    PLAYER_QUEST_LOG_38_5                            = UNIT_END + 0x00C8, // Size: 1, Type: INT, Flags: PARTY_MEMBER
    PLAYER_QUEST_LOG_39_1                            = UNIT_END + 0x00C9, // Size: 1, Type: INT, Flags: PARTY_MEMBER
    PLAYER_QUEST_LOG_39_2                            = UNIT_END + 0x00CA, // Size: 1, Type: INT, Flags: PARTY_MEMBER
    PLAYER_QUEST_LOG_39_3                            = UNIT_END + 0x00CB, // Size: 2, Type: TWO_SHORT, Flags: PARTY_MEMBER
    PLAYER_QUEST_LOG_39_5                            = UNIT_END + 0x00CD, // Size: 1, Type: INT, Flags: PARTY_MEMBER
    PLAYER_QUEST_LOG_40_1                            = UNIT_END + 0x00CE, // Size: 1, Type: INT, Flags: PARTY_MEMBER
    PLAYER_QUEST_LOG_40_2                            = UNIT_END + 0x00CF, // Size: 1, Type: INT, Flags: PARTY_MEMBER
    PLAYER_QUEST_LOG_40_3                            = UNIT_END + 0x00D0, // Size: 2, Type: TWO_SHORT, Flags: PARTY_MEMBER
    PLAYER_QUEST_LOG_40_5                            = UNIT_END + 0x00D2, // Size: 1, Type: INT, Flags: PARTY_MEMBER
    PLAYER_QUEST_LOG_41_1                            = UNIT_END + 0x00D3, // Size: 1, Type: INT, Flags: PARTY_MEMBER
    PLAYER_QUEST_LOG_41_2                            = UNIT_END + 0x00D4, // Size: 1, Type: INT, Flags: PARTY_MEMBER
    PLAYER_QUEST_LOG_41_3                            = UNIT_END + 0x00D5, // Size: 2, Type: TWO_SHORT, Flags: PARTY_MEMBER
    PLAYER_QUEST_LOG_41_5                            = UNIT_END + 0x00D7, // Size: 1, Type: INT, Flags: PARTY_MEMBER
    PLAYER_QUEST_LOG_42_1                            = UNIT_END + 0x00D8, // Size: 1, Type: INT, Flags: PARTY_MEMBER
    PLAYER_QUEST_LOG_42_2                            = UNIT_END + 0x00D9, // Size: 1, Type: INT, Flags: PARTY_MEMBER
    PLAYER_QUEST_LOG_42_3                            = UNIT_END + 0x00DA, // Size: 2, Type: TWO_SHORT, Flags: PARTY_MEMBER
    PLAYER_QUEST_LOG_42_5                            = UNIT_END + 0x00DC, // Size: 1, Type: INT, Flags: PARTY_MEMBER
    PLAYER_QUEST_LOG_43_1                            = UNIT_END + 0x00DD, // Size: 1, Type: INT, Flags: PARTY_MEMBER
    PLAYER_QUEST_LOG_43_2                            = UNIT_END + 0x00DE, // Size: 1, Type: INT, Flags: PARTY_MEMBER
    PLAYER_QUEST_LOG_43_3                            = UNIT_END + 0x00DF, // Size: 2, Type: TWO_SHORT, Flags: PARTY_MEMBER
    PLAYER_QUEST_LOG_43_5                            = UNIT_END + 0x00E1, // Size: 1, Type: INT, Flags: PARTY_MEMBER
    PLAYER_QUEST_LOG_44_1                            = UNIT_END + 0x00E2, // Size: 1, Type: INT, Flags: PARTY_MEMBER
    PLAYER_QUEST_LOG_44_2                            = UNIT_END + 0x00E3, // Size: 1, Type: INT, Flags: PARTY_MEMBER
    PLAYER_QUEST_LOG_44_3                            = UNIT_END + 0x00E4, // Size: 2, Type: TWO_SHORT, Flags: PARTY_MEMBER
    PLAYER_QUEST_LOG_44_5                            = UNIT_END + 0x00E6, // Size: 1, Type: INT, Flags: PARTY_MEMBER
    PLAYER_QUEST_LOG_45_1                            = UNIT_END + 0x00E7, // Size: 1, Type: INT, Flags: PARTY_MEMBER
    PLAYER_QUEST_LOG_45_2                            = UNIT_END + 0x00E8, // Size: 1, Type: INT, Flags: PARTY_MEMBER
    PLAYER_QUEST_LOG_45_3                            = UNIT_END + 0x00E9, // Size: 2, Type: TWO_SHORT, Flags: PARTY_MEMBER
    PLAYER_QUEST_LOG_45_5                            = UNIT_END + 0x00EB, // Size: 1, Type: INT, Flags: PARTY_MEMBER
    PLAYER_QUEST_LOG_46_1                            = UNIT_END + 0x00EC, // Size: 1, Type: INT, Flags: PARTY_MEMBER
    PLAYER_QUEST_LOG_46_2                            = UNIT_END + 0x00ED, // Size: 1, Type: INT, Flags: PARTY_MEMBER
    PLAYER_QUEST_LOG_46_3                            = UNIT_END + 0x00EE, // Size: 2, Type: TWO_SHORT, Flags: PARTY_MEMBER
    PLAYER_QUEST_LOG_46_5                            = UNIT_END + 0x00F0, // Size: 1, Type: INT, Flags: PARTY_MEMBER
    PLAYER_QUEST_LOG_47_1                            = UNIT_END + 0x00F1, // Size: 1, Type: INT, Flags: PARTY_MEMBER
    PLAYER_QUEST_LOG_47_2                            = UNIT_END + 0x00F2, // Size: 1, Type: INT, Flags: PARTY_MEMBER
    PLAYER_QUEST_LOG_47_3                            = UNIT_END + 0x00F3, // Size: 2, Type: TWO_SHORT, Flags: PARTY_MEMBER
    PLAYER_QUEST_LOG_47_5                            = UNIT_END + 0x00F5, // Size: 1, Type: INT, Flags: PARTY_MEMBER
    PLAYER_QUEST_LOG_48_1                            = UNIT_END + 0x00F6, // Size: 1, Type: INT, Flags: PARTY_MEMBER
    PLAYER_QUEST_LOG_48_2                            = UNIT_END + 0x00F7, // Size: 1, Type: INT, Flags: PARTY_MEMBER
    PLAYER_QUEST_LOG_48_3                            = UNIT_END + 0x00F8, // Size: 2, Type: TWO_SHORT, Flags: PARTY_MEMBER
    PLAYER_QUEST_LOG_48_5                            = UNIT_END + 0x00FA, // Size: 1, Type: INT, Flags: PARTY_MEMBER
    PLAYER_QUEST_LOG_49_1                            = UNIT_END + 0x00FB, // Size: 1, Type: INT, Flags: PARTY_MEMBER
    PLAYER_QUEST_LOG_49_2                            = UNIT_END + 0x00FC, // Size: 1, Type: INT, Flags: PARTY_MEMBER
    PLAYER_QUEST_LOG_49_3                            = UNIT_END + 0x00FD, // Size: 2, Type: TWO_SHORT, Flags: PARTY_MEMBER
    PLAYER_QUEST_LOG_49_5                            = UNIT_END + 0x00FF, // Size: 1, Type: INT, Flags: PARTY_MEMBER
    PLAYER_QUEST_LOG_50_1                            = UNIT_END + 0x0100, // Size: 1, Type: INT, Flags: PARTY_MEMBER
    PLAYER_QUEST_LOG_50_2                            = UNIT_END + 0x0101, // Size: 1, Type: INT, Flags: PARTY_MEMBER
    PLAYER_QUEST_LOG_50_3                            = UNIT_END + 0x0102, // Size: 2, Type: TWO_SHORT, Flags: PARTY_MEMBER
    PLAYER_QUEST_LOG_50_5                            = UNIT_END + 0x0104, // Size: 1, Type: INT, Flags: PARTY_MEMBER
    PLAYER_VISIBLE_ITEM_1_ENTRYID                    = UNIT_END + 0x0105, // Size: 1, Type: INT, Flags: PUBLIC
    PLAYER_VISIBLE_ITEM_1_ENCHANTMENT                = UNIT_END + 0x0106, // Size: 1, Type: TWO_SHORT, Flags: PUBLIC
    PLAYER_VISIBLE_ITEM_2_ENTRYID                    = UNIT_END + 0x0107, // Size: 1, Type: INT, Flags: PUBLIC
    PLAYER_VISIBLE_ITEM_2_ENCHANTMENT                = UNIT_END + 0x0108, // Size: 1, Type: TWO_SHORT, Flags: PUBLIC
    PLAYER_VISIBLE_ITEM_3_ENTRYID                    = UNIT_END + 0x0109, // Size: 1, Type: INT, Flags: PUBLIC
    PLAYER_VISIBLE_ITEM_3_ENCHANTMENT                = UNIT_END + 0x010A, // Size: 1, Type: TWO_SHORT, Flags: PUBLIC
    PLAYER_VISIBLE_ITEM_4_ENTRYID                    = UNIT_END + 0x010B, // Size: 1, Type: INT, Flags: PUBLIC
    PLAYER_VISIBLE_ITEM_4_ENCHANTMENT                = UNIT_END + 0x010C, // Size: 1, Type: TWO_SHORT, Flags: PUBLIC
    PLAYER_VISIBLE_ITEM_5_ENTRYID                    = UNIT_END + 0x010D, // Size: 1, Type: INT, Flags: PUBLIC
    PLAYER_VISIBLE_ITEM_5_ENCHANTMENT                = UNIT_END + 0x010E, // Size: 1, Type: TWO_SHORT, Flags: PUBLIC
    PLAYER_VISIBLE_ITEM_6_ENTRYID                    = UNIT_END + 0x010F, // Size: 1, Type: INT, Flags: PUBLIC
    PLAYER_VISIBLE_ITEM_6_ENCHANTMENT                = UNIT_END + 0x0110, // Size: 1, Type: TWO_SHORT, Flags: PUBLIC
    PLAYER_VISIBLE_ITEM_7_ENTRYID                    = UNIT_END + 0x0111, // Size: 1, Type: INT, Flags: PUBLIC
    PLAYER_VISIBLE_ITEM_7_ENCHANTMENT                = UNIT_END + 0x0112, // Size: 1, Type: TWO_SHORT, Flags: PUBLIC
    PLAYER_VISIBLE_ITEM_8_ENTRYID                    = UNIT_END + 0x0113, // Size: 1, Type: INT, Flags: PUBLIC
    PLAYER_VISIBLE_ITEM_8_ENCHANTMENT                = UNIT_END + 0x0114, // Size: 1, Type: TWO_SHORT, Flags: PUBLIC
    PLAYER_VISIBLE_ITEM_9_ENTRYID                    = UNIT_END + 0x0115, // Size: 1, Type: INT, Flags: PUBLIC
    PLAYER_VISIBLE_ITEM_9_ENCHANTMENT                = UNIT_END + 0x0116, // Size: 1, Type: TWO_SHORT, Flags: PUBLIC
    PLAYER_VISIBLE_ITEM_10_ENTRYID                   = UNIT_END + 0x0117, // Size: 1, Type: INT, Flags: PUBLIC
    PLAYER_VISIBLE_ITEM_10_ENCHANTMENT               = UNIT_END + 0x0118, // Size: 1, Type: TWO_SHORT, Flags: PUBLIC
    PLAYER_VISIBLE_ITEM_11_ENTRYID                   = UNIT_END + 0x0119, // Size: 1, Type: INT, Flags: PUBLIC
    PLAYER_VISIBLE_ITEM_11_ENCHANTMENT               = UNIT_END + 0x011A, // Size: 1, Type: TWO_SHORT, Flags: PUBLIC
    PLAYER_VISIBLE_ITEM_12_ENTRYID                   = UNIT_END + 0x011B, // Size: 1, Type: INT, Flags: PUBLIC
    PLAYER_VISIBLE_ITEM_12_ENCHANTMENT               = UNIT_END + 0x011C, // Size: 1, Type: TWO_SHORT, Flags: PUBLIC
    PLAYER_VISIBLE_ITEM_13_ENTRYID                   = UNIT_END + 0x011D, // Size: 1, Type: INT, Flags: PUBLIC
    PLAYER_VISIBLE_ITEM_13_ENCHANTMENT               = UNIT_END + 0x011E, // Size: 1, Type: TWO_SHORT, Flags: PUBLIC
    PLAYER_VISIBLE_ITEM_14_ENTRYID                   = UNIT_END + 0x011F, // Size: 1, Type: INT, Flags: PUBLIC
    PLAYER_VISIBLE_ITEM_14_ENCHANTMENT               = UNIT_END + 0x0120, // Size: 1, Type: TWO_SHORT, Flags: PUBLIC
    PLAYER_VISIBLE_ITEM_15_ENTRYID                   = UNIT_END + 0x0121, // Size: 1, Type: INT, Flags: PUBLIC
    PLAYER_VISIBLE_ITEM_15_ENCHANTMENT               = UNIT_END + 0x0122, // Size: 1, Type: TWO_SHORT, Flags: PUBLIC
    PLAYER_VISIBLE_ITEM_16_ENTRYID                   = UNIT_END + 0x0123, // Size: 1, Type: INT, Flags: PUBLIC
    PLAYER_VISIBLE_ITEM_16_ENCHANTMENT               = UNIT_END + 0x0124, // Size: 1, Type: TWO_SHORT, Flags: PUBLIC
    PLAYER_VISIBLE_ITEM_17_ENTRYID                   = UNIT_END + 0x0125, // Size: 1, Type: INT, Flags: PUBLIC
    PLAYER_VISIBLE_ITEM_17_ENCHANTMENT               = UNIT_END + 0x0126, // Size: 1, Type: TWO_SHORT, Flags: PUBLIC
    PLAYER_VISIBLE_ITEM_18_ENTRYID                   = UNIT_END + 0x0127, // Size: 1, Type: INT, Flags: PUBLIC
    PLAYER_VISIBLE_ITEM_18_ENCHANTMENT               = UNIT_END + 0x0128, // Size: 1, Type: TWO_SHORT, Flags: PUBLIC
    PLAYER_VISIBLE_ITEM_19_ENTRYID                   = UNIT_END + 0x0129, // Size: 1, Type: INT, Flags: PUBLIC
    PLAYER_VISIBLE_ITEM_19_ENCHANTMENT               = UNIT_END + 0x012A, // Size: 1, Type: TWO_SHORT, Flags: PUBLIC
    PLAYER_CHOSEN_TITLE                              = UNIT_END + 0x012B, // Size: 1, Type: INT, Flags: PUBLIC
    PLAYER_FAKE_INEBRIATION                          = UNIT_END + 0x012C, // Size: 1, Type: INT, Flags: PUBLIC
    PLAYER_FIELD_PAD_0                               = UNIT_END + 0x012D, // Size: 1, Type: INT, Flags: NONE
    PLAYER_END_NOT_SELF                              = UNIT_END + 0x012E,

<<<<<<< HEAD
    PLAYER_FIELD_INV_SLOT_HEAD                       = UNIT_END + 0x012E, // Size: 46, Type: LONG, Flags: PRIVATE
    PLAYER_FIELD_PACK_SLOT_1                         = UNIT_END + 0x015C, // Size: 32, Type: LONG, Flags: PRIVATE
    PLAYER_FIELD_BANK_SLOT_1                         = UNIT_END + 0x017C, // Size: 56, Type: LONG, Flags: PRIVATE
    PLAYER_FIELD_BANKBAG_SLOT_1                      = UNIT_END + 0x01B4, // Size: 14, Type: LONG, Flags: PRIVATE
    PLAYER_FIELD_VENDORBUYBACK_SLOT_1                = UNIT_END + 0x01C2, // Size: 24, Type: LONG, Flags: PRIVATE
    PLAYER_FARSIGHT                                  = UNIT_END + 0x01DA, // Size: 2, Type: LONG, Flags: PRIVATE
    PLAYER__FIELD_KNOWN_TITLES                       = UNIT_END + 0x01DC, // Size: 2, Type: LONG, Flags: PRIVATE
    PLAYER__FIELD_KNOWN_TITLES1                      = UNIT_END + 0x01DE, // Size: 2, Type: LONG, Flags: PRIVATE
    PLAYER__FIELD_KNOWN_TITLES2                      = UNIT_END + 0x01E0, // Size: 2, Type: LONG, Flags: PRIVATE
    PLAYER__FIELD_KNOWN_TITLES3                      = UNIT_END + 0x01E2, // Size: 2, Type: LONG, Flags: PRIVATE
    PLAYER_XP                                        = UNIT_END + 0x01E4, // Size: 1, Type: INT, Flags: PRIVATE
    PLAYER_NEXT_LEVEL_XP                             = UNIT_END + 0x01E5, // Size: 1, Type: INT, Flags: PRIVATE
    PLAYER_SKILL_LINEID_0                            = UNIT_END + 0x01E6, // Size: 64, Type: TWO_SHORT, Flags: PRIVATE
    PLAYER_SKILL_STEP_0                              = UNIT_END + 0x0226, // Size: 64, Type: TWO_SHORT, Flags: PRIVATE
    PLAYER_SKILL_RANK_0                              = UNIT_END + 0x0266, // Size: 64, Type: TWO_SHORT, Flags: PRIVATE
    PLAYER_SKILL_MAX_RANK_0                          = UNIT_END + 0x02A6, // Size: 64, Type: TWO_SHORT, Flags: PRIVATE
    PLAYER_SKILL_MODIFIER_0                          = UNIT_END + 0x02E6, // Size: 64, Type: TWO_SHORT, Flags: PRIVATE
    PLAYER_SKILL_TALENT_0                            = UNIT_END + 0x0326, // Size: 64, Type: TWO_SHORT, Flags: PRIVATE
    PLAYER_CHARACTER_POINTS                          = UNIT_END + 0x0366, // Size: 1, Type: INT, Flags: PRIVATE
    PLAYER_TRACK_CREATURES                           = UNIT_END + 0x0367, // Size: 1, Type: INT, Flags: PRIVATE
    PLAYER_TRACK_RESOURCES                           = UNIT_END + 0x0368, // Size: 1, Type: INT, Flags: PRIVATE
    PLAYER_EXPERTISE                                 = UNIT_END + 0x0369, // Size: 1, Type: INT, Flags: PRIVATE
    PLAYER_OFFHAND_EXPERTISE                         = UNIT_END + 0x036A, // Size: 1, Type: INT, Flags: PRIVATE
    PLAYER_BLOCK_PERCENTAGE                          = UNIT_END + 0x036B, // Size: 1, Type: FLOAT, Flags: PRIVATE
    PLAYER_DODGE_PERCENTAGE                          = UNIT_END + 0x036C, // Size: 1, Type: FLOAT, Flags: PRIVATE
    PLAYER_PARRY_PERCENTAGE                          = UNIT_END + 0x036D, // Size: 1, Type: FLOAT, Flags: PRIVATE
    PLAYER_CRIT_PERCENTAGE                           = UNIT_END + 0x036E, // Size: 1, Type: FLOAT, Flags: PRIVATE
    PLAYER_RANGED_CRIT_PERCENTAGE                    = UNIT_END + 0x036F, // Size: 1, Type: FLOAT, Flags: PRIVATE
    PLAYER_OFFHAND_CRIT_PERCENTAGE                   = UNIT_END + 0x0370, // Size: 1, Type: FLOAT, Flags: PRIVATE
    PLAYER_SPELL_CRIT_PERCENTAGE1                    = UNIT_END + 0x0371, // Size: 7, Type: FLOAT, Flags: PRIVATE
    PLAYER_SHIELD_BLOCK                              = UNIT_END + 0x0378, // Size: 1, Type: INT, Flags: PRIVATE
    PLAYER_SHIELD_BLOCK_CRIT_PERCENTAGE              = UNIT_END + 0x0379, // Size: 1, Type: FLOAT, Flags: PRIVATE
    PLAYER_MASTERY                                   = UNIT_END + 0x037A, // Size: 1, Type: FLOAT, Flags: PRIVATE
    PLAYER_EXPLORED_ZONES_1                          = UNIT_END + 0x037B, // Size: 156, Type: BYTES, Flags: PRIVATE
    PLAYER_REST_STATE_EXPERIENCE                     = UNIT_END + 0x0417, // Size: 1, Type: INT, Flags: PRIVATE
    PLAYER_FIELD_COINAGE                             = UNIT_END + 0x0418, // Size: 2, Type: LONG, Flags: PRIVATE
    PLAYER_FIELD_MOD_DAMAGE_DONE_POS                 = UNIT_END + 0x041A, // Size: 7, Type: INT, Flags: PRIVATE
    PLAYER_FIELD_MOD_DAMAGE_DONE_NEG                 = UNIT_END + 0x0421, // Size: 7, Type: INT, Flags: PRIVATE
    PLAYER_FIELD_MOD_DAMAGE_DONE_PCT                 = UNIT_END + 0x0428, // Size: 7, Type: INT, Flags: PRIVATE
    PLAYER_FIELD_MOD_HEALING_DONE_POS                = UNIT_END + 0x042F, // Size: 1, Type: INT, Flags: PRIVATE
    PLAYER_FIELD_MOD_HEALING_PCT                     = UNIT_END + 0x0430, // Size: 1, Type: FLOAT, Flags: PRIVATE
    PLAYER_FIELD_MOD_HEALING_DONE_PCT                = UNIT_END + 0x0431, // Size: 1, Type: FLOAT, Flags: PRIVATE
    PLAYER_FIELD_WEAPON_DMG_MULTIPLIERS              = UNIT_END + 0x0432, // Size: 3, Type: FLOAT, Flags: PRIVATE
    PLAYER_FIELD_MOD_SPELL_POWER_PCT                 = UNIT_END + 0x0435, // Size: 1, Type: FLOAT, Flags: PRIVATE
    PLAYER_FIELD_OVERRIDE_SPELL_POWER_BY_AP_PCT      = UNIT_END + 0x0436, // Size: 1, Type: FLOAT, Flags: PRIVATE
    PLAYER_FIELD_MOD_TARGET_RESISTANCE               = UNIT_END + 0x0437, // Size: 1, Type: INT, Flags: PRIVATE
    PLAYER_FIELD_MOD_TARGET_PHYSICAL_RESISTANCE      = UNIT_END + 0x0438, // Size: 1, Type: INT, Flags: PRIVATE
    PLAYER_FIELD_BYTES                               = UNIT_END + 0x0439, // Size: 1, Type: BYTES, Flags: PRIVATE
    PLAYER_SELF_RES_SPELL                            = UNIT_END + 0x043A, // Size: 1, Type: INT, Flags: PRIVATE
    PLAYER_FIELD_PVP_MEDALS                          = UNIT_END + 0x043B, // Size: 1, Type: INT, Flags: PRIVATE
    PLAYER_FIELD_BUYBACK_PRICE_1                     = UNIT_END + 0x043C, // Size: 12, Type: INT, Flags: PRIVATE
    PLAYER_FIELD_BUYBACK_TIMESTAMP_1                 = UNIT_END + 0x0448, // Size: 12, Type: INT, Flags: PRIVATE
    PLAYER_FIELD_KILLS                               = UNIT_END + 0x0454, // Size: 1, Type: TWO_SHORT, Flags: PRIVATE
    PLAYER_FIELD_LIFETIME_HONORABLE_KILLS            = UNIT_END + 0x0455, // Size: 1, Type: INT, Flags: PRIVATE
    PLAYER_FIELD_BYTES2                              = UNIT_END + 0x0456, // Size: 1, Type: 6, Flags: PRIVATE
    PLAYER_FIELD_WATCHED_FACTION_INDEX               = UNIT_END + 0x0457, // Size: 1, Type: INT, Flags: PRIVATE
    PLAYER_FIELD_COMBAT_RATING_1                     = UNIT_END + 0x0458, // Size: 26, Type: INT, Flags: PRIVATE
    PLAYER_FIELD_ARENA_TEAM_INFO_1_1                 = UNIT_END + 0x0472, // Size: 21, Type: INT, Flags: PRIVATE
    PLAYER_FIELD_BATTLEGROUND_RATING                 = UNIT_END + 0x0487, // Size: 1, Type: INT, Flags: PRIVATE
    PLAYER_FIELD_MAX_LEVEL                           = UNIT_END + 0x0488, // Size: 1, Type: INT, Flags: PRIVATE
    PLAYER_FIELD_DAILY_QUESTS_1                      = UNIT_END + 0x0489, // Size: 25, Type: INT, Flags: PRIVATE
    PLAYER_RUNE_REGEN_1                              = UNIT_END + 0x04A2, // Size: 4, Type: FLOAT, Flags: PRIVATE
    PLAYER_NO_REAGENT_COST_1                         = UNIT_END + 0x04A6, // Size: 3, Type: INT, Flags: PRIVATE
    PLAYER_FIELD_GLYPH_SLOTS_1                       = UNIT_END + 0x04A9, // Size: 9, Type: INT, Flags: PRIVATE
    PLAYER_FIELD_GLYPHS_1                            = UNIT_END + 0x04B2, // Size: 9, Type: INT, Flags: PRIVATE
    PLAYER_GLYPHS_ENABLED                            = UNIT_END + 0x04BB, // Size: 1, Type: INT, Flags: PRIVATE
    PLAYER_PET_SPELL_POWER                           = UNIT_END + 0x04BC, // Size: 1, Type: INT, Flags: PRIVATE
    PLAYER_FIELD_RESEARCHING_1                       = UNIT_END + 0x04BD, // Size: 8, Type: TWO_SHORT, Flags: PRIVATE
    PLAYER_FIELD_RESERACH_SITE_1                     = UNIT_END + 0x04C5, // Size: 8, Type: TWO_SHORT, Flags: PRIVATE
    PLAYER_PROFESSION_SKILL_LINE_1                   = UNIT_END + 0x04CD, // Size: 2, Type: INT, Flags: PRIVATE
    PLAYER_FIELD_UI_HIT_MODIFIER                     = UNIT_END + 0x04CF, // Size: 1, Type: FLOAT, Flags: PRIVATE
    PLAYER_FIELD_UI_SPELL_HIT_MODIFIER               = UNIT_END + 0x04D0, // Size: 1, Type: FLOAT, Flags: PRIVATE
    PLAYER_FIELD_HOME_REALM_TIME_OFFSET              = UNIT_END + 0x04D1, // Size: 1, Type: INT, Flags: PRIVATE
    PLAYER_FIELD_MOD_HASTE                           = UNIT_END + 0x04D2, // Size: 1, Type: FLOAT, Flags: PRIVATE
    PLAYER_FIELD_MOD_RANGED_HASTE                    = UNIT_END + 0x04D3, // Size: 1, Type: FLOAT, Flags: PRIVATE
    PLAYER_FIELD_MOD_PET_HASTE                       = UNIT_END + 0x04D4, // Size: 1, Type: FLOAT, Flags: PRIVATE
    PLAYER_FIELD_MOD_HASTE_REGEN                     = UNIT_END + 0x04D5, // Size: 1, Type: FLOAT, Flags: PRIVATE
    PLAYER_END                                       = UNIT_END + 0x04D6,
=======
    PLAYER_DUEL_ARBITER                       = UNIT_END + 0x0000, // Size: 2, Type: LONG, Flags: PUBLIC
    PLAYER_FLAGS                              = UNIT_END + 0x0002, // Size: 1, Type: INT, Flags: PUBLIC
    PLAYER_GUILDID                            = UNIT_END + 0x0003, // Size: 1, Type: INT, Flags: PUBLIC
    PLAYER_GUILDRANK                          = UNIT_END + 0x0004, // Size: 1, Type: INT, Flags: PUBLIC
    PLAYER_BYTES                              = UNIT_END + 0x0005, // Size: 1, Type: BYTES, Flags: PUBLIC
    PLAYER_BYTES_2                            = UNIT_END + 0x0006, // Size: 1, Type: BYTES, Flags: PUBLIC
    PLAYER_BYTES_3                            = UNIT_END + 0x0007, // Size: 1, Type: BYTES, Flags: PUBLIC
    PLAYER_DUEL_TEAM                          = UNIT_END + 0x0008, // Size: 1, Type: INT, Flags: PUBLIC
    PLAYER_GUILD_TIMESTAMP                    = UNIT_END + 0x0009, // Size: 1, Type: INT, Flags: PUBLIC
    PLAYER_QUEST_LOG_1_1                      = UNIT_END + 0x000A, // Size: 1, Type: INT, Flags: PARTY_MEMBER
    PLAYER_QUEST_LOG_1_2                      = UNIT_END + 0x000B, // Size: 1, Type: INT, Flags: PRIVATE
    PLAYER_QUEST_LOG_1_3                      = UNIT_END + 0x000C, // Size: 2, Type: TWO_SHORT, Flags: PRIVATE
    PLAYER_QUEST_LOG_1_4                      = UNIT_END + 0x000E, // Size: 1, Type: INT, Flags: PRIVATE
    PLAYER_QUEST_LOG_2_1                      = UNIT_END + 0x000F, // Size: 1, Type: INT, Flags: PARTY_MEMBER
    PLAYER_QUEST_LOG_2_2                      = UNIT_END + 0x0010, // Size: 1, Type: INT, Flags: PRIVATE
    PLAYER_QUEST_LOG_2_3                      = UNIT_END + 0x0011, // Size: 2, Type: TWO_SHORT, Flags: PRIVATE
    PLAYER_QUEST_LOG_2_5                      = UNIT_END + 0x0013, // Size: 1, Type: INT, Flags: PRIVATE
    PLAYER_QUEST_LOG_3_1                      = UNIT_END + 0x0014, // Size: 1, Type: INT, Flags: PARTY_MEMBER
    PLAYER_QUEST_LOG_3_2                      = UNIT_END + 0x0015, // Size: 1, Type: INT, Flags: PRIVATE
    PLAYER_QUEST_LOG_3_3                      = UNIT_END + 0x0016, // Size: 2, Type: TWO_SHORT, Flags: PRIVATE
    PLAYER_QUEST_LOG_3_5                      = UNIT_END + 0x0018, // Size: 1, Type: INT, Flags: PRIVATE
    PLAYER_QUEST_LOG_4_1                      = UNIT_END + 0x0019, // Size: 1, Type: INT, Flags: PARTY_MEMBER
    PLAYER_QUEST_LOG_4_2                      = UNIT_END + 0x001A, // Size: 1, Type: INT, Flags: PRIVATE
    PLAYER_QUEST_LOG_4_3                      = UNIT_END + 0x001B, // Size: 2, Type: TWO_SHORT, Flags: PRIVATE
    PLAYER_QUEST_LOG_4_5                      = UNIT_END + 0x001D, // Size: 1, Type: INT, Flags: PRIVATE
    PLAYER_QUEST_LOG_5_1                      = UNIT_END + 0x001E, // Size: 1, Type: INT, Flags: PARTY_MEMBER
    PLAYER_QUEST_LOG_5_2                      = UNIT_END + 0x001F, // Size: 1, Type: INT, Flags: PRIVATE
    PLAYER_QUEST_LOG_5_3                      = UNIT_END + 0x0020, // Size: 2, Type: TWO_SHORT, Flags: PRIVATE
    PLAYER_QUEST_LOG_5_5                      = UNIT_END + 0x0022, // Size: 1, Type: INT, Flags: PRIVATE
    PLAYER_QUEST_LOG_6_1                      = UNIT_END + 0x0023, // Size: 1, Type: INT, Flags: PARTY_MEMBER
    PLAYER_QUEST_LOG_6_2                      = UNIT_END + 0x0024, // Size: 1, Type: INT, Flags: PRIVATE
    PLAYER_QUEST_LOG_6_3                      = UNIT_END + 0x0025, // Size: 2, Type: TWO_SHORT, Flags: PRIVATE
    PLAYER_QUEST_LOG_6_5                      = UNIT_END + 0x0027, // Size: 1, Type: INT, Flags: PRIVATE
    PLAYER_QUEST_LOG_7_1                      = UNIT_END + 0x0028, // Size: 1, Type: INT, Flags: PARTY_MEMBER
    PLAYER_QUEST_LOG_7_2                      = UNIT_END + 0x0029, // Size: 1, Type: INT, Flags: PRIVATE
    PLAYER_QUEST_LOG_7_3                      = UNIT_END + 0x002A, // Size: 2, Type: TWO_SHORT, Flags: PRIVATE
    PLAYER_QUEST_LOG_7_5                      = UNIT_END + 0x002C, // Size: 1, Type: INT, Flags: PRIVATE
    PLAYER_QUEST_LOG_8_1                      = UNIT_END + 0x002D, // Size: 1, Type: INT, Flags: PARTY_MEMBER
    PLAYER_QUEST_LOG_8_2                      = UNIT_END + 0x002E, // Size: 1, Type: INT, Flags: PRIVATE
    PLAYER_QUEST_LOG_8_3                      = UNIT_END + 0x002F, // Size: 2, Type: TWO_SHORT, Flags: PRIVATE
    PLAYER_QUEST_LOG_8_5                      = UNIT_END + 0x0031, // Size: 1, Type: INT, Flags: PRIVATE
    PLAYER_QUEST_LOG_9_1                      = UNIT_END + 0x0032, // Size: 1, Type: INT, Flags: PARTY_MEMBER
    PLAYER_QUEST_LOG_9_2                      = UNIT_END + 0x0033, // Size: 1, Type: INT, Flags: PRIVATE
    PLAYER_QUEST_LOG_9_3                      = UNIT_END + 0x0034, // Size: 2, Type: TWO_SHORT, Flags: PRIVATE
    PLAYER_QUEST_LOG_9_5                      = UNIT_END + 0x0036, // Size: 1, Type: INT, Flags: PRIVATE
    PLAYER_QUEST_LOG_10_1                     = UNIT_END + 0x0037, // Size: 1, Type: INT, Flags: PARTY_MEMBER
    PLAYER_QUEST_LOG_10_2                     = UNIT_END + 0x0038, // Size: 1, Type: INT, Flags: PRIVATE
    PLAYER_QUEST_LOG_10_3                     = UNIT_END + 0x0039, // Size: 2, Type: TWO_SHORT, Flags: PRIVATE
    PLAYER_QUEST_LOG_10_5                     = UNIT_END + 0x003B, // Size: 1, Type: INT, Flags: PRIVATE
    PLAYER_QUEST_LOG_11_1                     = UNIT_END + 0x003C, // Size: 1, Type: INT, Flags: PARTY_MEMBER
    PLAYER_QUEST_LOG_11_2                     = UNIT_END + 0x003D, // Size: 1, Type: INT, Flags: PRIVATE
    PLAYER_QUEST_LOG_11_3                     = UNIT_END + 0x003E, // Size: 2, Type: TWO_SHORT, Flags: PRIVATE
    PLAYER_QUEST_LOG_11_5                     = UNIT_END + 0x0040, // Size: 1, Type: INT, Flags: PRIVATE
    PLAYER_QUEST_LOG_12_1                     = UNIT_END + 0x0041, // Size: 1, Type: INT, Flags: PARTY_MEMBER
    PLAYER_QUEST_LOG_12_2                     = UNIT_END + 0x0042, // Size: 1, Type: INT, Flags: PRIVATE
    PLAYER_QUEST_LOG_12_3                     = UNIT_END + 0x0043, // Size: 2, Type: TWO_SHORT, Flags: PRIVATE
    PLAYER_QUEST_LOG_12_5                     = UNIT_END + 0x0045, // Size: 1, Type: INT, Flags: PRIVATE
    PLAYER_QUEST_LOG_13_1                     = UNIT_END + 0x0046, // Size: 1, Type: INT, Flags: PARTY_MEMBER
    PLAYER_QUEST_LOG_13_2                     = UNIT_END + 0x0047, // Size: 1, Type: INT, Flags: PRIVATE
    PLAYER_QUEST_LOG_13_3                     = UNIT_END + 0x0048, // Size: 2, Type: TWO_SHORT, Flags: PRIVATE
    PLAYER_QUEST_LOG_13_5                     = UNIT_END + 0x004A, // Size: 1, Type: INT, Flags: PRIVATE
    PLAYER_QUEST_LOG_14_1                     = UNIT_END + 0x004B, // Size: 1, Type: INT, Flags: PARTY_MEMBER
    PLAYER_QUEST_LOG_14_2                     = UNIT_END + 0x004C, // Size: 1, Type: INT, Flags: PRIVATE
    PLAYER_QUEST_LOG_14_3                     = UNIT_END + 0x004D, // Size: 2, Type: TWO_SHORT, Flags: PRIVATE
    PLAYER_QUEST_LOG_14_5                     = UNIT_END + 0x004F, // Size: 1, Type: INT, Flags: PRIVATE
    PLAYER_QUEST_LOG_15_1                     = UNIT_END + 0x0050, // Size: 1, Type: INT, Flags: PARTY_MEMBER
    PLAYER_QUEST_LOG_15_2                     = UNIT_END + 0x0051, // Size: 1, Type: INT, Flags: PRIVATE
    PLAYER_QUEST_LOG_15_3                     = UNIT_END + 0x0052, // Size: 2, Type: TWO_SHORT, Flags: PRIVATE
    PLAYER_QUEST_LOG_15_5                     = UNIT_END + 0x0054, // Size: 1, Type: INT, Flags: PRIVATE
    PLAYER_QUEST_LOG_16_1                     = UNIT_END + 0x0055, // Size: 1, Type: INT, Flags: PARTY_MEMBER
    PLAYER_QUEST_LOG_16_2                     = UNIT_END + 0x0056, // Size: 1, Type: INT, Flags: PRIVATE
    PLAYER_QUEST_LOG_16_3                     = UNIT_END + 0x0057, // Size: 2, Type: TWO_SHORT, Flags: PRIVATE
    PLAYER_QUEST_LOG_16_5                     = UNIT_END + 0x0059, // Size: 1, Type: INT, Flags: PRIVATE
    PLAYER_QUEST_LOG_17_1                     = UNIT_END + 0x005A, // Size: 1, Type: INT, Flags: PARTY_MEMBER
    PLAYER_QUEST_LOG_17_2                     = UNIT_END + 0x005B, // Size: 1, Type: INT, Flags: PRIVATE
    PLAYER_QUEST_LOG_17_3                     = UNIT_END + 0x005C, // Size: 2, Type: TWO_SHORT, Flags: PRIVATE
    PLAYER_QUEST_LOG_17_5                     = UNIT_END + 0x005E, // Size: 1, Type: INT, Flags: PRIVATE
    PLAYER_QUEST_LOG_18_1                     = UNIT_END + 0x005F, // Size: 1, Type: INT, Flags: PARTY_MEMBER
    PLAYER_QUEST_LOG_18_2                     = UNIT_END + 0x0060, // Size: 1, Type: INT, Flags: PRIVATE
    PLAYER_QUEST_LOG_18_3                     = UNIT_END + 0x0061, // Size: 2, Type: TWO_SHORT, Flags: PRIVATE
    PLAYER_QUEST_LOG_18_5                     = UNIT_END + 0x0063, // Size: 1, Type: INT, Flags: PRIVATE
    PLAYER_QUEST_LOG_19_1                     = UNIT_END + 0x0064, // Size: 1, Type: INT, Flags: PARTY_MEMBER
    PLAYER_QUEST_LOG_19_2                     = UNIT_END + 0x0065, // Size: 1, Type: INT, Flags: PRIVATE
    PLAYER_QUEST_LOG_19_3                     = UNIT_END + 0x0066, // Size: 2, Type: TWO_SHORT, Flags: PRIVATE
    PLAYER_QUEST_LOG_19_5                     = UNIT_END + 0x0068, // Size: 1, Type: INT, Flags: PRIVATE
    PLAYER_QUEST_LOG_20_1                     = UNIT_END + 0x0069, // Size: 1, Type: INT, Flags: PARTY_MEMBER
    PLAYER_QUEST_LOG_20_2                     = UNIT_END + 0x006A, // Size: 1, Type: INT, Flags: PRIVATE
    PLAYER_QUEST_LOG_20_3                     = UNIT_END + 0x006B, // Size: 2, Type: TWO_SHORT, Flags: PRIVATE
    PLAYER_QUEST_LOG_20_5                     = UNIT_END + 0x006D, // Size: 1, Type: INT, Flags: PRIVATE
    PLAYER_QUEST_LOG_21_1                     = UNIT_END + 0x006E, // Size: 1, Type: INT, Flags: PARTY_MEMBER
    PLAYER_QUEST_LOG_21_2                     = UNIT_END + 0x006F, // Size: 1, Type: INT, Flags: PRIVATE
    PLAYER_QUEST_LOG_21_3                     = UNIT_END + 0x0070, // Size: 2, Type: TWO_SHORT, Flags: PRIVATE
    PLAYER_QUEST_LOG_21_5                     = UNIT_END + 0x0072, // Size: 1, Type: INT, Flags: PRIVATE
    PLAYER_QUEST_LOG_22_1                     = UNIT_END + 0x0073, // Size: 1, Type: INT, Flags: PARTY_MEMBER
    PLAYER_QUEST_LOG_22_2                     = UNIT_END + 0x0074, // Size: 1, Type: INT, Flags: PRIVATE
    PLAYER_QUEST_LOG_22_3                     = UNIT_END + 0x0075, // Size: 2, Type: TWO_SHORT, Flags: PRIVATE
    PLAYER_QUEST_LOG_22_5                     = UNIT_END + 0x0077, // Size: 1, Type: INT, Flags: PRIVATE
    PLAYER_QUEST_LOG_23_1                     = UNIT_END + 0x0078, // Size: 1, Type: INT, Flags: PARTY_MEMBER
    PLAYER_QUEST_LOG_23_2                     = UNIT_END + 0x0079, // Size: 1, Type: INT, Flags: PRIVATE
    PLAYER_QUEST_LOG_23_3                     = UNIT_END + 0x007A, // Size: 2, Type: TWO_SHORT, Flags: PRIVATE
    PLAYER_QUEST_LOG_23_5                     = UNIT_END + 0x007C, // Size: 1, Type: INT, Flags: PRIVATE
    PLAYER_QUEST_LOG_24_1                     = UNIT_END + 0x007D, // Size: 1, Type: INT, Flags: PARTY_MEMBER
    PLAYER_QUEST_LOG_24_2                     = UNIT_END + 0x007E, // Size: 1, Type: INT, Flags: PRIVATE
    PLAYER_QUEST_LOG_24_3                     = UNIT_END + 0x007F, // Size: 2, Type: TWO_SHORT, Flags: PRIVATE
    PLAYER_QUEST_LOG_24_5                     = UNIT_END + 0x0081, // Size: 1, Type: INT, Flags: PRIVATE
    PLAYER_QUEST_LOG_25_1                     = UNIT_END + 0x0082, // Size: 1, Type: INT, Flags: PARTY_MEMBER
    PLAYER_QUEST_LOG_25_2                     = UNIT_END + 0x0083, // Size: 1, Type: INT, Flags: PRIVATE
    PLAYER_QUEST_LOG_25_3                     = UNIT_END + 0x0084, // Size: 2, Type: TWO_SHORT, Flags: PRIVATE
    PLAYER_QUEST_LOG_25_5                     = UNIT_END + 0x0086, // Size: 1, Type: INT, Flags: PRIVATE
    PLAYER_VISIBLE_ITEM_1_ENTRYID             = UNIT_END + 0x0087, // Size: 1, Type: INT, Flags: PUBLIC
    PLAYER_VISIBLE_ITEM_1_ENCHANTMENT         = UNIT_END + 0x0088, // Size: 1, Type: TWO_SHORT, Flags: PUBLIC
    PLAYER_VISIBLE_ITEM_2_ENTRYID             = UNIT_END + 0x0089, // Size: 1, Type: INT, Flags: PUBLIC
    PLAYER_VISIBLE_ITEM_2_ENCHANTMENT         = UNIT_END + 0x008A, // Size: 1, Type: TWO_SHORT, Flags: PUBLIC
    PLAYER_VISIBLE_ITEM_3_ENTRYID             = UNIT_END + 0x008B, // Size: 1, Type: INT, Flags: PUBLIC
    PLAYER_VISIBLE_ITEM_3_ENCHANTMENT         = UNIT_END + 0x008C, // Size: 1, Type: TWO_SHORT, Flags: PUBLIC
    PLAYER_VISIBLE_ITEM_4_ENTRYID             = UNIT_END + 0x008D, // Size: 1, Type: INT, Flags: PUBLIC
    PLAYER_VISIBLE_ITEM_4_ENCHANTMENT         = UNIT_END + 0x008E, // Size: 1, Type: TWO_SHORT, Flags: PUBLIC
    PLAYER_VISIBLE_ITEM_5_ENTRYID             = UNIT_END + 0x008F, // Size: 1, Type: INT, Flags: PUBLIC
    PLAYER_VISIBLE_ITEM_5_ENCHANTMENT         = UNIT_END + 0x0090, // Size: 1, Type: TWO_SHORT, Flags: PUBLIC
    PLAYER_VISIBLE_ITEM_6_ENTRYID             = UNIT_END + 0x0091, // Size: 1, Type: INT, Flags: PUBLIC
    PLAYER_VISIBLE_ITEM_6_ENCHANTMENT         = UNIT_END + 0x0092, // Size: 1, Type: TWO_SHORT, Flags: PUBLIC
    PLAYER_VISIBLE_ITEM_7_ENTRYID             = UNIT_END + 0x0093, // Size: 1, Type: INT, Flags: PUBLIC
    PLAYER_VISIBLE_ITEM_7_ENCHANTMENT         = UNIT_END + 0x0094, // Size: 1, Type: TWO_SHORT, Flags: PUBLIC
    PLAYER_VISIBLE_ITEM_8_ENTRYID             = UNIT_END + 0x0095, // Size: 1, Type: INT, Flags: PUBLIC
    PLAYER_VISIBLE_ITEM_8_ENCHANTMENT         = UNIT_END + 0x0096, // Size: 1, Type: TWO_SHORT, Flags: PUBLIC
    PLAYER_VISIBLE_ITEM_9_ENTRYID             = UNIT_END + 0x0097, // Size: 1, Type: INT, Flags: PUBLIC
    PLAYER_VISIBLE_ITEM_9_ENCHANTMENT         = UNIT_END + 0x0098, // Size: 1, Type: TWO_SHORT, Flags: PUBLIC
    PLAYER_VISIBLE_ITEM_10_ENTRYID            = UNIT_END + 0x0099, // Size: 1, Type: INT, Flags: PUBLIC
    PLAYER_VISIBLE_ITEM_10_ENCHANTMENT        = UNIT_END + 0x009A, // Size: 1, Type: TWO_SHORT, Flags: PUBLIC
    PLAYER_VISIBLE_ITEM_11_ENTRYID            = UNIT_END + 0x009B, // Size: 1, Type: INT, Flags: PUBLIC
    PLAYER_VISIBLE_ITEM_11_ENCHANTMENT        = UNIT_END + 0x009C, // Size: 1, Type: TWO_SHORT, Flags: PUBLIC
    PLAYER_VISIBLE_ITEM_12_ENTRYID            = UNIT_END + 0x009D, // Size: 1, Type: INT, Flags: PUBLIC
    PLAYER_VISIBLE_ITEM_12_ENCHANTMENT        = UNIT_END + 0x009E, // Size: 1, Type: TWO_SHORT, Flags: PUBLIC
    PLAYER_VISIBLE_ITEM_13_ENTRYID            = UNIT_END + 0x009F, // Size: 1, Type: INT, Flags: PUBLIC
    PLAYER_VISIBLE_ITEM_13_ENCHANTMENT        = UNIT_END + 0x00A0, // Size: 1, Type: TWO_SHORT, Flags: PUBLIC
    PLAYER_VISIBLE_ITEM_14_ENTRYID            = UNIT_END + 0x00A1, // Size: 1, Type: INT, Flags: PUBLIC
    PLAYER_VISIBLE_ITEM_14_ENCHANTMENT        = UNIT_END + 0x00A2, // Size: 1, Type: TWO_SHORT, Flags: PUBLIC
    PLAYER_VISIBLE_ITEM_15_ENTRYID            = UNIT_END + 0x00A3, // Size: 1, Type: INT, Flags: PUBLIC
    PLAYER_VISIBLE_ITEM_15_ENCHANTMENT        = UNIT_END + 0x00A4, // Size: 1, Type: TWO_SHORT, Flags: PUBLIC
    PLAYER_VISIBLE_ITEM_16_ENTRYID            = UNIT_END + 0x00A5, // Size: 1, Type: INT, Flags: PUBLIC
    PLAYER_VISIBLE_ITEM_16_ENCHANTMENT        = UNIT_END + 0x00A6, // Size: 1, Type: TWO_SHORT, Flags: PUBLIC
    PLAYER_VISIBLE_ITEM_17_ENTRYID            = UNIT_END + 0x00A7, // Size: 1, Type: INT, Flags: PUBLIC
    PLAYER_VISIBLE_ITEM_17_ENCHANTMENT        = UNIT_END + 0x00A8, // Size: 1, Type: TWO_SHORT, Flags: PUBLIC
    PLAYER_VISIBLE_ITEM_18_ENTRYID            = UNIT_END + 0x00A9, // Size: 1, Type: INT, Flags: PUBLIC
    PLAYER_VISIBLE_ITEM_18_ENCHANTMENT        = UNIT_END + 0x00AA, // Size: 1, Type: TWO_SHORT, Flags: PUBLIC
    PLAYER_VISIBLE_ITEM_19_ENTRYID            = UNIT_END + 0x00AB, // Size: 1, Type: INT, Flags: PUBLIC
    PLAYER_VISIBLE_ITEM_19_ENCHANTMENT        = UNIT_END + 0x00AC, // Size: 1, Type: TWO_SHORT, Flags: PUBLIC
    PLAYER_CHOSEN_TITLE                       = UNIT_END + 0x00AD, // Size: 1, Type: INT, Flags: PUBLIC
    PLAYER_FAKE_INEBRIATION                   = UNIT_END + 0x00AE, // Size: 1, Type: INT, Flags: PUBLIC
    PLAYER_FIELD_PAD_0                        = UNIT_END + 0x00AF, // Size: 1, Type: INT, Flags: NONE
    PLAYER_FIELD_INV_SLOT_HEAD                = UNIT_END + 0x00B0, // Size: 46, Type: LONG, Flags: PRIVATE
    PLAYER_FIELD_PACK_SLOT_1                  = UNIT_END + 0x00DE, // Size: 32, Type: LONG, Flags: PRIVATE
    PLAYER_FIELD_BANK_SLOT_1                  = UNIT_END + 0x00FE, // Size: 56, Type: LONG, Flags: PRIVATE
    PLAYER_FIELD_BANKBAG_SLOT_1               = UNIT_END + 0x0136, // Size: 14, Type: LONG, Flags: PRIVATE
    PLAYER_FIELD_VENDORBUYBACK_SLOT_1         = UNIT_END + 0x0144, // Size: 24, Type: LONG, Flags: PRIVATE
    PLAYER_FIELD_KEYRING_SLOT_1               = UNIT_END + 0x015C, // Size: 64, Type: LONG, Flags: PRIVATE
    PLAYER_FIELD_CURRENCYTOKEN_SLOT_1         = UNIT_END + 0x019C, // Size: 64, Type: LONG, Flags: PRIVATE
    PLAYER_FARSIGHT                           = UNIT_END + 0x01DC, // Size: 2, Type: LONG, Flags: PRIVATE
    PLAYER__FIELD_KNOWN_TITLES                = UNIT_END + 0x01DE, // Size: 2, Type: LONG, Flags: PRIVATE
    PLAYER__FIELD_KNOWN_TITLES1               = UNIT_END + 0x01E0, // Size: 2, Type: LONG, Flags: PRIVATE
    PLAYER__FIELD_KNOWN_TITLES2               = UNIT_END + 0x01E2, // Size: 2, Type: LONG, Flags: PRIVATE
    PLAYER_FIELD_KNOWN_CURRENCIES             = UNIT_END + 0x01E4, // Size: 2, Type: LONG, Flags: PRIVATE
    PLAYER_XP                                 = UNIT_END + 0x01E6, // Size: 1, Type: INT, Flags: PRIVATE
    PLAYER_NEXT_LEVEL_XP                      = UNIT_END + 0x01E7, // Size: 1, Type: INT, Flags: PRIVATE
    PLAYER_SKILL_INFO_1_1                     = UNIT_END + 0x01E8, // Size: 384, Type: TWO_SHORT, Flags: PRIVATE
    PLAYER_CHARACTER_POINTS1                  = UNIT_END + 0x0368, // Size: 1, Type: INT, Flags: PRIVATE
    PLAYER_CHARACTER_POINTS2                  = UNIT_END + 0x0369, // Size: 1, Type: INT, Flags: PRIVATE
    PLAYER_TRACK_CREATURES                    = UNIT_END + 0x036A, // Size: 1, Type: INT, Flags: PRIVATE
    PLAYER_TRACK_RESOURCES                    = UNIT_END + 0x036B, // Size: 1, Type: INT, Flags: PRIVATE
    PLAYER_BLOCK_PERCENTAGE                   = UNIT_END + 0x036C, // Size: 1, Type: FLOAT, Flags: PRIVATE
    PLAYER_DODGE_PERCENTAGE                   = UNIT_END + 0x036D, // Size: 1, Type: FLOAT, Flags: PRIVATE
    PLAYER_PARRY_PERCENTAGE                   = UNIT_END + 0x036E, // Size: 1, Type: FLOAT, Flags: PRIVATE
    PLAYER_EXPERTISE                          = UNIT_END + 0x036F, // Size: 1, Type: INT, Flags: PRIVATE
    PLAYER_OFFHAND_EXPERTISE                  = UNIT_END + 0x0370, // Size: 1, Type: INT, Flags: PRIVATE
    PLAYER_CRIT_PERCENTAGE                    = UNIT_END + 0x0371, // Size: 1, Type: FLOAT, Flags: PRIVATE
    PLAYER_RANGED_CRIT_PERCENTAGE             = UNIT_END + 0x0372, // Size: 1, Type: FLOAT, Flags: PRIVATE
    PLAYER_OFFHAND_CRIT_PERCENTAGE            = UNIT_END + 0x0373, // Size: 1, Type: FLOAT, Flags: PRIVATE
    PLAYER_SPELL_CRIT_PERCENTAGE1             = UNIT_END + 0x0374, // Size: 7, Type: FLOAT, Flags: PRIVATE
    PLAYER_SHIELD_BLOCK                       = UNIT_END + 0x037B, // Size: 1, Type: INT, Flags: PRIVATE
    PLAYER_SHIELD_BLOCK_CRIT_PERCENTAGE       = UNIT_END + 0x037C, // Size: 1, Type: FLOAT, Flags: PRIVATE
    PLAYER_EXPLORED_ZONES_1                   = UNIT_END + 0x037D, // Size: 128, Type: BYTES, Flags: PRIVATE
    PLAYER_REST_STATE_EXPERIENCE              = UNIT_END + 0x03FD, // Size: 1, Type: INT, Flags: PRIVATE
    PLAYER_FIELD_COINAGE                      = UNIT_END + 0x03FE, // Size: 1, Type: INT, Flags: PRIVATE
    PLAYER_FIELD_MOD_DAMAGE_DONE_POS          = UNIT_END + 0x03FF, // Size: 7, Type: INT, Flags: PRIVATE
    PLAYER_FIELD_MOD_DAMAGE_DONE_NEG          = UNIT_END + 0x0406, // Size: 7, Type: INT, Flags: PRIVATE
    PLAYER_FIELD_MOD_DAMAGE_DONE_PCT          = UNIT_END + 0x040D, // Size: 7, Type: INT, Flags: PRIVATE
    PLAYER_FIELD_MOD_HEALING_DONE_POS         = UNIT_END + 0x0414, // Size: 1, Type: INT, Flags: PRIVATE
    PLAYER_FIELD_MOD_HEALING_PCT              = UNIT_END + 0x0415, // Size: 1, Type: FLOAT, Flags: PRIVATE
    PLAYER_FIELD_MOD_HEALING_DONE_PCT         = UNIT_END + 0x0416, // Size: 1, Type: FLOAT, Flags: PRIVATE
    PLAYER_FIELD_MOD_TARGET_RESISTANCE        = UNIT_END + 0x0417, // Size: 1, Type: INT, Flags: PRIVATE
    PLAYER_FIELD_MOD_TARGET_PHYSICAL_RESISTANCE = UNIT_END + 0x0418, // Size: 1, Type: INT, Flags: PRIVATE
    PLAYER_FIELD_BYTES                        = UNIT_END + 0x0419, // Size: 1, Type: BYTES, Flags: PRIVATE
    PLAYER_AMMO_ID                            = UNIT_END + 0x041A, // Size: 1, Type: INT, Flags: PRIVATE
    PLAYER_SELF_RES_SPELL                     = UNIT_END + 0x041B, // Size: 1, Type: INT, Flags: PRIVATE
    PLAYER_FIELD_PVP_MEDALS                   = UNIT_END + 0x041C, // Size: 1, Type: INT, Flags: PRIVATE
    PLAYER_FIELD_BUYBACK_PRICE_1              = UNIT_END + 0x041D, // Size: 12, Type: INT, Flags: PRIVATE
    PLAYER_FIELD_BUYBACK_TIMESTAMP_1          = UNIT_END + 0x0429, // Size: 12, Type: INT, Flags: PRIVATE
    PLAYER_FIELD_KILLS                        = UNIT_END + 0x0435, // Size: 1, Type: TWO_SHORT, Flags: PRIVATE
    PLAYER_FIELD_TODAY_CONTRIBUTION           = UNIT_END + 0x0436, // Size: 1, Type: INT, Flags: PRIVATE
    PLAYER_FIELD_YESTERDAY_CONTRIBUTION       = UNIT_END + 0x0437, // Size: 1, Type: INT, Flags: PRIVATE
    PLAYER_FIELD_LIFETIME_HONORABLE_KILLS     = UNIT_END + 0x0438, // Size: 1, Type: INT, Flags: PRIVATE
    PLAYER_FIELD_BYTES2                       = UNIT_END + 0x0439, // Size: 1, Type: 6, Flags: PRIVATE
    PLAYER_FIELD_WATCHED_FACTION_INDEX        = UNIT_END + 0x043A, // Size: 1, Type: INT, Flags: PRIVATE
    PLAYER_FIELD_COMBAT_RATING_1              = UNIT_END + 0x043B, // Size: 25, Type: INT, Flags: PRIVATE
    PLAYER_FIELD_ARENA_TEAM_INFO_1_1          = UNIT_END + 0x0454, // Size: 21, Type: INT, Flags: PRIVATE
    PLAYER_FIELD_HONOR_CURRENCY               = UNIT_END + 0x0469, // Size: 1, Type: INT, Flags: PRIVATE
    PLAYER_FIELD_ARENA_CURRENCY               = UNIT_END + 0x046A, // Size: 1, Type: INT, Flags: PRIVATE
    PLAYER_FIELD_MAX_LEVEL                    = UNIT_END + 0x046B, // Size: 1, Type: INT, Flags: PRIVATE
    PLAYER_FIELD_DAILY_QUESTS_1               = UNIT_END + 0x046C, // Size: 25, Type: INT, Flags: PRIVATE
    PLAYER_RUNE_REGEN_1                       = UNIT_END + 0x0485, // Size: 4, Type: FLOAT, Flags: PRIVATE
    PLAYER_NO_REAGENT_COST_1                  = UNIT_END + 0x0489, // Size: 3, Type: INT, Flags: PRIVATE
    PLAYER_FIELD_GLYPH_SLOTS_1                = UNIT_END + 0x048C, // Size: 6, Type: INT, Flags: PRIVATE
    PLAYER_FIELD_GLYPHS_1                     = UNIT_END + 0x0492, // Size: 6, Type: INT, Flags: PRIVATE
    PLAYER_GLYPHS_ENABLED                     = UNIT_END + 0x0498, // Size: 1, Type: INT, Flags: PRIVATE
    PLAYER_PET_SPELL_POWER                    = UNIT_END + 0x0499, // Size: 1, Type: INT, Flags: PRIVATE
    PLAYER_END                                = UNIT_END + 0x049A
>>>>>>> 8d049545
};

enum EGameObjectFields
{
<<<<<<< HEAD
    OBJECT_FIELD_CREATED_BY                          = OBJECT_END + 0x0000, // Size: 2, Type: LONG, Flags: PUBLIC
    GAMEOBJECT_DISPLAYID                             = OBJECT_END + 0x0002, // Size: 1, Type: INT, Flags: PUBLIC
    GAMEOBJECT_FLAGS                                 = OBJECT_END + 0x0003, // Size: 1, Type: INT, Flags: PUBLIC
    GAMEOBJECT_PARENTROTATION                        = OBJECT_END + 0x0004, // Size: 4, Type: FLOAT, Flags: PUBLIC
    GAMEOBJECT_DYNAMIC                               = OBJECT_END + 0x0008, // Size: 1, Type: TWO_SHORT, Flags: DYNAMIC
    GAMEOBJECT_FACTION                               = OBJECT_END + 0x0009, // Size: 1, Type: INT, Flags: PUBLIC
    GAMEOBJECT_LEVEL                                 = OBJECT_END + 0x000A, // Size: 1, Type: INT, Flags: PUBLIC
    GAMEOBJECT_BYTES_1                               = OBJECT_END + 0x000B, // Size: 1, Type: BYTES, Flags: PUBLIC
    GAMEOBJECT_END                                   = OBJECT_END + 0x000C,
=======
    OBJECT_FIELD_CREATED_BY                   = OBJECT_END + 0x0000, // Size: 2, Type: LONG, Flags: PUBLIC
    GAMEOBJECT_DISPLAYID                      = OBJECT_END + 0x0002, // Size: 1, Type: INT, Flags: PUBLIC
    GAMEOBJECT_FLAGS                          = OBJECT_END + 0x0003, // Size: 1, Type: INT, Flags: PUBLIC
    GAMEOBJECT_PARENTROTATION                 = OBJECT_END + 0x0004, // Size: 4, Type: FLOAT, Flags: PUBLIC
    GAMEOBJECT_DYNAMIC                        = OBJECT_END + 0x0008, // Size: 1, Type: TWO_SHORT, Flags: DYNAMIC
    GAMEOBJECT_FACTION                        = OBJECT_END + 0x0009, // Size: 1, Type: INT, Flags: PUBLIC
    GAMEOBJECT_LEVEL                          = OBJECT_END + 0x000A, // Size: 1, Type: INT, Flags: PUBLIC
    GAMEOBJECT_BYTES_1                        = OBJECT_END + 0x000B, // Size: 1, Type: BYTES, Flags: PUBLIC
    GAMEOBJECT_END                            = OBJECT_END + 0x000C
>>>>>>> 8d049545
};

enum EDynamicObjectFields
{
<<<<<<< HEAD
    DYNAMICOBJECT_CASTER                             = OBJECT_END + 0x0000, // Size: 2, Type: LONG, Flags: PUBLIC
    DYNAMICOBJECT_BYTES                              = OBJECT_END + 0x0002, // Size: 1, Type: INT, Flags: DYNAMIC
    DYNAMICOBJECT_SPELLID                            = OBJECT_END + 0x0003, // Size: 1, Type: INT, Flags: PUBLIC
    DYNAMICOBJECT_RADIUS                             = OBJECT_END + 0x0004, // Size: 1, Type: FLOAT, Flags: PUBLIC
    DYNAMICOBJECT_CASTTIME                           = OBJECT_END + 0x0005, // Size: 1, Type: INT, Flags: PUBLIC
    DYNAMICOBJECT_END                                = OBJECT_END + 0x0006,
=======
    DYNAMICOBJECT_CASTER                      = OBJECT_END + 0x0000, // Size: 2, Type: LONG, Flags: PUBLIC
    DYNAMICOBJECT_BYTES                       = OBJECT_END + 0x0002, // Size: 1, Type: BYTES, Flags: PUBLIC
    DYNAMICOBJECT_SPELLID                     = OBJECT_END + 0x0003, // Size: 1, Type: INT, Flags: PUBLIC
    DYNAMICOBJECT_RADIUS                      = OBJECT_END + 0x0004, // Size: 1, Type: FLOAT, Flags: PUBLIC
    DYNAMICOBJECT_CASTTIME                    = OBJECT_END + 0x0005, // Size: 1, Type: INT, Flags: PUBLIC
    DYNAMICOBJECT_END                         = OBJECT_END + 0x0006
>>>>>>> 8d049545
};

enum ECorpseFields
{
<<<<<<< HEAD
    CORPSE_FIELD_OWNER                               = OBJECT_END + 0x0000, // Size: 2, Type: LONG, Flags: PUBLIC
    CORPSE_FIELD_PARTY                               = OBJECT_END + 0x0002, // Size: 2, Type: LONG, Flags: PUBLIC
    CORPSE_FIELD_DISPLAY_ID                          = OBJECT_END + 0x0004, // Size: 1, Type: INT, Flags: PUBLIC
    CORPSE_FIELD_ITEM                                = OBJECT_END + 0x0005, // Size: 19, Type: INT, Flags: PUBLIC
    CORPSE_FIELD_BYTES_1                             = OBJECT_END + 0x0018, // Size: 1, Type: BYTES, Flags: PUBLIC
    CORPSE_FIELD_BYTES_2                             = OBJECT_END + 0x0019, // Size: 1, Type: BYTES, Flags: PUBLIC
    CORPSE_FIELD_FLAGS                               = OBJECT_END + 0x001A, // Size: 1, Type: INT, Flags: PUBLIC
    CORPSE_FIELD_DYNAMIC_FLAGS                       = OBJECT_END + 0x001B, // Size: 1, Type: INT, Flags: DYNAMIC
    CORPSE_END                                       = OBJECT_END + 0x001C,
=======
    CORPSE_FIELD_OWNER                        = OBJECT_END + 0x0000, // Size: 2, Type: LONG, Flags: PUBLIC
    CORPSE_FIELD_PARTY                        = OBJECT_END + 0x0002, // Size: 2, Type: LONG, Flags: PUBLIC
    CORPSE_FIELD_DISPLAY_ID                   = OBJECT_END + 0x0004, // Size: 1, Type: INT, Flags: PUBLIC
    CORPSE_FIELD_ITEM                         = OBJECT_END + 0x0005, // Size: 19, Type: INT, Flags: PUBLIC
    CORPSE_FIELD_BYTES_1                      = OBJECT_END + 0x0018, // Size: 1, Type: BYTES, Flags: PUBLIC
    CORPSE_FIELD_BYTES_2                      = OBJECT_END + 0x0019, // Size: 1, Type: BYTES, Flags: PUBLIC
    CORPSE_FIELD_GUILD                        = OBJECT_END + 0x001A, // Size: 1, Type: INT, Flags: PUBLIC
    CORPSE_FIELD_FLAGS                        = OBJECT_END + 0x001B, // Size: 1, Type: INT, Flags: PUBLIC
    CORPSE_FIELD_DYNAMIC_FLAGS                = OBJECT_END + 0x001C, // Size: 1, Type: INT, Flags: DYNAMIC
    CORPSE_FIELD_PAD                          = OBJECT_END + 0x001D, // Size: 1, Type: INT, Flags: NONE
    CORPSE_END                                = OBJECT_END + 0x001E
>>>>>>> 8d049545
};

enum EAreaTriggerFields
{
    AREATRIGGER_SPELLID                              = OBJECT_END + 0x0000, // Size: 1, Type: INT, Flags: PUBLIC
    AREATRIGGER_SPELLVISUALID                        = OBJECT_END + 0x0001, // Size: 1, Type: INT, Flags: PUBLIC
    AREATRIGGER_DURATION                             = OBJECT_END + 0x0002, // Size: 1, Type: INT, Flags: PUBLIC
    AREATRIGGER_FINAL_POS                            = OBJECT_END + 0x0003, // Size: 3, Type: FLOAT, Flags: PUBLIC
    AREATRIGGER_END                                  = OBJECT_END + 0x0006,
};

#endif // _UPDATEFIELDS_H<|MERGE_RESOLUTION|>--- conflicted
+++ resolved
@@ -23,27 +23,17 @@
 
 enum EObjectFields
 {
-<<<<<<< HEAD
     OBJECT_FIELD_GUID                                = 0x0000, // Size: 2, Type: LONG, Flags: PUBLIC
     OBJECT_FIELD_DATA                                = 0x0002, // Size: 2, Type: LONG, Flags: PUBLIC
     OBJECT_FIELD_TYPE                                = 0x0004, // Size: 1, Type: TWO_SHORT, Flags: PUBLIC
     OBJECT_FIELD_ENTRY                               = 0x0005, // Size: 1, Type: INT, Flags: PUBLIC
     OBJECT_FIELD_SCALE_X                             = 0x0006, // Size: 1, Type: FLOAT, Flags: PUBLIC
     OBJECT_FIELD_PADDING                             = 0x0007, // Size: 1, Type: INT, Flags: NONE
-    OBJECT_END                                       = 0x0008,
-=======
-    OBJECT_FIELD_GUID                         = 0x0000, // Size: 2, Type: LONG, Flags: PUBLIC
-    OBJECT_FIELD_TYPE                         = 0x0002, // Size: 1, Type: INT, Flags: PUBLIC
-    OBJECT_FIELD_ENTRY                        = 0x0003, // Size: 1, Type: INT, Flags: PUBLIC
-    OBJECT_FIELD_SCALE_X                      = 0x0004, // Size: 1, Type: FLOAT, Flags: PUBLIC
-    OBJECT_FIELD_PADDING                      = 0x0005, // Size: 1, Type: INT, Flags: NONE
-    OBJECT_END                                = 0x0006
->>>>>>> 8d049545
+    OBJECT_END                                       = 0x0008
 };
 
 enum EItemFields
 {
-<<<<<<< HEAD
     ITEM_FIELD_OWNER                                 = OBJECT_END + 0x0000, // Size: 2, Type: LONG, Flags: PUBLIC
     ITEM_FIELD_CONTAINED                             = OBJECT_END + 0x0002, // Size: 2, Type: LONG, Flags: PUBLIC
     ITEM_FIELD_CREATOR                               = OBJECT_END + 0x0004, // Size: 2, Type: LONG, Flags: PUBLIC
@@ -88,62 +78,14 @@
     ITEM_FIELD_MAXDURABILITY                         = OBJECT_END + 0x0040, // Size: 1, Type: INT, Flags: OWNER, ITEM_OWNER
     ITEM_FIELD_CREATE_PLAYED_TIME                    = OBJECT_END + 0x0041, // Size: 1, Type: INT, Flags: PUBLIC
     ITEM_END                                         = OBJECT_END + 0x0042,
-=======
-    ITEM_FIELD_OWNER                          = OBJECT_END + 0x0000, // Size: 2, Type: LONG, Flags: PUBLIC
-    ITEM_FIELD_CONTAINED                      = OBJECT_END + 0x0002, // Size: 2, Type: LONG, Flags: PUBLIC
-    ITEM_FIELD_CREATOR                        = OBJECT_END + 0x0004, // Size: 2, Type: LONG, Flags: PUBLIC
-    ITEM_FIELD_GIFTCREATOR                    = OBJECT_END + 0x0006, // Size: 2, Type: LONG, Flags: PUBLIC
-    ITEM_FIELD_STACK_COUNT                    = OBJECT_END + 0x0008, // Size: 1, Type: INT, Flags: OWNER, ITEM_OWNER
-    ITEM_FIELD_DURATION                       = OBJECT_END + 0x0009, // Size: 1, Type: INT, Flags: OWNER, ITEM_OWNER
-    ITEM_FIELD_SPELL_CHARGES                  = OBJECT_END + 0x000A, // Size: 5, Type: INT, Flags: OWNER, ITEM_OWNER
-    ITEM_FIELD_FLAGS                          = OBJECT_END + 0x000F, // Size: 1, Type: INT, Flags: PUBLIC
-    ITEM_FIELD_ENCHANTMENT_1_1                = OBJECT_END + 0x0010, // Size: 2, Type: INT, Flags: PUBLIC
-    ITEM_FIELD_ENCHANTMENT_1_3                = OBJECT_END + 0x0012, // Size: 1, Type: TWO_SHORT, Flags: PUBLIC
-    ITEM_FIELD_ENCHANTMENT_2_1                = OBJECT_END + 0x0013, // Size: 2, Type: INT, Flags: PUBLIC
-    ITEM_FIELD_ENCHANTMENT_2_3                = OBJECT_END + 0x0015, // Size: 1, Type: TWO_SHORT, Flags: PUBLIC
-    ITEM_FIELD_ENCHANTMENT_3_1                = OBJECT_END + 0x0016, // Size: 2, Type: INT, Flags: PUBLIC
-    ITEM_FIELD_ENCHANTMENT_3_3                = OBJECT_END + 0x0018, // Size: 1, Type: TWO_SHORT, Flags: PUBLIC
-    ITEM_FIELD_ENCHANTMENT_4_1                = OBJECT_END + 0x0019, // Size: 2, Type: INT, Flags: PUBLIC
-    ITEM_FIELD_ENCHANTMENT_4_3                = OBJECT_END + 0x001B, // Size: 1, Type: TWO_SHORT, Flags: PUBLIC
-    ITEM_FIELD_ENCHANTMENT_5_1                = OBJECT_END + 0x001C, // Size: 2, Type: INT, Flags: PUBLIC
-    ITEM_FIELD_ENCHANTMENT_5_3                = OBJECT_END + 0x001E, // Size: 1, Type: TWO_SHORT, Flags: PUBLIC
-    ITEM_FIELD_ENCHANTMENT_6_1                = OBJECT_END + 0x001F, // Size: 2, Type: INT, Flags: PUBLIC
-    ITEM_FIELD_ENCHANTMENT_6_3                = OBJECT_END + 0x0021, // Size: 1, Type: TWO_SHORT, Flags: PUBLIC
-    ITEM_FIELD_ENCHANTMENT_7_1                = OBJECT_END + 0x0022, // Size: 2, Type: INT, Flags: PUBLIC
-    ITEM_FIELD_ENCHANTMENT_7_3                = OBJECT_END + 0x0024, // Size: 1, Type: TWO_SHORT, Flags: PUBLIC
-    ITEM_FIELD_ENCHANTMENT_8_1                = OBJECT_END + 0x0025, // Size: 2, Type: INT, Flags: PUBLIC
-    ITEM_FIELD_ENCHANTMENT_8_3                = OBJECT_END + 0x0027, // Size: 1, Type: TWO_SHORT, Flags: PUBLIC
-    ITEM_FIELD_ENCHANTMENT_9_1                = OBJECT_END + 0x0028, // Size: 2, Type: INT, Flags: PUBLIC
-    ITEM_FIELD_ENCHANTMENT_9_3                = OBJECT_END + 0x002A, // Size: 1, Type: TWO_SHORT, Flags: PUBLIC
-    ITEM_FIELD_ENCHANTMENT_10_1               = OBJECT_END + 0x002B, // Size: 2, Type: INT, Flags: PUBLIC
-    ITEM_FIELD_ENCHANTMENT_10_3               = OBJECT_END + 0x002D, // Size: 1, Type: TWO_SHORT, Flags: PUBLIC
-    ITEM_FIELD_ENCHANTMENT_11_1               = OBJECT_END + 0x002E, // Size: 2, Type: INT, Flags: PUBLIC
-    ITEM_FIELD_ENCHANTMENT_11_3               = OBJECT_END + 0x0030, // Size: 1, Type: TWO_SHORT, Flags: PUBLIC
-    ITEM_FIELD_ENCHANTMENT_12_1               = OBJECT_END + 0x0031, // Size: 2, Type: INT, Flags: PUBLIC
-    ITEM_FIELD_ENCHANTMENT_12_3               = OBJECT_END + 0x0033, // Size: 1, Type: TWO_SHORT, Flags: PUBLIC
-    ITEM_FIELD_PROPERTY_SEED                  = OBJECT_END + 0x0034, // Size: 1, Type: INT, Flags: PUBLIC
-    ITEM_FIELD_RANDOM_PROPERTIES_ID           = OBJECT_END + 0x0035, // Size: 1, Type: INT, Flags: PUBLIC
-    ITEM_FIELD_DURABILITY                     = OBJECT_END + 0x0036, // Size: 1, Type: INT, Flags: OWNER, ITEM_OWNER
-    ITEM_FIELD_MAXDURABILITY                  = OBJECT_END + 0x0037, // Size: 1, Type: INT, Flags: OWNER, ITEM_OWNER
-    ITEM_FIELD_CREATE_PLAYED_TIME             = OBJECT_END + 0x0038, // Size: 1, Type: INT, Flags: PUBLIC
-    ITEM_FIELD_PAD                            = OBJECT_END + 0x0039, // Size: 1, Type: INT, Flags: NONE
-    ITEM_END                                  = OBJECT_END + 0x003A
->>>>>>> 8d049545
 };
 
 enum EContainerFields
 {
-<<<<<<< HEAD
     CONTAINER_FIELD_NUM_SLOTS                        = ITEM_END + 0x0000, // Size: 1, Type: INT, Flags: PUBLIC
     CONTAINER_ALIGN_PAD                              = ITEM_END + 0x0001, // Size: 1, Type: BYTES, Flags: NONE
     CONTAINER_FIELD_SLOT_1                           = ITEM_END + 0x0002, // Size: 72, Type: LONG, Flags: PUBLIC
-    CONTAINER_END                                    = ITEM_END + 0x004A,
-=======
-    CONTAINER_FIELD_NUM_SLOTS                 = ITEM_END + 0x0000, // Size: 1, Type: INT, Flags: PUBLIC
-    CONTAINER_ALIGN_PAD                       = ITEM_END + 0x0001, // Size: 1, Type: BYTES, Flags: NONE
-    CONTAINER_FIELD_SLOT_1                    = ITEM_END + 0x0002, // Size: 72, Type: LONG, Flags: PUBLIC
-    CONTAINER_END                             = ITEM_END + 0x004A
->>>>>>> 8d049545
+    CONTAINER_END                                    = ITEM_END + 0x004A
 };
 
 enum EUnitFields
@@ -237,7 +179,7 @@
     UNIT_FIELD_HOVERHEIGHT                           = OBJECT_END + 0x0087, // Size: 1, Type: FLOAT, Flags: PUBLIC
     UNIT_FIELD_MAXITEMLEVEL                          = OBJECT_END + 0x0088, // Size: 1, Type: INT, Flags: PUBLIC
     UNIT_FIELD_PADDING                               = OBJECT_END + 0x0089, // Size: 1, Type: INT, Flags: NONE
-    UNIT_END                                         = OBJECT_END + 0x008A,
+    UNIT_END                                         = OBJECT_END + 0x008A
 };
 
 enum EPlayerFields
@@ -495,7 +437,6 @@
     PLAYER_FIELD_PAD_0                               = UNIT_END + 0x012D, // Size: 1, Type: INT, Flags: NONE
     PLAYER_END_NOT_SELF                              = UNIT_END + 0x012E,
 
-<<<<<<< HEAD
     PLAYER_FIELD_INV_SLOT_HEAD                       = UNIT_END + 0x012E, // Size: 46, Type: LONG, Flags: PRIVATE
     PLAYER_FIELD_PACK_SLOT_1                         = UNIT_END + 0x015C, // Size: 32, Type: LONG, Flags: PRIVATE
     PLAYER_FIELD_BANK_SLOT_1                         = UNIT_END + 0x017C, // Size: 56, Type: LONG, Flags: PRIVATE
@@ -573,230 +514,11 @@
     PLAYER_FIELD_MOD_RANGED_HASTE                    = UNIT_END + 0x04D3, // Size: 1, Type: FLOAT, Flags: PRIVATE
     PLAYER_FIELD_MOD_PET_HASTE                       = UNIT_END + 0x04D4, // Size: 1, Type: FLOAT, Flags: PRIVATE
     PLAYER_FIELD_MOD_HASTE_REGEN                     = UNIT_END + 0x04D5, // Size: 1, Type: FLOAT, Flags: PRIVATE
-    PLAYER_END                                       = UNIT_END + 0x04D6,
-=======
-    PLAYER_DUEL_ARBITER                       = UNIT_END + 0x0000, // Size: 2, Type: LONG, Flags: PUBLIC
-    PLAYER_FLAGS                              = UNIT_END + 0x0002, // Size: 1, Type: INT, Flags: PUBLIC
-    PLAYER_GUILDID                            = UNIT_END + 0x0003, // Size: 1, Type: INT, Flags: PUBLIC
-    PLAYER_GUILDRANK                          = UNIT_END + 0x0004, // Size: 1, Type: INT, Flags: PUBLIC
-    PLAYER_BYTES                              = UNIT_END + 0x0005, // Size: 1, Type: BYTES, Flags: PUBLIC
-    PLAYER_BYTES_2                            = UNIT_END + 0x0006, // Size: 1, Type: BYTES, Flags: PUBLIC
-    PLAYER_BYTES_3                            = UNIT_END + 0x0007, // Size: 1, Type: BYTES, Flags: PUBLIC
-    PLAYER_DUEL_TEAM                          = UNIT_END + 0x0008, // Size: 1, Type: INT, Flags: PUBLIC
-    PLAYER_GUILD_TIMESTAMP                    = UNIT_END + 0x0009, // Size: 1, Type: INT, Flags: PUBLIC
-    PLAYER_QUEST_LOG_1_1                      = UNIT_END + 0x000A, // Size: 1, Type: INT, Flags: PARTY_MEMBER
-    PLAYER_QUEST_LOG_1_2                      = UNIT_END + 0x000B, // Size: 1, Type: INT, Flags: PRIVATE
-    PLAYER_QUEST_LOG_1_3                      = UNIT_END + 0x000C, // Size: 2, Type: TWO_SHORT, Flags: PRIVATE
-    PLAYER_QUEST_LOG_1_4                      = UNIT_END + 0x000E, // Size: 1, Type: INT, Flags: PRIVATE
-    PLAYER_QUEST_LOG_2_1                      = UNIT_END + 0x000F, // Size: 1, Type: INT, Flags: PARTY_MEMBER
-    PLAYER_QUEST_LOG_2_2                      = UNIT_END + 0x0010, // Size: 1, Type: INT, Flags: PRIVATE
-    PLAYER_QUEST_LOG_2_3                      = UNIT_END + 0x0011, // Size: 2, Type: TWO_SHORT, Flags: PRIVATE
-    PLAYER_QUEST_LOG_2_5                      = UNIT_END + 0x0013, // Size: 1, Type: INT, Flags: PRIVATE
-    PLAYER_QUEST_LOG_3_1                      = UNIT_END + 0x0014, // Size: 1, Type: INT, Flags: PARTY_MEMBER
-    PLAYER_QUEST_LOG_3_2                      = UNIT_END + 0x0015, // Size: 1, Type: INT, Flags: PRIVATE
-    PLAYER_QUEST_LOG_3_3                      = UNIT_END + 0x0016, // Size: 2, Type: TWO_SHORT, Flags: PRIVATE
-    PLAYER_QUEST_LOG_3_5                      = UNIT_END + 0x0018, // Size: 1, Type: INT, Flags: PRIVATE
-    PLAYER_QUEST_LOG_4_1                      = UNIT_END + 0x0019, // Size: 1, Type: INT, Flags: PARTY_MEMBER
-    PLAYER_QUEST_LOG_4_2                      = UNIT_END + 0x001A, // Size: 1, Type: INT, Flags: PRIVATE
-    PLAYER_QUEST_LOG_4_3                      = UNIT_END + 0x001B, // Size: 2, Type: TWO_SHORT, Flags: PRIVATE
-    PLAYER_QUEST_LOG_4_5                      = UNIT_END + 0x001D, // Size: 1, Type: INT, Flags: PRIVATE
-    PLAYER_QUEST_LOG_5_1                      = UNIT_END + 0x001E, // Size: 1, Type: INT, Flags: PARTY_MEMBER
-    PLAYER_QUEST_LOG_5_2                      = UNIT_END + 0x001F, // Size: 1, Type: INT, Flags: PRIVATE
-    PLAYER_QUEST_LOG_5_3                      = UNIT_END + 0x0020, // Size: 2, Type: TWO_SHORT, Flags: PRIVATE
-    PLAYER_QUEST_LOG_5_5                      = UNIT_END + 0x0022, // Size: 1, Type: INT, Flags: PRIVATE
-    PLAYER_QUEST_LOG_6_1                      = UNIT_END + 0x0023, // Size: 1, Type: INT, Flags: PARTY_MEMBER
-    PLAYER_QUEST_LOG_6_2                      = UNIT_END + 0x0024, // Size: 1, Type: INT, Flags: PRIVATE
-    PLAYER_QUEST_LOG_6_3                      = UNIT_END + 0x0025, // Size: 2, Type: TWO_SHORT, Flags: PRIVATE
-    PLAYER_QUEST_LOG_6_5                      = UNIT_END + 0x0027, // Size: 1, Type: INT, Flags: PRIVATE
-    PLAYER_QUEST_LOG_7_1                      = UNIT_END + 0x0028, // Size: 1, Type: INT, Flags: PARTY_MEMBER
-    PLAYER_QUEST_LOG_7_2                      = UNIT_END + 0x0029, // Size: 1, Type: INT, Flags: PRIVATE
-    PLAYER_QUEST_LOG_7_3                      = UNIT_END + 0x002A, // Size: 2, Type: TWO_SHORT, Flags: PRIVATE
-    PLAYER_QUEST_LOG_7_5                      = UNIT_END + 0x002C, // Size: 1, Type: INT, Flags: PRIVATE
-    PLAYER_QUEST_LOG_8_1                      = UNIT_END + 0x002D, // Size: 1, Type: INT, Flags: PARTY_MEMBER
-    PLAYER_QUEST_LOG_8_2                      = UNIT_END + 0x002E, // Size: 1, Type: INT, Flags: PRIVATE
-    PLAYER_QUEST_LOG_8_3                      = UNIT_END + 0x002F, // Size: 2, Type: TWO_SHORT, Flags: PRIVATE
-    PLAYER_QUEST_LOG_8_5                      = UNIT_END + 0x0031, // Size: 1, Type: INT, Flags: PRIVATE
-    PLAYER_QUEST_LOG_9_1                      = UNIT_END + 0x0032, // Size: 1, Type: INT, Flags: PARTY_MEMBER
-    PLAYER_QUEST_LOG_9_2                      = UNIT_END + 0x0033, // Size: 1, Type: INT, Flags: PRIVATE
-    PLAYER_QUEST_LOG_9_3                      = UNIT_END + 0x0034, // Size: 2, Type: TWO_SHORT, Flags: PRIVATE
-    PLAYER_QUEST_LOG_9_5                      = UNIT_END + 0x0036, // Size: 1, Type: INT, Flags: PRIVATE
-    PLAYER_QUEST_LOG_10_1                     = UNIT_END + 0x0037, // Size: 1, Type: INT, Flags: PARTY_MEMBER
-    PLAYER_QUEST_LOG_10_2                     = UNIT_END + 0x0038, // Size: 1, Type: INT, Flags: PRIVATE
-    PLAYER_QUEST_LOG_10_3                     = UNIT_END + 0x0039, // Size: 2, Type: TWO_SHORT, Flags: PRIVATE
-    PLAYER_QUEST_LOG_10_5                     = UNIT_END + 0x003B, // Size: 1, Type: INT, Flags: PRIVATE
-    PLAYER_QUEST_LOG_11_1                     = UNIT_END + 0x003C, // Size: 1, Type: INT, Flags: PARTY_MEMBER
-    PLAYER_QUEST_LOG_11_2                     = UNIT_END + 0x003D, // Size: 1, Type: INT, Flags: PRIVATE
-    PLAYER_QUEST_LOG_11_3                     = UNIT_END + 0x003E, // Size: 2, Type: TWO_SHORT, Flags: PRIVATE
-    PLAYER_QUEST_LOG_11_5                     = UNIT_END + 0x0040, // Size: 1, Type: INT, Flags: PRIVATE
-    PLAYER_QUEST_LOG_12_1                     = UNIT_END + 0x0041, // Size: 1, Type: INT, Flags: PARTY_MEMBER
-    PLAYER_QUEST_LOG_12_2                     = UNIT_END + 0x0042, // Size: 1, Type: INT, Flags: PRIVATE
-    PLAYER_QUEST_LOG_12_3                     = UNIT_END + 0x0043, // Size: 2, Type: TWO_SHORT, Flags: PRIVATE
-    PLAYER_QUEST_LOG_12_5                     = UNIT_END + 0x0045, // Size: 1, Type: INT, Flags: PRIVATE
-    PLAYER_QUEST_LOG_13_1                     = UNIT_END + 0x0046, // Size: 1, Type: INT, Flags: PARTY_MEMBER
-    PLAYER_QUEST_LOG_13_2                     = UNIT_END + 0x0047, // Size: 1, Type: INT, Flags: PRIVATE
-    PLAYER_QUEST_LOG_13_3                     = UNIT_END + 0x0048, // Size: 2, Type: TWO_SHORT, Flags: PRIVATE
-    PLAYER_QUEST_LOG_13_5                     = UNIT_END + 0x004A, // Size: 1, Type: INT, Flags: PRIVATE
-    PLAYER_QUEST_LOG_14_1                     = UNIT_END + 0x004B, // Size: 1, Type: INT, Flags: PARTY_MEMBER
-    PLAYER_QUEST_LOG_14_2                     = UNIT_END + 0x004C, // Size: 1, Type: INT, Flags: PRIVATE
-    PLAYER_QUEST_LOG_14_3                     = UNIT_END + 0x004D, // Size: 2, Type: TWO_SHORT, Flags: PRIVATE
-    PLAYER_QUEST_LOG_14_5                     = UNIT_END + 0x004F, // Size: 1, Type: INT, Flags: PRIVATE
-    PLAYER_QUEST_LOG_15_1                     = UNIT_END + 0x0050, // Size: 1, Type: INT, Flags: PARTY_MEMBER
-    PLAYER_QUEST_LOG_15_2                     = UNIT_END + 0x0051, // Size: 1, Type: INT, Flags: PRIVATE
-    PLAYER_QUEST_LOG_15_3                     = UNIT_END + 0x0052, // Size: 2, Type: TWO_SHORT, Flags: PRIVATE
-    PLAYER_QUEST_LOG_15_5                     = UNIT_END + 0x0054, // Size: 1, Type: INT, Flags: PRIVATE
-    PLAYER_QUEST_LOG_16_1                     = UNIT_END + 0x0055, // Size: 1, Type: INT, Flags: PARTY_MEMBER
-    PLAYER_QUEST_LOG_16_2                     = UNIT_END + 0x0056, // Size: 1, Type: INT, Flags: PRIVATE
-    PLAYER_QUEST_LOG_16_3                     = UNIT_END + 0x0057, // Size: 2, Type: TWO_SHORT, Flags: PRIVATE
-    PLAYER_QUEST_LOG_16_5                     = UNIT_END + 0x0059, // Size: 1, Type: INT, Flags: PRIVATE
-    PLAYER_QUEST_LOG_17_1                     = UNIT_END + 0x005A, // Size: 1, Type: INT, Flags: PARTY_MEMBER
-    PLAYER_QUEST_LOG_17_2                     = UNIT_END + 0x005B, // Size: 1, Type: INT, Flags: PRIVATE
-    PLAYER_QUEST_LOG_17_3                     = UNIT_END + 0x005C, // Size: 2, Type: TWO_SHORT, Flags: PRIVATE
-    PLAYER_QUEST_LOG_17_5                     = UNIT_END + 0x005E, // Size: 1, Type: INT, Flags: PRIVATE
-    PLAYER_QUEST_LOG_18_1                     = UNIT_END + 0x005F, // Size: 1, Type: INT, Flags: PARTY_MEMBER
-    PLAYER_QUEST_LOG_18_2                     = UNIT_END + 0x0060, // Size: 1, Type: INT, Flags: PRIVATE
-    PLAYER_QUEST_LOG_18_3                     = UNIT_END + 0x0061, // Size: 2, Type: TWO_SHORT, Flags: PRIVATE
-    PLAYER_QUEST_LOG_18_5                     = UNIT_END + 0x0063, // Size: 1, Type: INT, Flags: PRIVATE
-    PLAYER_QUEST_LOG_19_1                     = UNIT_END + 0x0064, // Size: 1, Type: INT, Flags: PARTY_MEMBER
-    PLAYER_QUEST_LOG_19_2                     = UNIT_END + 0x0065, // Size: 1, Type: INT, Flags: PRIVATE
-    PLAYER_QUEST_LOG_19_3                     = UNIT_END + 0x0066, // Size: 2, Type: TWO_SHORT, Flags: PRIVATE
-    PLAYER_QUEST_LOG_19_5                     = UNIT_END + 0x0068, // Size: 1, Type: INT, Flags: PRIVATE
-    PLAYER_QUEST_LOG_20_1                     = UNIT_END + 0x0069, // Size: 1, Type: INT, Flags: PARTY_MEMBER
-    PLAYER_QUEST_LOG_20_2                     = UNIT_END + 0x006A, // Size: 1, Type: INT, Flags: PRIVATE
-    PLAYER_QUEST_LOG_20_3                     = UNIT_END + 0x006B, // Size: 2, Type: TWO_SHORT, Flags: PRIVATE
-    PLAYER_QUEST_LOG_20_5                     = UNIT_END + 0x006D, // Size: 1, Type: INT, Flags: PRIVATE
-    PLAYER_QUEST_LOG_21_1                     = UNIT_END + 0x006E, // Size: 1, Type: INT, Flags: PARTY_MEMBER
-    PLAYER_QUEST_LOG_21_2                     = UNIT_END + 0x006F, // Size: 1, Type: INT, Flags: PRIVATE
-    PLAYER_QUEST_LOG_21_3                     = UNIT_END + 0x0070, // Size: 2, Type: TWO_SHORT, Flags: PRIVATE
-    PLAYER_QUEST_LOG_21_5                     = UNIT_END + 0x0072, // Size: 1, Type: INT, Flags: PRIVATE
-    PLAYER_QUEST_LOG_22_1                     = UNIT_END + 0x0073, // Size: 1, Type: INT, Flags: PARTY_MEMBER
-    PLAYER_QUEST_LOG_22_2                     = UNIT_END + 0x0074, // Size: 1, Type: INT, Flags: PRIVATE
-    PLAYER_QUEST_LOG_22_3                     = UNIT_END + 0x0075, // Size: 2, Type: TWO_SHORT, Flags: PRIVATE
-    PLAYER_QUEST_LOG_22_5                     = UNIT_END + 0x0077, // Size: 1, Type: INT, Flags: PRIVATE
-    PLAYER_QUEST_LOG_23_1                     = UNIT_END + 0x0078, // Size: 1, Type: INT, Flags: PARTY_MEMBER
-    PLAYER_QUEST_LOG_23_2                     = UNIT_END + 0x0079, // Size: 1, Type: INT, Flags: PRIVATE
-    PLAYER_QUEST_LOG_23_3                     = UNIT_END + 0x007A, // Size: 2, Type: TWO_SHORT, Flags: PRIVATE
-    PLAYER_QUEST_LOG_23_5                     = UNIT_END + 0x007C, // Size: 1, Type: INT, Flags: PRIVATE
-    PLAYER_QUEST_LOG_24_1                     = UNIT_END + 0x007D, // Size: 1, Type: INT, Flags: PARTY_MEMBER
-    PLAYER_QUEST_LOG_24_2                     = UNIT_END + 0x007E, // Size: 1, Type: INT, Flags: PRIVATE
-    PLAYER_QUEST_LOG_24_3                     = UNIT_END + 0x007F, // Size: 2, Type: TWO_SHORT, Flags: PRIVATE
-    PLAYER_QUEST_LOG_24_5                     = UNIT_END + 0x0081, // Size: 1, Type: INT, Flags: PRIVATE
-    PLAYER_QUEST_LOG_25_1                     = UNIT_END + 0x0082, // Size: 1, Type: INT, Flags: PARTY_MEMBER
-    PLAYER_QUEST_LOG_25_2                     = UNIT_END + 0x0083, // Size: 1, Type: INT, Flags: PRIVATE
-    PLAYER_QUEST_LOG_25_3                     = UNIT_END + 0x0084, // Size: 2, Type: TWO_SHORT, Flags: PRIVATE
-    PLAYER_QUEST_LOG_25_5                     = UNIT_END + 0x0086, // Size: 1, Type: INT, Flags: PRIVATE
-    PLAYER_VISIBLE_ITEM_1_ENTRYID             = UNIT_END + 0x0087, // Size: 1, Type: INT, Flags: PUBLIC
-    PLAYER_VISIBLE_ITEM_1_ENCHANTMENT         = UNIT_END + 0x0088, // Size: 1, Type: TWO_SHORT, Flags: PUBLIC
-    PLAYER_VISIBLE_ITEM_2_ENTRYID             = UNIT_END + 0x0089, // Size: 1, Type: INT, Flags: PUBLIC
-    PLAYER_VISIBLE_ITEM_2_ENCHANTMENT         = UNIT_END + 0x008A, // Size: 1, Type: TWO_SHORT, Flags: PUBLIC
-    PLAYER_VISIBLE_ITEM_3_ENTRYID             = UNIT_END + 0x008B, // Size: 1, Type: INT, Flags: PUBLIC
-    PLAYER_VISIBLE_ITEM_3_ENCHANTMENT         = UNIT_END + 0x008C, // Size: 1, Type: TWO_SHORT, Flags: PUBLIC
-    PLAYER_VISIBLE_ITEM_4_ENTRYID             = UNIT_END + 0x008D, // Size: 1, Type: INT, Flags: PUBLIC
-    PLAYER_VISIBLE_ITEM_4_ENCHANTMENT         = UNIT_END + 0x008E, // Size: 1, Type: TWO_SHORT, Flags: PUBLIC
-    PLAYER_VISIBLE_ITEM_5_ENTRYID             = UNIT_END + 0x008F, // Size: 1, Type: INT, Flags: PUBLIC
-    PLAYER_VISIBLE_ITEM_5_ENCHANTMENT         = UNIT_END + 0x0090, // Size: 1, Type: TWO_SHORT, Flags: PUBLIC
-    PLAYER_VISIBLE_ITEM_6_ENTRYID             = UNIT_END + 0x0091, // Size: 1, Type: INT, Flags: PUBLIC
-    PLAYER_VISIBLE_ITEM_6_ENCHANTMENT         = UNIT_END + 0x0092, // Size: 1, Type: TWO_SHORT, Flags: PUBLIC
-    PLAYER_VISIBLE_ITEM_7_ENTRYID             = UNIT_END + 0x0093, // Size: 1, Type: INT, Flags: PUBLIC
-    PLAYER_VISIBLE_ITEM_7_ENCHANTMENT         = UNIT_END + 0x0094, // Size: 1, Type: TWO_SHORT, Flags: PUBLIC
-    PLAYER_VISIBLE_ITEM_8_ENTRYID             = UNIT_END + 0x0095, // Size: 1, Type: INT, Flags: PUBLIC
-    PLAYER_VISIBLE_ITEM_8_ENCHANTMENT         = UNIT_END + 0x0096, // Size: 1, Type: TWO_SHORT, Flags: PUBLIC
-    PLAYER_VISIBLE_ITEM_9_ENTRYID             = UNIT_END + 0x0097, // Size: 1, Type: INT, Flags: PUBLIC
-    PLAYER_VISIBLE_ITEM_9_ENCHANTMENT         = UNIT_END + 0x0098, // Size: 1, Type: TWO_SHORT, Flags: PUBLIC
-    PLAYER_VISIBLE_ITEM_10_ENTRYID            = UNIT_END + 0x0099, // Size: 1, Type: INT, Flags: PUBLIC
-    PLAYER_VISIBLE_ITEM_10_ENCHANTMENT        = UNIT_END + 0x009A, // Size: 1, Type: TWO_SHORT, Flags: PUBLIC
-    PLAYER_VISIBLE_ITEM_11_ENTRYID            = UNIT_END + 0x009B, // Size: 1, Type: INT, Flags: PUBLIC
-    PLAYER_VISIBLE_ITEM_11_ENCHANTMENT        = UNIT_END + 0x009C, // Size: 1, Type: TWO_SHORT, Flags: PUBLIC
-    PLAYER_VISIBLE_ITEM_12_ENTRYID            = UNIT_END + 0x009D, // Size: 1, Type: INT, Flags: PUBLIC
-    PLAYER_VISIBLE_ITEM_12_ENCHANTMENT        = UNIT_END + 0x009E, // Size: 1, Type: TWO_SHORT, Flags: PUBLIC
-    PLAYER_VISIBLE_ITEM_13_ENTRYID            = UNIT_END + 0x009F, // Size: 1, Type: INT, Flags: PUBLIC
-    PLAYER_VISIBLE_ITEM_13_ENCHANTMENT        = UNIT_END + 0x00A0, // Size: 1, Type: TWO_SHORT, Flags: PUBLIC
-    PLAYER_VISIBLE_ITEM_14_ENTRYID            = UNIT_END + 0x00A1, // Size: 1, Type: INT, Flags: PUBLIC
-    PLAYER_VISIBLE_ITEM_14_ENCHANTMENT        = UNIT_END + 0x00A2, // Size: 1, Type: TWO_SHORT, Flags: PUBLIC
-    PLAYER_VISIBLE_ITEM_15_ENTRYID            = UNIT_END + 0x00A3, // Size: 1, Type: INT, Flags: PUBLIC
-    PLAYER_VISIBLE_ITEM_15_ENCHANTMENT        = UNIT_END + 0x00A4, // Size: 1, Type: TWO_SHORT, Flags: PUBLIC
-    PLAYER_VISIBLE_ITEM_16_ENTRYID            = UNIT_END + 0x00A5, // Size: 1, Type: INT, Flags: PUBLIC
-    PLAYER_VISIBLE_ITEM_16_ENCHANTMENT        = UNIT_END + 0x00A6, // Size: 1, Type: TWO_SHORT, Flags: PUBLIC
-    PLAYER_VISIBLE_ITEM_17_ENTRYID            = UNIT_END + 0x00A7, // Size: 1, Type: INT, Flags: PUBLIC
-    PLAYER_VISIBLE_ITEM_17_ENCHANTMENT        = UNIT_END + 0x00A8, // Size: 1, Type: TWO_SHORT, Flags: PUBLIC
-    PLAYER_VISIBLE_ITEM_18_ENTRYID            = UNIT_END + 0x00A9, // Size: 1, Type: INT, Flags: PUBLIC
-    PLAYER_VISIBLE_ITEM_18_ENCHANTMENT        = UNIT_END + 0x00AA, // Size: 1, Type: TWO_SHORT, Flags: PUBLIC
-    PLAYER_VISIBLE_ITEM_19_ENTRYID            = UNIT_END + 0x00AB, // Size: 1, Type: INT, Flags: PUBLIC
-    PLAYER_VISIBLE_ITEM_19_ENCHANTMENT        = UNIT_END + 0x00AC, // Size: 1, Type: TWO_SHORT, Flags: PUBLIC
-    PLAYER_CHOSEN_TITLE                       = UNIT_END + 0x00AD, // Size: 1, Type: INT, Flags: PUBLIC
-    PLAYER_FAKE_INEBRIATION                   = UNIT_END + 0x00AE, // Size: 1, Type: INT, Flags: PUBLIC
-    PLAYER_FIELD_PAD_0                        = UNIT_END + 0x00AF, // Size: 1, Type: INT, Flags: NONE
-    PLAYER_FIELD_INV_SLOT_HEAD                = UNIT_END + 0x00B0, // Size: 46, Type: LONG, Flags: PRIVATE
-    PLAYER_FIELD_PACK_SLOT_1                  = UNIT_END + 0x00DE, // Size: 32, Type: LONG, Flags: PRIVATE
-    PLAYER_FIELD_BANK_SLOT_1                  = UNIT_END + 0x00FE, // Size: 56, Type: LONG, Flags: PRIVATE
-    PLAYER_FIELD_BANKBAG_SLOT_1               = UNIT_END + 0x0136, // Size: 14, Type: LONG, Flags: PRIVATE
-    PLAYER_FIELD_VENDORBUYBACK_SLOT_1         = UNIT_END + 0x0144, // Size: 24, Type: LONG, Flags: PRIVATE
-    PLAYER_FIELD_KEYRING_SLOT_1               = UNIT_END + 0x015C, // Size: 64, Type: LONG, Flags: PRIVATE
-    PLAYER_FIELD_CURRENCYTOKEN_SLOT_1         = UNIT_END + 0x019C, // Size: 64, Type: LONG, Flags: PRIVATE
-    PLAYER_FARSIGHT                           = UNIT_END + 0x01DC, // Size: 2, Type: LONG, Flags: PRIVATE
-    PLAYER__FIELD_KNOWN_TITLES                = UNIT_END + 0x01DE, // Size: 2, Type: LONG, Flags: PRIVATE
-    PLAYER__FIELD_KNOWN_TITLES1               = UNIT_END + 0x01E0, // Size: 2, Type: LONG, Flags: PRIVATE
-    PLAYER__FIELD_KNOWN_TITLES2               = UNIT_END + 0x01E2, // Size: 2, Type: LONG, Flags: PRIVATE
-    PLAYER_FIELD_KNOWN_CURRENCIES             = UNIT_END + 0x01E4, // Size: 2, Type: LONG, Flags: PRIVATE
-    PLAYER_XP                                 = UNIT_END + 0x01E6, // Size: 1, Type: INT, Flags: PRIVATE
-    PLAYER_NEXT_LEVEL_XP                      = UNIT_END + 0x01E7, // Size: 1, Type: INT, Flags: PRIVATE
-    PLAYER_SKILL_INFO_1_1                     = UNIT_END + 0x01E8, // Size: 384, Type: TWO_SHORT, Flags: PRIVATE
-    PLAYER_CHARACTER_POINTS1                  = UNIT_END + 0x0368, // Size: 1, Type: INT, Flags: PRIVATE
-    PLAYER_CHARACTER_POINTS2                  = UNIT_END + 0x0369, // Size: 1, Type: INT, Flags: PRIVATE
-    PLAYER_TRACK_CREATURES                    = UNIT_END + 0x036A, // Size: 1, Type: INT, Flags: PRIVATE
-    PLAYER_TRACK_RESOURCES                    = UNIT_END + 0x036B, // Size: 1, Type: INT, Flags: PRIVATE
-    PLAYER_BLOCK_PERCENTAGE                   = UNIT_END + 0x036C, // Size: 1, Type: FLOAT, Flags: PRIVATE
-    PLAYER_DODGE_PERCENTAGE                   = UNIT_END + 0x036D, // Size: 1, Type: FLOAT, Flags: PRIVATE
-    PLAYER_PARRY_PERCENTAGE                   = UNIT_END + 0x036E, // Size: 1, Type: FLOAT, Flags: PRIVATE
-    PLAYER_EXPERTISE                          = UNIT_END + 0x036F, // Size: 1, Type: INT, Flags: PRIVATE
-    PLAYER_OFFHAND_EXPERTISE                  = UNIT_END + 0x0370, // Size: 1, Type: INT, Flags: PRIVATE
-    PLAYER_CRIT_PERCENTAGE                    = UNIT_END + 0x0371, // Size: 1, Type: FLOAT, Flags: PRIVATE
-    PLAYER_RANGED_CRIT_PERCENTAGE             = UNIT_END + 0x0372, // Size: 1, Type: FLOAT, Flags: PRIVATE
-    PLAYER_OFFHAND_CRIT_PERCENTAGE            = UNIT_END + 0x0373, // Size: 1, Type: FLOAT, Flags: PRIVATE
-    PLAYER_SPELL_CRIT_PERCENTAGE1             = UNIT_END + 0x0374, // Size: 7, Type: FLOAT, Flags: PRIVATE
-    PLAYER_SHIELD_BLOCK                       = UNIT_END + 0x037B, // Size: 1, Type: INT, Flags: PRIVATE
-    PLAYER_SHIELD_BLOCK_CRIT_PERCENTAGE       = UNIT_END + 0x037C, // Size: 1, Type: FLOAT, Flags: PRIVATE
-    PLAYER_EXPLORED_ZONES_1                   = UNIT_END + 0x037D, // Size: 128, Type: BYTES, Flags: PRIVATE
-    PLAYER_REST_STATE_EXPERIENCE              = UNIT_END + 0x03FD, // Size: 1, Type: INT, Flags: PRIVATE
-    PLAYER_FIELD_COINAGE                      = UNIT_END + 0x03FE, // Size: 1, Type: INT, Flags: PRIVATE
-    PLAYER_FIELD_MOD_DAMAGE_DONE_POS          = UNIT_END + 0x03FF, // Size: 7, Type: INT, Flags: PRIVATE
-    PLAYER_FIELD_MOD_DAMAGE_DONE_NEG          = UNIT_END + 0x0406, // Size: 7, Type: INT, Flags: PRIVATE
-    PLAYER_FIELD_MOD_DAMAGE_DONE_PCT          = UNIT_END + 0x040D, // Size: 7, Type: INT, Flags: PRIVATE
-    PLAYER_FIELD_MOD_HEALING_DONE_POS         = UNIT_END + 0x0414, // Size: 1, Type: INT, Flags: PRIVATE
-    PLAYER_FIELD_MOD_HEALING_PCT              = UNIT_END + 0x0415, // Size: 1, Type: FLOAT, Flags: PRIVATE
-    PLAYER_FIELD_MOD_HEALING_DONE_PCT         = UNIT_END + 0x0416, // Size: 1, Type: FLOAT, Flags: PRIVATE
-    PLAYER_FIELD_MOD_TARGET_RESISTANCE        = UNIT_END + 0x0417, // Size: 1, Type: INT, Flags: PRIVATE
-    PLAYER_FIELD_MOD_TARGET_PHYSICAL_RESISTANCE = UNIT_END + 0x0418, // Size: 1, Type: INT, Flags: PRIVATE
-    PLAYER_FIELD_BYTES                        = UNIT_END + 0x0419, // Size: 1, Type: BYTES, Flags: PRIVATE
-    PLAYER_AMMO_ID                            = UNIT_END + 0x041A, // Size: 1, Type: INT, Flags: PRIVATE
-    PLAYER_SELF_RES_SPELL                     = UNIT_END + 0x041B, // Size: 1, Type: INT, Flags: PRIVATE
-    PLAYER_FIELD_PVP_MEDALS                   = UNIT_END + 0x041C, // Size: 1, Type: INT, Flags: PRIVATE
-    PLAYER_FIELD_BUYBACK_PRICE_1              = UNIT_END + 0x041D, // Size: 12, Type: INT, Flags: PRIVATE
-    PLAYER_FIELD_BUYBACK_TIMESTAMP_1          = UNIT_END + 0x0429, // Size: 12, Type: INT, Flags: PRIVATE
-    PLAYER_FIELD_KILLS                        = UNIT_END + 0x0435, // Size: 1, Type: TWO_SHORT, Flags: PRIVATE
-    PLAYER_FIELD_TODAY_CONTRIBUTION           = UNIT_END + 0x0436, // Size: 1, Type: INT, Flags: PRIVATE
-    PLAYER_FIELD_YESTERDAY_CONTRIBUTION       = UNIT_END + 0x0437, // Size: 1, Type: INT, Flags: PRIVATE
-    PLAYER_FIELD_LIFETIME_HONORABLE_KILLS     = UNIT_END + 0x0438, // Size: 1, Type: INT, Flags: PRIVATE
-    PLAYER_FIELD_BYTES2                       = UNIT_END + 0x0439, // Size: 1, Type: 6, Flags: PRIVATE
-    PLAYER_FIELD_WATCHED_FACTION_INDEX        = UNIT_END + 0x043A, // Size: 1, Type: INT, Flags: PRIVATE
-    PLAYER_FIELD_COMBAT_RATING_1              = UNIT_END + 0x043B, // Size: 25, Type: INT, Flags: PRIVATE
-    PLAYER_FIELD_ARENA_TEAM_INFO_1_1          = UNIT_END + 0x0454, // Size: 21, Type: INT, Flags: PRIVATE
-    PLAYER_FIELD_HONOR_CURRENCY               = UNIT_END + 0x0469, // Size: 1, Type: INT, Flags: PRIVATE
-    PLAYER_FIELD_ARENA_CURRENCY               = UNIT_END + 0x046A, // Size: 1, Type: INT, Flags: PRIVATE
-    PLAYER_FIELD_MAX_LEVEL                    = UNIT_END + 0x046B, // Size: 1, Type: INT, Flags: PRIVATE
-    PLAYER_FIELD_DAILY_QUESTS_1               = UNIT_END + 0x046C, // Size: 25, Type: INT, Flags: PRIVATE
-    PLAYER_RUNE_REGEN_1                       = UNIT_END + 0x0485, // Size: 4, Type: FLOAT, Flags: PRIVATE
-    PLAYER_NO_REAGENT_COST_1                  = UNIT_END + 0x0489, // Size: 3, Type: INT, Flags: PRIVATE
-    PLAYER_FIELD_GLYPH_SLOTS_1                = UNIT_END + 0x048C, // Size: 6, Type: INT, Flags: PRIVATE
-    PLAYER_FIELD_GLYPHS_1                     = UNIT_END + 0x0492, // Size: 6, Type: INT, Flags: PRIVATE
-    PLAYER_GLYPHS_ENABLED                     = UNIT_END + 0x0498, // Size: 1, Type: INT, Flags: PRIVATE
-    PLAYER_PET_SPELL_POWER                    = UNIT_END + 0x0499, // Size: 1, Type: INT, Flags: PRIVATE
-    PLAYER_END                                = UNIT_END + 0x049A
->>>>>>> 8d049545
+    PLAYER_END                                       = UNIT_END + 0x04D6
 };
 
 enum EGameObjectFields
 {
-<<<<<<< HEAD
     OBJECT_FIELD_CREATED_BY                          = OBJECT_END + 0x0000, // Size: 2, Type: LONG, Flags: PUBLIC
     GAMEOBJECT_DISPLAYID                             = OBJECT_END + 0x0002, // Size: 1, Type: INT, Flags: PUBLIC
     GAMEOBJECT_FLAGS                                 = OBJECT_END + 0x0003, // Size: 1, Type: INT, Flags: PUBLIC
@@ -805,42 +527,21 @@
     GAMEOBJECT_FACTION                               = OBJECT_END + 0x0009, // Size: 1, Type: INT, Flags: PUBLIC
     GAMEOBJECT_LEVEL                                 = OBJECT_END + 0x000A, // Size: 1, Type: INT, Flags: PUBLIC
     GAMEOBJECT_BYTES_1                               = OBJECT_END + 0x000B, // Size: 1, Type: BYTES, Flags: PUBLIC
-    GAMEOBJECT_END                                   = OBJECT_END + 0x000C,
-=======
-    OBJECT_FIELD_CREATED_BY                   = OBJECT_END + 0x0000, // Size: 2, Type: LONG, Flags: PUBLIC
-    GAMEOBJECT_DISPLAYID                      = OBJECT_END + 0x0002, // Size: 1, Type: INT, Flags: PUBLIC
-    GAMEOBJECT_FLAGS                          = OBJECT_END + 0x0003, // Size: 1, Type: INT, Flags: PUBLIC
-    GAMEOBJECT_PARENTROTATION                 = OBJECT_END + 0x0004, // Size: 4, Type: FLOAT, Flags: PUBLIC
-    GAMEOBJECT_DYNAMIC                        = OBJECT_END + 0x0008, // Size: 1, Type: TWO_SHORT, Flags: DYNAMIC
-    GAMEOBJECT_FACTION                        = OBJECT_END + 0x0009, // Size: 1, Type: INT, Flags: PUBLIC
-    GAMEOBJECT_LEVEL                          = OBJECT_END + 0x000A, // Size: 1, Type: INT, Flags: PUBLIC
-    GAMEOBJECT_BYTES_1                        = OBJECT_END + 0x000B, // Size: 1, Type: BYTES, Flags: PUBLIC
-    GAMEOBJECT_END                            = OBJECT_END + 0x000C
->>>>>>> 8d049545
+    GAMEOBJECT_END                                   = OBJECT_END + 0x000C
 };
 
 enum EDynamicObjectFields
 {
-<<<<<<< HEAD
     DYNAMICOBJECT_CASTER                             = OBJECT_END + 0x0000, // Size: 2, Type: LONG, Flags: PUBLIC
     DYNAMICOBJECT_BYTES                              = OBJECT_END + 0x0002, // Size: 1, Type: INT, Flags: DYNAMIC
     DYNAMICOBJECT_SPELLID                            = OBJECT_END + 0x0003, // Size: 1, Type: INT, Flags: PUBLIC
     DYNAMICOBJECT_RADIUS                             = OBJECT_END + 0x0004, // Size: 1, Type: FLOAT, Flags: PUBLIC
     DYNAMICOBJECT_CASTTIME                           = OBJECT_END + 0x0005, // Size: 1, Type: INT, Flags: PUBLIC
-    DYNAMICOBJECT_END                                = OBJECT_END + 0x0006,
-=======
-    DYNAMICOBJECT_CASTER                      = OBJECT_END + 0x0000, // Size: 2, Type: LONG, Flags: PUBLIC
-    DYNAMICOBJECT_BYTES                       = OBJECT_END + 0x0002, // Size: 1, Type: BYTES, Flags: PUBLIC
-    DYNAMICOBJECT_SPELLID                     = OBJECT_END + 0x0003, // Size: 1, Type: INT, Flags: PUBLIC
-    DYNAMICOBJECT_RADIUS                      = OBJECT_END + 0x0004, // Size: 1, Type: FLOAT, Flags: PUBLIC
-    DYNAMICOBJECT_CASTTIME                    = OBJECT_END + 0x0005, // Size: 1, Type: INT, Flags: PUBLIC
-    DYNAMICOBJECT_END                         = OBJECT_END + 0x0006
->>>>>>> 8d049545
+    DYNAMICOBJECT_END                                = OBJECT_END + 0x0006
 };
 
 enum ECorpseFields
 {
-<<<<<<< HEAD
     CORPSE_FIELD_OWNER                               = OBJECT_END + 0x0000, // Size: 2, Type: LONG, Flags: PUBLIC
     CORPSE_FIELD_PARTY                               = OBJECT_END + 0x0002, // Size: 2, Type: LONG, Flags: PUBLIC
     CORPSE_FIELD_DISPLAY_ID                          = OBJECT_END + 0x0004, // Size: 1, Type: INT, Flags: PUBLIC
@@ -849,20 +550,7 @@
     CORPSE_FIELD_BYTES_2                             = OBJECT_END + 0x0019, // Size: 1, Type: BYTES, Flags: PUBLIC
     CORPSE_FIELD_FLAGS                               = OBJECT_END + 0x001A, // Size: 1, Type: INT, Flags: PUBLIC
     CORPSE_FIELD_DYNAMIC_FLAGS                       = OBJECT_END + 0x001B, // Size: 1, Type: INT, Flags: DYNAMIC
-    CORPSE_END                                       = OBJECT_END + 0x001C,
-=======
-    CORPSE_FIELD_OWNER                        = OBJECT_END + 0x0000, // Size: 2, Type: LONG, Flags: PUBLIC
-    CORPSE_FIELD_PARTY                        = OBJECT_END + 0x0002, // Size: 2, Type: LONG, Flags: PUBLIC
-    CORPSE_FIELD_DISPLAY_ID                   = OBJECT_END + 0x0004, // Size: 1, Type: INT, Flags: PUBLIC
-    CORPSE_FIELD_ITEM                         = OBJECT_END + 0x0005, // Size: 19, Type: INT, Flags: PUBLIC
-    CORPSE_FIELD_BYTES_1                      = OBJECT_END + 0x0018, // Size: 1, Type: BYTES, Flags: PUBLIC
-    CORPSE_FIELD_BYTES_2                      = OBJECT_END + 0x0019, // Size: 1, Type: BYTES, Flags: PUBLIC
-    CORPSE_FIELD_GUILD                        = OBJECT_END + 0x001A, // Size: 1, Type: INT, Flags: PUBLIC
-    CORPSE_FIELD_FLAGS                        = OBJECT_END + 0x001B, // Size: 1, Type: INT, Flags: PUBLIC
-    CORPSE_FIELD_DYNAMIC_FLAGS                = OBJECT_END + 0x001C, // Size: 1, Type: INT, Flags: DYNAMIC
-    CORPSE_FIELD_PAD                          = OBJECT_END + 0x001D, // Size: 1, Type: INT, Flags: NONE
-    CORPSE_END                                = OBJECT_END + 0x001E
->>>>>>> 8d049545
+    CORPSE_END                                       = OBJECT_END + 0x001C
 };
 
 enum EAreaTriggerFields
@@ -871,7 +559,7 @@
     AREATRIGGER_SPELLVISUALID                        = OBJECT_END + 0x0001, // Size: 1, Type: INT, Flags: PUBLIC
     AREATRIGGER_DURATION                             = OBJECT_END + 0x0002, // Size: 1, Type: INT, Flags: PUBLIC
     AREATRIGGER_FINAL_POS                            = OBJECT_END + 0x0003, // Size: 3, Type: FLOAT, Flags: PUBLIC
-    AREATRIGGER_END                                  = OBJECT_END + 0x0006,
+    AREATRIGGER_END                                  = OBJECT_END + 0x0006
 };
 
 #endif // _UPDATEFIELDS_H