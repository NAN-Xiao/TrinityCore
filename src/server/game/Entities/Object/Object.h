/*
 * Copyright (C) 2008-2014 TrinityCore <http://www.trinitycore.org/>
 * Copyright (C) 2005-2009 MaNGOS <http://getmangos.com/>
 *
 * This program is free software; you can redistribute it and/or modify it
 * under the terms of the GNU General Public License as published by the
 * Free Software Foundation; either version 2 of the License, or (at your
 * option) any later version.
 *
 * This program is distributed in the hope that it will be useful, but WITHOUT
 * ANY WARRANTY; without even the implied warranty of MERCHANTABILITY or
 * FITNESS FOR A PARTICULAR PURPOSE. See the GNU General Public License for
 * more details.
 *
 * You should have received a copy of the GNU General Public License along
 * with this program. If not, see <http://www.gnu.org/licenses/>.
 */

#ifndef _OBJECT_H
#define _OBJECT_H

#include "Common.h"
#include "UpdateMask.h"
#include "GridReference.h"
#include "ObjectDefines.h"
#include "Map.h"

#include <set>
#include <string>
#include <sstream>

#define CONTACT_DISTANCE            0.5f
#define INTERACTION_DISTANCE        5.0f
#define ATTACK_DISTANCE             5.0f
#define INSPECT_DISTANCE            28.0f
#define TRADE_DISTANCE              11.11f
#define MAX_VISIBILITY_DISTANCE     SIZE_OF_GRIDS           // max distance for visible objects
#define SIGHT_RANGE_UNIT            50.0f
#define DEFAULT_VISIBILITY_DISTANCE 90.0f                   // default visible distance, 90 yards on continents
#define DEFAULT_VISIBILITY_INSTANCE 170.0f                  // default visible distance in instances, 170 yards
#define DEFAULT_VISIBILITY_BGARENAS 533.0f                  // default visible distance in BG/Arenas, roughly 533 yards

#define DEFAULT_WORLD_OBJECT_SIZE   0.388999998569489f      // player size, also currently used (correctly?) for any non Unit world objects
#define DEFAULT_COMBAT_REACH        1.5f
#define MIN_MELEE_REACH             2.0f
#define NOMINAL_MELEE_RANGE         5.0f
#define MELEE_RANGE                 (NOMINAL_MELEE_RANGE - MIN_MELEE_REACH * 2) //center to center for players

<<<<<<< HEAD
enum TypeMask
{
    TYPEMASK_OBJECT         = 0x0001,
    TYPEMASK_ITEM           = 0x0002,
    TYPEMASK_CONTAINER      = 0x0006,                       // TYPEMASK_ITEM | 0x0004
    TYPEMASK_UNIT           = 0x0008,                       // creature
    TYPEMASK_PLAYER         = 0x0010,
    TYPEMASK_GAMEOBJECT     = 0x0020,
    TYPEMASK_DYNAMICOBJECT  = 0x0040,
    TYPEMASK_CORPSE         = 0x0080,
    TYPEMASK_AREATRIGGER    = 0x0100,
    TYPEMASK_SEER           = TYPEMASK_PLAYER | TYPEMASK_UNIT | TYPEMASK_DYNAMICOBJECT
};

enum TypeID
{
    TYPEID_OBJECT        = 0,
    TYPEID_ITEM          = 1,
    TYPEID_CONTAINER     = 2,
    TYPEID_UNIT          = 3,
    TYPEID_PLAYER        = 4,
    TYPEID_GAMEOBJECT    = 5,
    TYPEID_DYNAMICOBJECT = 6,
    TYPEID_CORPSE        = 7,
    TYPEID_AREATRIGGER   = 8
};

#define NUM_CLIENT_OBJECT_TYPES             9

uint32 GuidHigh2TypeId(uint32 guid_hi);

=======
>>>>>>> 050d56ac
enum TempSummonType
{
    TEMPSUMMON_TIMED_OR_DEAD_DESPAWN       = 1,             // despawns after a specified time OR when the creature disappears
    TEMPSUMMON_TIMED_OR_CORPSE_DESPAWN     = 2,             // despawns after a specified time OR when the creature dies
    TEMPSUMMON_TIMED_DESPAWN               = 3,             // despawns after a specified time
    TEMPSUMMON_TIMED_DESPAWN_OUT_OF_COMBAT = 4,             // despawns after a specified time after the creature is out of combat
    TEMPSUMMON_CORPSE_DESPAWN              = 5,             // despawns instantly after death
    TEMPSUMMON_CORPSE_TIMED_DESPAWN        = 6,             // despawns after a specified time after death
    TEMPSUMMON_DEAD_DESPAWN                = 7,             // despawns when the creature disappears
    TEMPSUMMON_MANUAL_DESPAWN              = 8              // despawns when UnSummon() is called
};

enum PhaseMasks
{
    PHASEMASK_NORMAL   = 0x00000001,
    PHASEMASK_ANYWHERE = 0xFFFFFFFF
};

enum NotifyFlags
{
    NOTIFY_NONE                     = 0x00,
    NOTIFY_AI_RELOCATION            = 0x01,
    NOTIFY_VISIBILITY_CHANGED       = 0x02,
    NOTIFY_ALL                      = 0xFF
};

class Corpse;
class Creature;
class CreatureAI;
class DynamicObject;
class GameObject;
class InstanceScript;
class Player;
class TempSummon;
class Transport;
class Unit;
class UpdateData;
class WorldObject;
class WorldPacket;
class ZoneScript;

typedef std::unordered_map<Player*, UpdateData> UpdateDataMapType;

//! Structure to ease conversions from single 64 bit integer guid into individual bytes, for packet sending purposes
//! Nuke this out when porting ObjectGuid from MaNGOS, but preserve the per-byte storage
struct ObjectGuid
{
    public:
        ObjectGuid() { _data.u64 = UI64LIT(0); }
        ObjectGuid(uint64 guid) { _data.u64 = guid; }
        ObjectGuid(ObjectGuid const& other) { _data.u64 = other._data.u64; }

        uint8& operator[](uint32 index)
        {
            ASSERT(index < sizeof(uint64));

#if TRINITY_ENDIAN == TRINITY_LITTLEENDIAN
            return _data.byte[index];
#else
            return _data.byte[7 - index];
#endif
        }

        uint8 const& operator[](uint32 index) const
        {
            ASSERT(index < sizeof(uint64));

#if TRINITY_ENDIAN == TRINITY_LITTLEENDIAN
            return _data.byte[index];
#else
            return _data.byte[7 - index];
#endif
        }

        operator uint64()
        {
            return _data.u64;
        }

        ObjectGuid& operator=(uint64 guid)
        {
            _data.u64 = guid;
            return *this;
        }

        ObjectGuid& operator=(ObjectGuid const& other)
        {
            _data.u64 = other._data.u64;
            return *this;
        }

    private:
        union
        {
            uint64 u64;
            uint8 byte[8];
        } _data;
};

class Object
{
    public:
        virtual ~Object();

        bool IsInWorld() const { return m_inWorld; }

        virtual void AddToWorld();
        virtual void RemoveFromWorld();

        ObjectGuid GetGUID() const { return GetGuidValue(OBJECT_FIELD_GUID); }
        uint32 GetGUIDLow() const { return GetGuidValue(OBJECT_FIELD_GUID).GetCounter(); }
        uint32 GetGUIDMid() const { return GetGuidValue(OBJECT_FIELD_GUID).GetEntry(); }
        uint32 GetGUIDHigh() const { return GetGuidValue(OBJECT_FIELD_GUID).GetHigh(); }
        PackedGuid const& GetPackGUID() const { return m_PackGUID; }
        uint32 GetEntry() const { return GetUInt32Value(OBJECT_FIELD_ENTRY); }
        void SetEntry(uint32 entry) { SetUInt32Value(OBJECT_FIELD_ENTRY, entry); }

        float GetObjectScale() const { return GetFloatValue(OBJECT_FIELD_SCALE_X); }
        virtual void SetObjectScale(float scale) { SetFloatValue(OBJECT_FIELD_SCALE_X, scale); }

        TypeID GetTypeId() const { return m_objectTypeId; }
        bool isType(uint16 mask) const { return (mask & m_objectType) != 0; }

        virtual void BuildCreateUpdateBlockForPlayer(UpdateData* data, Player* target) const;
        void SendUpdateToPlayer(Player* player);

        void BuildValuesUpdateBlockForPlayer(UpdateData* data, Player* target) const;
        void BuildOutOfRangeUpdateBlock(UpdateData* data) const;

        virtual void DestroyForPlayer(Player* target, bool onDeath = false) const;

        int32 GetInt32Value(uint16 index) const;
        uint32 GetUInt32Value(uint16 index) const;
        uint64 GetUInt64Value(uint16 index) const;
        float GetFloatValue(uint16 index) const;
        uint8 GetByteValue(uint16 index, uint8 offset) const;
        uint16 GetUInt16Value(uint16 index, uint8 offset) const;
        ObjectGuid GetGuidValue(uint16 index) const;

        void SetInt32Value(uint16 index, int32 value);
        void SetUInt32Value(uint16 index, uint32 value);
        void UpdateUInt32Value(uint16 index, uint32 value);
        void SetUInt64Value(uint16 index, uint64 value);
        void SetFloatValue(uint16 index, float value);
        void SetByteValue(uint16 index, uint8 offset, uint8 value);
        void SetUInt16Value(uint16 index, uint8 offset, uint16 value);
        void SetInt16Value(uint16 index, uint8 offset, int16 value) { SetUInt16Value(index, offset, (uint16)value); }
        void SetGuidValue(uint16 index, ObjectGuid value);
        void SetStatFloatValue(uint16 index, float value);
        void SetStatInt32Value(uint16 index, int32 value);

        bool AddGuidValue(uint16 index, ObjectGuid value);
        bool RemoveGuidValue(uint16 index, ObjectGuid value);

        void ApplyModUInt32Value(uint16 index, int32 val, bool apply);
        void ApplyModInt32Value(uint16 index, int32 val, bool apply);
        void ApplyModUInt64Value(uint16 index, int32 val, bool apply);
        void ApplyModPositiveFloatValue(uint16 index, float val, bool apply);
        void ApplyModSignedFloatValue(uint16 index, float val, bool apply);
        void ApplyPercentModFloatValue(uint16 index, float val, bool apply);

        void SetFlag(uint16 index, uint32 newFlag);
        void RemoveFlag(uint16 index, uint32 oldFlag);
        void ToggleFlag(uint16 index, uint32 flag);
        bool HasFlag(uint16 index, uint32 flag) const;
        void ApplyModFlag(uint16 index, uint32 flag, bool apply);

        void SetByteFlag(uint16 index, uint8 offset, uint8 newFlag);
        void RemoveByteFlag(uint16 index, uint8 offset, uint8 newFlag);
        void ToggleByteFlag(uint16 index, uint8 offset, uint8 flag);
        bool HasByteFlag(uint16 index, uint8 offset, uint8 flag) const;

        void SetFlag64(uint16 index, uint64 newFlag);
        void RemoveFlag64(uint16 index, uint64 oldFlag);
        void ToggleFlag64(uint16 index, uint64 flag);
        bool HasFlag64(uint16 index, uint64 flag) const;
        void ApplyModFlag64(uint16 index, uint64 flag, bool apply);

        void ClearUpdateMask(bool remove);

        uint16 GetValuesCount() const { return m_valuesCount; }

        virtual bool hasQuest(uint32 /* quest_id */) const { return false; }
        virtual bool hasInvolvedQuest(uint32 /* quest_id */) const { return false; }
        virtual void BuildUpdate(UpdateDataMapType&) { }
        void BuildFieldsUpdate(Player*, UpdateDataMapType &) const;

        void SetFieldNotifyFlag(uint16 flag) { _fieldNotifyFlags |= flag; }
        void RemoveFieldNotifyFlag(uint16 flag) { _fieldNotifyFlags &= uint16(~flag); }

        // FG: some hacky helpers
        void ForceValuesUpdateAtIndex(uint32);

        Player* ToPlayer() { if (GetTypeId() == TYPEID_PLAYER) return reinterpret_cast<Player*>(this); else return NULL; }
        Player const* ToPlayer() const { if (GetTypeId() == TYPEID_PLAYER) return reinterpret_cast<Player const*>(this); else return NULL; }

        Creature* ToCreature() { if (GetTypeId() == TYPEID_UNIT) return reinterpret_cast<Creature*>(this); else return NULL; }
        Creature const* ToCreature() const { if (GetTypeId() == TYPEID_UNIT) return reinterpret_cast<Creature const*>(this); else return NULL; }

        Unit* ToUnit() { if (isType(TYPEMASK_UNIT)) return reinterpret_cast<Unit*>(this); else return NULL; }
        Unit const* ToUnit() const { if (isType(TYPEMASK_UNIT)) return reinterpret_cast<Unit const*>(this); else return NULL; }

        GameObject* ToGameObject() { if (GetTypeId() == TYPEID_GAMEOBJECT) return reinterpret_cast<GameObject*>(this); else return NULL; }
        GameObject const* ToGameObject() const { if (GetTypeId() == TYPEID_GAMEOBJECT) return reinterpret_cast<GameObject const*>(this); else return NULL; }

        Corpse* ToCorpse() { if (GetTypeId() == TYPEID_CORPSE) return reinterpret_cast<Corpse*>(this); else return NULL; }
        Corpse const* ToCorpse() const { if (GetTypeId() == TYPEID_CORPSE) return reinterpret_cast<Corpse const*>(this); else return NULL; }

        DynamicObject* ToDynObject() { if (GetTypeId() == TYPEID_DYNAMICOBJECT) return reinterpret_cast<DynamicObject*>(this); else return NULL; }
        DynamicObject const* ToDynObject() const { if (GetTypeId() == TYPEID_DYNAMICOBJECT) return reinterpret_cast<DynamicObject const*>(this); else return NULL; }

        AreaTrigger* ToAreaTrigger() { if (GetTypeId() == TYPEID_AREATRIGGER) return reinterpret_cast<AreaTrigger*>(this); else return NULL; }
        AreaTrigger const* ToAreaTrigger() const { if (GetTypeId() == TYPEID_AREATRIGGER) return reinterpret_cast<AreaTrigger const*>(this); else return NULL; }

    protected:
        Object();

        void _InitValues();
        void _Create(uint32 guidlow, uint32 entry, HighGuid guidhigh);
        std::string _ConcatFields(uint16 startIndex, uint16 size) const;
        void _LoadIntoDataField(std::string const& data, uint32 startOffset, uint32 count);

        uint32 GetUpdateFieldData(Player const* target, uint32*& flags) const;

        void BuildMovementUpdate(ByteBuffer* data, uint16 flags) const;
        virtual void BuildValuesUpdate(uint8 updatetype, ByteBuffer* data, Player* target) const;

        uint16 m_objectType;

        TypeID m_objectTypeId;
        uint16 m_updateFlag;

        union
        {
            int32  *m_int32Values;
            uint32 *m_uint32Values;
            float  *m_floatValues;
        };

        UpdateMask _changesMask;

        uint16 m_valuesCount;

        uint16 _fieldNotifyFlags;

        bool m_objectUpdated;

    private:
        bool m_inWorld;

        PackedGuid m_PackGUID;

        // for output helpfull error messages from asserts
        bool PrintIndexError(uint32 index, bool set) const;
        Object(Object const& right) = delete;
        Object& operator=(Object const& right) = delete;
};

struct Position
{
    Position(float x = 0, float y = 0, float z = 0, float o = 0)
        : m_positionX(x), m_positionY(y), m_positionZ(z), m_orientation(NormalizeOrientation(o)) { }

    Position(const Position &loc) { Relocate(loc); }

    struct PositionXYZStreamer
    {
        explicit PositionXYZStreamer(Position& pos) : m_pos(&pos) { }
        Position* m_pos;
    };

    struct PositionXYZOStreamer
    {
        explicit PositionXYZOStreamer(Position& pos) : m_pos(&pos) { }
        Position* m_pos;
    };

    float m_positionX;
    float m_positionY;
    float m_positionZ;
// Better to limit access to m_orientation field, but this will be hard to achieve with many scripts using array initialization for this structure
//private:
    float m_orientation;
//public:

    bool operator==(Position const &a);

    inline bool operator!=(Position const &a)
    {
        return !(operator==(a));
    }

    void Relocate(float x, float y)
        { m_positionX = x; m_positionY = y;}
    void Relocate(float x, float y, float z)
        { m_positionX = x; m_positionY = y; m_positionZ = z; }
    void Relocate(float x, float y, float z, float orientation)
        { m_positionX = x; m_positionY = y; m_positionZ = z; SetOrientation(orientation); }
    void Relocate(Position const &pos)
        { m_positionX = pos.m_positionX; m_positionY = pos.m_positionY; m_positionZ = pos.m_positionZ; SetOrientation(pos.m_orientation); }
    void Relocate(Position const* pos)
        { m_positionX = pos->m_positionX; m_positionY = pos->m_positionY; m_positionZ = pos->m_positionZ; SetOrientation(pos->m_orientation); }
    void RelocateOffset(Position const &offset);
    void SetOrientation(float orientation)
    { m_orientation = NormalizeOrientation(orientation); }

    float GetPositionX() const { return m_positionX; }
    float GetPositionY() const { return m_positionY; }
    float GetPositionZ() const { return m_positionZ; }
    float GetOrientation() const { return m_orientation; }

    void GetPosition(float &x, float &y) const
        { x = m_positionX; y = m_positionY; }
    void GetPosition(float &x, float &y, float &z) const
        { x = m_positionX; y = m_positionY; z = m_positionZ; }
    void GetPosition(float &x, float &y, float &z, float &o) const
        { x = m_positionX; y = m_positionY; z = m_positionZ; o = m_orientation; }

    Position GetPosition() const
    {
        return *this;
    }

    Position::PositionXYZStreamer PositionXYZStream()
    {
        return PositionXYZStreamer(*this);
    }
    Position::PositionXYZOStreamer PositionXYZOStream()
    {
        return PositionXYZOStreamer(*this);
    }

    bool IsPositionValid() const;

    float GetExactDist2dSq(float x, float y) const
        { float dx = m_positionX - x; float dy = m_positionY - y; return dx*dx + dy*dy; }
    float GetExactDist2d(const float x, const float y) const
        { return std::sqrt(GetExactDist2dSq(x, y)); }
    float GetExactDist2dSq(Position const* pos) const
        { float dx = m_positionX - pos->m_positionX; float dy = m_positionY - pos->m_positionY; return dx*dx + dy*dy; }
    float GetExactDist2d(Position const* pos) const
        { return std::sqrt(GetExactDist2dSq(pos)); }
    float GetExactDistSq(float x, float y, float z) const
        { float dz = m_positionZ - z; return GetExactDist2dSq(x, y) + dz*dz; }
    float GetExactDist(float x, float y, float z) const
        { return std::sqrt(GetExactDistSq(x, y, z)); }
    float GetExactDistSq(Position const* pos) const
        { float dx = m_positionX - pos->m_positionX; float dy = m_positionY - pos->m_positionY; float dz = m_positionZ - pos->m_positionZ; return dx*dx + dy*dy + dz*dz; }
    float GetExactDist(Position const* pos) const
        { return std::sqrt(GetExactDistSq(pos)); }

    void GetPositionOffsetTo(Position const & endPos, Position & retOffset) const;

    float GetAngle(Position const* pos) const;
    float GetAngle(float x, float y) const;
    float GetRelativeAngle(Position const* pos) const
        { return GetAngle(pos) - m_orientation; }
    float GetRelativeAngle(float x, float y) const { return GetAngle(x, y) - m_orientation; }
    void GetSinCos(float x, float y, float &vsin, float &vcos) const;

    bool IsInDist2d(float x, float y, float dist) const
        { return GetExactDist2dSq(x, y) < dist * dist; }
    bool IsInDist2d(Position const* pos, float dist) const
        { return GetExactDist2dSq(pos) < dist * dist; }
    bool IsInDist(float x, float y, float z, float dist) const
        { return GetExactDistSq(x, y, z) < dist * dist; }
    bool IsInDist(Position const* pos, float dist) const
        { return GetExactDistSq(pos) < dist * dist; }
    bool HasInArc(float arcangle, Position const* pos, float border = 2.0f) const;
    bool HasInLine(WorldObject const* target, float width) const;
    std::string ToString() const;

    // modulos a radian orientation to the range of 0..2PI
    static float NormalizeOrientation(float o)
    {
        // fmod only supports positive numbers. Thus we have
        // to emulate negative numbers
        if (o < 0)
        {
            float mod = o *-1;
            mod = std::fmod(mod, 2.0f * static_cast<float>(M_PI));
            mod = -mod + 2.0f * static_cast<float>(M_PI);
            return mod;
        }
        return std::fmod(o, 2.0f * static_cast<float>(M_PI));
    }
};
ByteBuffer& operator>>(ByteBuffer& buf, Position::PositionXYZOStreamer const& streamer);
ByteBuffer& operator<<(ByteBuffer& buf, Position::PositionXYZStreamer const& streamer);
ByteBuffer& operator>>(ByteBuffer& buf, Position::PositionXYZStreamer const& streamer);
ByteBuffer& operator<<(ByteBuffer& buf, Position::PositionXYZOStreamer const& streamer);

struct MovementInfo
{
    // common
    ObjectGuid guid;
    uint32 flags;
    uint16 flags2;
    Position pos;
    uint32 time;

    // transport
    struct TransportInfo
    {
        void Reset()
        {
            guid.Clear();
            pos.Relocate(0.0f, 0.0f, 0.0f, 0.0f);
            seat = -1;
            time = 0;
            time2 = 0;
            time3 = 0;
        }

        ObjectGuid guid;
        Position pos;
        int8 seat;
        uint32 time;
        uint32 time2;
        uint32 time3;
    } transport;

    // swimming/flying
    float pitch;

    // jumping
    struct JumpInfo
    {
        void Reset()
        {
            fallTime = 0;
            zspeed = sinAngle = cosAngle = xyspeed = 0.0f;
        }

        uint32 fallTime;

        float zspeed, sinAngle, cosAngle, xyspeed;

    } jump;

    // spline
    float splineElevation;

    MovementInfo() :
<<<<<<< HEAD
        guid(0), flags(0), flags2(0), time(0), pitch(0.0f), splineElevation(0.0f)
=======
        guid(), flags(0), flags2(0), time(0), pitch(0.0f), fallTime(0), splineElevation(0.0f)
>>>>>>> 050d56ac
    {
        pos.Relocate(0.0f, 0.0f, 0.0f, 0.0f);
        transport.Reset();
        jump.Reset();
    }

    uint32 GetMovementFlags() const { return flags; }
    void SetMovementFlags(uint32 flag) { flags = flag; }
    void AddMovementFlag(uint32 flag) { flags |= flag; }
    void RemoveMovementFlag(uint32 flag) { flags &= ~flag; }
    bool HasMovementFlag(uint32 flag) const { return (flags & flag) != 0; }

    uint16 GetExtraMovementFlags() const { return flags2; }
    void SetExtraMovementFlags(uint16 flag) { flags2 = flag; }
    void AddExtraMovementFlag(uint16 flag) { flags2 |= flag; }
    void RemoveExtraMovementFlag(uint16 flag) { flags2 &= ~flag; }
    bool HasExtraMovementFlag(uint16 flag) const { return (flags2 & flag) != 0; }

    uint32 GetFallTime() const { return jump.fallTime; }
    void SetFallTime(uint32 time) { jump.fallTime = time; }

    void ResetTransport()
    {
        transport.Reset();
    }

    void ResetJump()
    {
        jump.Reset();
    }

    void OutDebug();
};

#define MAPID_INVALID 0xFFFFFFFF

class WorldLocation : public Position
{
    public:
        explicit WorldLocation(uint32 _mapid = MAPID_INVALID, float _x = 0, float _y = 0, float _z = 0, float _o = 0)
            : m_mapId(_mapid) { Relocate(_x, _y, _z, _o); }
        WorldLocation(const WorldLocation &loc) : Position(loc) { WorldRelocate(loc); }

        void WorldRelocate(const WorldLocation &loc)
            { m_mapId = loc.GetMapId(); Relocate(loc); }

        WorldLocation GetWorldLocation() const
        {
            return *this;
        }

        uint32 GetMapId() const { return m_mapId; }

        uint32 m_mapId;
};

template<class T>
class GridObject
{
    public:
        virtual ~GridObject() { }

        bool IsInGrid() const { return _gridRef.isValid(); }
        void AddToGrid(GridRefManager<T>& m) { ASSERT(!IsInGrid()); _gridRef.link(&m, (T*)this); }
        void RemoveFromGrid() { ASSERT(IsInGrid()); _gridRef.unlink(); }
    private:
        GridReference<T> _gridRef;
};

template <class T_VALUES, class T_FLAGS, class FLAG_TYPE, uint8 ARRAY_SIZE>
class FlaggedValuesArray32
{
    public:
        FlaggedValuesArray32()
        {
            memset(&m_values, 0x00, sizeof(T_VALUES) * ARRAY_SIZE);
            m_flags = 0;
        }

        T_FLAGS  GetFlags() const { return m_flags; }
        bool     HasFlag(FLAG_TYPE flag) const { return m_flags & (1 << flag); }
        void     AddFlag(FLAG_TYPE flag) { m_flags |= (1 << flag); }
        void     DelFlag(FLAG_TYPE flag) { m_flags &= ~(1 << flag); }

        T_VALUES GetValue(FLAG_TYPE flag) const { return m_values[flag]; }
        void     SetValue(FLAG_TYPE flag, T_VALUES value) { m_values[flag] = value; }
        void     AddValue(FLAG_TYPE flag, T_VALUES value) { m_values[flag] += value; }

    private:
        T_VALUES m_values[ARRAY_SIZE];
        T_FLAGS m_flags;
};

enum MapObjectCellMoveState
{
    MAP_OBJECT_CELL_MOVE_NONE, //not in move list
    MAP_OBJECT_CELL_MOVE_ACTIVE, //in move list
    MAP_OBJECT_CELL_MOVE_INACTIVE, //in move list but should not move
};

class MapObject
{
        friend class Map; //map for moving creatures
        friend class ObjectGridLoader; //grid loader for loading creatures

    protected:
        MapObject() : _moveState(MAP_OBJECT_CELL_MOVE_NONE)
        {
            _newPosition.Relocate(0.0f, 0.0f, 0.0f, 0.0f);
        }

    private:
        Cell _currentCell;
        Cell const& GetCurrentCell() const { return _currentCell; }
        void SetCurrentCell(Cell const& cell) { _currentCell = cell; }

        MapObjectCellMoveState _moveState;
        Position _newPosition;
        void SetNewCellPosition(float x, float y, float z, float o)
        {
            _moveState = MAP_OBJECT_CELL_MOVE_ACTIVE;
            _newPosition.Relocate(x, y, z, o);
        }
};

class WorldObject : public Object, public WorldLocation
{
    protected:
        explicit WorldObject(bool isWorldObject); //note: here it means if it is in grid object list or world object list
    public:
        virtual ~WorldObject();

        virtual void Update (uint32 /*time_diff*/) { }

        void _Create(uint32 guidlow, HighGuid guidhigh, uint32 phaseMask);
        virtual void RemoveFromWorld() override;

        void GetNearPoint2D(float &x, float &y, float distance, float absAngle) const;
        void GetNearPoint(WorldObject const* searcher, float &x, float &y, float &z, float searcher_size, float distance2d, float absAngle) const;
        void GetClosePoint(float &x, float &y, float &z, float size, float distance2d = 0, float angle = 0) const;
        void MovePosition(Position &pos, float dist, float angle);
        Position GetNearPosition(float dist, float angle);
        void MovePositionToFirstCollision(Position &pos, float dist, float angle);
        Position GetFirstCollisionPosition(float dist, float angle);
        Position GetRandomNearPosition(float radius);
        void GetContactPoint(WorldObject const* obj, float &x, float &y, float &z, float distance2d = CONTACT_DISTANCE) const;

        float GetObjectSize() const;
        void UpdateGroundPositionZ(float x, float y, float &z) const;
        void UpdateAllowedPositionZ(float x, float y, float &z) const;

        void GetRandomPoint(Position const &srcPos, float distance, float &rand_x, float &rand_y, float &rand_z) const;
        Position GetRandomPoint(Position const &srcPos, float distance) const;

        uint32 GetInstanceId() const { return m_InstanceId; }

        virtual void SetPhaseMask(uint32 newPhaseMask, bool update);
        virtual void SetInPhase(uint32 id, bool update, bool apply);
        uint32 GetPhaseMask() const { return m_phaseMask; }
        bool InSamePhase(WorldObject const* obj) const;
        bool InSamePhase(uint32 phasemask) const { return (GetPhaseMask() & phasemask) != 0; }
        bool IsInPhase(uint32 phase) const { return _phases.find(phase) != _phases.end(); }
        bool IsInPhase(WorldObject const* obj) const;
        std::set<uint32> const& GetPhases() const { return _phases; }

        uint32 GetZoneId() const;
        uint32 GetAreaId() const;
        void GetZoneAndAreaId(uint32& zoneid, uint32& areaid) const;

        InstanceScript* GetInstanceScript();

        std::string const& GetName() const { return m_name; }
        void SetName(std::string const& newname) { m_name=newname; }

        virtual std::string const& GetNameForLocaleIdx(LocaleConstant /*locale_idx*/) const { return m_name; }

        float GetDistance(WorldObject const* obj) const;
        float GetDistance(Position const &pos) const;
        float GetDistance(float x, float y, float z) const;
        float GetDistance2d(WorldObject const* obj) const;
        float GetDistance2d(float x, float y) const;
        float GetDistanceZ(WorldObject const* obj) const;

        bool IsSelfOrInSameMap(WorldObject const* obj) const;
        bool IsInMap(WorldObject const* obj) const;
        bool IsWithinDist3d(float x, float y, float z, float dist) const;
        bool IsWithinDist3d(Position const* pos, float dist) const;
        bool IsWithinDist2d(float x, float y, float dist) const;
        bool IsWithinDist2d(Position const* pos, float dist) const;
        // use only if you will sure about placing both object at same map
        bool IsWithinDist(WorldObject const* obj, float dist2compare, bool is3D = true) const;
        bool IsWithinDistInMap(WorldObject const* obj, float dist2compare, bool is3D = true) const;
        bool IsWithinLOS(float x, float y, float z) const;
        bool IsWithinLOSInMap(WorldObject const* obj) const;
        bool GetDistanceOrder(WorldObject const* obj1, WorldObject const* obj2, bool is3D = true) const;
        bool IsInRange(WorldObject const* obj, float minRange, float maxRange, bool is3D = true) const;
        bool IsInRange2d(float x, float y, float minRange, float maxRange) const;
        bool IsInRange3d(float x, float y, float z, float minRange, float maxRange) const;
        bool isInFront(WorldObject const* target, float arc = float(M_PI)) const;
        bool isInBack(WorldObject const* target, float arc = float(M_PI)) const;

        bool IsInBetween(WorldObject const* obj1, WorldObject const* obj2, float size = 0) const;

        virtual void CleanupsBeforeDelete(bool finalCleanup = true);  // used in destructor or explicitly before mass creature delete to remove cross-references to already deleted units

        virtual void SendMessageToSet(WorldPacket* data, bool self);
        virtual void SendMessageToSetInRange(WorldPacket* data, float dist, bool self);
        virtual void SendMessageToSet(WorldPacket* data, Player const* skipped_rcvr);

        virtual uint8 getLevelForTarget(WorldObject const* /*target*/) const { return 1; }

        void PlayDistanceSound(uint32 sound_id, Player* target = NULL);
        void PlayDirectSound(uint32 sound_id, Player* target = NULL);

        void SendObjectDeSpawnAnim(ObjectGuid guid);

        virtual void SaveRespawnTime() { }
        void AddObjectToRemoveList();

        float GetGridActivationRange() const;
        float GetVisibilityRange() const;
        float GetSightRange(WorldObject const* target = NULL) const;
        bool CanSeeOrDetect(WorldObject const* obj, bool ignoreStealth = false, bool distanceCheck = false) const;

        FlaggedValuesArray32<int32, uint32, StealthType, TOTAL_STEALTH_TYPES> m_stealth;
        FlaggedValuesArray32<int32, uint32, StealthType, TOTAL_STEALTH_TYPES> m_stealthDetect;

        FlaggedValuesArray32<int32, uint32, InvisibilityType, TOTAL_INVISIBILITY_TYPES> m_invisibility;
        FlaggedValuesArray32<int32, uint32, InvisibilityType, TOTAL_INVISIBILITY_TYPES> m_invisibilityDetect;

        FlaggedValuesArray32<int32, uint32, ServerSideVisibilityType, TOTAL_SERVERSIDE_VISIBILITY_TYPES> m_serverSideVisibility;
        FlaggedValuesArray32<int32, uint32, ServerSideVisibilityType, TOTAL_SERVERSIDE_VISIBILITY_TYPES> m_serverSideVisibilityDetect;

        virtual void SetMap(Map* map);
        virtual void ResetMap();
        Map* GetMap() const { ASSERT(m_currMap); return m_currMap; }
        Map* FindMap() const { return m_currMap; }
        //used to check all object's GetMap() calls when object is not in world!

        //this function should be removed in nearest time...
        Map const* GetBaseMap() const;

        void SetZoneScript();
        ZoneScript* GetZoneScript() const { return m_zoneScript; }

        TempSummon* SummonCreature(uint32 id, Position const &pos, TempSummonType spwtype = TEMPSUMMON_MANUAL_DESPAWN, uint32 despwtime = 0, uint32 vehId = 0) const;
        TempSummon* SummonCreature(uint32 id, float x, float y, float z, float ang = 0, TempSummonType spwtype = TEMPSUMMON_MANUAL_DESPAWN, uint32 despwtime = 0) const;
        GameObject* SummonGameObject(uint32 entry, float x, float y, float z, float ang, float rotation0, float rotation1, float rotation2, float rotation3, uint32 respawnTime /* s */);
        Creature*   SummonTrigger(float x, float y, float z, float ang, uint32 dur, CreatureAI* (*GetAI)(Creature*) = NULL);
        void SummonCreatureGroup(uint8 group, std::list<TempSummon*>* list = NULL);

        Creature*   FindNearestCreature(uint32 entry, float range, bool alive = true) const;
        GameObject* FindNearestGameObject(uint32 entry, float range) const;
        GameObject* FindNearestGameObjectOfType(GameobjectTypes type, float range) const;

        void GetGameObjectListWithEntryInGrid(std::list<GameObject*>& lList, uint32 uiEntry, float fMaxSearchRange) const;
        void GetCreatureListWithEntryInGrid(std::list<Creature*>& lList, uint32 uiEntry, float fMaxSearchRange) const;

        void DestroyForNearbyPlayers();
        virtual void UpdateObjectVisibility(bool forced = true);
        void BuildUpdate(UpdateDataMapType&) override;

        //relocation and visibility system functions
        void AddToNotify(uint16 f) { m_notifyflags |= f;}
        bool isNeedNotify(uint16 f) const { return (m_notifyflags & f) != 0; }
        uint16 GetNotifyFlags() const { return m_notifyflags; }
        bool NotifyExecuted(uint16 f) const { return (m_executed_notifies & f) != 0; }
        void SetNotified(uint16 f) { m_executed_notifies |= f;}
        void ResetAllNotifies() { m_notifyflags = 0; m_executed_notifies = 0; }

        bool isActiveObject() const { return m_isActive; }
        void setActive(bool isActiveObject);
        void SetWorldObject(bool apply);
        bool IsPermanentWorldObject() const { return m_isWorldObject; }
        bool IsWorldObject() const;

        template<class NOTIFIER> void VisitNearbyObject(float const& radius, NOTIFIER& notifier) const { if (IsInWorld()) GetMap()->VisitAll(GetPositionX(), GetPositionY(), radius, notifier); }
        template<class NOTIFIER> void VisitNearbyGridObject(float const& radius, NOTIFIER& notifier) const { if (IsInWorld()) GetMap()->VisitGrid(GetPositionX(), GetPositionY(), radius, notifier); }
        template<class NOTIFIER> void VisitNearbyWorldObject(float const& radius, NOTIFIER& notifier) const { if (IsInWorld()) GetMap()->VisitWorld(GetPositionX(), GetPositionY(), radius, notifier); }

#ifdef MAP_BASED_RAND_GEN
        int32 irand(int32 min, int32 max) const     { return int32 (GetMap()->mtRand.randInt(max - min)) + min; }
        uint32 urand(uint32 min, uint32 max) const  { return GetMap()->mtRand.randInt(max - min) + min;}
        int32 rand32() const                        { return GetMap()->mtRand.randInt();}
        double rand_norm() const                    { return GetMap()->mtRand.randExc();}
        double rand_chance() const                  { return GetMap()->mtRand.randExc(100.0);}
#endif

        uint32  LastUsedScriptID;

        // Transports
        Transport* GetTransport() const { return m_transport; }
        float GetTransOffsetX() const { return m_movementInfo.transport.pos.GetPositionX(); }
        float GetTransOffsetY() const { return m_movementInfo.transport.pos.GetPositionY(); }
        float GetTransOffsetZ() const { return m_movementInfo.transport.pos.GetPositionZ(); }
        float GetTransOffsetO() const { return m_movementInfo.transport.pos.GetOrientation(); }
        uint32 GetTransTime()   const { return m_movementInfo.transport.time; }
        int8 GetTransSeat()     const { return m_movementInfo.transport.seat; }
        virtual ObjectGuid GetTransGUID() const;
        void SetTransport(Transport* t) { m_transport = t; }

        MovementInfo m_movementInfo;

        virtual float GetStationaryX() const { return GetPositionX(); }
        virtual float GetStationaryY() const { return GetPositionY(); }
        virtual float GetStationaryZ() const { return GetPositionZ(); }
        virtual float GetStationaryO() const { return GetOrientation(); }

    protected:
        std::string m_name;
        bool m_isActive;
        const bool m_isWorldObject;
        ZoneScript* m_zoneScript;

        // transports
        Transport* m_transport;

        //these functions are used mostly for Relocate() and Corpse/Player specific stuff...
        //use them ONLY in LoadFromDB()/Create() funcs and nowhere else!
        //mapId/instanceId should be set in SetMap() function!
        void SetLocationMapId(uint32 _mapId) { m_mapId = _mapId; }
        void SetLocationInstanceId(uint32 _instanceId) { m_InstanceId = _instanceId; }

        virtual bool IsNeverVisible() const { return !IsInWorld(); }
        virtual bool IsAlwaysVisibleFor(WorldObject const* /*seer*/) const { return false; }
        virtual bool IsInvisibleDueToDespawn() const { return false; }
        //difference from IsAlwaysVisibleFor: 1. after distance check; 2. use owner or charmer as seer
        virtual bool IsAlwaysDetectableFor(WorldObject const* /*seer*/) const { return false; }
    private:
        Map* m_currMap;                                    //current object's Map location

        //uint32 m_mapId;                                     // object at map with map_id
        uint32 m_InstanceId;                                // in map copy with instance id
        uint32 m_phaseMask;                                 // in area phase state
        std::set<uint32> _phases;

        uint16 m_notifyflags;
        uint16 m_executed_notifies;
        virtual bool _IsWithinDist(WorldObject const* obj, float dist2compare, bool is3D) const;

        bool CanNeverSee(WorldObject const* obj) const;
        virtual bool CanAlwaysSee(WorldObject const* /*obj*/) const { return false; }
        bool CanDetect(WorldObject const* obj, bool ignoreStealth) const;
        bool CanDetectInvisibilityOf(WorldObject const* obj) const;
        bool CanDetectStealthOf(WorldObject const* obj) const;
};

namespace Trinity
{
    // Binary predicate to sort WorldObjects based on the distance to a reference WorldObject
    class ObjectDistanceOrderPred
    {
        public:
            ObjectDistanceOrderPred(WorldObject const* refObj, bool ascending = true) : _refObj(refObj), _ascending(ascending) { }

            bool operator()(WorldObject const* left, WorldObject const* right) const
            {
                return _refObj->GetDistanceOrder(left, right) == _ascending;
            }

        private:
            WorldObject const* _refObj;
            bool _ascending;
    };
}

#endif<|MERGE_RESOLUTION|>--- conflicted
+++ resolved
@@ -46,40 +46,6 @@
 #define NOMINAL_MELEE_RANGE         5.0f
 #define MELEE_RANGE                 (NOMINAL_MELEE_RANGE - MIN_MELEE_REACH * 2) //center to center for players
 
-<<<<<<< HEAD
-enum TypeMask
-{
-    TYPEMASK_OBJECT         = 0x0001,
-    TYPEMASK_ITEM           = 0x0002,
-    TYPEMASK_CONTAINER      = 0x0006,                       // TYPEMASK_ITEM | 0x0004
-    TYPEMASK_UNIT           = 0x0008,                       // creature
-    TYPEMASK_PLAYER         = 0x0010,
-    TYPEMASK_GAMEOBJECT     = 0x0020,
-    TYPEMASK_DYNAMICOBJECT  = 0x0040,
-    TYPEMASK_CORPSE         = 0x0080,
-    TYPEMASK_AREATRIGGER    = 0x0100,
-    TYPEMASK_SEER           = TYPEMASK_PLAYER | TYPEMASK_UNIT | TYPEMASK_DYNAMICOBJECT
-};
-
-enum TypeID
-{
-    TYPEID_OBJECT        = 0,
-    TYPEID_ITEM          = 1,
-    TYPEID_CONTAINER     = 2,
-    TYPEID_UNIT          = 3,
-    TYPEID_PLAYER        = 4,
-    TYPEID_GAMEOBJECT    = 5,
-    TYPEID_DYNAMICOBJECT = 6,
-    TYPEID_CORPSE        = 7,
-    TYPEID_AREATRIGGER   = 8
-};
-
-#define NUM_CLIENT_OBJECT_TYPES             9
-
-uint32 GuidHigh2TypeId(uint32 guid_hi);
-
-=======
->>>>>>> 050d56ac
 enum TempSummonType
 {
     TEMPSUMMON_TIMED_OR_DEAD_DESPAWN       = 1,             // despawns after a specified time OR when the creature disappears
@@ -122,62 +88,6 @@
 class ZoneScript;
 
 typedef std::unordered_map<Player*, UpdateData> UpdateDataMapType;
-
-//! Structure to ease conversions from single 64 bit integer guid into individual bytes, for packet sending purposes
-//! Nuke this out when porting ObjectGuid from MaNGOS, but preserve the per-byte storage
-struct ObjectGuid
-{
-    public:
-        ObjectGuid() { _data.u64 = UI64LIT(0); }
-        ObjectGuid(uint64 guid) { _data.u64 = guid; }
-        ObjectGuid(ObjectGuid const& other) { _data.u64 = other._data.u64; }
-
-        uint8& operator[](uint32 index)
-        {
-            ASSERT(index < sizeof(uint64));
-
-#if TRINITY_ENDIAN == TRINITY_LITTLEENDIAN
-            return _data.byte[index];
-#else
-            return _data.byte[7 - index];
-#endif
-        }
-
-        uint8 const& operator[](uint32 index) const
-        {
-            ASSERT(index < sizeof(uint64));
-
-#if TRINITY_ENDIAN == TRINITY_LITTLEENDIAN
-            return _data.byte[index];
-#else
-            return _data.byte[7 - index];
-#endif
-        }
-
-        operator uint64()
-        {
-            return _data.u64;
-        }
-
-        ObjectGuid& operator=(uint64 guid)
-        {
-            _data.u64 = guid;
-            return *this;
-        }
-
-        ObjectGuid& operator=(ObjectGuid const& other)
-        {
-            _data.u64 = other._data.u64;
-            return *this;
-        }
-
-    private:
-        union
-        {
-            uint64 u64;
-            uint8 byte[8];
-        } _data;
-};
 
 class Object
 {
@@ -524,11 +434,7 @@
     float splineElevation;
 
     MovementInfo() :
-<<<<<<< HEAD
-        guid(0), flags(0), flags2(0), time(0), pitch(0.0f), splineElevation(0.0f)
-=======
-        guid(), flags(0), flags2(0), time(0), pitch(0.0f), fallTime(0), splineElevation(0.0f)
->>>>>>> 050d56ac
+        flags(0), flags2(0), time(0), pitch(0.0f), splineElevation(0.0f)
     {
         pos.Relocate(0.0f, 0.0f, 0.0f, 0.0f);
         transport.Reset();
