--- conflicted
+++ resolved
@@ -1353,18 +1353,11 @@
     return _dynamicValues[index];
 }
 
-<<<<<<< HEAD
 uint32 Object::GetDynamicValue(uint16 index, uint16 offset) const
-{
-    ASSERT(index < _dynamicValuesCount || PrintIndexError(index, false));
-    ASSERT(offset < _dynamicValues[index].size());
-=======
-uint32 Object::GetDynamicValue(uint16 index, uint8 offset) const
 {
     ASSERT(index < _dynamicValuesCount || PrintIndexError(index, false));
     if (offset >= _dynamicValues[index].size())
         return 0;
->>>>>>> 22d29ce0
     return _dynamicValues[index][offset];
 }
 
