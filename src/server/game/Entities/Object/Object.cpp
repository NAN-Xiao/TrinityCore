/*
 * Copyright (C) 2008-2013 TrinityCore <http://www.trinitycore.org/>
 * Copyright (C) 2005-2009 MaNGOS <http://getmangos.com/>
 *
 * This program is free software; you can redistribute it and/or modify it
 * under the terms of the GNU General Public License as published by the
 * Free Software Foundation; either version 2 of the License, or (at your
 * option) any later version.
 *
 * This program is distributed in the hope that it will be useful, but WITHOUT
 * ANY WARRANTY; without even the implied warranty of MERCHANTABILITY or
 * FITNESS FOR A PARTICULAR PURPOSE. See the GNU General Public License for
 * more details.
 *
 * You should have received a copy of the GNU General Public License along
 * with this program. If not, see <http://www.gnu.org/licenses/>.
 */

#include "Common.h"
#include "SharedDefines.h"
#include "WorldPacket.h"
#include "Opcodes.h"
#include "Log.h"
#include "World.h"
#include "Object.h"
#include "Creature.h"
#include "Player.h"
#include "Vehicle.h"
#include "ObjectMgr.h"
#include "UpdateData.h"
#include "UpdateMask.h"
#include "Util.h"
#include "MapManager.h"
#include "ObjectAccessor.h"
#include "Log.h"
#include "Transport.h"
#include "TargetedMovementGenerator.h"
#include "WaypointMovementGenerator.h"
#include "VMapFactory.h"
#include "CellImpl.h"
#include "GridNotifiers.h"
#include "GridNotifiersImpl.h"
#include "SpellAuraEffects.h"
#include "UpdateFieldFlags.h"
#include "TemporarySummon.h"
#include "Totem.h"
#include "OutdoorPvPMgr.h"
#include "MovementPacketBuilder.h"
#include "DynamicTree.h"
#include "Unit.h"
#include "Group.h"
#include "Battlefield.h"
#include "BattlefieldMgr.h"

uint32 GuidHigh2TypeId(uint32 guid_hi)
{
    switch (guid_hi)
    {
        case HIGHGUID_ITEM:         return TYPEID_ITEM;
        //case HIGHGUID_CONTAINER:    return TYPEID_CONTAINER; HIGHGUID_CONTAINER == HIGHGUID_ITEM currently
        case HIGHGUID_UNIT:         return TYPEID_UNIT;
        case HIGHGUID_PET:          return TYPEID_UNIT;
        case HIGHGUID_PLAYER:       return TYPEID_PLAYER;
        case HIGHGUID_GAMEOBJECT:   return TYPEID_GAMEOBJECT;
        case HIGHGUID_DYNAMICOBJECT:return TYPEID_DYNAMICOBJECT;
        case HIGHGUID_CORPSE:       return TYPEID_CORPSE;
        case HIGHGUID_MO_TRANSPORT: return TYPEID_GAMEOBJECT;
        case HIGHGUID_VEHICLE:      return TYPEID_UNIT;
    }
    return NUM_CLIENT_OBJECT_TYPES;                         // unknown
}

Object::Object() : m_PackGUID(sizeof(uint64)+1)
{
    m_objectTypeId      = TYPEID_OBJECT;
    m_objectType        = TYPEMASK_OBJECT;

    m_uint32Values      = NULL;
    m_valuesCount       = 0;
    _fieldNotifyFlags   = UF_FLAG_DYNAMIC;

    m_inWorld           = false;
    m_objectUpdated     = false;

    m_PackGUID.appendPackGUID(0);
}

WorldObject::~WorldObject()
{
    // this may happen because there are many !create/delete
    if (IsWorldObject() && m_currMap)
    {
        if (GetTypeId() == TYPEID_CORPSE)
        {
            sLog->outFatal(LOG_FILTER_GENERAL, "Object::~Object Corpse guid="UI64FMTD", type=%d, entry=%u deleted but still in map!!",
                GetGUID(), ((Corpse*)this)->GetType(), GetEntry());
            ASSERT(false);
        }
        ResetMap();
    }
}

Object::~Object()
{
    if (IsInWorld())
    {
        sLog->outFatal(LOG_FILTER_GENERAL, "Object::~Object - guid="UI64FMTD", typeid=%d, entry=%u deleted but still in world!!", GetGUID(), GetTypeId(), GetEntry());
        if (isType(TYPEMASK_ITEM))
            sLog->outFatal(LOG_FILTER_GENERAL, "Item slot %u", ((Item*)this)->GetSlot());
        ASSERT(false);
        RemoveFromWorld();
    }

    if (m_objectUpdated)
    {
        sLog->outFatal(LOG_FILTER_GENERAL, "Object::~Object - guid="UI64FMTD", typeid=%d, entry=%u deleted but still in update list!!", GetGUID(), GetTypeId(), GetEntry());
        ASSERT(false);
        sObjectAccessor->RemoveUpdateObject(this);
    }

    delete [] m_uint32Values;
}

void Object::_InitValues()
{
    m_uint32Values = new uint32[m_valuesCount];
    memset(m_uint32Values, 0, m_valuesCount*sizeof(uint32));

    _changesMask.SetCount(m_valuesCount);

    m_objectUpdated = false;
}

void Object::_Create(uint32 guidlow, uint32 entry, HighGuid guidhigh)
{
    if (!m_uint32Values) _InitValues();

    uint64 guid = MAKE_NEW_GUID(guidlow, entry, guidhigh);
    SetUInt64Value(OBJECT_FIELD_GUID, guid);
    SetUInt16Value(OBJECT_FIELD_TYPE, 0, m_objectType);
    m_PackGUID.clear();
    m_PackGUID.appendPackGUID(GetGUID());
}

std::string Object::_ConcatFields(uint16 startIndex, uint16 size) const
{
    std::ostringstream ss;
    for (uint16 index = 0; index < size; ++index)
        ss << GetUInt32Value(index + startIndex) << ' ';
    return ss.str();
}

void Object::AddToWorld()
{
    if (m_inWorld)
        return;

    ASSERT(m_uint32Values);

    m_inWorld = true;

    // synchronize values mirror with values array (changes will send in updatecreate opcode any way
    ClearUpdateMask(true);
}

void Object::RemoveFromWorld()
{
    if (!m_inWorld)
        return;

    m_inWorld = false;

    // if we remove from world then sending changes not required
    ClearUpdateMask(true);
}

void Object::BuildCreateUpdateBlockForPlayer(UpdateData* data, Player* target) const
{
    if (!target)
        return;

    uint8  updateType = UPDATETYPE_CREATE_OBJECT;
    uint16 flags      = m_updateFlag;

    uint32 valCount = m_valuesCount;

    /** lower flag1 **/
    if (target == this)                                      // building packet for yourself
        flags |= UPDATEFLAG_SELF;
    else if (GetTypeId() == TYPEID_PLAYER)
        valCount = PLAYER_END_NOT_SELF;

    switch (GetGUIDHigh())
    {
        case HIGHGUID_PLAYER:
        case HIGHGUID_PET:
        case HIGHGUID_CORPSE:
        case HIGHGUID_DYNAMICOBJECT:
            updateType = UPDATETYPE_CREATE_OBJECT2;
            break;
        case HIGHGUID_UNIT:
            if (ToUnit()->ToTempSummon() && IS_PLAYER_GUID(ToUnit()->ToTempSummon()->GetSummonerGUID()))
                updateType = UPDATETYPE_CREATE_OBJECT2;
            break;
        case HIGHGUID_GAMEOBJECT:
            if (IS_PLAYER_GUID(ToGameObject()->GetOwnerGUID()))
                updateType = UPDATETYPE_CREATE_OBJECT2;
            break;
    }

    if (flags & UPDATEFLAG_STATIONARY_POSITION)
    {
        // UPDATETYPE_CREATE_OBJECT2 for some gameobject types...
        if (isType(TYPEMASK_GAMEOBJECT))
        {
            switch (((GameObject*)this)->GetGoType())
            {
                case GAMEOBJECT_TYPE_TRAP:
                case GAMEOBJECT_TYPE_DUEL_ARBITER:
                case GAMEOBJECT_TYPE_FLAGSTAND:
                case GAMEOBJECT_TYPE_FLAGDROP:
                    updateType = UPDATETYPE_CREATE_OBJECT2;
                    break;
                case GAMEOBJECT_TYPE_TRANSPORT:
                    flags |= UPDATEFLAG_TRANSPORT;
                    break;
                default:
                    break;
            }
        }
    }

    if (ToUnit() && ToUnit()->getVictim())
        flags |= UPDATEFLAG_HAS_TARGET;

    ByteBuffer buf(500);
    buf << uint8(updateType);
    buf.append(GetPackGUID());
    buf << uint8(m_objectTypeId);

    _BuildMovementUpdate(&buf, flags);

    UpdateMask updateMask;
    updateMask.SetCount(valCount);
    _SetCreateBits(&updateMask, target);
    _BuildValuesUpdate(updateType, &buf, &updateMask, target);
    data->AddUpdateBlock(buf);
}

void Object::SendUpdateToPlayer(Player* player)
{
    // send create update to player
    UpdateData upd(player->GetMapId());
    WorldPacket packet;

    BuildCreateUpdateBlockForPlayer(&upd, player);
    upd.BuildPacket(&packet);
    player->GetSession()->SendPacket(&packet);
}

void Object::BuildValuesUpdateBlockForPlayer(UpdateData* data, Player* target) const
{
    ByteBuffer buf(500);

    buf << uint8(UPDATETYPE_VALUES);
    buf.append(GetPackGUID());

    UpdateMask updateMask;
    uint32 valCount = m_valuesCount;
    if (GetTypeId() == TYPEID_PLAYER && target != this)
        valCount = PLAYER_END_NOT_SELF;

    updateMask.SetCount(valCount);

    _SetUpdateBits(&updateMask, target);
    _BuildValuesUpdate(UPDATETYPE_VALUES, &buf, &updateMask, target);

    data->AddUpdateBlock(buf);
}

void Object::BuildOutOfRangeUpdateBlock(UpdateData* data) const
{
    data->AddOutOfRangeGUID(GetGUID());
}

void Object::DestroyForPlayer(Player* target, bool onDeath) const
{
    ASSERT(target);

    if (isType(TYPEMASK_UNIT) || isType(TYPEMASK_PLAYER))
    {
        if (Battleground* bg = target->GetBattleground())
        {
            if (bg->isArena())
            {
                WorldPacket data(SMSG_ARENA_UNIT_DESTROYED, 8);
                data << uint64(GetGUID());
                target->GetSession()->SendPacket(&data);
            }
        }
    }

    WorldPacket data(SMSG_DESTROY_OBJECT, 8 + 1);
    data << uint64(GetGUID());
    //! If the following bool is true, the client will call "void CGUnit_C::OnDeath()" for this object.
    //! OnDeath() does for eg trigger death animation and interrupts certain spells/missiles/auras/sounds...
    data << uint8(onDeath ? 1 : 0);
    target->GetSession()->SendPacket(&data);
}

void Object::_BuildMovementUpdate(ByteBuffer* data, uint16 flags) const
{
    uint32 unkLoopCounter = 0;
    // Bit content
    data->WriteBit(0);
    data->WriteBit(0);
    data->WriteBit(flags & UPDATEFLAG_ROTATION);
    data->WriteBit(flags & UPDATEFLAG_ANIMKITS);
    data->WriteBit(flags & UPDATEFLAG_HAS_TARGET);
    data->WriteBit(flags & UPDATEFLAG_SELF);
    data->WriteBit(flags & UPDATEFLAG_VEHICLE);
    data->WriteBit(flags & UPDATEFLAG_LIVING);
    data->WriteBits(unkLoopCounter, 24);
    data->WriteBit(0);
    data->WriteBit(flags & UPDATEFLAG_GO_TRANSPORT_POSITION);
    data->WriteBit(flags & UPDATEFLAG_STATIONARY_POSITION);
    data->WriteBit(flags & UPDATEFLAG_UNK5);
    data->WriteBit(0);
    data->WriteBit(flags & UPDATEFLAG_TRANSPORT);

    if (flags & UPDATEFLAG_LIVING)
    {
        Unit const* self = ToUnit();
        ObjectGuid guid = GetGUID();
        uint32 movementFlags = self->m_movementInfo.GetMovementFlags();
        uint16 movementFlagsExtra = self->m_movementInfo.GetExtraMovementFlags();
        if (GetTypeId() == TYPEID_UNIT)
            movementFlags &= MOVEMENTFLAG_MASK_CREATURE_ALLOWED;

        data->WriteBit(!movementFlags);
        data->WriteBit(G3D::fuzzyEq(self->GetOrientation(), 0.0f));             // Has Orientation
        data->WriteBit(guid[7]);
        data->WriteBit(guid[3]);
        data->WriteBit(guid[2]);
        if (movementFlags)
            data->WriteBits(movementFlags, 30);

        data->WriteBit(0);
        data->WriteBit(!((movementFlags & (MOVEMENTFLAG_SWIMMING | MOVEMENTFLAG_FLYING)) ||
            (movementFlagsExtra & MOVEMENTFLAG2_ALWAYS_ALLOW_PITCHING)));       // Has pitch
        data->WriteBit(self->IsSplineEnabled());                                // Has spline data
        data->WriteBit(movementFlagsExtra & MOVEMENTFLAG2_INTERPOLATED_TURNING);// Has fall data
        data->WriteBit(!(movementFlags & MOVEMENTFLAG_SPLINE_ELEVATION));       // Has spline elevation
        data->WriteBit(guid[5]);
        data->WriteBit(self->m_movementInfo.t_guid);                            // Has transport data
        data->WriteBit(0);                                                      // Is missing time
        if (self->m_movementInfo.t_guid)
        {
            ObjectGuid transGuid = self->m_movementInfo.t_guid;

            data->WriteBit(transGuid[1]);
            data->WriteBit(0);                                                  // Has transport time 2
            data->WriteBit(transGuid[4]);
            data->WriteBit(transGuid[0]);
            data->WriteBit(transGuid[6]);
            data->WriteBit(0);                                                  // Has transport time 3
            data->WriteBit(transGuid[7]);
            data->WriteBit(transGuid[5]);
            data->WriteBit(transGuid[3]);
            data->WriteBit(transGuid[2]);
        }

        data->WriteBit(guid[4]);
        if (self->IsSplineEnabled())
            Movement::PacketBuilder::WriteCreateBits(*self->movespline, *data);

        data->WriteBit(guid[6]);
        if (movementFlagsExtra & MOVEMENTFLAG2_INTERPOLATED_TURNING)
            data->WriteBit(movementFlags & MOVEMENTFLAG_FALLING);

        data->WriteBit(guid[0]);
        data->WriteBit(guid[1]);
        data->WriteBit(0);
        data->WriteBit(!movementFlagsExtra);
        if (movementFlagsExtra)
            data->WriteBits(movementFlagsExtra, 12);
    }

    if (flags & UPDATEFLAG_GO_TRANSPORT_POSITION)
    {
        WorldObject const* self = static_cast<WorldObject const*>(this);
        ObjectGuid transGuid = self->m_movementInfo.t_guid;
        data->WriteBit(transGuid[5]);
        data->WriteBit(0);                                                      // Has GO transport time 3
        data->WriteBit(transGuid[0]);
        data->WriteBit(transGuid[3]);
        data->WriteBit(transGuid[6]);
        data->WriteBit(transGuid[1]);
        data->WriteBit(transGuid[4]);
        data->WriteBit(transGuid[2]);
        data->WriteBit(0);                                                      // Has GO transport time 2
        data->WriteBit(transGuid[7]);
    }

    if (flags & UPDATEFLAG_HAS_TARGET)
    {
        ObjectGuid victimGuid = ToUnit()->getVictim()->GetGUID();   // checked in BuildCreateUpdateBlockForPlayer
        data->WriteBit(victimGuid[2]);
        data->WriteBit(victimGuid[7]);
        data->WriteBit(victimGuid[0]);
        data->WriteBit(victimGuid[4]);
        data->WriteBit(victimGuid[5]);
        data->WriteBit(victimGuid[6]);
        data->WriteBit(victimGuid[1]);
        data->WriteBit(victimGuid[3]);
    }

    if (flags & UPDATEFLAG_ANIMKITS)
    {
        data->WriteBit(1);                                                      // Missing AnimKit1
        data->WriteBit(1);                                                      // Missing AnimKit2
        data->WriteBit(1);                                                      // Missing AnimKit3
    }

    data->FlushBits();

    // Data
    for (uint32 i = 0; i < unkLoopCounter; ++i)
        *data << uint32(0);

    if (flags & UPDATEFLAG_LIVING)
    {
        Unit const* self = ToUnit();
        ObjectGuid guid = GetGUID();
        uint32 movementFlags = self->m_movementInfo.GetMovementFlags();
        uint16 movementFlagsExtra = self->m_movementInfo.GetExtraMovementFlags();
        if (GetTypeId() == TYPEID_UNIT)
            movementFlags &= MOVEMENTFLAG_MASK_CREATURE_ALLOWED;

        data->WriteByteSeq(guid[4]);
        *data << self->GetSpeed(MOVE_RUN_BACK);
        if (movementFlagsExtra & MOVEMENTFLAG2_INTERPOLATED_TURNING)
        {
            if (movementFlags & MOVEMENTFLAG_FALLING)
            {
                *data << float(self->m_movementInfo.j_cosAngle);
                *data << float(self->m_movementInfo.j_xyspeed);
                *data << float(self->m_movementInfo.j_sinAngle);
            }

            *data << uint32(self->m_movementInfo.fallTime);
            *data << float(self->m_movementInfo.j_zspeed);
        }

        *data << self->GetSpeed(MOVE_SWIM_BACK);
        if (movementFlags & MOVEMENTFLAG_SPLINE_ELEVATION)
            *data << float(self->m_movementInfo.splineElevation);

        if (self->IsSplineEnabled())
            Movement::PacketBuilder::WriteCreateData(*self->movespline, *data);

        *data << float(self->GetPositionZMinusOffset());
        data->WriteByteSeq(guid[5]);
        if (self->m_movementInfo.t_guid)
        {
            ObjectGuid transGuid = self->m_movementInfo.t_guid;

            data->WriteByteSeq(transGuid[5]);
            data->WriteByteSeq(transGuid[7]);
            *data << uint32(self->GetTransTime());
            *data << float(self->GetTransOffsetO());
            //if (hasTransportTime2)
            //    *data << uint32(0);

            *data << float(self->GetTransOffsetY());
            *data << float(self->GetTransOffsetX());
            data->WriteByteSeq(transGuid[3]);
            *data << float(self->GetTransOffsetZ());
            data->WriteByteSeq(transGuid[0]);
            //if (hasTransportTime3)
            //    *data << uint32(0);

            *data << int8(self->GetTransSeat());
            data->WriteByteSeq(transGuid[1]);
            data->WriteByteSeq(transGuid[6]);
            data->WriteByteSeq(transGuid[2]);
            data->WriteByteSeq(transGuid[4]);
        }

        *data << float(self->GetPositionX());
        *data << self->GetSpeed(MOVE_PITCH_RATE);
        data->WriteByteSeq(guid[3]);
        data->WriteByteSeq(guid[0]);
        *data << self->GetSpeed(MOVE_SWIM);
        *data << float(self->GetPositionY());
        data->WriteByteSeq(guid[7]);
        data->WriteByteSeq(guid[1]);
        data->WriteByteSeq(guid[2]);
        *data << self->GetSpeed(MOVE_WALK);

        //if (true)   // Has time, controlled by bit just after HasTransport
        *data << uint32(getMSTime());

        *data << self->GetSpeed(MOVE_FLIGHT_BACK);
        data->WriteByteSeq(guid[6]);
        *data << self->GetSpeed(MOVE_TURN_RATE);
        if (!G3D::fuzzyEq(self->GetOrientation(), 0.0f))
            *data << float(self->GetOrientation());

        *data << self->GetSpeed(MOVE_RUN);
        if ((movementFlags & (MOVEMENTFLAG_SWIMMING | MOVEMENTFLAG_FLYING)) ||
            (movementFlagsExtra & MOVEMENTFLAG2_ALWAYS_ALLOW_PITCHING))
            *data << float(self->m_movementInfo.pitch);

        *data << self->GetSpeed(MOVE_FLIGHT);
    }

    if (flags & UPDATEFLAG_VEHICLE)
    {
        Unit const* self = ToUnit();
        *data << float(self->GetOrientation());
        *data << uint32(self->GetVehicleKit()->GetVehicleInfo()->m_ID);
    }

    if (flags & UPDATEFLAG_GO_TRANSPORT_POSITION)
    {
        WorldObject const* self = static_cast<WorldObject const*>(this);
        ObjectGuid transGuid = self->m_movementInfo.t_guid;

        data->WriteBit(transGuid[0]);
        data->WriteBit(transGuid[5]);
        //if (hasTransportTime3)
        //    *data << uint32(0);

        data->WriteBit(transGuid[3]);
        *data << float(self->GetTransOffsetX());
        data->WriteBit(transGuid[4]);
        data->WriteBit(transGuid[6]);
        data->WriteBit(transGuid[1]);
        *data << uint32(self->GetTransTime());
        *data << float(self->GetTransOffsetY());
        data->WriteBit(transGuid[2]);
        data->WriteBit(transGuid[7]);
        *data << float(self->GetTransOffsetZ());
        *data << int8(self->GetTransSeat());
        *data << float(self->GetTransOffsetO());
        //if (hasTransportTime2)
        //    *data << uint32(0);
    }

    if (flags & UPDATEFLAG_ROTATION)
        *data << uint64(ToGameObject()->GetRotation());

    if (flags & UPDATEFLAG_UNK5)
    {
        *data << float(0.0f);
        *data << float(0.0f);
        *data << float(0.0f);
        *data << float(0.0f);
        *data << uint8(0);
        *data << float(0.0f);
        *data << float(0.0f);
        *data << float(0.0f);
        *data << float(0.0f);
        *data << float(0.0f);
        *data << float(0.0f);
        *data << float(0.0f);
        *data << float(0.0f);
        *data << float(0.0f);
        *data << float(0.0f);
        *data << float(0.0f);
        *data << float(0.0f);
    }

    if (flags & UPDATEFLAG_STATIONARY_POSITION)
    {
        WorldObject const* self = static_cast<WorldObject const*>(this);
        *data << float(self->GetOrientation());
        *data << float(self->GetPositionX());
        *data << float(self->GetPositionY());
        if (Unit const* unit = ToUnit())
            *data << float(unit->GetPositionZMinusOffset());
        else
            *data << float(self->GetPositionZ());
    }

    if (flags & UPDATEFLAG_HAS_TARGET)
    {
        ObjectGuid victimGuid = ToUnit()->getVictim()->GetGUID();   // checked in BuildCreateUpdateBlockForPlayer
        data->WriteByteSeq(victimGuid[4]);
        data->WriteByteSeq(victimGuid[0]);
        data->WriteByteSeq(victimGuid[3]);
        data->WriteByteSeq(victimGuid[5]);
        data->WriteByteSeq(victimGuid[7]);
        data->WriteByteSeq(victimGuid[6]);
        data->WriteByteSeq(victimGuid[2]);
        data->WriteByteSeq(victimGuid[1]);
    }

    //if (flags & UPDATEFLAG_ANIMKITS)
    //{
    //    if (hasAnimKit1)
    //        *data << uint16(animKit1);
    //    if (hasAnimKit2)
    //        *data << uint16(animKit2);
    //    if (hasAnimKit3)
    //        *data << uint16(animKit3);
    //}

    if (flags & UPDATEFLAG_TRANSPORT)
        *data << uint32(getMSTime());                       // Unknown - getMSTime is wrong.
}

void Object::_BuildValuesUpdate(uint8 updatetype, ByteBuffer* data, UpdateMask* updateMask, Player* target) const
{
    if (!target)
        return;

    bool IsActivateToQuest = false;
    if (updatetype == UPDATETYPE_CREATE_OBJECT || updatetype == UPDATETYPE_CREATE_OBJECT2)
    {
        if (isType(TYPEMASK_GAMEOBJECT) && !((GameObject*)this)->IsDynTransport())
        {
            if (((GameObject*)this)->ActivateToQuest(target) || target->isGameMaster())
                IsActivateToQuest = true;

            if (((GameObject*)this)->GetGoArtKit())
                updateMask->SetBit(GAMEOBJECT_BYTES_1);
        }
        else if (isType(TYPEMASK_UNIT))
        {
            if (((Unit*)this)->HasFlag(UNIT_FIELD_AURASTATE, PER_CASTER_AURA_STATE_MASK))
                updateMask->SetBit(UNIT_FIELD_AURASTATE);
        }
    }
    else                                                    // case UPDATETYPE_VALUES
    {
        if (isType(TYPEMASK_GAMEOBJECT) && !((GameObject*)this)->IsTransport())
        {
            if (((GameObject*)this)->ActivateToQuest(target) || target->isGameMaster())
                IsActivateToQuest = true;

            updateMask->SetBit(GAMEOBJECT_BYTES_1);

            if (ToGameObject()->GetGoType() == GAMEOBJECT_TYPE_CHEST && ToGameObject()->GetGOInfo()->chest.groupLootRules &&
                ToGameObject()->HasLootRecipient())
                updateMask->SetBit(GAMEOBJECT_FLAGS);
        }
        else if (isType(TYPEMASK_UNIT))
        {
            if (((Unit*)this)->HasFlag(UNIT_FIELD_AURASTATE, PER_CASTER_AURA_STATE_MASK))
                updateMask->SetBit(UNIT_FIELD_AURASTATE);
        }
    }

    uint32 valCount = m_valuesCount;
    if (GetTypeId() == TYPEID_PLAYER && target != this)
        valCount = PLAYER_END_NOT_SELF;

    WPAssert(updateMask && updateMask->GetCount() == valCount);

    *data << (uint8)updateMask->GetBlockCount();
    data->append(updateMask->GetMask(), updateMask->GetLength());

    // 2 specialized loops for speed optimization in non-unit case
    if (isType(TYPEMASK_UNIT))                               // unit (creature/player) case
    {
        for (uint16 index = 0; index < valCount; ++index)
        {
            if (updateMask->GetBit(index))
            {
                if (index == UNIT_NPC_FLAGS)
                {
                    // remove custom flag before sending
                    uint32 appendValue = m_uint32Values[index];

                    if (GetTypeId() == TYPEID_UNIT)
                    {
                        if (!target->canSeeSpellClickOn(this->ToCreature()))
                            appendValue &= ~UNIT_NPC_FLAG_SPELLCLICK;

                        if (appendValue & UNIT_NPC_FLAG_TRAINER)
                        {
                            if (!this->ToCreature()->isCanTrainingOf(target, false))
                                appendValue &= ~(UNIT_NPC_FLAG_TRAINER | UNIT_NPC_FLAG_TRAINER_CLASS | UNIT_NPC_FLAG_TRAINER_PROFESSION);
                        }
                    }

                    *data << uint32(appendValue);
                }
                else if (index == UNIT_FIELD_AURASTATE)
                {
                    // Check per caster aura states to not enable using a pell in client if specified aura is not by target
                    *data << ((Unit*)this)->BuildAuraStateUpdateForTarget(target);
                }
                // FIXME: Some values at server stored in float format but must be sent to client in uint32 format
                else if (index >= UNIT_FIELD_BASEATTACKTIME && index <= UNIT_FIELD_RANGEDATTACKTIME)
                {
                    // convert from float to uint32 and send
                    *data << uint32(m_floatValues[index] < 0 ? 0 : m_floatValues[index]);
                }
                // there are some float values which may be negative or can't get negative due to other checks
                else if ((index >= UNIT_FIELD_NEGSTAT0   && index <= UNIT_FIELD_NEGSTAT4) ||
                    (index >= UNIT_FIELD_RESISTANCEBUFFMODSPOSITIVE  && index <= (UNIT_FIELD_RESISTANCEBUFFMODSPOSITIVE + 6)) ||
                    (index >= UNIT_FIELD_RESISTANCEBUFFMODSNEGATIVE  && index <= (UNIT_FIELD_RESISTANCEBUFFMODSNEGATIVE + 6)) ||
                    (index >= UNIT_FIELD_POSSTAT0   && index <= UNIT_FIELD_POSSTAT4))
                {
                    *data << uint32(m_floatValues[index]);
                }
                // Gamemasters should be always able to select units - remove not selectable flag
                else if (index == UNIT_FIELD_FLAGS)
                {
                    if (target->isGameMaster())
                        *data << (m_uint32Values[index] & ~UNIT_FLAG_NOT_SELECTABLE);
                    else
                        *data << m_uint32Values[index];
                }
                // use modelid_a if not gm, _h if gm for CREATURE_FLAG_EXTRA_TRIGGER creatures
                else if (index == UNIT_FIELD_DISPLAYID)
                {
                    if (GetTypeId() == TYPEID_UNIT)
                    {
                        CreatureTemplate const* cinfo = ToCreature()->GetCreatureTemplate();

                        // this also applies for transform auras
                        if (SpellInfo const* transform = sSpellMgr->GetSpellInfo(ToUnit()->getTransForm()))
                            for (uint8 i = 0; i < MAX_SPELL_EFFECTS; ++i)
                                if (transform->Effects[i].IsAura(SPELL_AURA_TRANSFORM))
                                    if (CreatureTemplate const* transformInfo = sObjectMgr->GetCreatureTemplate(transform->Effects[i].MiscValue))
                                    {
                                        cinfo = transformInfo;
                                        break;
                                    }

                        if (cinfo->flags_extra & CREATURE_FLAG_EXTRA_TRIGGER)
                        {
                            if (target->isGameMaster())
                            {
                                if (cinfo->Modelid1)
                                    *data << cinfo->Modelid1;//Modelid1 is a visible model for gms
                                else
                                    *data << 17519; // world invisible trigger's model
                            }
                            else
                            {
                                if (cinfo->Modelid2)
                                    *data << cinfo->Modelid2;//Modelid2 is an invisible model for players
                                else
                                    *data << 11686; // world invisible trigger's model
                            }
                        }
                        else
                            *data << m_uint32Values[index];
                    }
                    else
                        *data << m_uint32Values[index];
                }
                // hide lootable animation for unallowed players
                else if (index == UNIT_DYNAMIC_FLAGS)
                {
                    uint32 dynamicFlags = m_uint32Values[index];

                    if (Creature const* creature = ToCreature())
                    {
                        if (creature->hasLootRecipient())
                        {
                            if (creature->isTappedBy(target))
                            {
                                dynamicFlags |= (UNIT_DYNFLAG_TAPPED | UNIT_DYNFLAG_TAPPED_BY_PLAYER);
                            }
                            else
                            {
                                dynamicFlags |= UNIT_DYNFLAG_TAPPED;
                                dynamicFlags &= ~UNIT_DYNFLAG_TAPPED_BY_PLAYER;
                            }
                        }
                        else
                        {
                            dynamicFlags &= ~UNIT_DYNFLAG_TAPPED;
                            dynamicFlags &= ~UNIT_DYNFLAG_TAPPED_BY_PLAYER;
                        }

                        if (!target->isAllowedToLoot(creature))
                            dynamicFlags &= ~UNIT_DYNFLAG_LOOTABLE;
                    }

                    // unit UNIT_DYNFLAG_TRACK_UNIT should only be sent to caster of SPELL_AURA_MOD_STALKED auras
                    if (Unit const* unit = ToUnit())
                        if (dynamicFlags & UNIT_DYNFLAG_TRACK_UNIT)
                            if (!unit->HasAuraTypeWithCaster(SPELL_AURA_MOD_STALKED, target->GetGUID()))
                                dynamicFlags &= ~UNIT_DYNFLAG_TRACK_UNIT;
                    *data << dynamicFlags;
                }
                // FG: pretend that OTHER players in own group are friendly ("blue")
                else if (index == UNIT_FIELD_BYTES_2 || index == UNIT_FIELD_FACTIONTEMPLATE)
                {
                    Unit const* unit = ToUnit();
                    if (unit->IsControlledByPlayer() && target != this && sWorld->getBoolConfig(CONFIG_ALLOW_TWO_SIDE_INTERACTION_GROUP) && unit->IsInRaidWith(target))
                    {
                        FactionTemplateEntry const* ft1 = unit->getFactionTemplateEntry();
                        FactionTemplateEntry const* ft2 = target->getFactionTemplateEntry();
                        if (ft1 && ft2 && !ft1->IsFriendlyTo(*ft2))
                        {
                            if (index == UNIT_FIELD_BYTES_2)
                            {
                                // Allow targetting opposite faction in party when enabled in config
                                *data << (m_uint32Values[index] & ((UNIT_BYTE2_FLAG_SANCTUARY /*| UNIT_BYTE2_FLAG_AURAS | UNIT_BYTE2_FLAG_UNK5*/) << 8)); // this flag is at uint8 offset 1 !!
                            }
                            else
                            {
                                // pretend that all other HOSTILE players have own faction, to allow follow, heal, rezz (trade wont work)
                                uint32 faction = target->getFaction();
                                *data << uint32(faction);
                            }
                        }
                        else
                            *data << m_uint32Values[index];
                    }
                    else
                        *data << m_uint32Values[index];
                }
                else
                {
                    // send in current format (float as float, uint32 as uint32)
                    *data << m_uint32Values[index];
                }
            }
        }
    }
    else if (isType(TYPEMASK_GAMEOBJECT))                    // gameobject case
    {
        for (uint16 index = 0; index < valCount; ++index)
        {
            if (updateMask->GetBit(index))
            {
                // send in current format (float as float, uint32 as uint32)
                if (index == GAMEOBJECT_DYNAMIC)
                {
                    if (IsActivateToQuest)
                    {
                        switch (ToGameObject()->GetGoType())
                        {
                            case GAMEOBJECT_TYPE_CHEST:
                                if (target->isGameMaster())
                                    *data << uint16(GO_DYNFLAG_LO_ACTIVATE);
                                else
                                    *data << uint16(GO_DYNFLAG_LO_ACTIVATE | GO_DYNFLAG_LO_SPARKLE);
                                break;
                            case GAMEOBJECT_TYPE_GENERIC:
                                if (target->isGameMaster())
                                    *data << uint16(0);
                                else
                                    *data << uint16(GO_DYNFLAG_LO_SPARKLE);
                                break;
                            case GAMEOBJECT_TYPE_GOOBER:
                                if (target->isGameMaster())
                                    *data << uint16(GO_DYNFLAG_LO_ACTIVATE);
                                else
                                    *data << uint16(GO_DYNFLAG_LO_ACTIVATE | GO_DYNFLAG_LO_SPARKLE);
                                break;
                            default:
                                *data << uint16(0); // unknown, not happen.
                                break;
                        }
                    }
                    else
                        *data << uint16(0);         // disable quest object

                    *data << uint16(-1);
                }
                else if (index == GAMEOBJECT_FLAGS)
                {
                    uint32 flags = m_uint32Values[index];
                    if (ToGameObject()->GetGoType() == GAMEOBJECT_TYPE_CHEST)
                        if (ToGameObject()->GetGOInfo()->chest.groupLootRules && !ToGameObject()->IsLootAllowedFor(target))
                            flags |= GO_FLAG_LOCKED | GO_FLAG_NOT_SELECTABLE;

                    *data << flags;
                }
                else
                    *data << m_uint32Values[index];                // other cases
            }
        }
    }
    else                                                    // other objects case (no special index checks)
    {
        for (uint16 index = 0; index < valCount; ++index)
        {
            if (updateMask->GetBit(index))
            {
                // send in current format (float as float, uint32 as uint32)
                *data << m_uint32Values[index];
            }
        }
    }
}

void Object::ClearUpdateMask(bool remove)
{
    _changesMask.Clear();

    if (m_objectUpdated)
    {
        if (remove)
            sObjectAccessor->RemoveUpdateObject(this);
        m_objectUpdated = false;
    }
}

void Object::BuildFieldsUpdate(Player* player, UpdateDataMapType& data_map) const
{
    UpdateDataMapType::iterator iter = data_map.find(player);

    if (iter == data_map.end())
    {
        std::pair<UpdateDataMapType::iterator, bool> p = data_map.insert(UpdateDataMapType::value_type(player, UpdateData(player->GetMapId())));
        ASSERT(p.second);
        iter = p.first;
    }

    BuildValuesUpdateBlockForPlayer(&iter->second, iter->first);
}

uint32 Object::GetUpdateFieldData(Player const* target, uint32*& flags) const
{
    uint32 visibleFlag = UF_FLAG_PUBLIC;

    if (target == this)
        visibleFlag |= UF_FLAG_PRIVATE;

    switch (GetTypeId())
    {
        case TYPEID_ITEM:
        case TYPEID_CONTAINER:
            flags = ItemUpdateFieldFlags;
            if (((Item*)this)->GetOwnerGUID() == target->GetGUID())
                visibleFlag |= UF_FLAG_OWNER | UF_FLAG_ITEM_OWNER;
            break;
        case TYPEID_UNIT:
        case TYPEID_PLAYER:
        {
            Player* plr = ToUnit()->GetCharmerOrOwnerPlayerOrPlayerItself();
            flags = UnitUpdateFieldFlags;
            if (ToUnit()->GetOwnerGUID() == target->GetGUID())
                visibleFlag |= UF_FLAG_OWNER;

            if (HasFlag(UNIT_DYNAMIC_FLAGS, UNIT_DYNFLAG_SPECIALINFO))
                if (ToUnit()->HasAuraTypeWithCaster(SPELL_AURA_EMPATHY, target->GetGUID()))
                    visibleFlag |= UF_FLAG_SPECIAL_INFO;

            if (plr && plr->IsInSameRaidWith(target))
                visibleFlag |= UF_FLAG_PARTY_MEMBER;
            break;
        }
        case TYPEID_GAMEOBJECT:
            flags = GameObjectUpdateFieldFlags;
            if (ToGameObject()->GetOwnerGUID() == target->GetGUID())
                visibleFlag |= UF_FLAG_OWNER;
            break;
        case TYPEID_DYNAMICOBJECT:
            flags = DynamicObjectUpdateFieldFlags;
            if (((DynamicObject*)this)->GetCasterGUID() == target->GetGUID())
                visibleFlag |= UF_FLAG_OWNER;
            break;
        case TYPEID_CORPSE:
            flags = CorpseUpdateFieldFlags;
            if (ToCorpse()->GetOwnerGUID() == target->GetGUID())
                visibleFlag |= UF_FLAG_OWNER;
            break;
        case TYPEID_OBJECT:
            break;
    }

    return visibleFlag;
}

void Object::_LoadIntoDataField(std::string const& data, uint32 startOffset, uint32 count)
{
    if (data.empty())
        return;

    Tokenizer tokens(data, ' ', count);

    if (tokens.size() != count)
        return;

    for (uint32 index = 0; index < count; ++index)
    {
        m_uint32Values[startOffset + index] = atol(tokens[index]);
        _changesMask.SetBit(startOffset + index);
    }
}

void Object::_SetUpdateBits(UpdateMask* updateMask, Player* target) const
{
    uint32* flags = NULL;
    uint32 visibleFlag = GetUpdateFieldData(target, flags);

<<<<<<< HEAD
    uint32 valCount = m_valuesCount;
    if (GetTypeId() == TYPEID_PLAYER && target != this)
        valCount = PLAYER_END_NOT_SELF;

    for (uint16 index = 0; index < valCount; ++index)
        if (_fieldNotifyFlags & flags[index] || (flags[index] & UF_FLAG_SPECIAL_INFO && hasSpecialInfo) || (_changesMask.GetBit(index) && IsUpdateFieldVisible(flags[index], isSelf, isOwner, isItemOwner, isPartyMember)))
=======
    for (uint16 index = 0; index < m_valuesCount; ++index)
        if (_fieldNotifyFlags & flags[index] || ((flags[index] & visibleFlag) & UF_FLAG_SPECIAL_INFO) || (_changesMask.GetBit(index) && (flags[index] & visibleFlag)))
>>>>>>> 0d1e199e
            updateMask->SetBit(index);
}

void Object::_SetCreateBits(UpdateMask* updateMask, Player* target) const
{
    uint32* value = m_uint32Values;
    uint32* flags = NULL;
    uint32 visibleFlag = GetUpdateFieldData(target, flags);

<<<<<<< HEAD
    uint32 valCount = m_valuesCount;
    if (GetTypeId() == TYPEID_PLAYER && target != this)
        valCount = PLAYER_END_NOT_SELF;

    for (uint16 index = 0; index < valCount; ++index, ++value)
        if (_fieldNotifyFlags & flags[index] || (flags[index] & UF_FLAG_SPECIAL_INFO && hasSpecialInfo) || (*value && IsUpdateFieldVisible(flags[index], isSelf, isOwner, isItemOwner, isPartyMember)))
=======
    for (uint16 index = 0; index < m_valuesCount; ++index, ++value)
        if (_fieldNotifyFlags & flags[index] || ((flags[index] & visibleFlag) & UF_FLAG_SPECIAL_INFO) || (*value && (flags[index] & visibleFlag)))
>>>>>>> 0d1e199e
            updateMask->SetBit(index);
}

void Object::SetInt32Value(uint16 index, int32 value)
{
    ASSERT(index < m_valuesCount || PrintIndexError(index, true));

    if (m_int32Values[index] != value)
    {
        m_int32Values[index] = value;
        _changesMask.SetBit(index);

        if (m_inWorld && !m_objectUpdated)
        {
            sObjectAccessor->AddUpdateObject(this);
            m_objectUpdated = true;
        }
    }
}

void Object::SetUInt32Value(uint16 index, uint32 value)
{
    ASSERT(index < m_valuesCount || PrintIndexError(index, true));

    if (m_uint32Values[index] != value)
    {
        m_uint32Values[index] = value;
        _changesMask.SetBit(index);

        if (m_inWorld && !m_objectUpdated)
        {
            sObjectAccessor->AddUpdateObject(this);
            m_objectUpdated = true;
        }
    }
}

void Object::UpdateUInt32Value(uint16 index, uint32 value)
{
    ASSERT(index < m_valuesCount || PrintIndexError(index, true));

    m_uint32Values[index] = value;
    _changesMask.SetBit(index);
}

void Object::SetUInt64Value(uint16 index, uint64 value)
{
    ASSERT(index + 1 < m_valuesCount || PrintIndexError(index, true));
    if (*((uint64*)&(m_uint32Values[index])) != value)
    {
        m_uint32Values[index] = PAIR64_LOPART(value);
        m_uint32Values[index + 1] = PAIR64_HIPART(value);
        _changesMask.SetBit(index);
        _changesMask.SetBit(index + 1);

        if (m_inWorld && !m_objectUpdated)
        {
            sObjectAccessor->AddUpdateObject(this);
            m_objectUpdated = true;
        }
    }
}

bool Object::AddUInt64Value(uint16 index, uint64 value)
{
    ASSERT(index + 1 < m_valuesCount || PrintIndexError(index, true));
    if (value && !*((uint64*)&(m_uint32Values[index])))
    {
        m_uint32Values[index] = PAIR64_LOPART(value);
        m_uint32Values[index + 1] = PAIR64_HIPART(value);
        _changesMask.SetBit(index);
        _changesMask.SetBit(index + 1);

        if (m_inWorld && !m_objectUpdated)
        {
            sObjectAccessor->AddUpdateObject(this);
            m_objectUpdated = true;
        }

        return true;
    }

    return false;
}

bool Object::RemoveUInt64Value(uint16 index, uint64 value)
{
    ASSERT(index + 1 < m_valuesCount || PrintIndexError(index, true));
    if (value && *((uint64*)&(m_uint32Values[index])) == value)
    {
        m_uint32Values[index] = 0;
        m_uint32Values[index + 1] = 0;
        _changesMask.SetBit(index);
        _changesMask.SetBit(index + 1);

        if (m_inWorld && !m_objectUpdated)
        {
            sObjectAccessor->AddUpdateObject(this);
            m_objectUpdated = true;
        }

        return true;
    }

    return false;
}

void Object::SetFloatValue(uint16 index, float value)
{
    ASSERT(index < m_valuesCount || PrintIndexError(index, true));

    if (m_floatValues[index] != value)
    {
        m_floatValues[index] = value;
        _changesMask.SetBit(index);

        if (m_inWorld && !m_objectUpdated)
        {
            sObjectAccessor->AddUpdateObject(this);
            m_objectUpdated = true;
        }
    }
}

void Object::SetByteValue(uint16 index, uint8 offset, uint8 value)
{
    ASSERT(index < m_valuesCount || PrintIndexError(index, true));

    if (offset > 4)
    {
        sLog->outError(LOG_FILTER_GENERAL, "Object::SetByteValue: wrong offset %u", offset);
        return;
    }

    if (uint8(m_uint32Values[index] >> (offset * 8)) != value)
    {
        m_uint32Values[index] &= ~uint32(uint32(0xFF) << (offset * 8));
        m_uint32Values[index] |= uint32(uint32(value) << (offset * 8));
        _changesMask.SetBit(index);

        if (m_inWorld && !m_objectUpdated)
        {
            sObjectAccessor->AddUpdateObject(this);
            m_objectUpdated = true;
        }
    }
}

void Object::SetUInt16Value(uint16 index, uint8 offset, uint16 value)
{
    ASSERT(index < m_valuesCount || PrintIndexError(index, true));

    if (offset > 2)
    {
        sLog->outError(LOG_FILTER_GENERAL, "Object::SetUInt16Value: wrong offset %u", offset);
        return;
    }

    if (uint16(m_uint32Values[index] >> (offset * 16)) != value)
    {
        m_uint32Values[index] &= ~uint32(uint32(0xFFFF) << (offset * 16));
        m_uint32Values[index] |= uint32(uint32(value) << (offset * 16));
        _changesMask.SetBit(index);

        if (m_inWorld && !m_objectUpdated)
        {
            sObjectAccessor->AddUpdateObject(this);
            m_objectUpdated = true;
        }
    }
}

void Object::SetStatFloatValue(uint16 index, float value)
{
    if (value < 0)
        value = 0.0f;

    SetFloatValue(index, value);
}

void Object::SetStatInt32Value(uint16 index, int32 value)
{
    if (value < 0)
        value = 0;

    SetUInt32Value(index, uint32(value));
}

void Object::ApplyModUInt32Value(uint16 index, int32 val, bool apply)
{
    int32 cur = GetUInt32Value(index);
    cur += (apply ? val : -val);
    if (cur < 0)
        cur = 0;
    SetUInt32Value(index, cur);
}

void Object::ApplyModInt32Value(uint16 index, int32 val, bool apply)
{
    int32 cur = GetInt32Value(index);
    cur += (apply ? val : -val);
    SetInt32Value(index, cur);
}

void Object::ApplyModSignedFloatValue(uint16 index, float  val, bool apply)
{
    float cur = GetFloatValue(index);
    cur += (apply ? val : -val);
    SetFloatValue(index, cur);
}

void Object::ApplyModPositiveFloatValue(uint16 index, float  val, bool apply)
{
    float cur = GetFloatValue(index);
    cur += (apply ? val : -val);
    if (cur < 0)
        cur = 0;
    SetFloatValue(index, cur);
}

void Object::SetFlag(uint16 index, uint32 newFlag)
{
    ASSERT(index < m_valuesCount || PrintIndexError(index, true));
    uint32 oldval = m_uint32Values[index];
    uint32 newval = oldval | newFlag;

    if (oldval != newval)
    {
        m_uint32Values[index] = newval;
        _changesMask.SetBit(index);

        if (m_inWorld && !m_objectUpdated)
        {
            sObjectAccessor->AddUpdateObject(this);
            m_objectUpdated = true;
        }
    }
}

void Object::RemoveFlag(uint16 index, uint32 oldFlag)
{
    ASSERT(index < m_valuesCount || PrintIndexError(index, true));
    ASSERT(m_uint32Values);

    uint32 oldval = m_uint32Values[index];
    uint32 newval = oldval & ~oldFlag;

    if (oldval != newval)
    {
        m_uint32Values[index] = newval;
        _changesMask.SetBit(index);

        if (m_inWorld && !m_objectUpdated)
        {
            sObjectAccessor->AddUpdateObject(this);
            m_objectUpdated = true;
        }
    }
}

void Object::SetByteFlag(uint16 index, uint8 offset, uint8 newFlag)
{
    ASSERT(index < m_valuesCount || PrintIndexError(index, true));

    if (offset > 4)
    {
        sLog->outError(LOG_FILTER_GENERAL, "Object::SetByteFlag: wrong offset %u", offset);
        return;
    }

    if (!(uint8(m_uint32Values[index] >> (offset * 8)) & newFlag))
    {
        m_uint32Values[index] |= uint32(uint32(newFlag) << (offset * 8));
        _changesMask.SetBit(index);

        if (m_inWorld && !m_objectUpdated)
        {
            sObjectAccessor->AddUpdateObject(this);
            m_objectUpdated = true;
        }
    }
}

void Object::RemoveByteFlag(uint16 index, uint8 offset, uint8 oldFlag)
{
    ASSERT(index < m_valuesCount || PrintIndexError(index, true));

    if (offset > 4)
    {
        sLog->outError(LOG_FILTER_GENERAL, "Object::RemoveByteFlag: wrong offset %u", offset);
        return;
    }

    if (uint8(m_uint32Values[index] >> (offset * 8)) & oldFlag)
    {
        m_uint32Values[index] &= ~uint32(uint32(oldFlag) << (offset * 8));
        _changesMask.SetBit(index);

        if (m_inWorld && !m_objectUpdated)
        {
            sObjectAccessor->AddUpdateObject(this);
            m_objectUpdated = true;
        }
    }
}

bool Object::PrintIndexError(uint32 index, bool set) const
{
    sLog->outError(LOG_FILTER_GENERAL, "Attempt %s non-existed value field: %u (count: %u) for object typeid: %u type mask: %u", (set ? "set value to" : "get value from"), index, m_valuesCount, GetTypeId(), m_objectType);

    // ASSERT must fail after function call
    return false;
}

bool Position::HasInLine(WorldObject const* target, float width) const
{
    if (!HasInArc(M_PI, target))
        return false;
    width += target->GetObjectSize();
    float angle = GetRelativeAngle(target);
    return fabs(sin(angle)) * GetExactDist2d(target->GetPositionX(), target->GetPositionY()) < width;
}

std::string Position::ToString() const
{
    std::stringstream sstr;
    sstr << "X: " << m_positionX << " Y: " << m_positionY << " Z: " << m_positionZ << " O: " << m_orientation;
    return sstr.str();
}

ByteBuffer& operator>>(ByteBuffer& buf, Position::PositionXYZOStreamer const& streamer)
{
    float x, y, z, o;
    buf >> x >> y >> z >> o;
    streamer.m_pos->Relocate(x, y, z, o);
    return buf;
}
ByteBuffer& operator<<(ByteBuffer& buf, Position::PositionXYZStreamer const& streamer)
{
    float x, y, z;
    streamer.m_pos->GetPosition(x, y, z);
    buf << x << y << z;
    return buf;
}

ByteBuffer& operator>>(ByteBuffer& buf, Position::PositionXYZStreamer const& streamer)
{
    float x, y, z;
    buf >> x >> y >> z;
    streamer.m_pos->Relocate(x, y, z);
    return buf;
}

ByteBuffer& operator<<(ByteBuffer& buf, Position::PositionXYZOStreamer const& streamer)
{
    float x, y, z, o;
    streamer.m_pos->GetPosition(x, y, z, o);
    buf << x << y << z << o;
    return buf;
}

void MovementInfo::OutDebug()
{
    sLog->outInfo(LOG_FILTER_GENERAL, "MOVEMENT INFO");
    sLog->outInfo(LOG_FILTER_GENERAL, "guid " UI64FMTD, guid);
    sLog->outInfo(LOG_FILTER_GENERAL, "flags %u", flags);
    sLog->outInfo(LOG_FILTER_GENERAL, "flags2 %u", flags2);
    sLog->outInfo(LOG_FILTER_GENERAL, "time %u current time " UI64FMTD "", flags2, uint64(::time(NULL)));
    sLog->outInfo(LOG_FILTER_GENERAL, "position: `%s`", pos.ToString().c_str());
    if (t_guid)
    {
        sLog->outInfo(LOG_FILTER_GENERAL, "TRANSPORT:");
        sLog->outInfo(LOG_FILTER_GENERAL, "guid: " UI64FMTD, t_guid);
        sLog->outInfo(LOG_FILTER_GENERAL, "position: `%s`", t_pos.ToString().c_str());
        sLog->outInfo(LOG_FILTER_GENERAL, "seat: %i", t_seat);
        sLog->outInfo(LOG_FILTER_GENERAL, "time: %u", t_time);
        if (flags2 & MOVEMENTFLAG2_INTERPOLATED_MOVEMENT)
            sLog->outInfo(LOG_FILTER_GENERAL, "time2: %u", t_time2);
    }

    if ((flags & (MOVEMENTFLAG_SWIMMING | MOVEMENTFLAG_FLYING)) || (flags2 & MOVEMENTFLAG2_ALWAYS_ALLOW_PITCHING))
        sLog->outInfo(LOG_FILTER_GENERAL, "pitch: %f", pitch);

    sLog->outInfo(LOG_FILTER_GENERAL, "fallTime: %u", fallTime);
    if (flags & MOVEMENTFLAG_FALLING)
        sLog->outInfo(LOG_FILTER_GENERAL, "j_zspeed: %f j_sinAngle: %f j_cosAngle: %f j_xyspeed: %f", j_zspeed, j_sinAngle, j_cosAngle, j_xyspeed);

    if (flags & MOVEMENTFLAG_SPLINE_ELEVATION)
        sLog->outInfo(LOG_FILTER_GENERAL, "splineElevation: %f", splineElevation);
}

WorldObject::WorldObject(bool isWorldObject): WorldLocation(),
m_name(""), m_isActive(false), m_isWorldObject(isWorldObject), m_zoneScript(NULL),
m_transport(NULL), m_currMap(NULL), m_InstanceId(0),
m_phaseMask(PHASEMASK_NORMAL), m_notifyflags(0), m_executed_notifies(0)
{
    m_serverSideVisibility.SetValue(SERVERSIDE_VISIBILITY_GHOST, GHOST_VISIBILITY_ALIVE | GHOST_VISIBILITY_GHOST);
    m_serverSideVisibilityDetect.SetValue(SERVERSIDE_VISIBILITY_GHOST, GHOST_VISIBILITY_ALIVE);
}

void WorldObject::SetWorldObject(bool on)
{
    if (!IsInWorld())
        return;

    GetMap()->AddObjectToSwitchList(this, on);
}

bool WorldObject::IsWorldObject() const
{
    if (m_isWorldObject)
        return true;

    if (ToCreature() && ToCreature()->m_isTempWorldObject)
        return true;

    return false;
}

void WorldObject::setActive(bool on)
{
    if (m_isActive == on)
        return;

    if (GetTypeId() == TYPEID_PLAYER)
        return;

    m_isActive = on;

    if (!IsInWorld())
        return;

    Map* map = FindMap();
    if (!map)
        return;

    if (on)
    {
        if (GetTypeId() == TYPEID_UNIT)
            map->AddToActive(this->ToCreature());
        else if (GetTypeId() == TYPEID_DYNAMICOBJECT)
            map->AddToActive((DynamicObject*)this);
    }
    else
    {
        if (GetTypeId() == TYPEID_UNIT)
            map->RemoveFromActive(this->ToCreature());
        else if (GetTypeId() == TYPEID_DYNAMICOBJECT)
            map->RemoveFromActive((DynamicObject*)this);
    }
}

void WorldObject::CleanupsBeforeDelete(bool /*finalCleanup*/)
{
    if (IsInWorld())
        RemoveFromWorld();
}

void WorldObject::_Create(uint32 guidlow, HighGuid guidhigh, uint32 phaseMask)
{
    Object::_Create(guidlow, 0, guidhigh);
    m_phaseMask = phaseMask;
}

uint32 WorldObject::GetZoneId() const
{
    return GetBaseMap()->GetZoneId(m_positionX, m_positionY, m_positionZ);
}

uint32 WorldObject::GetAreaId() const
{
    return GetBaseMap()->GetAreaId(m_positionX, m_positionY, m_positionZ);
}

void WorldObject::GetZoneAndAreaId(uint32& zoneid, uint32& areaid) const
{
    GetBaseMap()->GetZoneAndAreaId(zoneid, areaid, m_positionX, m_positionY, m_positionZ);
}

InstanceScript* WorldObject::GetInstanceScript()
{
    Map* map = GetMap();
    return map->IsDungeon() ? ((InstanceMap*)map)->GetInstanceScript() : NULL;
}

float WorldObject::GetDistanceZ(const WorldObject* obj) const
{
    float dz = fabs(GetPositionZ() - obj->GetPositionZ());
    float sizefactor = GetObjectSize() + obj->GetObjectSize();
    float dist = dz - sizefactor;
    return (dist > 0 ? dist : 0);
}

bool WorldObject::_IsWithinDist(WorldObject const* obj, float dist2compare, bool is3D) const
{
    float sizefactor = GetObjectSize() + obj->GetObjectSize();
    float maxdist = dist2compare + sizefactor;

    if (m_transport && obj->GetTransport() &&  obj->GetTransport()->GetGUIDLow() == m_transport->GetGUIDLow())
    {
        float dtx = m_movementInfo.t_pos.m_positionX - obj->m_movementInfo.t_pos.m_positionX;
        float dty = m_movementInfo.t_pos.m_positionY - obj->m_movementInfo.t_pos.m_positionY;
        float disttsq = dtx * dtx + dty * dty;
        if (is3D)
        {
            float dtz = m_movementInfo.t_pos.m_positionZ - obj->m_movementInfo.t_pos.m_positionZ;
            disttsq += dtz * dtz;
        }
        return disttsq < (maxdist * maxdist);
    }

    float dx = GetPositionX() - obj->GetPositionX();
    float dy = GetPositionY() - obj->GetPositionY();
    float distsq = dx*dx + dy*dy;
    if (is3D)
    {
        float dz = GetPositionZ() - obj->GetPositionZ();
        distsq += dz*dz;
    }

    return distsq < maxdist * maxdist;
}

bool WorldObject::IsWithinLOSInMap(const WorldObject* obj) const
{
    if (!IsInMap(obj))
        return false;

    float ox, oy, oz;
    obj->GetPosition(ox, oy, oz);
    return IsWithinLOS(ox, oy, oz);
}

bool WorldObject::IsWithinLOS(float ox, float oy, float oz) const
{
    /*float x, y, z;
    GetPosition(x, y, z);
    VMAP::IVMapManager* vMapManager = VMAP::VMapFactory::createOrGetVMapManager();
    return vMapManager->isInLineOfSight(GetMapId(), x, y, z+2.0f, ox, oy, oz+2.0f);*/
    if (IsInWorld())
        return GetMap()->isInLineOfSight(GetPositionX(), GetPositionY(), GetPositionZ()+2.f, ox, oy, oz+2.f, GetPhaseMask());

    return true;
}

bool WorldObject::GetDistanceOrder(WorldObject const* obj1, WorldObject const* obj2, bool is3D /* = true */) const
{
    float dx1 = GetPositionX() - obj1->GetPositionX();
    float dy1 = GetPositionY() - obj1->GetPositionY();
    float distsq1 = dx1*dx1 + dy1*dy1;
    if (is3D)
    {
        float dz1 = GetPositionZ() - obj1->GetPositionZ();
        distsq1 += dz1*dz1;
    }

    float dx2 = GetPositionX() - obj2->GetPositionX();
    float dy2 = GetPositionY() - obj2->GetPositionY();
    float distsq2 = dx2*dx2 + dy2*dy2;
    if (is3D)
    {
        float dz2 = GetPositionZ() - obj2->GetPositionZ();
        distsq2 += dz2*dz2;
    }

    return distsq1 < distsq2;
}

bool WorldObject::IsInRange(WorldObject const* obj, float minRange, float maxRange, bool is3D /* = true */) const
{
    float dx = GetPositionX() - obj->GetPositionX();
    float dy = GetPositionY() - obj->GetPositionY();
    float distsq = dx*dx + dy*dy;
    if (is3D)
    {
        float dz = GetPositionZ() - obj->GetPositionZ();
        distsq += dz*dz;
    }

    float sizefactor = GetObjectSize() + obj->GetObjectSize();

    // check only for real range
    if (minRange > 0.0f)
    {
        float mindist = minRange + sizefactor;
        if (distsq < mindist * mindist)
            return false;
    }

    float maxdist = maxRange + sizefactor;
    return distsq < maxdist * maxdist;
}

bool WorldObject::IsInRange2d(float x, float y, float minRange, float maxRange) const
{
    float dx = GetPositionX() - x;
    float dy = GetPositionY() - y;
    float distsq = dx*dx + dy*dy;

    float sizefactor = GetObjectSize();

    // check only for real range
    if (minRange > 0.0f)
    {
        float mindist = minRange + sizefactor;
        if (distsq < mindist * mindist)
            return false;
    }

    float maxdist = maxRange + sizefactor;
    return distsq < maxdist * maxdist;
}

bool WorldObject::IsInRange3d(float x, float y, float z, float minRange, float maxRange) const
{
    float dx = GetPositionX() - x;
    float dy = GetPositionY() - y;
    float dz = GetPositionZ() - z;
    float distsq = dx*dx + dy*dy + dz*dz;

    float sizefactor = GetObjectSize();

    // check only for real range
    if (minRange > 0.0f)
    {
        float mindist = minRange + sizefactor;
        if (distsq < mindist * mindist)
            return false;
    }

    float maxdist = maxRange + sizefactor;
    return distsq < maxdist * maxdist;
}

void Position::RelocateOffset(const Position & offset)
{
    m_positionX = GetPositionX() + (offset.GetPositionX() * std::cos(GetOrientation()) + offset.GetPositionY() * std::sin(GetOrientation() + M_PI));
    m_positionY = GetPositionY() + (offset.GetPositionY() * std::cos(GetOrientation()) + offset.GetPositionX() * std::sin(GetOrientation()));
    m_positionZ = GetPositionZ() + offset.GetPositionZ();
    SetOrientation(GetOrientation() + offset.GetOrientation());
}

void Position::GetPositionOffsetTo(const Position & endPos, Position & retOffset) const
{
    float dx = endPos.GetPositionX() - GetPositionX();
    float dy = endPos.GetPositionY() - GetPositionY();

    retOffset.m_positionX = dx * std::cos(GetOrientation()) + dy * std::sin(GetOrientation());
    retOffset.m_positionY = dy * std::cos(GetOrientation()) - dx * std::sin(GetOrientation());
    retOffset.m_positionZ = endPos.GetPositionZ() - GetPositionZ();
    retOffset.SetOrientation(endPos.GetOrientation() - GetOrientation());
}

float Position::GetAngle(const Position* obj) const
{
    if (!obj)
        return 0;

    return GetAngle(obj->GetPositionX(), obj->GetPositionY());
}

// Return angle in range 0..2*pi
float Position::GetAngle(const float x, const float y) const
{
    float dx = x - GetPositionX();
    float dy = y - GetPositionY();

    float ang = atan2(dy, dx);
    ang = (ang >= 0) ? ang : 2 * M_PI + ang;
    return ang;
}

void Position::GetSinCos(const float x, const float y, float &vsin, float &vcos) const
{
    float dx = GetPositionX() - x;
    float dy = GetPositionY() - y;

    if (fabs(dx) < 0.001f && fabs(dy) < 0.001f)
    {
        float angle = (float)rand_norm()*static_cast<float>(2*M_PI);
        vcos = std::cos(angle);
        vsin = std::sin(angle);
    }
    else
    {
        float dist = sqrt((dx*dx) + (dy*dy));
        vcos = dx / dist;
        vsin = dy / dist;
    }
}

bool Position::HasInArc(float arc, const Position* obj, float border) const
{
    // always have self in arc
    if (obj == this)
        return true;

    // move arc to range 0.. 2*pi
    arc = NormalizeOrientation(arc);

    float angle = GetAngle(obj);
    angle -= m_orientation;

    // move angle to range -pi ... +pi
    angle = NormalizeOrientation(angle);
    if (angle > M_PI)
        angle -= 2.0f*M_PI;

    float lborder = -1 * (arc/border);                        // in range -pi..0
    float rborder = (arc/border);                             // in range 0..pi
    return ((angle >= lborder) && (angle <= rborder));
}

bool WorldObject::IsInBetween(const WorldObject* obj1, const WorldObject* obj2, float size) const
{
    if (!obj1 || !obj2)
        return false;

    float dist = GetExactDist2d(obj1->GetPositionX(), obj1->GetPositionY());

    // not using sqrt() for performance
    if ((dist * dist) >= obj1->GetExactDist2dSq(obj2->GetPositionX(), obj2->GetPositionY()))
        return false;

    if (!size)
        size = GetObjectSize() / 2;

    float angle = obj1->GetAngle(obj2);

    // not using sqrt() for performance
    return (size * size) >= GetExactDist2dSq(obj1->GetPositionX() + std::cos(angle) * dist, obj1->GetPositionY() + std::sin(angle) * dist);
}

bool WorldObject::isInFront(WorldObject const* target,  float arc) const
{
    return HasInArc(arc, target);
}

bool WorldObject::isInBack(WorldObject const* target, float arc) const
{
    return !HasInArc(2 * M_PI - arc, target);
}

void WorldObject::GetRandomPoint(const Position &pos, float distance, float &rand_x, float &rand_y, float &rand_z) const
{
    if (!distance)
    {
        pos.GetPosition(rand_x, rand_y, rand_z);
        return;
    }

    // angle to face `obj` to `this`
    float angle = (float)rand_norm()*static_cast<float>(2*M_PI);
    float new_dist = (float)rand_norm()*static_cast<float>(distance);

    rand_x = pos.m_positionX + new_dist * std::cos(angle);
    rand_y = pos.m_positionY + new_dist * std::sin(angle);
    rand_z = pos.m_positionZ;

    Trinity::NormalizeMapCoord(rand_x);
    Trinity::NormalizeMapCoord(rand_y);
    UpdateGroundPositionZ(rand_x, rand_y, rand_z);            // update to LOS height if available
}

void WorldObject::UpdateGroundPositionZ(float x, float y, float &z) const
{
    float new_z = GetBaseMap()->GetHeight(GetPhaseMask(), x, y, z, true);
    if (new_z > INVALID_HEIGHT)
        z = new_z+ 0.05f;                                   // just to be sure that we are not a few pixel under the surface
}

void WorldObject::UpdateAllowedPositionZ(float x, float y, float &z) const
{
    switch (GetTypeId())
    {
        case TYPEID_UNIT:
        {
            // non fly unit don't must be in air
            // non swim unit must be at ground (mostly speedup, because it don't must be in water and water level check less fast
            if (!ToCreature()->CanFly())
            {
                bool canSwim = ToCreature()->canSwim();
                float ground_z = z;
                float max_z = canSwim
                    ? GetBaseMap()->GetWaterOrGroundLevel(x, y, z, &ground_z, !ToUnit()->HasAuraType(SPELL_AURA_WATER_WALK))
                    : ((ground_z = GetBaseMap()->GetHeight(GetPhaseMask(), x, y, z, true)));
                if (max_z > INVALID_HEIGHT)
                {
                    if (z > max_z)
                        z = max_z;
                    else if (z < ground_z)
                        z = ground_z;
                }
            }
            else
            {
                float ground_z = GetBaseMap()->GetHeight(GetPhaseMask(), x, y, z, true);
                if (z < ground_z)
                    z = ground_z;
            }
            break;
        }
        case TYPEID_PLAYER:
        {
            // for server controlled moves playr work same as creature (but it can always swim)
            if (!ToPlayer()->CanFly())
            {
                float ground_z = z;
                float max_z = GetBaseMap()->GetWaterOrGroundLevel(x, y, z, &ground_z, !ToUnit()->HasAuraType(SPELL_AURA_WATER_WALK));
                if (max_z > INVALID_HEIGHT)
                {
                    if (z > max_z)
                        z = max_z;
                    else if (z < ground_z)
                        z = ground_z;
                }
            }
            else
            {
                float ground_z = GetBaseMap()->GetHeight(GetPhaseMask(), x, y, z, true);
                if (z < ground_z)
                    z = ground_z;
            }
            break;
        }
        default:
        {
            float ground_z = GetBaseMap()->GetHeight(GetPhaseMask(), x, y, z, true);
            if (ground_z > INVALID_HEIGHT)
                z = ground_z;
            break;
        }
    }
}

bool Position::IsPositionValid() const
{
    return Trinity::IsValidMapCoord(m_positionX, m_positionY, m_positionZ, m_orientation);
}

float WorldObject::GetGridActivationRange() const
{
    if (ToPlayer())
        return GetMap()->GetVisibilityRange();
    else if (ToCreature())
        return ToCreature()->m_SightDistance;
    else
        return 0.0f;
}

float WorldObject::GetVisibilityRange() const
{
    if (isActiveObject() && !ToPlayer())
        return MAX_VISIBILITY_DISTANCE;
    else
        return GetMap()->GetVisibilityRange();
}

float WorldObject::GetSightRange(const WorldObject* target) const
{
    if (ToUnit())
    {
        if (ToPlayer())
        {
            if (target && target->isActiveObject() && !target->ToPlayer())
                return MAX_VISIBILITY_DISTANCE;
            else
                return GetMap()->GetVisibilityRange();
        }
        else if (ToCreature())
            return ToCreature()->m_SightDistance;
        else
            return SIGHT_RANGE_UNIT;
    }

    return 0.0f;
}

bool WorldObject::canSeeOrDetect(WorldObject const* obj, bool ignoreStealth, bool distanceCheck) const
{
    if (this == obj)
        return true;

    if (obj->IsNeverVisible() || CanNeverSee(obj))
        return false;

    if (obj->IsAlwaysVisibleFor(this) || CanAlwaysSee(obj))
        return true;

    bool corpseVisibility = false;
    if (distanceCheck)
    {
        bool corpseCheck = false;
        if (Player const* thisPlayer = ToPlayer())
        {
            if (thisPlayer->isDead() && thisPlayer->GetHealth() > 0 && // Cheap way to check for ghost state
                !(obj->m_serverSideVisibility.GetValue(SERVERSIDE_VISIBILITY_GHOST) & m_serverSideVisibility.GetValue(SERVERSIDE_VISIBILITY_GHOST) & GHOST_VISIBILITY_GHOST))
            {
                if (Corpse* corpse = thisPlayer->GetCorpse())
                {
                    corpseCheck = true;
                    if (corpse->IsWithinDist(thisPlayer, GetSightRange(obj), false))
                        if (corpse->IsWithinDist(obj, GetSightRange(obj), false))
                            corpseVisibility = true;
                }
            }
        }

        WorldObject const* viewpoint = this;
        if (Player const* player = this->ToPlayer())
            viewpoint = player->GetViewpoint();

        if (!viewpoint)
            viewpoint = this;

        if (!corpseCheck && !viewpoint->IsWithinDist(obj, GetSightRange(obj), false))
            return false;
    }

    // GM visibility off or hidden NPC
    if (!obj->m_serverSideVisibility.GetValue(SERVERSIDE_VISIBILITY_GM))
    {
        // Stop checking other things for GMs
        if (m_serverSideVisibilityDetect.GetValue(SERVERSIDE_VISIBILITY_GM))
            return true;
    }
    else
        return m_serverSideVisibilityDetect.GetValue(SERVERSIDE_VISIBILITY_GM) >= obj->m_serverSideVisibility.GetValue(SERVERSIDE_VISIBILITY_GM);

    // Ghost players, Spirit Healers, and some other NPCs
    if (!corpseVisibility && !(obj->m_serverSideVisibility.GetValue(SERVERSIDE_VISIBILITY_GHOST) & m_serverSideVisibilityDetect.GetValue(SERVERSIDE_VISIBILITY_GHOST)))
    {
        // Alive players can see dead players in some cases, but other objects can't do that
        if (Player const* thisPlayer = ToPlayer())
        {
            if (Player const* objPlayer = obj->ToPlayer())
            {
                if (thisPlayer->GetTeam() != objPlayer->GetTeam() || !thisPlayer->IsGroupVisibleFor(objPlayer))
                    return false;
            }
            else
                return false;
        }
        else
            return false;
    }

    if (obj->IsInvisibleDueToDespawn())
        return false;

    if (!CanDetect(obj, ignoreStealth))
        return false;

    return true;
}

bool WorldObject::CanDetect(WorldObject const* obj, bool ignoreStealth) const
{
    const WorldObject* seer = this;

    // Pets don't have detection, they use the detection of their masters
    if (const Unit* thisUnit = ToUnit())
        if (Unit* controller = thisUnit->GetCharmerOrOwner())
            seer = controller;

    if (obj->IsAlwaysDetectableFor(seer))
        return true;

    if (!ignoreStealth && !seer->CanDetectInvisibilityOf(obj))
        return false;

    if (!ignoreStealth && !seer->CanDetectStealthOf(obj))
        return false;

    return true;
}

bool WorldObject::CanDetectInvisibilityOf(WorldObject const* obj) const
{
    uint32 mask = obj->m_invisibility.GetFlags() & m_invisibilityDetect.GetFlags();

    // Check for not detected types
    if (mask != obj->m_invisibility.GetFlags())
        return false;

    for (uint32 i = 0; i < TOTAL_INVISIBILITY_TYPES; ++i)
    {
        if (!(mask & (1 << i)))
            continue;

        int32 objInvisibilityValue = obj->m_invisibility.GetValue(InvisibilityType(i));
        int32 ownInvisibilityDetectValue = m_invisibilityDetect.GetValue(InvisibilityType(i));

        // Too low value to detect
        if (ownInvisibilityDetectValue < objInvisibilityValue)
            return false;
    }

    return true;
}

bool WorldObject::CanDetectStealthOf(WorldObject const* obj) const
{
    // Combat reach is the minimal distance (both in front and behind),
    //   and it is also used in the range calculation.
    // One stealth point increases the visibility range by 0.3 yard.

    if (!obj->m_stealth.GetFlags())
        return true;

    float distance = GetExactDist(obj);
    float combatReach = 0.0f;

    if (isType(TYPEMASK_UNIT))
        combatReach = ((Unit*)this)->GetCombatReach();

    if (distance < combatReach)
        return true;

    if (!HasInArc(M_PI, obj))
        return false;

    for (uint32 i = 0; i < TOTAL_STEALTH_TYPES; ++i)
    {
        if (!(obj->m_stealth.GetFlags() & (1 << i)))
            continue;

        if (isType(TYPEMASK_UNIT))
            if (((Unit*)this)->HasAuraTypeWithMiscvalue(SPELL_AURA_DETECT_STEALTH, i))
                return true;

        // Starting points
        int32 detectionValue = 30;

        // Level difference: 5 point / level, starting from level 1.
        // There may be spells for this and the starting points too, but
        // not in the DBCs of the client.
        detectionValue += int32(getLevelForTarget(obj) - 1) * 5;

        // Apply modifiers
        detectionValue += m_stealthDetect.GetValue(StealthType(i));
        if (obj->isType(TYPEMASK_GAMEOBJECT))
            if (Unit* owner = ((GameObject*)obj)->GetOwner())
                detectionValue -= int32(owner->getLevelForTarget(this) - 1) * 5;

        detectionValue -= obj->m_stealth.GetValue(StealthType(i));

        // Calculate max distance
        float visibilityRange = float(detectionValue) * 0.3f + combatReach;

        if (visibilityRange > MAX_PLAYER_STEALTH_DETECT_RANGE)
            visibilityRange = MAX_PLAYER_STEALTH_DETECT_RANGE;

        if (distance > visibilityRange)
            return false;
    }

    return true;
}

void WorldObject::SendPlaySound(uint32 Sound, bool OnlySelf)
{
    WorldPacket data(SMSG_PLAY_SOUND, 4);
    data << Sound;
    if (OnlySelf && GetTypeId() == TYPEID_PLAYER)
        this->ToPlayer()->GetSession()->SendPacket(&data);
    else
        SendMessageToSet(&data, true); // ToSelf ignored in this case
}

void Object::ForceValuesUpdateAtIndex(uint32 i)
{
    _changesMask.SetBit(i);
    if (m_inWorld && !m_objectUpdated)
    {
        sObjectAccessor->AddUpdateObject(this);
        m_objectUpdated = true;
    }
}

namespace Trinity
{
    class MonsterChatBuilder
    {
        public:
            MonsterChatBuilder(WorldObject const& obj, ChatMsg msgtype, int32 textId, uint32 language, uint64 targetGUID)
                : i_object(obj), i_msgtype(msgtype), i_textId(textId), i_language(language), i_targetGUID(targetGUID) {}
            void operator()(WorldPacket& data, LocaleConstant loc_idx)
            {
                char const* text = sObjectMgr->GetTrinityString(i_textId, loc_idx);

                // TODO: i_object.GetName() also must be localized?
                i_object.BuildMonsterChat(&data, i_msgtype, text, i_language, i_object.GetNameForLocaleIdx(loc_idx), i_targetGUID);
            }

        private:
            WorldObject const& i_object;
            ChatMsg i_msgtype;
            int32 i_textId;
            uint32 i_language;
            uint64 i_targetGUID;
    };

    class MonsterCustomChatBuilder
    {
        public:
            MonsterCustomChatBuilder(WorldObject const& obj, ChatMsg msgtype, const char* text, uint32 language, uint64 targetGUID)
                : i_object(obj), i_msgtype(msgtype), i_text(text), i_language(language), i_targetGUID(targetGUID) {}
            void operator()(WorldPacket& data, LocaleConstant loc_idx)
            {
                // TODO: i_object.GetName() also must be localized?
                i_object.BuildMonsterChat(&data, i_msgtype, i_text, i_language, i_object.GetNameForLocaleIdx(loc_idx), i_targetGUID);
            }

        private:
            WorldObject const& i_object;
            ChatMsg i_msgtype;
            const char* i_text;
            uint32 i_language;
            uint64 i_targetGUID;
    };
}                                                           // namespace Trinity

void WorldObject::MonsterSay(const char* text, uint32 language, uint64 TargetGuid)
{
    CellCoord p = Trinity::ComputeCellCoord(GetPositionX(), GetPositionY());

    Cell cell(p);
    cell.SetNoCreate();

    Trinity::MonsterCustomChatBuilder say_build(*this, CHAT_MSG_MONSTER_SAY, text, language, TargetGuid);
    Trinity::LocalizedPacketDo<Trinity::MonsterCustomChatBuilder> say_do(say_build);
    Trinity::PlayerDistWorker<Trinity::LocalizedPacketDo<Trinity::MonsterCustomChatBuilder> > say_worker(this, sWorld->getFloatConfig(CONFIG_LISTEN_RANGE_SAY), say_do);
    TypeContainerVisitor<Trinity::PlayerDistWorker<Trinity::LocalizedPacketDo<Trinity::MonsterCustomChatBuilder> >, WorldTypeMapContainer > message(say_worker);
    cell.Visit(p, message, *GetMap(), *this, sWorld->getFloatConfig(CONFIG_LISTEN_RANGE_SAY));
}

void WorldObject::MonsterSay(int32 textId, uint32 language, uint64 TargetGuid)
{
    CellCoord p = Trinity::ComputeCellCoord(GetPositionX(), GetPositionY());

    Cell cell(p);
    cell.SetNoCreate();

    Trinity::MonsterChatBuilder say_build(*this, CHAT_MSG_MONSTER_SAY, textId, language, TargetGuid);
    Trinity::LocalizedPacketDo<Trinity::MonsterChatBuilder> say_do(say_build);
    Trinity::PlayerDistWorker<Trinity::LocalizedPacketDo<Trinity::MonsterChatBuilder> > say_worker(this, sWorld->getFloatConfig(CONFIG_LISTEN_RANGE_SAY), say_do);
    TypeContainerVisitor<Trinity::PlayerDistWorker<Trinity::LocalizedPacketDo<Trinity::MonsterChatBuilder> >, WorldTypeMapContainer > message(say_worker);
    cell.Visit(p, message, *GetMap(), *this, sWorld->getFloatConfig(CONFIG_LISTEN_RANGE_SAY));
}

void WorldObject::MonsterYell(const char* text, uint32 language, uint64 TargetGuid)
{
    CellCoord p = Trinity::ComputeCellCoord(GetPositionX(), GetPositionY());

    Cell cell(p);
    cell.SetNoCreate();

    Trinity::MonsterCustomChatBuilder say_build(*this, CHAT_MSG_MONSTER_YELL, text, language, TargetGuid);
    Trinity::LocalizedPacketDo<Trinity::MonsterCustomChatBuilder> say_do(say_build);
    Trinity::PlayerDistWorker<Trinity::LocalizedPacketDo<Trinity::MonsterCustomChatBuilder> > say_worker(this, sWorld->getFloatConfig(CONFIG_LISTEN_RANGE_YELL), say_do);
    TypeContainerVisitor<Trinity::PlayerDistWorker<Trinity::LocalizedPacketDo<Trinity::MonsterCustomChatBuilder> >, WorldTypeMapContainer > message(say_worker);
    cell.Visit(p, message, *GetMap(), *this, sWorld->getFloatConfig(CONFIG_LISTEN_RANGE_YELL));
}

void WorldObject::MonsterYell(int32 textId, uint32 language, uint64 TargetGuid)
{
    CellCoord p = Trinity::ComputeCellCoord(GetPositionX(), GetPositionY());

    Cell cell(p);
    cell.SetNoCreate();

    Trinity::MonsterChatBuilder say_build(*this, CHAT_MSG_MONSTER_YELL, textId, language, TargetGuid);
    Trinity::LocalizedPacketDo<Trinity::MonsterChatBuilder> say_do(say_build);
    Trinity::PlayerDistWorker<Trinity::LocalizedPacketDo<Trinity::MonsterChatBuilder> > say_worker(this, sWorld->getFloatConfig(CONFIG_LISTEN_RANGE_YELL), say_do);
    TypeContainerVisitor<Trinity::PlayerDistWorker<Trinity::LocalizedPacketDo<Trinity::MonsterChatBuilder> >, WorldTypeMapContainer > message(say_worker);
    cell.Visit(p, message, *GetMap(), *this, sWorld->getFloatConfig(CONFIG_LISTEN_RANGE_YELL));
}

void WorldObject::MonsterYellToZone(int32 textId, uint32 language, uint64 TargetGuid)
{
    Trinity::MonsterChatBuilder say_build(*this, CHAT_MSG_MONSTER_YELL, textId, language, TargetGuid);
    Trinity::LocalizedPacketDo<Trinity::MonsterChatBuilder> say_do(say_build);

    uint32 zoneid = GetZoneId();

    Map::PlayerList const& pList = GetMap()->GetPlayers();
    for (Map::PlayerList::const_iterator itr = pList.begin(); itr != pList.end(); ++itr)
        if (itr->getSource()->GetZoneId() == zoneid)
            say_do(itr->getSource());
}

void WorldObject::MonsterTextEmote(const char* text, uint64 TargetGuid, bool IsBossEmote)
{
    WorldPacket data(SMSG_MESSAGECHAT, 200);
    BuildMonsterChat(&data, IsBossEmote ? CHAT_MSG_RAID_BOSS_EMOTE : CHAT_MSG_MONSTER_EMOTE, text, LANG_UNIVERSAL, GetName(), TargetGuid);
    SendMessageToSetInRange(&data, sWorld->getFloatConfig(CONFIG_LISTEN_RANGE_TEXTEMOTE), true);
}

void WorldObject::MonsterTextEmote(int32 textId, uint64 TargetGuid, bool IsBossEmote)
{
    CellCoord p = Trinity::ComputeCellCoord(GetPositionX(), GetPositionY());

    Cell cell(p);
    cell.SetNoCreate();

    Trinity::MonsterChatBuilder say_build(*this, IsBossEmote ? CHAT_MSG_RAID_BOSS_EMOTE : CHAT_MSG_MONSTER_EMOTE, textId, LANG_UNIVERSAL, TargetGuid);
    Trinity::LocalizedPacketDo<Trinity::MonsterChatBuilder> say_do(say_build);
    Trinity::PlayerDistWorker<Trinity::LocalizedPacketDo<Trinity::MonsterChatBuilder> > say_worker(this, sWorld->getFloatConfig(CONFIG_LISTEN_RANGE_TEXTEMOTE), say_do);
    TypeContainerVisitor<Trinity::PlayerDistWorker<Trinity::LocalizedPacketDo<Trinity::MonsterChatBuilder> >, WorldTypeMapContainer > message(say_worker);
    cell.Visit(p, message, *GetMap(), *this, sWorld->getFloatConfig(CONFIG_LISTEN_RANGE_TEXTEMOTE));
}

void WorldObject::MonsterWhisper(const char* text, uint64 receiver, bool IsBossWhisper)
{
    Player* player = ObjectAccessor::FindPlayer(receiver);
    if (!player || !player->GetSession())
        return;

    LocaleConstant loc_idx = player->GetSession()->GetSessionDbLocaleIndex();

    WorldPacket data(SMSG_MESSAGECHAT, 200);
    BuildMonsterChat(&data, IsBossWhisper ? CHAT_MSG_RAID_BOSS_WHISPER : CHAT_MSG_MONSTER_WHISPER, text, LANG_UNIVERSAL, GetNameForLocaleIdx(loc_idx), receiver);

    player->GetSession()->SendPacket(&data);
}

void WorldObject::MonsterWhisper(int32 textId, uint64 receiver, bool IsBossWhisper)
{
    Player* player = ObjectAccessor::FindPlayer(receiver);
    if (!player || !player->GetSession())
        return;

    LocaleConstant loc_idx = player->GetSession()->GetSessionDbLocaleIndex();
    char const* text = sObjectMgr->GetTrinityString(textId, loc_idx);

    WorldPacket data(SMSG_MESSAGECHAT, 200);
    BuildMonsterChat(&data, IsBossWhisper ? CHAT_MSG_RAID_BOSS_WHISPER : CHAT_MSG_MONSTER_WHISPER, text, LANG_UNIVERSAL, GetNameForLocaleIdx(loc_idx), receiver);

    player->GetSession()->SendPacket(&data);
}

void WorldObject::BuildMonsterChat(WorldPacket* data, uint8 msgtype, char const* text, uint32 language, std::string const &name, uint64 targetGuid) const
{
    *data << (uint8)msgtype;
    *data << (uint32)language;
    *data << (uint64)GetGUID();
    *data << (uint32)0;                                     // 2.1.0
    *data << (uint32)(name.size()+1);
    *data << name;
    *data << (uint64)targetGuid;                            // Unit Target
    if (targetGuid && !IS_PLAYER_GUID(targetGuid))
    {
        *data << (uint32)1;                                 // target name length
        *data << (uint8)0;                                  // target name
    }
    *data << (uint32)(strlen(text)+1);
    *data << text;
    *data << (uint8)0;                                      // ChatTag
    if (msgtype == CHAT_MSG_RAID_BOSS_EMOTE || msgtype == CHAT_MSG_RAID_BOSS_WHISPER)
    {
        *data << float(0);
        *data << uint8(0);
    }
}

void Unit::BuildHeartBeatMsg(WorldPacket* data) const
{
    data->Initialize(MSG_MOVE_HEARTBEAT, 32);
    data->append(GetPackGUID());
    BuildMovementPacket(data);
}

void WorldObject::SendMessageToSet(WorldPacket* data, bool self)
{
    if (IsInWorld())
        SendMessageToSetInRange(data, GetVisibilityRange(), self);
}

void WorldObject::SendMessageToSetInRange(WorldPacket* data, float dist, bool /*self*/)
{
    Trinity::MessageDistDeliverer notifier(this, data, dist);
    VisitNearbyWorldObject(dist, notifier);
}

void WorldObject::SendMessageToSet(WorldPacket* data, Player const* skipped_rcvr)
{
    Trinity::MessageDistDeliverer notifier(this, data, GetVisibilityRange(), false, skipped_rcvr);
    VisitNearbyWorldObject(GetVisibilityRange(), notifier);
}

void WorldObject::SendObjectDeSpawnAnim(uint64 guid)
{
    WorldPacket data(SMSG_GAMEOBJECT_DESPAWN_ANIM, 8);
    data << uint64(guid);
    SendMessageToSet(&data, true);
}

void WorldObject::SetMap(Map* map)
{
    ASSERT(map);
    ASSERT(!IsInWorld() || GetTypeId() == TYPEID_CORPSE);
    if (m_currMap == map) // command add npc: first create, than loadfromdb
        return;
    if (m_currMap)
    {
        sLog->outFatal(LOG_FILTER_GENERAL, "WorldObject::SetMap: obj %u new map %u %u, old map %u %u", (uint32)GetTypeId(), map->GetId(), map->GetInstanceId(), m_currMap->GetId(), m_currMap->GetInstanceId());
        ASSERT(false);
    }
    m_currMap = map;
    m_mapId = map->GetId();
    m_InstanceId = map->GetInstanceId();
    if (IsWorldObject())
        m_currMap->AddWorldObject(this);
}

void WorldObject::ResetMap()
{
    ASSERT(m_currMap);
    ASSERT(!IsInWorld());
    if (IsWorldObject())
        m_currMap->RemoveWorldObject(this);
    m_currMap = NULL;
    //maybe not for corpse
    //m_mapId = 0;
    //m_InstanceId = 0;
}

Map const* WorldObject::GetBaseMap() const
{
    ASSERT(m_currMap);
    return m_currMap->GetParent();
}

void WorldObject::AddObjectToRemoveList()
{
    ASSERT(m_uint32Values);

    Map* map = FindMap();
    if (!map)
    {
        sLog->outError(LOG_FILTER_GENERAL, "Object (TypeId: %u Entry: %u GUID: %u) at attempt add to move list not have valid map (Id: %u).", GetTypeId(), GetEntry(), GetGUIDLow(), GetMapId());
        return;
    }

    map->AddObjectToRemoveList(this);
}

TempSummon* Map::SummonCreature(uint32 entry, Position const& pos, SummonPropertiesEntry const* properties /*= NULL*/, uint32 duration /*= 0*/, Unit* summoner /*= NULL*/, uint32 spellId /*= 0*/, uint32 vehId /*= 0*/)
{
    uint32 mask = UNIT_MASK_SUMMON;
    if (properties)
    {
        switch (properties->Category)
        {
            case SUMMON_CATEGORY_PET:
                mask = UNIT_MASK_GUARDIAN;
                break;
            case SUMMON_CATEGORY_PUPPET:
                mask = UNIT_MASK_PUPPET;
                break;
            case SUMMON_CATEGORY_VEHICLE:
                mask = UNIT_MASK_MINION;
                break;
            case SUMMON_CATEGORY_WILD:
            case SUMMON_CATEGORY_ALLY:
            case SUMMON_CATEGORY_UNK:
            {
                switch (properties->Type)
                {
                case SUMMON_TYPE_MINION:
                case SUMMON_TYPE_GUARDIAN:
                case SUMMON_TYPE_GUARDIAN2:
                    mask = UNIT_MASK_GUARDIAN;
                    break;
                case SUMMON_TYPE_TOTEM:
                case SUMMON_TYPE_LIGHTWELL:
                    mask = UNIT_MASK_TOTEM;
                    break;
                case SUMMON_TYPE_VEHICLE:
                case SUMMON_TYPE_VEHICLE2:
                    mask = UNIT_MASK_SUMMON;
                    break;
                case SUMMON_TYPE_MINIPET:
                    mask = UNIT_MASK_MINION;
                    break;
                default:
                    if (properties->Flags & 512) // Mirror Image, Summon Gargoyle
                        mask = UNIT_MASK_GUARDIAN;
                    break;
                }
                break;
            }
            default:
                return NULL;
        }
    }

    uint32 phase = PHASEMASK_NORMAL;
    uint32 team = 0;
    if (summoner)
    {
        phase = summoner->GetPhaseMask();
        if (summoner->GetTypeId() == TYPEID_PLAYER)
            team = summoner->ToPlayer()->GetTeam();
    }

    TempSummon* summon = NULL;
    switch (mask)
    {
        case UNIT_MASK_SUMMON:
            summon = new TempSummon(properties, summoner, false);
            break;
        case UNIT_MASK_GUARDIAN:
            summon = new Guardian(properties, summoner, false);
            break;
        case UNIT_MASK_PUPPET:
            summon = new Puppet(properties, summoner);
            break;
        case UNIT_MASK_TOTEM:
            summon = new Totem(properties, summoner);
            break;
        case UNIT_MASK_MINION:
            summon = new Minion(properties, summoner, false);
            break;
        default:
            return NULL;
    }

    if (!summon->Create(sObjectMgr->GenerateLowGuid(HIGHGUID_UNIT), this, phase, entry, vehId, team, pos.GetPositionX(), pos.GetPositionY(), pos.GetPositionZ(), pos.GetOrientation()))
    {
        delete summon;
        return NULL;
    }

    summon->SetUInt32Value(UNIT_CREATED_BY_SPELL, spellId);

    summon->SetHomePosition(pos);

    summon->InitStats(duration);
    AddToMap(summon->ToCreature());
    summon->InitSummon();

    //ObjectAccessor::UpdateObjectVisibility(summon);

    return summon;
}

void WorldObject::SetZoneScript()
{
    if (Map* map = FindMap())
    {
        if (map->IsDungeon())
            m_zoneScript = (ZoneScript*)((InstanceMap*)map)->GetInstanceScript();
        else if (!map->IsBattlegroundOrArena())
        {
            if (Battlefield* bf = sBattlefieldMgr->GetBattlefieldToZoneId(GetZoneId()))
                m_zoneScript = bf;
            else
                m_zoneScript = sOutdoorPvPMgr->GetZoneScript(GetZoneId());
        }
    }
}

TempSummon* WorldObject::SummonCreature(uint32 entry, const Position &pos, TempSummonType spwtype, uint32 duration, uint32 /*vehId*/) const
{
    if (Map* map = FindMap())
    {
        if (TempSummon* summon = map->SummonCreature(entry, pos, NULL, duration, isType(TYPEMASK_UNIT) ? (Unit*)this : NULL))
        {
            summon->SetTempSummonType(spwtype);
            return summon;
        }
    }

    return NULL;
}

GameObject* WorldObject::SummonGameObject(uint32 entry, float x, float y, float z, float ang, float rotation0, float rotation1, float rotation2, float rotation3, uint32 respawnTime)
{
    if (!IsInWorld())
        return NULL;

    GameObjectTemplate const* goinfo = sObjectMgr->GetGameObjectTemplate(entry);
    if (!goinfo)
    {
        sLog->outError(LOG_FILTER_SQL, "Gameobject template %u not found in database!", entry);
        return NULL;
    }

    Map* map = GetMap();
    GameObject* go = new GameObject();
    if (!go->Create(sObjectMgr->GenerateLowGuid(HIGHGUID_GAMEOBJECT), entry, map, GetPhaseMask(), x, y, z, ang, rotation0, rotation1, rotation2, rotation3, 100, GO_STATE_READY))
    {
        delete go;
        return NULL;
    }

    go->SetRespawnTime(respawnTime);
    if (GetTypeId() == TYPEID_PLAYER || GetTypeId() == TYPEID_UNIT) //not sure how to handle this
        ToUnit()->AddGameObject(go);
    else
        go->SetSpawnedByDefault(false);

    map->AddToMap(go);
    return go;
}

Creature* WorldObject::SummonTrigger(float x, float y, float z, float ang, uint32 duration, CreatureAI* (*GetAI)(Creature*))
{
    TempSummonType summonType = (duration == 0) ? TEMPSUMMON_DEAD_DESPAWN : TEMPSUMMON_TIMED_DESPAWN;
    Creature* summon = SummonCreature(WORLD_TRIGGER, x, y, z, ang, summonType, duration);
    if (!summon)
        return NULL;

    //summon->SetName(GetName());
    if (GetTypeId() == TYPEID_PLAYER || GetTypeId() == TYPEID_UNIT)
    {
        summon->setFaction(((Unit*)this)->getFaction());
        summon->SetLevel(((Unit*)this)->getLevel());
    }

    if (GetAI)
        summon->AIM_Initialize(GetAI(summon));
    return summon;
}

Creature* WorldObject::FindNearestCreature(uint32 entry, float range, bool alive) const
{
    Creature* creature = NULL;
    Trinity::NearestCreatureEntryWithLiveStateInObjectRangeCheck checker(*this, entry, alive, range);
    Trinity::CreatureLastSearcher<Trinity::NearestCreatureEntryWithLiveStateInObjectRangeCheck> searcher(this, creature, checker);
    VisitNearbyObject(range, searcher);
    return creature;
}

GameObject* WorldObject::FindNearestGameObject(uint32 entry, float range) const
{
    GameObject* go = NULL;
    Trinity::NearestGameObjectEntryInObjectRangeCheck checker(*this, entry, range);
    Trinity::GameObjectLastSearcher<Trinity::NearestGameObjectEntryInObjectRangeCheck> searcher(this, go, checker);
    VisitNearbyGridObject(range, searcher);
    return go;
}

GameObject* WorldObject::FindNearestGameObjectOfType(GameobjectTypes type, float range) const
{
    GameObject* go = NULL;
    Trinity::NearestGameObjectTypeInObjectRangeCheck checker(*this, type, range);
    Trinity::GameObjectLastSearcher<Trinity::NearestGameObjectTypeInObjectRangeCheck> searcher(this, go, checker);
    VisitNearbyGridObject(range, searcher);
    return go;
}

void WorldObject::GetGameObjectListWithEntryInGrid(std::list<GameObject*>& gameobjectList, uint32 entry, float maxSearchRange) const
{
    CellCoord pair(Trinity::ComputeCellCoord(this->GetPositionX(), this->GetPositionY()));
    Cell cell(pair);
    cell.SetNoCreate();

    Trinity::AllGameObjectsWithEntryInRange check(this, entry, maxSearchRange);
    Trinity::GameObjectListSearcher<Trinity::AllGameObjectsWithEntryInRange> searcher(this, gameobjectList, check);
    TypeContainerVisitor<Trinity::GameObjectListSearcher<Trinity::AllGameObjectsWithEntryInRange>, GridTypeMapContainer> visitor(searcher);

    cell.Visit(pair, visitor, *(this->GetMap()), *this, maxSearchRange);
}

void WorldObject::GetCreatureListWithEntryInGrid(std::list<Creature*>& creatureList, uint32 entry, float maxSearchRange) const
{
    CellCoord pair(Trinity::ComputeCellCoord(this->GetPositionX(), this->GetPositionY()));
    Cell cell(pair);
    cell.SetNoCreate();

    Trinity::AllCreaturesOfEntryInRange check(this, entry, maxSearchRange);
    Trinity::CreatureListSearcher<Trinity::AllCreaturesOfEntryInRange> searcher(this, creatureList, check);
    TypeContainerVisitor<Trinity::CreatureListSearcher<Trinity::AllCreaturesOfEntryInRange>, GridTypeMapContainer> visitor(searcher);

    cell.Visit(pair, visitor, *(this->GetMap()), *this, maxSearchRange);
}

/*
namespace Trinity
{
    class NearUsedPosDo
    {
        public:
            NearUsedPosDo(WorldObject const& obj, WorldObject const* searcher, float angle, ObjectPosSelector& selector)
                : i_object(obj), i_searcher(searcher), i_angle(angle), i_selector(selector) {}

            void operator()(Corpse*) const {}
            void operator()(DynamicObject*) const {}

            void operator()(Creature* c) const
            {
                // skip self or target
                if (c == i_searcher || c == &i_object)
                    return;

                float x, y, z;

                if (!c->isAlive() || c->HasUnitState(UNIT_STATE_ROOT | UNIT_STATE_STUNNED | UNIT_STATE_DISTRACTED) ||
                    !c->GetMotionMaster()->GetDestination(x, y, z))
                {
                    x = c->GetPositionX();
                    y = c->GetPositionY();
                }

                add(c, x, y);
            }

            template<class T>
                void operator()(T* u) const
            {
                // skip self or target
                if (u == i_searcher || u == &i_object)
                    return;

                float x, y;

                x = u->GetPositionX();
                y = u->GetPositionY();

                add(u, x, y);
            }

            // we must add used pos that can fill places around center
            void add(WorldObject* u, float x, float y) const
            {
                // u is too nearest/far away to i_object
                if (!i_object.IsInRange2d(x, y, i_selector.m_dist - i_selector.m_size, i_selector.m_dist + i_selector.m_size))
                    return;

                float angle = i_object.GetAngle(u)-i_angle;

                // move angle to range -pi ... +pi
                while (angle > M_PI)
                    angle -= 2.0f * M_PI;
                while (angle < -M_PI)
                    angle += 2.0f * M_PI;

                // dist include size of u
                float dist2d = i_object.GetDistance2d(x, y);
                i_selector.AddUsedPos(u->GetObjectSize(), angle, dist2d + i_object.GetObjectSize());
            }
        private:
            WorldObject const& i_object;
            WorldObject const* i_searcher;
            float              i_angle;
            ObjectPosSelector& i_selector;
    };
}                                                           // namespace Trinity
*/

//===================================================================================================

void WorldObject::GetNearPoint2D(float &x, float &y, float distance2d, float absAngle) const
{
    x = GetPositionX() + (GetObjectSize() + distance2d) * std::cos(absAngle);
    y = GetPositionY() + (GetObjectSize() + distance2d) * std::sin(absAngle);

    Trinity::NormalizeMapCoord(x);
    Trinity::NormalizeMapCoord(y);
}

void WorldObject::GetNearPoint(WorldObject const* /*searcher*/, float &x, float &y, float &z, float searcher_size, float distance2d, float absAngle) const
{
    GetNearPoint2D(x, y, distance2d+searcher_size, absAngle);
    z = GetPositionZ();
    UpdateAllowedPositionZ(x, y, z);

    /*
    // if detection disabled, return first point
    if (!sWorld->getIntConfig(CONFIG_DETECT_POS_COLLISION))
    {
        UpdateGroundPositionZ(x, y, z);                       // update to LOS height if available
        return;
    }

    // or remember first point
    float first_x = x;
    float first_y = y;
    bool first_los_conflict = false;                        // first point LOS problems

    // prepare selector for work
    ObjectPosSelector selector(GetPositionX(), GetPositionY(), GetObjectSize(), distance2d+searcher_size);

    // adding used positions around object
    {
        CellCoord p(Trinity::ComputeCellCoord(GetPositionX(), GetPositionY()));
        Cell cell(p);
        cell.SetNoCreate();

        Trinity::NearUsedPosDo u_do(*this, searcher, absAngle, selector);
        Trinity::WorldObjectWorker<Trinity::NearUsedPosDo> worker(this, u_do);

        TypeContainerVisitor<Trinity::WorldObjectWorker<Trinity::NearUsedPosDo>, GridTypeMapContainer  > grid_obj_worker(worker);
        TypeContainerVisitor<Trinity::WorldObjectWorker<Trinity::NearUsedPosDo>, WorldTypeMapContainer > world_obj_worker(worker);

        CellLock<GridReadGuard> cell_lock(cell, p);
        cell_lock->Visit(cell_lock, grid_obj_worker,  *GetMap(), *this, distance2d);
        cell_lock->Visit(cell_lock, world_obj_worker, *GetMap(), *this, distance2d);
    }

    // maybe can just place in primary position
    if (selector.CheckOriginal())
    {
        UpdateGroundPositionZ(x, y, z);                       // update to LOS height if available

        if (IsWithinLOS(x, y, z))
            return;

        first_los_conflict = true;                          // first point have LOS problems
    }

    float angle;                                            // candidate of angle for free pos

    // special case when one from list empty and then empty side preferred
    if (selector.FirstAngle(angle))
    {
        GetNearPoint2D(x, y, distance2d, absAngle+angle);
        z = GetPositionZ();
        UpdateGroundPositionZ(x, y, z);                       // update to LOS height if available

        if (IsWithinLOS(x, y, z))
            return;
    }

    // set first used pos in lists
    selector.InitializeAngle();

    // select in positions after current nodes (selection one by one)
    while (selector.NextAngle(angle))                        // angle for free pos
    {
        GetNearPoint2D(x, y, distance2d, absAngle+angle);
        z = GetPositionZ();
        UpdateGroundPositionZ(x, y, z);                       // update to LOS height if available

        if (IsWithinLOS(x, y, z))
            return;
    }

    // BAD NEWS: not free pos (or used or have LOS problems)
    // Attempt find _used_ pos without LOS problem

    if (!first_los_conflict)
    {
        x = first_x;
        y = first_y;

        UpdateGroundPositionZ(x, y, z);                       // update to LOS height if available
        return;
    }

    // special case when one from list empty and then empty side preferred
    if (selector.IsNonBalanced())
    {
        if (!selector.FirstAngle(angle))                     // _used_ pos
        {
            GetNearPoint2D(x, y, distance2d, absAngle+angle);
            z = GetPositionZ();
            UpdateGroundPositionZ(x, y, z);                   // update to LOS height if available

            if (IsWithinLOS(x, y, z))
                return;
        }
    }

    // set first used pos in lists
    selector.InitializeAngle();

    // select in positions after current nodes (selection one by one)
    while (selector.NextUsedAngle(angle))                    // angle for used pos but maybe without LOS problem
    {
        GetNearPoint2D(x, y, distance2d, absAngle+angle);
        z = GetPositionZ();
        UpdateGroundPositionZ(x, y, z);                       // update to LOS height if available

        if (IsWithinLOS(x, y, z))
            return;
    }

    // BAD BAD NEWS: all found pos (free and used) have LOS problem :(
    x = first_x;
    y = first_y;

    UpdateGroundPositionZ(x, y, z);                           // update to LOS height if available
    */
}

void WorldObject::MovePosition(Position &pos, float dist, float angle)
{
    angle += GetOrientation();
    float destx, desty, destz, ground, floor;
    destx = pos.m_positionX + dist * std::cos(angle);
    desty = pos.m_positionY + dist * std::sin(angle);

    // Prevent invalid coordinates here, position is unchanged
    if (!Trinity::IsValidMapCoord(destx, desty, pos.m_positionZ))
    {
        sLog->outFatal(LOG_FILTER_GENERAL, "WorldObject::MovePosition invalid coordinates X: %f and Y: %f were passed!", destx, desty);
        return;
    }

    ground = GetMap()->GetHeight(GetPhaseMask(), destx, desty, MAX_HEIGHT, true);
    floor = GetMap()->GetHeight(GetPhaseMask(), destx, desty, pos.m_positionZ, true);
    destz = fabs(ground - pos.m_positionZ) <= fabs(floor - pos.m_positionZ) ? ground : floor;

    float step = dist/10.0f;

    for (uint8 j = 0; j < 10; ++j)
    {
        // do not allow too big z changes
        if (fabs(pos.m_positionZ - destz) > 6)
        {
            destx -= step * std::cos(angle);
            desty -= step * std::sin(angle);
            ground = GetMap()->GetHeight(GetPhaseMask(), destx, desty, MAX_HEIGHT, true);
            floor = GetMap()->GetHeight(GetPhaseMask(), destx, desty, pos.m_positionZ, true);
            destz = fabs(ground - pos.m_positionZ) <= fabs(floor - pos.m_positionZ) ? ground : floor;
        }
        // we have correct destz now
        else
        {
            pos.Relocate(destx, desty, destz);
            break;
        }
    }

    Trinity::NormalizeMapCoord(pos.m_positionX);
    Trinity::NormalizeMapCoord(pos.m_positionY);
    UpdateGroundPositionZ(pos.m_positionX, pos.m_positionY, pos.m_positionZ);
    pos.SetOrientation(GetOrientation());
}

void WorldObject::MovePositionToFirstCollision(Position &pos, float dist, float angle)
{
    angle += GetOrientation();
    float destx, desty, destz, ground, floor;
    pos.m_positionZ += 2.0f;
    destx = pos.m_positionX + dist * std::cos(angle);
    desty = pos.m_positionY + dist * std::sin(angle);

    // Prevent invalid coordinates here, position is unchanged
    if (!Trinity::IsValidMapCoord(destx, desty))
    {
        sLog->outFatal(LOG_FILTER_GENERAL, "WorldObject::MovePositionToFirstCollision invalid coordinates X: %f and Y: %f were passed!", destx, desty);
        return;
    }

    ground = GetMap()->GetHeight(GetPhaseMask(), destx, desty, MAX_HEIGHT, true);
    floor = GetMap()->GetHeight(GetPhaseMask(), destx, desty, pos.m_positionZ, true);
    destz = fabs(ground - pos.m_positionZ) <= fabs(floor - pos.m_positionZ) ? ground : floor;

    bool col = VMAP::VMapFactory::createOrGetVMapManager()->getObjectHitPos(GetMapId(), pos.m_positionX, pos.m_positionY, pos.m_positionZ+0.5f, destx, desty, destz+0.5f, destx, desty, destz, -0.5f);

    // collision occured
    if (col)
    {
        // move back a bit
        destx -= CONTACT_DISTANCE * std::cos(angle);
        desty -= CONTACT_DISTANCE * std::sin(angle);
        dist = sqrt((pos.m_positionX - destx)*(pos.m_positionX - destx) + (pos.m_positionY - desty)*(pos.m_positionY - desty));
    }

    // check dynamic collision
    col = GetMap()->getObjectHitPos(GetPhaseMask(), pos.m_positionX, pos.m_positionY, pos.m_positionZ+0.5f, destx, desty, destz+0.5f, destx, desty, destz, -0.5f);

    // Collided with a gameobject
    if (col)
    {
        destx -= CONTACT_DISTANCE * std::cos(angle);
        desty -= CONTACT_DISTANCE * std::sin(angle);
        dist = sqrt((pos.m_positionX - destx)*(pos.m_positionX - destx) + (pos.m_positionY - desty)*(pos.m_positionY - desty));
    }

    float step = dist/10.0f;

    for (uint8 j = 0; j < 10; ++j)
    {
        // do not allow too big z changes
        if (fabs(pos.m_positionZ - destz) > 6)
        {
            destx -= step * std::cos(angle);
            desty -= step * std::sin(angle);
            ground = GetMap()->GetHeight(GetPhaseMask(), destx, desty, MAX_HEIGHT, true);
            floor = GetMap()->GetHeight(GetPhaseMask(), destx, desty, pos.m_positionZ, true);
            destz = fabs(ground - pos.m_positionZ) <= fabs(floor - pos.m_positionZ) ? ground : floor;
        }
        // we have correct destz now
        else
        {
            pos.Relocate(destx, desty, destz);
            break;
        }
    }

    Trinity::NormalizeMapCoord(pos.m_positionX);
    Trinity::NormalizeMapCoord(pos.m_positionY);
    UpdateAllowedPositionZ(pos.m_positionX, pos.m_positionY, pos.m_positionZ);
    pos.SetOrientation(GetOrientation());
}

void WorldObject::SetPhaseMask(uint32 newPhaseMask, bool update)
{
    m_phaseMask = newPhaseMask;

    if (update && IsInWorld())
        UpdateObjectVisibility();
}

void WorldObject::PlayDistanceSound(uint32 sound_id, Player* target /*= NULL*/)
{
    WorldPacket data(SMSG_PLAY_OBJECT_SOUND, 4+8);
    data << uint32(sound_id);
    data << uint64(GetGUID());
    if (target)
        target->SendDirectMessage(&data);
    else
        SendMessageToSet(&data, true);
}

void WorldObject::PlayDirectSound(uint32 sound_id, Player* target /*= NULL*/)
{
    WorldPacket data(SMSG_PLAY_SOUND, 4);
    data << uint32(sound_id);
    if (target)
        target->SendDirectMessage(&data);
    else
        SendMessageToSet(&data, true);
}

void WorldObject::DestroyForNearbyPlayers()
{
    if (!IsInWorld())
        return;

    std::list<Player*> targets;
    Trinity::AnyPlayerInObjectRangeCheck check(this, GetVisibilityRange(), false);
    Trinity::PlayerListSearcher<Trinity::AnyPlayerInObjectRangeCheck> searcher(this, targets, check);
    VisitNearbyWorldObject(GetVisibilityRange(), searcher);
    for (std::list<Player*>::const_iterator iter = targets.begin(); iter != targets.end(); ++iter)
    {
        Player* player = (*iter);

        if (player == this)
            continue;

        if (!player->HaveAtClient(this))
            continue;

        if (isType(TYPEMASK_UNIT) && ((Unit*)this)->GetCharmerGUID() == player->GetGUID()) // TODO: this is for puppet
            continue;

        DestroyForPlayer(player);
        player->m_clientGUIDs.erase(GetGUID());
    }
}

void WorldObject::UpdateObjectVisibility(bool /*forced*/)
{
    //updates object's visibility for nearby players
    Trinity::VisibleChangesNotifier notifier(*this);
    VisitNearbyWorldObject(GetVisibilityRange(), notifier);
}

struct WorldObjectChangeAccumulator
{
    UpdateDataMapType& i_updateDatas;
    WorldObject& i_object;
    std::set<uint64> plr_list;
    WorldObjectChangeAccumulator(WorldObject &obj, UpdateDataMapType &d) : i_updateDatas(d), i_object(obj) {}
    void Visit(PlayerMapType &m)
    {
        Player* source = NULL;
        for (PlayerMapType::iterator iter = m.begin(); iter != m.end(); ++iter)
        {
            source = iter->getSource();

            BuildPacket(source);

            if (!source->GetSharedVisionList().empty())
            {
                SharedVisionList::const_iterator it = source->GetSharedVisionList().begin();
                for (; it != source->GetSharedVisionList().end(); ++it)
                    BuildPacket(*it);
            }
        }
    }

    void Visit(CreatureMapType &m)
    {
        Creature* source = NULL;
        for (CreatureMapType::iterator iter = m.begin(); iter != m.end(); ++iter)
        {
            source = iter->getSource();
            if (!source->GetSharedVisionList().empty())
            {
                SharedVisionList::const_iterator it = source->GetSharedVisionList().begin();
                for (; it != source->GetSharedVisionList().end(); ++it)
                    BuildPacket(*it);
            }
        }
    }

    void Visit(DynamicObjectMapType &m)
    {
        DynamicObject* source = NULL;
        for (DynamicObjectMapType::iterator iter = m.begin(); iter != m.end(); ++iter)
        {
            source = iter->getSource();
            uint64 guid = source->GetCasterGUID();

            if (IS_PLAYER_GUID(guid))
            {
                //Caster may be NULL if DynObj is in removelist
                if (Player* caster = ObjectAccessor::FindPlayer(guid))
                    if (caster->GetUInt64Value(PLAYER_FARSIGHT) == source->GetGUID())
                        BuildPacket(caster);
            }
        }
    }

    void BuildPacket(Player* player)
    {
        // Only send update once to a player
        if (plr_list.find(player->GetGUID()) == plr_list.end() && player->HaveAtClient(&i_object))
        {
            i_object.BuildFieldsUpdate(player, i_updateDatas);
            plr_list.insert(player->GetGUID());
        }
    }

    template<class SKIP> void Visit(GridRefManager<SKIP> &) {}
};

void WorldObject::BuildUpdate(UpdateDataMapType& data_map)
{
    CellCoord p = Trinity::ComputeCellCoord(GetPositionX(), GetPositionY());
    Cell cell(p);
    cell.SetNoCreate();
    WorldObjectChangeAccumulator notifier(*this, data_map);
    TypeContainerVisitor<WorldObjectChangeAccumulator, WorldTypeMapContainer > player_notifier(notifier);
    Map& map = *GetMap();
    //we must build packets for all visible players
    cell.Visit(p, player_notifier, map, *this, GetVisibilityRange());

    ClearUpdateMask(false);
}

uint64 WorldObject::GetTransGUID() const
{
    if (GetTransport())
        return GetTransport()->GetGUID();
    return 0;
}<|MERGE_RESOLUTION|>--- conflicted
+++ resolved
@@ -995,18 +995,12 @@
 {
     uint32* flags = NULL;
     uint32 visibleFlag = GetUpdateFieldData(target, flags);
-
-<<<<<<< HEAD
     uint32 valCount = m_valuesCount;
     if (GetTypeId() == TYPEID_PLAYER && target != this)
         valCount = PLAYER_END_NOT_SELF;
 
     for (uint16 index = 0; index < valCount; ++index)
-        if (_fieldNotifyFlags & flags[index] || (flags[index] & UF_FLAG_SPECIAL_INFO && hasSpecialInfo) || (_changesMask.GetBit(index) && IsUpdateFieldVisible(flags[index], isSelf, isOwner, isItemOwner, isPartyMember)))
-=======
-    for (uint16 index = 0; index < m_valuesCount; ++index)
         if (_fieldNotifyFlags & flags[index] || ((flags[index] & visibleFlag) & UF_FLAG_SPECIAL_INFO) || (_changesMask.GetBit(index) && (flags[index] & visibleFlag)))
->>>>>>> 0d1e199e
             updateMask->SetBit(index);
 }
 
@@ -1015,18 +1009,12 @@
     uint32* value = m_uint32Values;
     uint32* flags = NULL;
     uint32 visibleFlag = GetUpdateFieldData(target, flags);
-
-<<<<<<< HEAD
     uint32 valCount = m_valuesCount;
     if (GetTypeId() == TYPEID_PLAYER && target != this)
         valCount = PLAYER_END_NOT_SELF;
 
     for (uint16 index = 0; index < valCount; ++index, ++value)
-        if (_fieldNotifyFlags & flags[index] || (flags[index] & UF_FLAG_SPECIAL_INFO && hasSpecialInfo) || (*value && IsUpdateFieldVisible(flags[index], isSelf, isOwner, isItemOwner, isPartyMember)))
-=======
-    for (uint16 index = 0; index < m_valuesCount; ++index, ++value)
         if (_fieldNotifyFlags & flags[index] || ((flags[index] & visibleFlag) & UF_FLAG_SPECIAL_INFO) || (*value && (flags[index] & visibleFlag)))
->>>>>>> 0d1e199e
             updateMask->SetBit(index);
 }
 
