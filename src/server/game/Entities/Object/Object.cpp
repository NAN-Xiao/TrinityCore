/*
 * Copyright (C) 2008-2013 TrinityCore <http://www.trinitycore.org/>
 * Copyright (C) 2005-2009 MaNGOS <http://getmangos.com/>
 *
 * This program is free software; you can redistribute it and/or modify it
 * under the terms of the GNU General Public License as published by the
 * Free Software Foundation; either version 2 of the License, or (at your
 * option) any later version.
 *
 * This program is distributed in the hope that it will be useful, but WITHOUT
 * ANY WARRANTY; without even the implied warranty of MERCHANTABILITY or
 * FITNESS FOR A PARTICULAR PURPOSE. See the GNU General Public License for
 * more details.
 *
 * You should have received a copy of the GNU General Public License along
 * with this program. If not, see <http://www.gnu.org/licenses/>.
 */

#include "Object.h"
#include "Common.h"
#include "SharedDefines.h"
#include "WorldPacket.h"
#include "Opcodes.h"
#include "Log.h"
#include "World.h"
#include "Creature.h"
#include "Player.h"
#include "Vehicle.h"
#include "ObjectMgr.h"
#include "UpdateData.h"
#include "UpdateMask.h"
#include "Util.h"
#include "MapManager.h"
#include "ObjectAccessor.h"
#include "Log.h"
#include "Transport.h"
#include "TargetedMovementGenerator.h"
#include "WaypointMovementGenerator.h"
#include "VMapFactory.h"
#include "CellImpl.h"
#include "GridNotifiers.h"
#include "GridNotifiersImpl.h"
#include "SpellAuraEffects.h"
#include "UpdateFieldFlags.h"
#include "TemporarySummon.h"
#include "Totem.h"
#include "OutdoorPvPMgr.h"
#include "MovementPacketBuilder.h"
#include "DynamicTree.h"
#include "Unit.h"
#include "Group.h"
#include "Battlefield.h"
#include "BattlefieldMgr.h"

uint32 GuidHigh2TypeId(uint32 guid_hi)
{
    switch (guid_hi)
    {
        case HIGHGUID_ITEM:         return TYPEID_ITEM;
        //case HIGHGUID_CONTAINER:    return TYPEID_CONTAINER; HIGHGUID_CONTAINER == HIGHGUID_ITEM currently
        case HIGHGUID_UNIT:         return TYPEID_UNIT;
        case HIGHGUID_PET:          return TYPEID_UNIT;
        case HIGHGUID_PLAYER:       return TYPEID_PLAYER;
        case HIGHGUID_GAMEOBJECT:   return TYPEID_GAMEOBJECT;
        case HIGHGUID_DYNAMICOBJECT:return TYPEID_DYNAMICOBJECT;
        case HIGHGUID_CORPSE:       return TYPEID_CORPSE;
        case HIGHGUID_MO_TRANSPORT: return TYPEID_GAMEOBJECT;
        case HIGHGUID_VEHICLE:      return TYPEID_UNIT;
    }
    return NUM_CLIENT_OBJECT_TYPES;                         // unknown
}

Object::Object() : m_PackGUID(sizeof(uint64)+1)
{
    m_objectTypeId      = TYPEID_OBJECT;
    m_objectType        = TYPEMASK_OBJECT;

    m_uint32Values      = NULL;
    m_valuesCount       = 0;
    _fieldNotifyFlags   = UF_FLAG_DYNAMIC;

    m_inWorld           = false;
    m_objectUpdated     = false;

    m_PackGUID.appendPackGUID(0);
}

WorldObject::~WorldObject()
{
    // this may happen because there are many !create/delete
    if (IsWorldObject() && m_currMap)
    {
        if (GetTypeId() == TYPEID_CORPSE)
        {
            TC_LOG_FATAL(LOG_FILTER_GENERAL, "Object::~Object Corpse guid="UI64FMTD", type=%d, entry=%u deleted but still in map!!",
                GetGUID(), ((Corpse*)this)->GetType(), GetEntry());
            ASSERT(false);
        }
        ResetMap();
    }
}

Object::~Object()
{
    if (IsInWorld())
    {
        TC_LOG_FATAL(LOG_FILTER_GENERAL, "Object::~Object - guid="UI64FMTD", typeid=%d, entry=%u deleted but still in world!!", GetGUID(), GetTypeId(), GetEntry());
        if (isType(TYPEMASK_ITEM))
            TC_LOG_FATAL(LOG_FILTER_GENERAL, "Item slot %u", ((Item*)this)->GetSlot());
        ASSERT(false);
        RemoveFromWorld();
    }

    if (m_objectUpdated)
    {
        TC_LOG_FATAL(LOG_FILTER_GENERAL, "Object::~Object - guid="UI64FMTD", typeid=%d, entry=%u deleted but still in update list!!", GetGUID(), GetTypeId(), GetEntry());
        ASSERT(false);
        sObjectAccessor->RemoveUpdateObject(this);
    }

    delete [] m_uint32Values;
    m_uint32Values = 0;
}

void Object::_InitValues()
{
    m_uint32Values = new uint32[m_valuesCount];
    memset(m_uint32Values, 0, m_valuesCount*sizeof(uint32));

    _changesMask.SetCount(m_valuesCount);

    m_objectUpdated = false;
}

void Object::_Create(uint32 guidlow, uint32 entry, HighGuid guidhigh)
{
    if (!m_uint32Values) _InitValues();

    uint64 guid = MAKE_NEW_GUID(guidlow, entry, guidhigh);
    SetUInt64Value(OBJECT_FIELD_GUID, guid);
    SetUInt16Value(OBJECT_FIELD_TYPE, 0, m_objectType);
    m_PackGUID.clear();
    m_PackGUID.appendPackGUID(GetGUID());
}

std::string Object::_ConcatFields(uint16 startIndex, uint16 size) const
{
    std::ostringstream ss;
    for (uint16 index = 0; index < size; ++index)
        ss << GetUInt32Value(index + startIndex) << ' ';
    return ss.str();
}

void Object::AddToWorld()
{
    if (m_inWorld)
        return;

    ASSERT(m_uint32Values);

    m_inWorld = true;

    // synchronize values mirror with values array (changes will send in updatecreate opcode any way
    ClearUpdateMask(true);
}

void Object::RemoveFromWorld()
{
    if (!m_inWorld)
        return;

    m_inWorld = false;

    // if we remove from world then sending changes not required
    ClearUpdateMask(true);
}

void Object::BuildCreateUpdateBlockForPlayer(UpdateData* data, Player* target) const
{
    if (!target)
        return;

    uint8  updateType = UPDATETYPE_CREATE_OBJECT;
    uint16 flags      = m_updateFlag;

    uint32 valCount = m_valuesCount;

    /** lower flag1 **/
    if (target == this)                                      // building packet for yourself
        flags |= UPDATEFLAG_SELF;
    else if (GetTypeId() == TYPEID_PLAYER)
        valCount = PLAYER_END_NOT_SELF;

    switch (GetGUIDHigh())
    {
        case HIGHGUID_PLAYER:
        case HIGHGUID_PET:
        case HIGHGUID_CORPSE:
        case HIGHGUID_DYNAMICOBJECT:
            updateType = UPDATETYPE_CREATE_OBJECT2;
            break;
        case HIGHGUID_UNIT:
        case HIGHGUID_VEHICLE:
        {
            if (TempSummon const* summon = ToUnit()->ToTempSummon())
                if (IS_PLAYER_GUID(summon->GetSummonerGUID()))
                    updateType = UPDATETYPE_CREATE_OBJECT2;

            break;
        }
        case HIGHGUID_GAMEOBJECT:
        {
            if (IS_PLAYER_GUID(ToGameObject()->GetOwnerGUID()))
                updateType = UPDATETYPE_CREATE_OBJECT2;
            break;
        }
        default:
            break;
    }

    if (flags & UPDATEFLAG_STATIONARY_POSITION)
    {
        // UPDATETYPE_CREATE_OBJECT2 for some gameobject types...
        if (isType(TYPEMASK_GAMEOBJECT))
        {
            switch (ToGameObject()->GetGoType())
            {
                case GAMEOBJECT_TYPE_TRAP:
                case GAMEOBJECT_TYPE_DUEL_ARBITER:
                case GAMEOBJECT_TYPE_FLAGSTAND:
                case GAMEOBJECT_TYPE_FLAGDROP:
                    updateType = UPDATETYPE_CREATE_OBJECT2;
                    break;
                case GAMEOBJECT_TYPE_TRANSPORT:
                    flags |= UPDATEFLAG_TRANSPORT;
                    break;
                default:
                    break;
            }
        }
    }

<<<<<<< HEAD
    if (Unit const* unit = ToUnit())
        if (unit->getVictim())
            flags |= UPDATEFLAG_HAS_TARGET;
=======
    //TC_LOG_DEBUG("BuildCreateUpdate: update-type: %u, object-type: %u got flags: %X, flags2: %X", updateType, m_objectTypeId, flags, flags2);
>>>>>>> d1677b2d

    ByteBuffer buf(500);
    buf << uint8(updateType);
    buf.append(GetPackGUID());
    buf << uint8(m_objectTypeId);

    _BuildMovementUpdate(&buf, flags);

    UpdateMask updateMask;
    updateMask.SetCount(valCount);
    _SetCreateBits(&updateMask, target);
    _BuildValuesUpdate(updateType, &buf, &updateMask, target);
    data->AddUpdateBlock(buf);
}

void Object::SendUpdateToPlayer(Player* player)
{
    // send create update to player
    UpdateData upd(player->GetMapId());
    WorldPacket packet;

    BuildCreateUpdateBlockForPlayer(&upd, player);
    upd.BuildPacket(&packet);
    player->GetSession()->SendPacket(&packet);
}

void Object::BuildValuesUpdateBlockForPlayer(UpdateData* data, Player* target) const
{
    ByteBuffer buf(500);

    buf << uint8(UPDATETYPE_VALUES);
    buf.append(GetPackGUID());

    UpdateMask updateMask;
    uint32 valCount = m_valuesCount;
    if (GetTypeId() == TYPEID_PLAYER && target != this)
        valCount = PLAYER_END_NOT_SELF;

    updateMask.SetCount(valCount);

    _SetUpdateBits(&updateMask, target);
    _BuildValuesUpdate(UPDATETYPE_VALUES, &buf, &updateMask, target);

    data->AddUpdateBlock(buf);
}

void Object::BuildOutOfRangeUpdateBlock(UpdateData* data) const
{
    data->AddOutOfRangeGUID(GetGUID());
}

void Object::DestroyForPlayer(Player* target, bool onDeath) const
{
    ASSERT(target);

    if (isType(TYPEMASK_UNIT) || isType(TYPEMASK_PLAYER))
    {
        if (Battleground* bg = target->GetBattleground())
        {
            if (bg->isArena())
            {
                WorldPacket data(SMSG_ARENA_UNIT_DESTROYED, 8);
                data << uint64(GetGUID());
                target->GetSession()->SendPacket(&data);
            }
        }
    }

    WorldPacket data(SMSG_DESTROY_OBJECT, 8 + 1);
    data << uint64(GetGUID());
    //! If the following bool is true, the client will call "void CGUnit_C::OnDeath()" for this object.
    //! OnDeath() does for eg trigger death animation and interrupts certain spells/missiles/auras/sounds...
    data << uint8(onDeath ? 1 : 0);
    target->GetSession()->SendPacket(&data);
}

int32 Object::GetInt32Value(uint16 index) const
{
    ASSERT(index < m_valuesCount || PrintIndexError(index, false));
    return m_int32Values[index];
}

uint32 Object::GetUInt32Value(uint16 index) const
{
    ASSERT(index < m_valuesCount || PrintIndexError(index, false));
    return m_uint32Values[index];
}

uint64 Object::GetUInt64Value(uint16 index) const
{
    ASSERT(index + 1 < m_valuesCount || PrintIndexError(index, false));
    return *((uint64*)&(m_uint32Values[index]));
}

float Object::GetFloatValue(uint16 index) const
{
    ASSERT(index < m_valuesCount || PrintIndexError(index, false));
    return m_floatValues[index];
}

uint8 Object::GetByteValue(uint16 index, uint8 offset) const
{
    ASSERT(index < m_valuesCount || PrintIndexError(index, false));
    ASSERT(offset < 4);
    return *(((uint8*)&m_uint32Values[index])+offset);
}

uint16 Object::GetUInt16Value(uint16 index, uint8 offset) const
{
    ASSERT(index < m_valuesCount || PrintIndexError(index, false));
    ASSERT(offset < 2);
    return *(((uint16*)&m_uint32Values[index])+offset);
}

void Object::_BuildMovementUpdate(ByteBuffer* data, uint16 flags) const
{
    Unit const* self = NULL;
    ObjectGuid guid = GetGUID();
    uint32 movementFlags = 0;
    uint16 movementFlagsExtra = 0;

    bool hasTransportTime2 = false;
    bool hasTransportTime3 = false;
    bool hasFallDirection = false;
    bool hasFallData = false;
    bool hasPitch = false;
    bool hasSpline = false;
    bool hasSplineElevation = false;

    uint32 unkLoopCounter = 0;
    // Bit content
    data->WriteBit(0);
    data->WriteBit(0);
    data->WriteBit(flags & UPDATEFLAG_ROTATION);
    data->WriteBit(flags & UPDATEFLAG_ANIMKITS);
    data->WriteBit(flags & UPDATEFLAG_HAS_TARGET);
    data->WriteBit(flags & UPDATEFLAG_SELF);
    data->WriteBit(flags & UPDATEFLAG_VEHICLE);
    data->WriteBit(flags & UPDATEFLAG_LIVING);
    data->WriteBits(unkLoopCounter, 24);
    data->WriteBit(0);
    data->WriteBit(flags & UPDATEFLAG_GO_TRANSPORT_POSITION);
    data->WriteBit(flags & UPDATEFLAG_STATIONARY_POSITION);
    data->WriteBit(flags & UPDATEFLAG_UNK5);
    data->WriteBit(0);
    data->WriteBit(flags & UPDATEFLAG_TRANSPORT);

    if (flags & UPDATEFLAG_LIVING)
    {
        self = ToUnit();
        movementFlags = self->m_movementInfo.GetMovementFlags();
        movementFlagsExtra = self->m_movementInfo.GetExtraMovementFlags();
        hasSpline = self->IsSplineEnabled();

        if (GetTypeId() == TYPEID_PLAYER)
        {
            hasTransportTime2 = self->m_movementInfo.bits.hasTransportTime2;
            hasTransportTime3 = self->m_movementInfo.bits.hasTransportTime3;
            hasPitch = self->m_movementInfo.bits.hasPitch;
            hasFallData = self->m_movementInfo.bits.hasFallData;
            hasFallDirection = self->m_movementInfo.bits.hasFallDirection;
            hasSplineElevation = self->m_movementInfo.bits.hasSplineElevation;
        }
        else
        {
            hasTransportTime2 = self->HasExtraUnitMovementFlag(MOVEMENTFLAG2_INTERPOLATED_MOVEMENT);
            hasPitch = ((movementFlags & (MOVEMENTFLAG_SWIMMING | MOVEMENTFLAG_FLYING)) ||
                (movementFlagsExtra & MOVEMENTFLAG2_ALWAYS_ALLOW_PITCHING));
            hasFallDirection = movementFlags & MOVEMENTFLAG_FALLING;
            hasFallData = hasFallDirection; // FallDirection implies that FallData is set as well
            hasSplineElevation = movementFlags & MOVEMENTFLAG_SPLINE_ELEVATION;

            movementFlags &= MOVEMENTFLAG_MASK_CREATURE_ALLOWED;
        }

        data->WriteBit(!movementFlags);
        data->WriteBit(G3D::fuzzyEq(self->GetOrientation(), 0.0f));             // Has Orientation
        data->WriteBit(guid[7]);
        data->WriteBit(guid[3]);
        data->WriteBit(guid[2]);
        if (movementFlags)
            data->WriteBits(movementFlags, 30);

        data->WriteBit(0);
        data->WriteBit(!hasPitch);                                              // Has pitch
        data->WriteBit(hasSpline);                                              // Has spline data
        data->WriteBit(hasFallData);                                            // Has fall data
        data->WriteBit(!hasSplineElevation);                                    // Has spline elevation
        data->WriteBit(guid[5]);
        data->WriteBit(self->m_movementInfo.t_guid);                            // Has transport data
        data->WriteBit(0);                                                      // Is missing time

        if (self->m_movementInfo.t_guid)
        {
            ObjectGuid transGuid = self->m_movementInfo.t_guid;

            data->WriteBit(transGuid[1]);
            data->WriteBit(0);                                                  // Has transport time 2
            data->WriteBit(transGuid[4]);
            data->WriteBit(transGuid[0]);
            data->WriteBit(transGuid[6]);
            data->WriteBit(0);                                                  // Has transport time 3
            data->WriteBit(transGuid[7]);
            data->WriteBit(transGuid[5]);
            data->WriteBit(transGuid[3]);
            data->WriteBit(transGuid[2]);
        }

        data->WriteBit(guid[4]);

        if (hasSpline)
            Movement::PacketBuilder::WriteCreateBits(*self->movespline, *data);

        data->WriteBit(guid[6]);
        if (hasFallData)
            data->WriteBit(hasFallDirection);

        data->WriteBit(guid[0]);
        data->WriteBit(guid[1]);
        data->WriteBit(0);
        data->WriteBit(!movementFlagsExtra);
        if (movementFlagsExtra)
            data->WriteBits(movementFlagsExtra, 12);
    }

    if (flags & UPDATEFLAG_GO_TRANSPORT_POSITION)
    {
        WorldObject const* self = static_cast<WorldObject const*>(this);
        ObjectGuid transGuid = self->m_movementInfo.t_guid;
        data->WriteBit(transGuid[5]);
        data->WriteBit(0);                                                      // Has GO transport time 3
        data->WriteBit(transGuid[0]);
        data->WriteBit(transGuid[3]);
        data->WriteBit(transGuid[6]);
        data->WriteBit(transGuid[1]);
        data->WriteBit(transGuid[4]);
        data->WriteBit(transGuid[2]);
        data->WriteBit(0);                                                      // Has GO transport time 2
        data->WriteBit(transGuid[7]);
    }

    if (flags & UPDATEFLAG_HAS_TARGET)
    {
        ObjectGuid victimGuid = self->getVictim()->GetGUID();   // checked in BuildCreateUpdateBlockForPlayer
        data->WriteBit(victimGuid[2]);
        data->WriteBit(victimGuid[7]);
        data->WriteBit(victimGuid[0]);
        data->WriteBit(victimGuid[4]);
        data->WriteBit(victimGuid[5]);
        data->WriteBit(victimGuid[6]);
        data->WriteBit(victimGuid[1]);
        data->WriteBit(victimGuid[3]);
    }

    if (flags & UPDATEFLAG_ANIMKITS)
    {
        data->WriteBit(1);                                                      // Missing AnimKit1
        data->WriteBit(1);                                                      // Missing AnimKit2
        data->WriteBit(1);                                                      // Missing AnimKit3
    }

    data->FlushBits();

    // Data
    for (uint32 i = 0; i < unkLoopCounter; ++i)
        *data << uint32(0);

    if (flags & UPDATEFLAG_LIVING)
    {
        data->WriteByteSeq(guid[4]);
        *data << self->GetSpeed(MOVE_RUN_BACK);

        if (hasFallData)
        {
            if (hasFallDirection)
            {
                *data << float(self->m_movementInfo.j_cosAngle);
                *data << float(self->m_movementInfo.j_xyspeed);
                *data << float(self->m_movementInfo.j_sinAngle);
            }

            *data << uint32(self->m_movementInfo.fallTime);
            *data << float(self->m_movementInfo.j_zspeed);
        }

        *data << self->GetSpeed(MOVE_SWIM_BACK);
        if (hasSplineElevation)
            *data << float(self->m_movementInfo.splineElevation);

        if (hasSpline)
            Movement::PacketBuilder::WriteCreateData(*self->movespline, *data);

        *data << float(self->GetPositionZMinusOffset());
        data->WriteByteSeq(guid[5]);

        if (self->m_movementInfo.t_guid)
        {
            ObjectGuid transGuid = self->m_movementInfo.t_guid;

            data->WriteByteSeq(transGuid[5]);
            data->WriteByteSeq(transGuid[7]);
            *data << uint32(self->GetTransTime());
            *data << float(self->GetTransOffsetO());
            if (hasTransportTime2)
                *data << uint32(self->m_movementInfo.t_time2);

            *data << float(self->GetTransOffsetY());
            *data << float(self->GetTransOffsetX());
            data->WriteByteSeq(transGuid[3]);
            *data << float(self->GetTransOffsetZ());
            data->WriteByteSeq(transGuid[0]);
            if (hasTransportTime3)
                *data << uint32(self->m_movementInfo.t_time3);

            *data << int8(self->GetTransSeat());
            data->WriteByteSeq(transGuid[1]);
            data->WriteByteSeq(transGuid[6]);
            data->WriteByteSeq(transGuid[2]);
            data->WriteByteSeq(transGuid[4]);
        }

        *data << float(self->GetPositionX());
        *data << self->GetSpeed(MOVE_PITCH_RATE);
        data->WriteByteSeq(guid[3]);
        data->WriteByteSeq(guid[0]);
        *data << self->GetSpeed(MOVE_SWIM);
        *data << float(self->GetPositionY());
        data->WriteByteSeq(guid[7]);
        data->WriteByteSeq(guid[1]);
        data->WriteByteSeq(guid[2]);
        *data << self->GetSpeed(MOVE_WALK);

        //if (true)   // Has time, controlled by bit just after HasTransport
        *data << uint32(getMSTime());

        *data << self->GetSpeed(MOVE_FLIGHT_BACK);
        data->WriteByteSeq(guid[6]);
        *data << self->GetSpeed(MOVE_TURN_RATE);
        if (!G3D::fuzzyEq(self->GetOrientation(), 0.0f))
            *data << float(self->GetOrientation());

        *data << self->GetSpeed(MOVE_RUN);
        if (hasPitch)
            *data << float(self->m_movementInfo.pitch);

        *data << self->GetSpeed(MOVE_FLIGHT);
    }

    if (flags & UPDATEFLAG_VEHICLE)
    {
        *data << float(self->GetOrientation());
        *data << uint32(self->GetVehicleKit()->GetVehicleInfo()->m_ID);
    }

    if (flags & UPDATEFLAG_GO_TRANSPORT_POSITION)
    {
        WorldObject const* self = static_cast<WorldObject const*>(this);
        ObjectGuid transGuid = self->m_movementInfo.t_guid;

        data->WriteBit(transGuid[0]);
        data->WriteBit(transGuid[5]);
        if (hasTransportTime3)
            *data << uint32(self->m_movementInfo.t_time3);

        data->WriteBit(transGuid[3]);
        *data << float(self->GetTransOffsetX());
        data->WriteBit(transGuid[4]);
        data->WriteBit(transGuid[6]);
        data->WriteBit(transGuid[1]);
        *data << uint32(self->GetTransTime());
        *data << float(self->GetTransOffsetY());
        data->WriteBit(transGuid[2]);
        data->WriteBit(transGuid[7]);
        *data << float(self->GetTransOffsetZ());
        *data << int8(self->GetTransSeat());
        *data << float(self->GetTransOffsetO());
        if (hasTransportTime2)
            *data << uint32(self->m_movementInfo.t_time2);
    }

    if (flags & UPDATEFLAG_ROTATION)
        *data << uint64(ToGameObject()->GetRotation());

    if (flags & UPDATEFLAG_UNK5)
    {
        *data << float(0.0f);
        *data << float(0.0f);
        *data << float(0.0f);
        *data << float(0.0f);
        *data << uint8(0);
        *data << float(0.0f);
        *data << float(0.0f);
        *data << float(0.0f);
        *data << float(0.0f);
        *data << float(0.0f);
        *data << float(0.0f);
        *data << float(0.0f);
        *data << float(0.0f);
        *data << float(0.0f);
        *data << float(0.0f);
        *data << float(0.0f);
        *data << float(0.0f);
    }

    if (flags & UPDATEFLAG_STATIONARY_POSITION)
    {
        WorldObject const* self = static_cast<WorldObject const*>(this);
        *data << float(self->GetOrientation());
        *data << float(self->GetPositionX());
        *data << float(self->GetPositionY());
        if (Unit const* unit = ToUnit())
            *data << float(unit->GetPositionZMinusOffset());
        else
            *data << float(self->GetPositionZ());
    }

    if (flags & UPDATEFLAG_HAS_TARGET)
    {
        ObjectGuid victimGuid = self->getVictim()->GetGUID();   // checked in BuildCreateUpdateBlockForPlayer
        data->WriteByteSeq(victimGuid[4]);
        data->WriteByteSeq(victimGuid[0]);
        data->WriteByteSeq(victimGuid[3]);
        data->WriteByteSeq(victimGuid[5]);
        data->WriteByteSeq(victimGuid[7]);
        data->WriteByteSeq(victimGuid[6]);
        data->WriteByteSeq(victimGuid[2]);
        data->WriteByteSeq(victimGuid[1]);
    }

    //if (flags & UPDATEFLAG_ANIMKITS)
    //{
    //    if (hasAnimKit1)
    //        *data << uint16(animKit1);
    //    if (hasAnimKit2)
    //        *data << uint16(animKit2);
    //    if (hasAnimKit3)
    //        *data << uint16(animKit3);
    //}

    if (flags & UPDATEFLAG_TRANSPORT)
        *data << uint32(getMSTime());                       // Unknown - getMSTime is wrong.
}

void Object::_BuildValuesUpdate(uint8 updateType, ByteBuffer* data, UpdateMask* updateMask, Player* target) const
{
    if (!target)
        return;

    bool IsActivateToQuest = false;

    // Before trying to convert to each type there is a check, so safe
    Unit const* unit = ToUnit();
    GameObject const* go = ToGameObject();

    if (unit)
    {
        if (unit->HasFlag(UNIT_FIELD_AURASTATE, PER_CASTER_AURA_STATE_MASK))
            updateMask->SetBit(UNIT_FIELD_AURASTATE);
    }
    else if (go)
    {
        if (updateType == UPDATETYPE_CREATE_OBJECT || updateType == UPDATETYPE_CREATE_OBJECT2)
        {
            if (!go->IsDynTransport())
            {
                if (go->ActivateToQuest(target) || target->isGameMaster())
                    IsActivateToQuest = true;

                if (go->GetGoArtKit())
                    updateMask->SetBit(GAMEOBJECT_BYTES_1);
            }
        }
        else
        {
            if (!go->IsTransport())
            {
                if (go->ActivateToQuest(target) || target->isGameMaster())
                    IsActivateToQuest = true;

                updateMask->SetBit(GAMEOBJECT_BYTES_1);

                if (go->GetGoType() == GAMEOBJECT_TYPE_CHEST && go->GetGOInfo()->chest.groupLootRules &&
                    go->HasLootRecipient())
                {
                    updateMask->SetBit(GAMEOBJECT_FLAGS);
                }
            }
        }
    }

    uint32 valCount = m_valuesCount;
    if (GetTypeId() == TYPEID_PLAYER && target != this)
        valCount = PLAYER_END_NOT_SELF;

    ASSERT(updateMask && updateMask->GetCount() == valCount);

    *data << uint8(updateMask->GetBlockCount());
    updateMask->AppendToPacket(data);

    // 2 specialized loops for speed optimization in non-unit case
    if (unit)                               // unit (creature/player) case
    {
        Creature const* creature = ToCreature();
        for (uint16 index = 0; index < valCount; ++index)
        {
            if (updateMask->GetBit(index))
            {
                if (index == UNIT_NPC_FLAGS)
                {
                    // remove custom flag before sending
                    uint32 appendValue = m_uint32Values[index];

                    if (GetTypeId() == TYPEID_UNIT)
                    {
                        if (!target->canSeeSpellClickOn(this->ToCreature()))
                            appendValue &= ~UNIT_NPC_FLAG_SPELLCLICK;

                        if (appendValue & UNIT_NPC_FLAG_TRAINER)
                        {
                            if (!creature->isCanTrainingOf(target, false))
                                appendValue &= ~(UNIT_NPC_FLAG_TRAINER | UNIT_NPC_FLAG_TRAINER_CLASS | UNIT_NPC_FLAG_TRAINER_PROFESSION);
                        }
                    }

                    *data << uint32(appendValue);
                }
                else if (index == UNIT_FIELD_AURASTATE)
                {
                    // Check per caster aura states to not enable using a spell in client if specified aura is not by target
                    *data << unit->BuildAuraStateUpdateForTarget(target);
                }
                // FIXME: Some values at server stored in float format but must be sent to client in uint32 format
                else if (index >= UNIT_FIELD_BASEATTACKTIME && index <= UNIT_FIELD_RANGEDATTACKTIME)
                {
                    // convert from float to uint32 and send
                    *data << uint32(m_floatValues[index] < 0 ? 0 : m_floatValues[index]);
                }
                // there are some float values which may be negative or can't get negative due to other checks
                else if ((index >= UNIT_FIELD_NEGSTAT0   && index <= UNIT_FIELD_NEGSTAT4) ||
                    (index >= UNIT_FIELD_RESISTANCEBUFFMODSPOSITIVE  && index <= (UNIT_FIELD_RESISTANCEBUFFMODSPOSITIVE + 6)) ||
                    (index >= UNIT_FIELD_RESISTANCEBUFFMODSNEGATIVE  && index <= (UNIT_FIELD_RESISTANCEBUFFMODSNEGATIVE + 6)) ||
                    (index >= UNIT_FIELD_POSSTAT0   && index <= UNIT_FIELD_POSSTAT4))
                {
                    *data << uint32(m_floatValues[index]);
                }
                // Gamemasters should be always able to select units - remove not selectable flag
                else if (index == UNIT_FIELD_FLAGS)
                {
                    if (target->isGameMaster())
                        *data << (m_uint32Values[index] & ~UNIT_FLAG_NOT_SELECTABLE);
                    else
                        *data << m_uint32Values[index];
                }
                // use modelid_a if not gm, _h if gm for CREATURE_FLAG_EXTRA_TRIGGER creatures
                else if (index == UNIT_FIELD_DISPLAYID)
                {
                    if (GetTypeId() == TYPEID_UNIT)
                    {
                        CreatureTemplate const* cinfo = creature->GetCreatureTemplate();

                        // this also applies for transform auras
                        if (SpellInfo const* transform = sSpellMgr->GetSpellInfo(ToUnit()->getTransForm()))
                            for (uint8 i = 0; i < MAX_SPELL_EFFECTS; ++i)
                                if (transform->Effects[i].IsAura(SPELL_AURA_TRANSFORM))
                                    if (CreatureTemplate const* transformInfo = sObjectMgr->GetCreatureTemplate(transform->Effects[i].MiscValue))
                                    {
                                        cinfo = transformInfo;
                                        break;
                                    }

                        if (cinfo->flags_extra & CREATURE_FLAG_EXTRA_TRIGGER)
                        {
                            if (target->isGameMaster())
                            {
                                if (cinfo->Modelid1)
                                    *data << cinfo->Modelid1;//Modelid1 is a visible model for gms
                                else
                                    *data << 17519; // world invisible trigger's model
                            }
                            else
                            {
                                if (cinfo->Modelid2)
                                    *data << cinfo->Modelid2;//Modelid2 is an invisible model for players
                                else
                                    *data << 11686; // world invisible trigger's model
                            }
                        }
                        else
                            *data << m_uint32Values[index];
                    }
                    else
                        *data << m_uint32Values[index];
                }
                // hide lootable animation for unallowed players
                else if (index == UNIT_DYNAMIC_FLAGS)
                {
                    uint32 dynamicFlags = m_uint32Values[index];

                    if (creature)
                    {
                        if (creature->hasLootRecipient())
                        {
                            if (creature->isTappedBy(target))
                            {
                                dynamicFlags |= (UNIT_DYNFLAG_TAPPED | UNIT_DYNFLAG_TAPPED_BY_PLAYER);
                            }
                            else
                            {
                                dynamicFlags |= UNIT_DYNFLAG_TAPPED;
                                dynamicFlags &= ~UNIT_DYNFLAG_TAPPED_BY_PLAYER;
                            }
                        }
                        else
                        {
                            dynamicFlags &= ~UNIT_DYNFLAG_TAPPED;
                            dynamicFlags &= ~UNIT_DYNFLAG_TAPPED_BY_PLAYER;
                        }

                        if (!target->isAllowedToLoot(creature))
                            dynamicFlags &= ~UNIT_DYNFLAG_LOOTABLE;
                    }

                    // unit UNIT_DYNFLAG_TRACK_UNIT should only be sent to caster of SPELL_AURA_MOD_STALKED auras
                    if (dynamicFlags & UNIT_DYNFLAG_TRACK_UNIT)
                        if (!unit->HasAuraTypeWithCaster(SPELL_AURA_MOD_STALKED, target->GetGUID()))
                            dynamicFlags &= ~UNIT_DYNFLAG_TRACK_UNIT;
                    *data << dynamicFlags;
                }
                // FG: pretend that OTHER players in own group are friendly ("blue")
                else if (index == UNIT_FIELD_BYTES_2 || index == UNIT_FIELD_FACTIONTEMPLATE)
                {
                    if (unit->IsControlledByPlayer() && target != this && sWorld->getBoolConfig(CONFIG_ALLOW_TWO_SIDE_INTERACTION_GROUP) && unit->IsInRaidWith(target))
                    {
                        FactionTemplateEntry const* ft1 = unit->getFactionTemplateEntry();
                        FactionTemplateEntry const* ft2 = target->getFactionTemplateEntry();
                        if (ft1 && ft2 && !ft1->IsFriendlyTo(*ft2))
                        {
                            if (index == UNIT_FIELD_BYTES_2)
                            {
                                // Allow targetting opposite faction in party when enabled in config
                                *data << (m_uint32Values[index] & ((UNIT_BYTE2_FLAG_SANCTUARY /*| UNIT_BYTE2_FLAG_AURAS | UNIT_BYTE2_FLAG_UNK5*/) << 8)); // this flag is at uint8 offset 1 !!
                            }
                            else
                            {
                                // pretend that all other HOSTILE players have own faction, to allow follow, heal, rezz (trade wont work)
                                uint32 faction = target->getFaction();
                                *data << uint32(faction);
                            }
                        }
                        else
                            *data << m_uint32Values[index];
                    }
                    else
                        *data << m_uint32Values[index];
                }
                else
                {
                    // send in current format (float as float, uint32 as uint32)
                    *data << m_uint32Values[index];
                }
            }
        }
    }
    else if (go)                    // gameobject case
    {
        for (uint16 index = 0; index < valCount; ++index)
        {
            if (updateMask->GetBit(index))
            {
                // send in current format (float as float, uint32 as uint32)
                if (index == GAMEOBJECT_DYNAMIC)
                {
                    if (IsActivateToQuest)
                    {
                        switch (go->GetGoType())
                        {
                            case GAMEOBJECT_TYPE_CHEST:
                                if (target->isGameMaster())
                                    *data << uint16(GO_DYNFLAG_LO_ACTIVATE);
                                else
                                    *data << uint16(GO_DYNFLAG_LO_ACTIVATE | GO_DYNFLAG_LO_SPARKLE);
                                break;
                            case GAMEOBJECT_TYPE_GENERIC:
                                if (target->isGameMaster())
                                    *data << uint16(0);
                                else
                                    *data << uint16(GO_DYNFLAG_LO_SPARKLE);
                                break;
                            case GAMEOBJECT_TYPE_GOOBER:
                                if (target->isGameMaster())
                                    *data << uint16(GO_DYNFLAG_LO_ACTIVATE);
                                else
                                    *data << uint16(GO_DYNFLAG_LO_ACTIVATE | GO_DYNFLAG_LO_SPARKLE);
                                break;
                            default:
                                *data << uint16(0); // unknown, not happen.
                                break;
                        }
                    }
                    else
                        *data << uint16(0);         // disable quest object

                    *data << uint16(-1);
                }
                else if (index == GAMEOBJECT_FLAGS)
                {
                    uint32 flags = m_uint32Values[index];
                    if (go->GetGoType() == GAMEOBJECT_TYPE_CHEST)
                        if (go->GetGOInfo()->chest.groupLootRules && !go->IsLootAllowedFor(target))
                            flags |= GO_FLAG_LOCKED | GO_FLAG_NOT_SELECTABLE;

                    *data << flags;
                }
                else
                    *data << m_uint32Values[index];                // other cases
            }
        }
    }
    else                                                    // other objects case (no special index checks)
    {
        for (uint16 index = 0; index < valCount; ++index)
        {
            if (updateMask->GetBit(index))
            {
                // send in current format (float as float, uint32 as uint32)
                *data << m_uint32Values[index];
            }
        }
    }
}

void Object::ClearUpdateMask(bool remove)
{
    _changesMask.Clear();

    if (m_objectUpdated)
    {
        if (remove)
            sObjectAccessor->RemoveUpdateObject(this);
        m_objectUpdated = false;
    }
}

void Object::BuildFieldsUpdate(Player* player, UpdateDataMapType& data_map) const
{
    UpdateDataMapType::iterator iter = data_map.find(player);

    if (iter == data_map.end())
    {
        std::pair<UpdateDataMapType::iterator, bool> p = data_map.insert(UpdateDataMapType::value_type(player, UpdateData(player->GetMapId())));
        ASSERT(p.second);
        iter = p.first;
    }

    BuildValuesUpdateBlockForPlayer(&iter->second, iter->first);
}

uint32 Object::GetUpdateFieldData(Player const* target, uint32*& flags) const
{
    uint32 visibleFlag = UF_FLAG_PUBLIC;

    if (target == this)
        visibleFlag |= UF_FLAG_PRIVATE;

    switch (GetTypeId())
    {
        case TYPEID_ITEM:
        case TYPEID_CONTAINER:
            flags = ItemUpdateFieldFlags;
            if (((Item*)this)->GetOwnerGUID() == target->GetGUID())
                visibleFlag |= UF_FLAG_OWNER | UF_FLAG_ITEM_OWNER;
            break;
        case TYPEID_UNIT:
        case TYPEID_PLAYER:
        {
            Player* plr = ToUnit()->GetCharmerOrOwnerPlayerOrPlayerItself();
            flags = UnitUpdateFieldFlags;
            if (ToUnit()->GetOwnerGUID() == target->GetGUID())
                visibleFlag |= UF_FLAG_OWNER;

            if (HasFlag(UNIT_DYNAMIC_FLAGS, UNIT_DYNFLAG_SPECIALINFO))
                if (ToUnit()->HasAuraTypeWithCaster(SPELL_AURA_EMPATHY, target->GetGUID()))
                    visibleFlag |= UF_FLAG_SPECIAL_INFO;

            if (plr && plr->IsInSameRaidWith(target))
                visibleFlag |= UF_FLAG_PARTY_MEMBER;
            break;
        }
        case TYPEID_GAMEOBJECT:
            flags = GameObjectUpdateFieldFlags;
            if (ToGameObject()->GetOwnerGUID() == target->GetGUID())
                visibleFlag |= UF_FLAG_OWNER;
            break;
        case TYPEID_DYNAMICOBJECT:
            flags = DynamicObjectUpdateFieldFlags;
            if (((DynamicObject*)this)->GetCasterGUID() == target->GetGUID())
                visibleFlag |= UF_FLAG_OWNER;
            break;
        case TYPEID_CORPSE:
            flags = CorpseUpdateFieldFlags;
            if (ToCorpse()->GetOwnerGUID() == target->GetGUID())
                visibleFlag |= UF_FLAG_OWNER;
            break;
        case TYPEID_OBJECT:
            break;
    }

    return visibleFlag;
}

void Object::_LoadIntoDataField(std::string const& data, uint32 startOffset, uint32 count)
{
    if (data.empty())
        return;

    Tokenizer tokens(data, ' ', count);

    if (tokens.size() != count)
        return;

    for (uint32 index = 0; index < count; ++index)
    {
        m_uint32Values[startOffset + index] = atol(tokens[index]);
        _changesMask.SetBit(startOffset + index);
    }
}

void Object::_SetUpdateBits(UpdateMask* updateMask, Player* target) const
{
    uint32* flags = NULL;
    uint32 visibleFlag = GetUpdateFieldData(target, flags);
    uint32 valCount = m_valuesCount;
    if (GetTypeId() == TYPEID_PLAYER && target != this)
        valCount = PLAYER_END_NOT_SELF;

    for (uint16 index = 0; index < valCount; ++index)
        if (_fieldNotifyFlags & flags[index] || ((flags[index] & visibleFlag) & UF_FLAG_SPECIAL_INFO) || (_changesMask.GetBit(index) && (flags[index] & visibleFlag)))
            updateMask->SetBit(index);
}

void Object::_SetCreateBits(UpdateMask* updateMask, Player* target) const
{
    uint32* value = m_uint32Values;
    uint32* flags = NULL;
    uint32 visibleFlag = GetUpdateFieldData(target, flags);
    uint32 valCount = m_valuesCount;
    if (GetTypeId() == TYPEID_PLAYER && target != this)
        valCount = PLAYER_END_NOT_SELF;

    for (uint16 index = 0; index < valCount; ++index, ++value)
        if (_fieldNotifyFlags & flags[index] || ((flags[index] & visibleFlag) & UF_FLAG_SPECIAL_INFO) || (*value && (flags[index] & visibleFlag)))
            updateMask->SetBit(index);
}

void Object::SetInt32Value(uint16 index, int32 value)
{
    ASSERT(index < m_valuesCount || PrintIndexError(index, true));

    if (m_int32Values[index] != value)
    {
        m_int32Values[index] = value;
        _changesMask.SetBit(index);

        if (m_inWorld && !m_objectUpdated)
        {
            sObjectAccessor->AddUpdateObject(this);
            m_objectUpdated = true;
        }
    }
}

void Object::SetUInt32Value(uint16 index, uint32 value)
{
    ASSERT(index < m_valuesCount || PrintIndexError(index, true));

    if (m_uint32Values[index] != value)
    {
        m_uint32Values[index] = value;
        _changesMask.SetBit(index);

        if (m_inWorld && !m_objectUpdated)
        {
            sObjectAccessor->AddUpdateObject(this);
            m_objectUpdated = true;
        }
    }
}

void Object::UpdateUInt32Value(uint16 index, uint32 value)
{
    ASSERT(index < m_valuesCount || PrintIndexError(index, true));

    m_uint32Values[index] = value;
    _changesMask.SetBit(index);
}

void Object::SetUInt64Value(uint16 index, uint64 value)
{
    ASSERT(index + 1 < m_valuesCount || PrintIndexError(index, true));
    if (*((uint64*)&(m_uint32Values[index])) != value)
    {
        m_uint32Values[index] = PAIR64_LOPART(value);
        m_uint32Values[index + 1] = PAIR64_HIPART(value);
        _changesMask.SetBit(index);
        _changesMask.SetBit(index + 1);

        if (m_inWorld && !m_objectUpdated)
        {
            sObjectAccessor->AddUpdateObject(this);
            m_objectUpdated = true;
        }
    }
}

bool Object::AddUInt64Value(uint16 index, uint64 value)
{
    ASSERT(index + 1 < m_valuesCount || PrintIndexError(index, true));
    if (value && !*((uint64*)&(m_uint32Values[index])))
    {
        m_uint32Values[index] = PAIR64_LOPART(value);
        m_uint32Values[index + 1] = PAIR64_HIPART(value);
        _changesMask.SetBit(index);
        _changesMask.SetBit(index + 1);

        if (m_inWorld && !m_objectUpdated)
        {
            sObjectAccessor->AddUpdateObject(this);
            m_objectUpdated = true;
        }

        return true;
    }

    return false;
}

bool Object::RemoveUInt64Value(uint16 index, uint64 value)
{
    ASSERT(index + 1 < m_valuesCount || PrintIndexError(index, true));
    if (value && *((uint64*)&(m_uint32Values[index])) == value)
    {
        m_uint32Values[index] = 0;
        m_uint32Values[index + 1] = 0;
        _changesMask.SetBit(index);
        _changesMask.SetBit(index + 1);

        if (m_inWorld && !m_objectUpdated)
        {
            sObjectAccessor->AddUpdateObject(this);
            m_objectUpdated = true;
        }

        return true;
    }

    return false;
}

void Object::SetFloatValue(uint16 index, float value)
{
    ASSERT(index < m_valuesCount || PrintIndexError(index, true));

    if (m_floatValues[index] != value)
    {
        m_floatValues[index] = value;
        _changesMask.SetBit(index);

        if (m_inWorld && !m_objectUpdated)
        {
            sObjectAccessor->AddUpdateObject(this);
            m_objectUpdated = true;
        }
    }
}

void Object::SetByteValue(uint16 index, uint8 offset, uint8 value)
{
    ASSERT(index < m_valuesCount || PrintIndexError(index, true));

    if (offset > 4)
    {
        TC_LOG_ERROR(LOG_FILTER_GENERAL, "Object::SetByteValue: wrong offset %u", offset);
        return;
    }

    if (uint8(m_uint32Values[index] >> (offset * 8)) != value)
    {
        m_uint32Values[index] &= ~uint32(uint32(0xFF) << (offset * 8));
        m_uint32Values[index] |= uint32(uint32(value) << (offset * 8));
        _changesMask.SetBit(index);

        if (m_inWorld && !m_objectUpdated)
        {
            sObjectAccessor->AddUpdateObject(this);
            m_objectUpdated = true;
        }
    }
}

void Object::SetUInt16Value(uint16 index, uint8 offset, uint16 value)
{
    ASSERT(index < m_valuesCount || PrintIndexError(index, true));

    if (offset > 2)
    {
        TC_LOG_ERROR(LOG_FILTER_GENERAL, "Object::SetUInt16Value: wrong offset %u", offset);
        return;
    }

    if (uint16(m_uint32Values[index] >> (offset * 16)) != value)
    {
        m_uint32Values[index] &= ~uint32(uint32(0xFFFF) << (offset * 16));
        m_uint32Values[index] |= uint32(uint32(value) << (offset * 16));
        _changesMask.SetBit(index);

        if (m_inWorld && !m_objectUpdated)
        {
            sObjectAccessor->AddUpdateObject(this);
            m_objectUpdated = true;
        }
    }
}

void Object::SetStatFloatValue(uint16 index, float value)
{
    if (value < 0)
        value = 0.0f;

    SetFloatValue(index, value);
}

void Object::SetStatInt32Value(uint16 index, int32 value)
{
    if (value < 0)
        value = 0;

    SetUInt32Value(index, uint32(value));
}

void Object::ApplyModUInt32Value(uint16 index, int32 val, bool apply)
{
    int32 cur = GetUInt32Value(index);
    cur += (apply ? val : -val);
    if (cur < 0)
        cur = 0;
    SetUInt32Value(index, cur);
}

void Object::ApplyModInt32Value(uint16 index, int32 val, bool apply)
{
    int32 cur = GetInt32Value(index);
    cur += (apply ? val : -val);
    SetInt32Value(index, cur);
}

void Object::ApplyModSignedFloatValue(uint16 index, float  val, bool apply)
{
    float cur = GetFloatValue(index);
    cur += (apply ? val : -val);
    SetFloatValue(index, cur);
}

void Object::ApplyPercentModFloatValue(uint16 index, float val, bool apply)
{
    float value = GetFloatValue(index);
    ApplyPercentModFloatVar(value, val, apply);
    SetFloatValue(index, value);
}

void Object::ApplyModPositiveFloatValue(uint16 index, float  val, bool apply)
{
    float cur = GetFloatValue(index);
    cur += (apply ? val : -val);
    if (cur < 0)
        cur = 0;
    SetFloatValue(index, cur);
}

void Object::SetFlag(uint16 index, uint32 newFlag)
{
    ASSERT(index < m_valuesCount || PrintIndexError(index, true));
    uint32 oldval = m_uint32Values[index];
    uint32 newval = oldval | newFlag;

    if (oldval != newval)
    {
        m_uint32Values[index] = newval;
        _changesMask.SetBit(index);

        if (m_inWorld && !m_objectUpdated)
        {
            sObjectAccessor->AddUpdateObject(this);
            m_objectUpdated = true;
        }
    }
}

void Object::RemoveFlag(uint16 index, uint32 oldFlag)
{
    ASSERT(index < m_valuesCount || PrintIndexError(index, true));
    ASSERT(m_uint32Values);

    uint32 oldval = m_uint32Values[index];
    uint32 newval = oldval & ~oldFlag;

    if (oldval != newval)
    {
        m_uint32Values[index] = newval;
        _changesMask.SetBit(index);

        if (m_inWorld && !m_objectUpdated)
        {
            sObjectAccessor->AddUpdateObject(this);
            m_objectUpdated = true;
        }
    }
}

void Object::ToggleFlag(uint16 index, uint32 flag)
{
    if (HasFlag(index, flag))
        RemoveFlag(index, flag);
    else
        SetFlag(index, flag);
}

bool Object::HasFlag(uint16 index, uint32 flag) const
{
    if (index >= m_valuesCount && !PrintIndexError(index, false))
        return false;

    return (m_uint32Values[index] & flag) != 0;
}

void Object::ApplyModFlag(uint16 index, uint32 flag, bool apply)
{
    if (apply) SetFlag(index, flag); else RemoveFlag(index, flag);
}

void Object::SetByteFlag(uint16 index, uint8 offset, uint8 newFlag)
{
    ASSERT(index < m_valuesCount || PrintIndexError(index, true));

    if (offset > 4)
    {
        TC_LOG_ERROR(LOG_FILTER_GENERAL, "Object::SetByteFlag: wrong offset %u", offset);
        return;
    }

    if (!(uint8(m_uint32Values[index] >> (offset * 8)) & newFlag))
    {
        m_uint32Values[index] |= uint32(uint32(newFlag) << (offset * 8));
        _changesMask.SetBit(index);

        if (m_inWorld && !m_objectUpdated)
        {
            sObjectAccessor->AddUpdateObject(this);
            m_objectUpdated = true;
        }
    }
}

void Object::RemoveByteFlag(uint16 index, uint8 offset, uint8 oldFlag)
{
    ASSERT(index < m_valuesCount || PrintIndexError(index, true));

    if (offset > 4)
    {
        TC_LOG_ERROR(LOG_FILTER_GENERAL, "Object::RemoveByteFlag: wrong offset %u", offset);
        return;
    }

    if (uint8(m_uint32Values[index] >> (offset * 8)) & oldFlag)
    {
        m_uint32Values[index] &= ~uint32(uint32(oldFlag) << (offset * 8));
        _changesMask.SetBit(index);

        if (m_inWorld && !m_objectUpdated)
        {
            sObjectAccessor->AddUpdateObject(this);
            m_objectUpdated = true;
        }
    }
}

void Object::ToggleByteFlag(uint16 index, uint8 offset, uint8 flag)
{
    if (HasByteFlag(index, offset, flag))
        RemoveByteFlag(index, offset, flag);
    else
        SetByteFlag(index, offset, flag);
}

bool Object::HasByteFlag(uint16 index, uint8 offset, uint8 flag) const
{
    ASSERT(index < m_valuesCount || PrintIndexError(index, false));
    ASSERT(offset < 4);
    return (((uint8*)&m_uint32Values[index])[offset] & flag) != 0;
}

void Object::SetFlag64(uint16 index, uint64 newFlag)
{
    uint64 oldval = GetUInt64Value(index);
    uint64 newval = oldval | newFlag;
    SetUInt64Value(index, newval);
}

void Object::RemoveFlag64(uint16 index, uint64 oldFlag)
{
    uint64 oldval = GetUInt64Value(index);
    uint64 newval = oldval & ~oldFlag;
    SetUInt64Value(index, newval);
}

void Object::ToggleFlag64(uint16 index, uint64 flag)
{
    if (HasFlag64(index, flag))
        RemoveFlag64(index, flag);
    else
        SetFlag64(index, flag);
}

bool Object::HasFlag64(uint16 index, uint64 flag) const
{
    ASSERT(index < m_valuesCount || PrintIndexError(index, false));
    return (GetUInt64Value(index) & flag) != 0;
}

void Object::ApplyModFlag64(uint16 index, uint64 flag, bool apply)
{
    if (apply) SetFlag64(index, flag); else RemoveFlag64(index, flag);
}

bool Object::PrintIndexError(uint32 index, bool set) const
{
    TC_LOG_ERROR(LOG_FILTER_GENERAL, "Attempt %s non-existed value field: %u (count: %u) for object typeid: %u type mask: %u", (set ? "set value to" : "get value from"), index, m_valuesCount, GetTypeId(), m_objectType);

    // ASSERT must fail after function call
    return false;
}

bool Position::operator==(Position const &a)
{
    return (G3D::fuzzyEq(a.m_positionX, m_positionX) &&
            G3D::fuzzyEq(a.m_positionY, m_positionY) &&
            G3D::fuzzyEq(a.m_positionZ, m_positionZ) &&
            G3D::fuzzyEq(a.m_orientation, m_orientation));
}

bool Position::HasInLine(WorldObject const* target, float width) const
{
    if (!HasInArc(M_PI, target))
        return false;
    width += target->GetObjectSize();
    float angle = GetRelativeAngle(target);
    return fabs(sin(angle)) * GetExactDist2d(target->GetPositionX(), target->GetPositionY()) < width;
}

std::string Position::ToString() const
{
    std::stringstream sstr;
    sstr << "X: " << m_positionX << " Y: " << m_positionY << " Z: " << m_positionZ << " O: " << m_orientation;
    return sstr.str();
}

ByteBuffer& operator>>(ByteBuffer& buf, Position::PositionXYZOStreamer const& streamer)
{
    float x, y, z, o;
    buf >> x >> y >> z >> o;
    streamer.m_pos->Relocate(x, y, z, o);
    return buf;
}
ByteBuffer& operator<<(ByteBuffer& buf, Position::PositionXYZStreamer const& streamer)
{
    float x, y, z;
    streamer.m_pos->GetPosition(x, y, z);
    buf << x << y << z;
    return buf;
}

ByteBuffer& operator>>(ByteBuffer& buf, Position::PositionXYZStreamer const& streamer)
{
    float x, y, z;
    buf >> x >> y >> z;
    streamer.m_pos->Relocate(x, y, z);
    return buf;
}

ByteBuffer& operator<<(ByteBuffer& buf, Position::PositionXYZOStreamer const& streamer)
{
    float x, y, z, o;
    streamer.m_pos->GetPosition(x, y, z, o);
    buf << x << y << z << o;
    return buf;
}

void MovementInfo::OutDebug()
{
<<<<<<< HEAD
    sLog->outInfo(LOG_FILTER_GENERAL, "MOVEMENT INFO");
    sLog->outInfo(LOG_FILTER_GENERAL, "guid " UI64FMTD, guid);
    sLog->outInfo(LOG_FILTER_GENERAL, "flags %s (%u)", Movement::MovementFlags_ToString(flags).c_str(), flags);
    sLog->outInfo(LOG_FILTER_GENERAL, "flags2 %s (%u)", Movement::MovementFlagsExtra_ToString(flags2).c_str(), flags2);
    sLog->outInfo(LOG_FILTER_GENERAL, "time %u current time %u", time, getMSTime());
    sLog->outInfo(LOG_FILTER_GENERAL, "position: `%s`", pos.ToString().c_str());
    if (t_guid)
=======
    TC_LOG_INFO(LOG_FILTER_GENERAL, "MOVEMENT INFO");
    TC_LOG_INFO(LOG_FILTER_GENERAL, "guid " UI64FMTD, guid);
    TC_LOG_INFO(LOG_FILTER_GENERAL, "flags %u", flags);
    TC_LOG_INFO(LOG_FILTER_GENERAL, "flags2 %u", flags2);
    TC_LOG_INFO(LOG_FILTER_GENERAL, "time %u current time " UI64FMTD "", flags2, uint64(::time(NULL)));
    TC_LOG_INFO(LOG_FILTER_GENERAL, "position: `%s`", pos.ToString().c_str());
    if (flags & MOVEMENTFLAG_ONTRANSPORT)
>>>>>>> d1677b2d
    {
        TC_LOG_INFO(LOG_FILTER_GENERAL, "TRANSPORT:");
        TC_LOG_INFO(LOG_FILTER_GENERAL, "guid: " UI64FMTD, t_guid);
        TC_LOG_INFO(LOG_FILTER_GENERAL, "position: `%s`", t_pos.ToString().c_str());
        TC_LOG_INFO(LOG_FILTER_GENERAL, "seat: %i", t_seat);
        TC_LOG_INFO(LOG_FILTER_GENERAL, "time: %u", t_time);
        if (flags2 & MOVEMENTFLAG2_INTERPOLATED_MOVEMENT)
<<<<<<< HEAD
            sLog->outInfo(LOG_FILTER_GENERAL, "time2: %u", t_time2);
        if (bits.hasTransportTime3)
            sLog->outInfo(LOG_FILTER_GENERAL, "time3: %u", t_time3);
=======
            TC_LOG_INFO(LOG_FILTER_GENERAL, "time2: %u", t_time2);
>>>>>>> d1677b2d
    }

    if ((flags & (MOVEMENTFLAG_SWIMMING | MOVEMENTFLAG_FLYING)) || (flags2 & MOVEMENTFLAG2_ALWAYS_ALLOW_PITCHING))
        TC_LOG_INFO(LOG_FILTER_GENERAL, "pitch: %f", pitch);

<<<<<<< HEAD
    if (flags & MOVEMENTFLAG_FALLING || bits.hasFallData)
    {
        sLog->outInfo(LOG_FILTER_GENERAL, "fallTime: %u j_zspeed: %f", fallTime, j_zspeed);
        if (flags & MOVEMENTFLAG_FALLING)
            sLog->outInfo(LOG_FILTER_GENERAL, "j_sinAngle: %f j_cosAngle: %f j_xyspeed: %f", j_sinAngle, j_cosAngle, j_xyspeed);
    }
=======
    TC_LOG_INFO(LOG_FILTER_GENERAL, "fallTime: %u", fallTime);
    if (flags & MOVEMENTFLAG_FALLING)
        TC_LOG_INFO(LOG_FILTER_GENERAL, "j_zspeed: %f j_sinAngle: %f j_cosAngle: %f j_xyspeed: %f", j_zspeed, j_sinAngle, j_cosAngle, j_xyspeed);
>>>>>>> d1677b2d

    if (flags & MOVEMENTFLAG_SPLINE_ELEVATION)
        TC_LOG_INFO(LOG_FILTER_GENERAL, "splineElevation: %f", splineElevation);
}

WorldObject::WorldObject(bool isWorldObject): WorldLocation(),
m_name(""), m_isActive(false), m_isWorldObject(isWorldObject), m_zoneScript(NULL),
m_transport(NULL), m_currMap(NULL), m_InstanceId(0),
m_phaseMask(PHASEMASK_NORMAL), m_notifyflags(0), m_executed_notifies(0)
{
    m_serverSideVisibility.SetValue(SERVERSIDE_VISIBILITY_GHOST, GHOST_VISIBILITY_ALIVE | GHOST_VISIBILITY_GHOST);
    m_serverSideVisibilityDetect.SetValue(SERVERSIDE_VISIBILITY_GHOST, GHOST_VISIBILITY_ALIVE);
}

void WorldObject::SetWorldObject(bool on)
{
    if (!IsInWorld())
        return;

    GetMap()->AddObjectToSwitchList(this, on);
}

bool WorldObject::IsWorldObject() const
{
    if (m_isWorldObject)
        return true;

    if (ToCreature() && ToCreature()->m_isTempWorldObject)
        return true;

    return false;
}

void WorldObject::setActive(bool on)
{
    if (m_isActive == on)
        return;

    if (GetTypeId() == TYPEID_PLAYER)
        return;

    m_isActive = on;

    if (!IsInWorld())
        return;

    Map* map = FindMap();
    if (!map)
        return;

    if (on)
    {
        if (GetTypeId() == TYPEID_UNIT)
            map->AddToActive(this->ToCreature());
        else if (GetTypeId() == TYPEID_DYNAMICOBJECT)
            map->AddToActive((DynamicObject*)this);
    }
    else
    {
        if (GetTypeId() == TYPEID_UNIT)
            map->RemoveFromActive(this->ToCreature());
        else if (GetTypeId() == TYPEID_DYNAMICOBJECT)
            map->RemoveFromActive((DynamicObject*)this);
    }
}

void WorldObject::CleanupsBeforeDelete(bool /*finalCleanup*/)
{
    if (IsInWorld())
        RemoveFromWorld();
}

void WorldObject::_Create(uint32 guidlow, HighGuid guidhigh, uint32 phaseMask)
{
    Object::_Create(guidlow, 0, guidhigh);
    m_phaseMask = phaseMask;
}

void WorldObject::RemoveFromWorld()
{
    if (!IsInWorld())
        return;

    DestroyForNearbyPlayers();

    Object::RemoveFromWorld();
}

uint32 WorldObject::GetZoneId() const
{
    return GetBaseMap()->GetZoneId(m_positionX, m_positionY, m_positionZ);
}

uint32 WorldObject::GetAreaId() const
{
    return GetBaseMap()->GetAreaId(m_positionX, m_positionY, m_positionZ);
}

void WorldObject::GetZoneAndAreaId(uint32& zoneid, uint32& areaid) const
{
    GetBaseMap()->GetZoneAndAreaId(zoneid, areaid, m_positionX, m_positionY, m_positionZ);
}

InstanceScript* WorldObject::GetInstanceScript()
{
    Map* map = GetMap();
    return map->IsDungeon() ? ((InstanceMap*)map)->GetInstanceScript() : NULL;
}

float WorldObject::GetDistanceZ(const WorldObject* obj) const
{
    float dz = fabs(GetPositionZ() - obj->GetPositionZ());
    float sizefactor = GetObjectSize() + obj->GetObjectSize();
    float dist = dz - sizefactor;
    return (dist > 0 ? dist : 0);
}

bool WorldObject::_IsWithinDist(WorldObject const* obj, float dist2compare, bool is3D) const
{
    float sizefactor = GetObjectSize() + obj->GetObjectSize();
    float maxdist = dist2compare + sizefactor;

    if (m_transport && obj->GetTransport() &&  obj->GetTransport()->GetGUIDLow() == m_transport->GetGUIDLow())
    {
        float dtx = m_movementInfo.t_pos.m_positionX - obj->m_movementInfo.t_pos.m_positionX;
        float dty = m_movementInfo.t_pos.m_positionY - obj->m_movementInfo.t_pos.m_positionY;
        float disttsq = dtx * dtx + dty * dty;
        if (is3D)
        {
            float dtz = m_movementInfo.t_pos.m_positionZ - obj->m_movementInfo.t_pos.m_positionZ;
            disttsq += dtz * dtz;
        }
        return disttsq < (maxdist * maxdist);
    }

    float dx = GetPositionX() - obj->GetPositionX();
    float dy = GetPositionY() - obj->GetPositionY();
    float distsq = dx*dx + dy*dy;
    if (is3D)
    {
        float dz = GetPositionZ() - obj->GetPositionZ();
        distsq += dz*dz;
    }

    return distsq < maxdist * maxdist;
}

bool WorldObject::IsWithinLOSInMap(const WorldObject* obj) const
{
    if (!IsInMap(obj))
        return false;

    float ox, oy, oz;
    obj->GetPosition(ox, oy, oz);
    return IsWithinLOS(ox, oy, oz);
}

float WorldObject::GetDistance(const WorldObject* obj) const
{
    float d = GetExactDist(obj) - GetObjectSize() - obj->GetObjectSize();
    return d > 0.0f ? d : 0.0f;
}

float WorldObject::GetDistance(const Position &pos) const
{
    float d = GetExactDist(&pos) - GetObjectSize();
    return d > 0.0f ? d : 0.0f;
}

float WorldObject::GetDistance(float x, float y, float z) const
{
    float d = GetExactDist(x, y, z) - GetObjectSize();
    return d > 0.0f ? d : 0.0f;
}

float WorldObject::GetDistance2d(const WorldObject* obj) const
{
    float d = GetExactDist2d(obj) - GetObjectSize() - obj->GetObjectSize();
    return d > 0.0f ? d : 0.0f;
}

float WorldObject::GetDistance2d(float x, float y) const
{
    float d = GetExactDist2d(x, y) - GetObjectSize();
    return d > 0.0f ? d : 0.0f;
}

bool WorldObject::IsSelfOrInSameMap(const WorldObject* obj) const
{
    if (this == obj)
        return true;
    return IsInMap(obj);
}

bool WorldObject::IsInMap(const WorldObject* obj) const
{
    if (obj)
        return IsInWorld() && obj->IsInWorld() && (GetMap() == obj->GetMap());
    return false;
}

bool WorldObject::IsWithinDist3d(float x, float y, float z, float dist) const
{
    return IsInDist(x, y, z, dist + GetObjectSize());
}

bool WorldObject::IsWithinDist3d(const Position* pos, float dist) const
{
    return IsInDist(pos, dist + GetObjectSize());
}

bool WorldObject::IsWithinDist2d(float x, float y, float dist) const
{
    return IsInDist2d(x, y, dist + GetObjectSize());
}

bool WorldObject::IsWithinDist2d(const Position* pos, float dist) const
{
    return IsInDist2d(pos, dist + GetObjectSize());
}

bool WorldObject::IsWithinDist(WorldObject const* obj, float dist2compare, bool is3D /*= true*/) const
{
    return obj && _IsWithinDist(obj, dist2compare, is3D);
}

bool WorldObject::IsWithinDistInMap(WorldObject const* obj, float dist2compare, bool is3D /*= true*/) const
{
    return obj && IsInMap(obj) && InSamePhase(obj) && _IsWithinDist(obj, dist2compare, is3D);
}

bool WorldObject::IsWithinLOS(float ox, float oy, float oz) const
{
    /*float x, y, z;
    GetPosition(x, y, z);
    VMAP::IVMapManager* vMapManager = VMAP::VMapFactory::createOrGetVMapManager();
    return vMapManager->isInLineOfSight(GetMapId(), x, y, z+2.0f, ox, oy, oz+2.0f);*/
    if (IsInWorld())
        return GetMap()->isInLineOfSight(GetPositionX(), GetPositionY(), GetPositionZ()+2.f, ox, oy, oz+2.f, GetPhaseMask());

    return true;
}

bool WorldObject::GetDistanceOrder(WorldObject const* obj1, WorldObject const* obj2, bool is3D /* = true */) const
{
    float dx1 = GetPositionX() - obj1->GetPositionX();
    float dy1 = GetPositionY() - obj1->GetPositionY();
    float distsq1 = dx1*dx1 + dy1*dy1;
    if (is3D)
    {
        float dz1 = GetPositionZ() - obj1->GetPositionZ();
        distsq1 += dz1*dz1;
    }

    float dx2 = GetPositionX() - obj2->GetPositionX();
    float dy2 = GetPositionY() - obj2->GetPositionY();
    float distsq2 = dx2*dx2 + dy2*dy2;
    if (is3D)
    {
        float dz2 = GetPositionZ() - obj2->GetPositionZ();
        distsq2 += dz2*dz2;
    }

    return distsq1 < distsq2;
}

bool WorldObject::IsInRange(WorldObject const* obj, float minRange, float maxRange, bool is3D /* = true */) const
{
    float dx = GetPositionX() - obj->GetPositionX();
    float dy = GetPositionY() - obj->GetPositionY();
    float distsq = dx*dx + dy*dy;
    if (is3D)
    {
        float dz = GetPositionZ() - obj->GetPositionZ();
        distsq += dz*dz;
    }

    float sizefactor = GetObjectSize() + obj->GetObjectSize();

    // check only for real range
    if (minRange > 0.0f)
    {
        float mindist = minRange + sizefactor;
        if (distsq < mindist * mindist)
            return false;
    }

    float maxdist = maxRange + sizefactor;
    return distsq < maxdist * maxdist;
}

bool WorldObject::IsInRange2d(float x, float y, float minRange, float maxRange) const
{
    float dx = GetPositionX() - x;
    float dy = GetPositionY() - y;
    float distsq = dx*dx + dy*dy;

    float sizefactor = GetObjectSize();

    // check only for real range
    if (minRange > 0.0f)
    {
        float mindist = minRange + sizefactor;
        if (distsq < mindist * mindist)
            return false;
    }

    float maxdist = maxRange + sizefactor;
    return distsq < maxdist * maxdist;
}

bool WorldObject::IsInRange3d(float x, float y, float z, float minRange, float maxRange) const
{
    float dx = GetPositionX() - x;
    float dy = GetPositionY() - y;
    float dz = GetPositionZ() - z;
    float distsq = dx*dx + dy*dy + dz*dz;

    float sizefactor = GetObjectSize();

    // check only for real range
    if (minRange > 0.0f)
    {
        float mindist = minRange + sizefactor;
        if (distsq < mindist * mindist)
            return false;
    }

    float maxdist = maxRange + sizefactor;
    return distsq < maxdist * maxdist;
}

void Position::RelocateOffset(const Position & offset)
{
    m_positionX = GetPositionX() + (offset.GetPositionX() * std::cos(GetOrientation()) + offset.GetPositionY() * std::sin(GetOrientation() + M_PI));
    m_positionY = GetPositionY() + (offset.GetPositionY() * std::cos(GetOrientation()) + offset.GetPositionX() * std::sin(GetOrientation()));
    m_positionZ = GetPositionZ() + offset.GetPositionZ();
    SetOrientation(GetOrientation() + offset.GetOrientation());
}

void Position::GetPositionOffsetTo(const Position & endPos, Position & retOffset) const
{
    float dx = endPos.GetPositionX() - GetPositionX();
    float dy = endPos.GetPositionY() - GetPositionY();

    retOffset.m_positionX = dx * std::cos(GetOrientation()) + dy * std::sin(GetOrientation());
    retOffset.m_positionY = dy * std::cos(GetOrientation()) - dx * std::sin(GetOrientation());
    retOffset.m_positionZ = endPos.GetPositionZ() - GetPositionZ();
    retOffset.SetOrientation(endPos.GetOrientation() - GetOrientation());
}

float Position::GetAngle(const Position* obj) const
{
    if (!obj)
        return 0;

    return GetAngle(obj->GetPositionX(), obj->GetPositionY());
}

// Return angle in range 0..2*pi
float Position::GetAngle(const float x, const float y) const
{
    float dx = x - GetPositionX();
    float dy = y - GetPositionY();

    float ang = atan2(dy, dx);
    ang = (ang >= 0) ? ang : 2 * M_PI + ang;
    return ang;
}

void Position::GetSinCos(const float x, const float y, float &vsin, float &vcos) const
{
    float dx = GetPositionX() - x;
    float dy = GetPositionY() - y;

    if (fabs(dx) < 0.001f && fabs(dy) < 0.001f)
    {
        float angle = (float)rand_norm()*static_cast<float>(2*M_PI);
        vcos = std::cos(angle);
        vsin = std::sin(angle);
    }
    else
    {
        float dist = sqrt((dx*dx) + (dy*dy));
        vcos = dx / dist;
        vsin = dy / dist;
    }
}

bool Position::HasInArc(float arc, const Position* obj, float border) const
{
    // always have self in arc
    if (obj == this)
        return true;

    // move arc to range 0.. 2*pi
    arc = NormalizeOrientation(arc);

    float angle = GetAngle(obj);
    angle -= m_orientation;

    // move angle to range -pi ... +pi
    angle = NormalizeOrientation(angle);
    if (angle > M_PI)
        angle -= 2.0f*M_PI;

    float lborder = -1 * (arc/border);                        // in range -pi..0
    float rborder = (arc/border);                             // in range 0..pi
    return ((angle >= lborder) && (angle <= rborder));
}

bool WorldObject::IsInBetween(const WorldObject* obj1, const WorldObject* obj2, float size) const
{
    if (!obj1 || !obj2)
        return false;

    float dist = GetExactDist2d(obj1->GetPositionX(), obj1->GetPositionY());

    // not using sqrt() for performance
    if ((dist * dist) >= obj1->GetExactDist2dSq(obj2->GetPositionX(), obj2->GetPositionY()))
        return false;

    if (!size)
        size = GetObjectSize() / 2;

    float angle = obj1->GetAngle(obj2);

    // not using sqrt() for performance
    return (size * size) >= GetExactDist2dSq(obj1->GetPositionX() + std::cos(angle) * dist, obj1->GetPositionY() + std::sin(angle) * dist);
}

bool WorldObject::isInFront(WorldObject const* target,  float arc) const
{
    return HasInArc(arc, target);
}

bool WorldObject::isInBack(WorldObject const* target, float arc) const
{
    return !HasInArc(2 * M_PI - arc, target);
}

void WorldObject::GetRandomPoint(const Position &pos, float distance, float &rand_x, float &rand_y, float &rand_z) const
{
    if (!distance)
    {
        pos.GetPosition(rand_x, rand_y, rand_z);
        return;
    }

    // angle to face `obj` to `this`
    float angle = (float)rand_norm()*static_cast<float>(2*M_PI);
    float new_dist = (float)rand_norm()*static_cast<float>(distance);

    rand_x = pos.m_positionX + new_dist * std::cos(angle);
    rand_y = pos.m_positionY + new_dist * std::sin(angle);
    rand_z = pos.m_positionZ;

    Trinity::NormalizeMapCoord(rand_x);
    Trinity::NormalizeMapCoord(rand_y);
    UpdateGroundPositionZ(rand_x, rand_y, rand_z);            // update to LOS height if available
}

void WorldObject::GetRandomPoint(const Position &srcPos, float distance, Position &pos) const
{
    float x, y, z;
    GetRandomPoint(srcPos, distance, x, y, z);
    pos.Relocate(x, y, z, GetOrientation());
}

void WorldObject::UpdateGroundPositionZ(float x, float y, float &z) const
{
    float new_z = GetBaseMap()->GetHeight(GetPhaseMask(), x, y, z, true);
    if (new_z > INVALID_HEIGHT)
        z = new_z+ 0.05f;                                   // just to be sure that we are not a few pixel under the surface
}

void WorldObject::UpdateAllowedPositionZ(float x, float y, float &z) const
{
    switch (GetTypeId())
    {
        case TYPEID_UNIT:
        {
            // non fly unit don't must be in air
            // non swim unit must be at ground (mostly speedup, because it don't must be in water and water level check less fast
            if (!ToCreature()->CanFly())
            {
                bool canSwim = ToCreature()->canSwim();
                float ground_z = z;
                float max_z = canSwim
                    ? GetBaseMap()->GetWaterOrGroundLevel(x, y, z, &ground_z, !ToUnit()->HasAuraType(SPELL_AURA_WATER_WALK))
                    : ((ground_z = GetBaseMap()->GetHeight(GetPhaseMask(), x, y, z, true)));
                if (max_z > INVALID_HEIGHT)
                {
                    if (z > max_z)
                        z = max_z;
                    else if (z < ground_z)
                        z = ground_z;
                }
            }
            else
            {
                float ground_z = GetBaseMap()->GetHeight(GetPhaseMask(), x, y, z, true);
                if (z < ground_z)
                    z = ground_z;
            }
            break;
        }
        case TYPEID_PLAYER:
        {
            // for server controlled moves playr work same as creature (but it can always swim)
            if (!ToPlayer()->CanFly())
            {
                float ground_z = z;
                float max_z = GetBaseMap()->GetWaterOrGroundLevel(x, y, z, &ground_z, !ToUnit()->HasAuraType(SPELL_AURA_WATER_WALK));
                if (max_z > INVALID_HEIGHT)
                {
                    if (z > max_z)
                        z = max_z;
                    else if (z < ground_z)
                        z = ground_z;
                }
            }
            else
            {
                float ground_z = GetBaseMap()->GetHeight(GetPhaseMask(), x, y, z, true);
                if (z < ground_z)
                    z = ground_z;
            }
            break;
        }
        default:
        {
            float ground_z = GetBaseMap()->GetHeight(GetPhaseMask(), x, y, z, true);
            if (ground_z > INVALID_HEIGHT)
                z = ground_z;
            break;
        }
    }
}

bool Position::IsPositionValid() const
{
    return Trinity::IsValidMapCoord(m_positionX, m_positionY, m_positionZ, m_orientation);
}

float WorldObject::GetGridActivationRange() const
{
    if (ToPlayer())
        return GetMap()->GetVisibilityRange();
    else if (ToCreature())
        return ToCreature()->m_SightDistance;
    else
        return 0.0f;
}

float WorldObject::GetVisibilityRange() const
{
    if (isActiveObject() && !ToPlayer())
        return MAX_VISIBILITY_DISTANCE;
    else
        return GetMap()->GetVisibilityRange();
}

float WorldObject::GetSightRange(const WorldObject* target) const
{
    if (ToUnit())
    {
        if (ToPlayer())
        {
            if (target && target->isActiveObject() && !target->ToPlayer())
                return MAX_VISIBILITY_DISTANCE;
            else
                return GetMap()->GetVisibilityRange();
        }
        else if (ToCreature())
            return ToCreature()->m_SightDistance;
        else
            return SIGHT_RANGE_UNIT;
    }

    return 0.0f;
}

bool WorldObject::canSeeOrDetect(WorldObject const* obj, bool ignoreStealth, bool distanceCheck) const
{
    if (this == obj)
        return true;

    if (obj->IsNeverVisible() || CanNeverSee(obj))
        return false;

    if (obj->IsAlwaysVisibleFor(this) || CanAlwaysSee(obj))
        return true;

    bool corpseVisibility = false;
    if (distanceCheck)
    {
        bool corpseCheck = false;
        if (Player const* thisPlayer = ToPlayer())
        {
            if (thisPlayer->isDead() && thisPlayer->GetHealth() > 0 && // Cheap way to check for ghost state
                !(obj->m_serverSideVisibility.GetValue(SERVERSIDE_VISIBILITY_GHOST) & m_serverSideVisibility.GetValue(SERVERSIDE_VISIBILITY_GHOST) & GHOST_VISIBILITY_GHOST))
            {
                if (Corpse* corpse = thisPlayer->GetCorpse())
                {
                    corpseCheck = true;
                    if (corpse->IsWithinDist(thisPlayer, GetSightRange(obj), false))
                        if (corpse->IsWithinDist(obj, GetSightRange(obj), false))
                            corpseVisibility = true;
                }
            }
        }

        WorldObject const* viewpoint = this;
        if (Player const* player = this->ToPlayer())
            viewpoint = player->GetViewpoint();

        if (!viewpoint)
            viewpoint = this;

        if (!corpseCheck && !viewpoint->IsWithinDist(obj, GetSightRange(obj), false))
            return false;
    }

    // GM visibility off or hidden NPC
    if (!obj->m_serverSideVisibility.GetValue(SERVERSIDE_VISIBILITY_GM))
    {
        // Stop checking other things for GMs
        if (m_serverSideVisibilityDetect.GetValue(SERVERSIDE_VISIBILITY_GM))
            return true;
    }
    else
        return m_serverSideVisibilityDetect.GetValue(SERVERSIDE_VISIBILITY_GM) >= obj->m_serverSideVisibility.GetValue(SERVERSIDE_VISIBILITY_GM);

    // Ghost players, Spirit Healers, and some other NPCs
    if (!corpseVisibility && !(obj->m_serverSideVisibility.GetValue(SERVERSIDE_VISIBILITY_GHOST) & m_serverSideVisibilityDetect.GetValue(SERVERSIDE_VISIBILITY_GHOST)))
    {
        // Alive players can see dead players in some cases, but other objects can't do that
        if (Player const* thisPlayer = ToPlayer())
        {
            if (Player const* objPlayer = obj->ToPlayer())
            {
                if (thisPlayer->GetTeam() != objPlayer->GetTeam() || !thisPlayer->IsGroupVisibleFor(objPlayer))
                    return false;
            }
            else
                return false;
        }
        else
            return false;
    }

    if (obj->IsInvisibleDueToDespawn())
        return false;

    if (!CanDetect(obj, ignoreStealth))
        return false;

    return true;
}

bool WorldObject::CanNeverSee(WorldObject const* obj) const
{
    return GetMap() != obj->GetMap() || !InSamePhase(obj);
}

bool WorldObject::CanDetect(WorldObject const* obj, bool ignoreStealth) const
{
    const WorldObject* seer = this;

    // Pets don't have detection, they use the detection of their masters
    if (Unit const* thisUnit = ToUnit())
        if (Unit* controller = thisUnit->GetCharmerOrOwner())
            seer = controller;

    if (obj->IsAlwaysDetectableFor(seer))
        return true;

    if (!ignoreStealth && !seer->CanDetectInvisibilityOf(obj))
        return false;

    if (!ignoreStealth && !seer->CanDetectStealthOf(obj))
        return false;

    return true;
}

bool WorldObject::CanDetectInvisibilityOf(WorldObject const* obj) const
{
    uint32 mask = obj->m_invisibility.GetFlags() & m_invisibilityDetect.GetFlags();

    // Check for not detected types
    if (mask != obj->m_invisibility.GetFlags())
        return false;

    for (uint32 i = 0; i < TOTAL_INVISIBILITY_TYPES; ++i)
    {
        if (!(mask & (1 << i)))
            continue;

        int32 objInvisibilityValue = obj->m_invisibility.GetValue(InvisibilityType(i));
        int32 ownInvisibilityDetectValue = m_invisibilityDetect.GetValue(InvisibilityType(i));

        // Too low value to detect
        if (ownInvisibilityDetectValue < objInvisibilityValue)
            return false;
    }

    return true;
}

bool WorldObject::CanDetectStealthOf(WorldObject const* obj) const
{
    // Combat reach is the minimal distance (both in front and behind),
    //   and it is also used in the range calculation.
    // One stealth point increases the visibility range by 0.3 yard.

    if (!obj->m_stealth.GetFlags())
        return true;

    float distance = GetExactDist(obj);
    float combatReach = 0.0f;

    Unit const* unit = ToUnit();
    if (unit)
        combatReach = unit->GetCombatReach();

    if (distance < combatReach)
        return true;

    if (!HasInArc(M_PI, obj))
        return false;

    GameObject const* go = ToGameObject();
    for (uint32 i = 0; i < TOTAL_STEALTH_TYPES; ++i)
    {
        if (!(obj->m_stealth.GetFlags() & (1 << i)))
            continue;

        if (unit && unit->HasAuraTypeWithMiscvalue(SPELL_AURA_DETECT_STEALTH, i))
            return true;

        // Starting points
        int32 detectionValue = 30;

        // Level difference: 5 point / level, starting from level 1.
        // There may be spells for this and the starting points too, but
        // not in the DBCs of the client.
        detectionValue += int32(getLevelForTarget(obj) - 1) * 5;

        // Apply modifiers
        detectionValue += m_stealthDetect.GetValue(StealthType(i));
        if (go)
            if (Unit* owner = go->GetOwner())
                detectionValue -= int32(owner->getLevelForTarget(this) - 1) * 5;

        detectionValue -= obj->m_stealth.GetValue(StealthType(i));

        // Calculate max distance
        float visibilityRange = float(detectionValue) * 0.3f + combatReach;

        if (visibilityRange > MAX_PLAYER_STEALTH_DETECT_RANGE)
            visibilityRange = MAX_PLAYER_STEALTH_DETECT_RANGE;

        if (distance > visibilityRange)
            return false;
    }

    return true;
}

void WorldObject::SendPlaySound(uint32 Sound, bool OnlySelf)
{
    WorldPacket data(SMSG_PLAY_SOUND, 4);
    data << Sound;
    if (OnlySelf && GetTypeId() == TYPEID_PLAYER)
        this->ToPlayer()->GetSession()->SendPacket(&data);
    else
        SendMessageToSet(&data, true); // ToSelf ignored in this case
}

void Object::ForceValuesUpdateAtIndex(uint32 i)
{
    _changesMask.SetBit(i);
    if (m_inWorld && !m_objectUpdated)
    {
        sObjectAccessor->AddUpdateObject(this);
        m_objectUpdated = true;
    }
}

namespace Trinity
{
    class MonsterChatBuilder
    {
        public:
            MonsterChatBuilder(WorldObject const& obj, ChatMsg msgtype, int32 textId, uint32 language, uint64 targetGUID)
                : i_object(obj), i_msgtype(msgtype), i_textId(textId), i_language(language), i_targetGUID(targetGUID) {}
            void operator()(WorldPacket& data, LocaleConstant loc_idx)
            {
                char const* text = sObjectMgr->GetTrinityString(i_textId, loc_idx);

                /// @todo i_object.GetName() also must be localized?
                i_object.BuildMonsterChat(&data, i_msgtype, text, i_language, i_object.GetNameForLocaleIdx(loc_idx), i_targetGUID);
            }

        private:
            WorldObject const& i_object;
            ChatMsg i_msgtype;
            int32 i_textId;
            uint32 i_language;
            uint64 i_targetGUID;
    };

    class MonsterCustomChatBuilder
    {
        public:
            MonsterCustomChatBuilder(WorldObject const& obj, ChatMsg msgtype, const char* text, uint32 language, uint64 targetGUID)
                : i_object(obj), i_msgtype(msgtype), i_text(text), i_language(language), i_targetGUID(targetGUID) {}
            void operator()(WorldPacket& data, LocaleConstant loc_idx)
            {
                /// @todo i_object.GetName() also must be localized?
                i_object.BuildMonsterChat(&data, i_msgtype, i_text, i_language, i_object.GetNameForLocaleIdx(loc_idx), i_targetGUID);
            }

        private:
            WorldObject const& i_object;
            ChatMsg i_msgtype;
            const char* i_text;
            uint32 i_language;
            uint64 i_targetGUID;
    };
}                                                           // namespace Trinity

void WorldObject::MonsterSay(const char* text, uint32 language, uint64 TargetGuid)
{
    CellCoord p = Trinity::ComputeCellCoord(GetPositionX(), GetPositionY());

    Cell cell(p);
    cell.SetNoCreate();

    Trinity::MonsterCustomChatBuilder say_build(*this, CHAT_MSG_MONSTER_SAY, text, language, TargetGuid);
    Trinity::LocalizedPacketDo<Trinity::MonsterCustomChatBuilder> say_do(say_build);
    Trinity::PlayerDistWorker<Trinity::LocalizedPacketDo<Trinity::MonsterCustomChatBuilder> > say_worker(this, sWorld->getFloatConfig(CONFIG_LISTEN_RANGE_SAY), say_do);
    TypeContainerVisitor<Trinity::PlayerDistWorker<Trinity::LocalizedPacketDo<Trinity::MonsterCustomChatBuilder> >, WorldTypeMapContainer > message(say_worker);
    cell.Visit(p, message, *GetMap(), *this, sWorld->getFloatConfig(CONFIG_LISTEN_RANGE_SAY));
}

void WorldObject::MonsterSay(int32 textId, uint32 language, uint64 TargetGuid)
{
    CellCoord p = Trinity::ComputeCellCoord(GetPositionX(), GetPositionY());

    Cell cell(p);
    cell.SetNoCreate();

    Trinity::MonsterChatBuilder say_build(*this, CHAT_MSG_MONSTER_SAY, textId, language, TargetGuid);
    Trinity::LocalizedPacketDo<Trinity::MonsterChatBuilder> say_do(say_build);
    Trinity::PlayerDistWorker<Trinity::LocalizedPacketDo<Trinity::MonsterChatBuilder> > say_worker(this, sWorld->getFloatConfig(CONFIG_LISTEN_RANGE_SAY), say_do);
    TypeContainerVisitor<Trinity::PlayerDistWorker<Trinity::LocalizedPacketDo<Trinity::MonsterChatBuilder> >, WorldTypeMapContainer > message(say_worker);
    cell.Visit(p, message, *GetMap(), *this, sWorld->getFloatConfig(CONFIG_LISTEN_RANGE_SAY));
}

void WorldObject::MonsterYell(const char* text, uint32 language, uint64 TargetGuid)
{
    CellCoord p = Trinity::ComputeCellCoord(GetPositionX(), GetPositionY());

    Cell cell(p);
    cell.SetNoCreate();

    Trinity::MonsterCustomChatBuilder say_build(*this, CHAT_MSG_MONSTER_YELL, text, language, TargetGuid);
    Trinity::LocalizedPacketDo<Trinity::MonsterCustomChatBuilder> say_do(say_build);
    Trinity::PlayerDistWorker<Trinity::LocalizedPacketDo<Trinity::MonsterCustomChatBuilder> > say_worker(this, sWorld->getFloatConfig(CONFIG_LISTEN_RANGE_YELL), say_do);
    TypeContainerVisitor<Trinity::PlayerDistWorker<Trinity::LocalizedPacketDo<Trinity::MonsterCustomChatBuilder> >, WorldTypeMapContainer > message(say_worker);
    cell.Visit(p, message, *GetMap(), *this, sWorld->getFloatConfig(CONFIG_LISTEN_RANGE_YELL));
}

void WorldObject::MonsterYell(int32 textId, uint32 language, uint64 TargetGuid)
{
    CellCoord p = Trinity::ComputeCellCoord(GetPositionX(), GetPositionY());

    Cell cell(p);
    cell.SetNoCreate();

    Trinity::MonsterChatBuilder say_build(*this, CHAT_MSG_MONSTER_YELL, textId, language, TargetGuid);
    Trinity::LocalizedPacketDo<Trinity::MonsterChatBuilder> say_do(say_build);
    Trinity::PlayerDistWorker<Trinity::LocalizedPacketDo<Trinity::MonsterChatBuilder> > say_worker(this, sWorld->getFloatConfig(CONFIG_LISTEN_RANGE_YELL), say_do);
    TypeContainerVisitor<Trinity::PlayerDistWorker<Trinity::LocalizedPacketDo<Trinity::MonsterChatBuilder> >, WorldTypeMapContainer > message(say_worker);
    cell.Visit(p, message, *GetMap(), *this, sWorld->getFloatConfig(CONFIG_LISTEN_RANGE_YELL));
}

void WorldObject::MonsterYellToZone(int32 textId, uint32 language, uint64 TargetGuid)
{
    Trinity::MonsterChatBuilder say_build(*this, CHAT_MSG_MONSTER_YELL, textId, language, TargetGuid);
    Trinity::LocalizedPacketDo<Trinity::MonsterChatBuilder> say_do(say_build);

    uint32 zoneid = GetZoneId();

    Map::PlayerList const& pList = GetMap()->GetPlayers();
    for (Map::PlayerList::const_iterator itr = pList.begin(); itr != pList.end(); ++itr)
        if (itr->getSource()->GetZoneId() == zoneid)
            say_do(itr->getSource());
}

void WorldObject::MonsterTextEmote(const char* text, uint64 TargetGuid, bool IsBossEmote)
{
    WorldPacket data(SMSG_MESSAGECHAT, 200);
    BuildMonsterChat(&data, IsBossEmote ? CHAT_MSG_RAID_BOSS_EMOTE : CHAT_MSG_MONSTER_EMOTE, text, LANG_UNIVERSAL, GetName(), TargetGuid);
    SendMessageToSetInRange(&data, sWorld->getFloatConfig(CONFIG_LISTEN_RANGE_TEXTEMOTE), true);
}

void WorldObject::MonsterTextEmote(int32 textId, uint64 TargetGuid, bool IsBossEmote)
{
    CellCoord p = Trinity::ComputeCellCoord(GetPositionX(), GetPositionY());

    Cell cell(p);
    cell.SetNoCreate();

    Trinity::MonsterChatBuilder say_build(*this, IsBossEmote ? CHAT_MSG_RAID_BOSS_EMOTE : CHAT_MSG_MONSTER_EMOTE, textId, LANG_UNIVERSAL, TargetGuid);
    Trinity::LocalizedPacketDo<Trinity::MonsterChatBuilder> say_do(say_build);
    Trinity::PlayerDistWorker<Trinity::LocalizedPacketDo<Trinity::MonsterChatBuilder> > say_worker(this, sWorld->getFloatConfig(CONFIG_LISTEN_RANGE_TEXTEMOTE), say_do);
    TypeContainerVisitor<Trinity::PlayerDistWorker<Trinity::LocalizedPacketDo<Trinity::MonsterChatBuilder> >, WorldTypeMapContainer > message(say_worker);
    cell.Visit(p, message, *GetMap(), *this, sWorld->getFloatConfig(CONFIG_LISTEN_RANGE_TEXTEMOTE));
}

void WorldObject::MonsterWhisper(const char* text, uint64 receiver, bool IsBossWhisper)
{
    Player* player = ObjectAccessor::FindPlayer(receiver);
    if (!player || !player->GetSession())
        return;

    LocaleConstant loc_idx = player->GetSession()->GetSessionDbLocaleIndex();

    WorldPacket data(SMSG_MESSAGECHAT, 200);
    BuildMonsterChat(&data, IsBossWhisper ? CHAT_MSG_RAID_BOSS_WHISPER : CHAT_MSG_MONSTER_WHISPER, text, LANG_UNIVERSAL, GetNameForLocaleIdx(loc_idx), receiver);

    player->GetSession()->SendPacket(&data);
}

void WorldObject::MonsterWhisper(int32 textId, uint64 receiver, bool IsBossWhisper)
{
    Player* player = ObjectAccessor::FindPlayer(receiver);
    if (!player || !player->GetSession())
        return;

    LocaleConstant loc_idx = player->GetSession()->GetSessionDbLocaleIndex();
    char const* text = sObjectMgr->GetTrinityString(textId, loc_idx);

    WorldPacket data(SMSG_MESSAGECHAT, 200);
    BuildMonsterChat(&data, IsBossWhisper ? CHAT_MSG_RAID_BOSS_WHISPER : CHAT_MSG_MONSTER_WHISPER, text, LANG_UNIVERSAL, GetNameForLocaleIdx(loc_idx), receiver);

    player->GetSession()->SendPacket(&data);
}

void WorldObject::BuildMonsterChat(WorldPacket* data, uint8 msgtype, char const* text, uint32 language, std::string const &name, uint64 targetGuid) const
{
    *data << (uint8)msgtype;
    *data << (uint32)language;
    *data << (uint64)GetGUID();
    *data << (uint32)0;                                     // 2.1.0
    *data << (uint32)(name.size()+1);
    *data << name;
    *data << (uint64)targetGuid;                            // Unit Target
    if (targetGuid && !IS_PLAYER_GUID(targetGuid))
    {
        *data << (uint32)1;                                 // target name length
        *data << (uint8)0;                                  // target name
    }
    *data << (uint32)(strlen(text)+1);
    *data << text;
    *data << (uint8)0;                                      // ChatTag
    if (msgtype == CHAT_MSG_RAID_BOSS_EMOTE || msgtype == CHAT_MSG_RAID_BOSS_WHISPER)
    {
        *data << float(0);
        *data << uint8(0);
    }
}

void WorldObject::SendMessageToSet(WorldPacket* data, bool self)
{
    if (IsInWorld())
        SendMessageToSetInRange(data, GetVisibilityRange(), self);
}

void WorldObject::SendMessageToSetInRange(WorldPacket* data, float dist, bool /*self*/)
{
    Trinity::MessageDistDeliverer notifier(this, data, dist);
    VisitNearbyWorldObject(dist, notifier);
}

void WorldObject::SendMessageToSet(WorldPacket* data, Player const* skipped_rcvr)
{
    Trinity::MessageDistDeliverer notifier(this, data, GetVisibilityRange(), false, skipped_rcvr);
    VisitNearbyWorldObject(GetVisibilityRange(), notifier);
}

void WorldObject::SendObjectDeSpawnAnim(uint64 guid)
{
    WorldPacket data(SMSG_GAMEOBJECT_DESPAWN_ANIM, 8);
    data << uint64(guid);
    SendMessageToSet(&data, true);
}

void WorldObject::SetMap(Map* map)
{
    ASSERT(map);
    ASSERT(!IsInWorld() || GetTypeId() == TYPEID_CORPSE);
    if (m_currMap == map) // command add npc: first create, than loadfromdb
        return;
    if (m_currMap)
    {
        TC_LOG_FATAL(LOG_FILTER_GENERAL, "WorldObject::SetMap: obj %u new map %u %u, old map %u %u", (uint32)GetTypeId(), map->GetId(), map->GetInstanceId(), m_currMap->GetId(), m_currMap->GetInstanceId());
        ASSERT(false);
    }
    m_currMap = map;
    m_mapId = map->GetId();
    m_InstanceId = map->GetInstanceId();
    if (IsWorldObject())
        m_currMap->AddWorldObject(this);
}

void WorldObject::ResetMap()
{
    ASSERT(m_currMap);
    ASSERT(!IsInWorld());
    if (IsWorldObject())
        m_currMap->RemoveWorldObject(this);
    m_currMap = NULL;
    //maybe not for corpse
    //m_mapId = 0;
    //m_InstanceId = 0;
}

Map const* WorldObject::GetBaseMap() const
{
    ASSERT(m_currMap);
    return m_currMap->GetParent();
}

void WorldObject::AddObjectToRemoveList()
{
    ASSERT(m_uint32Values);

    Map* map = FindMap();
    if (!map)
    {
        TC_LOG_ERROR(LOG_FILTER_GENERAL, "Object (TypeId: %u Entry: %u GUID: %u) at attempt add to move list not have valid map (Id: %u).", GetTypeId(), GetEntry(), GetGUIDLow(), GetMapId());
        return;
    }

    map->AddObjectToRemoveList(this);
}

TempSummon* Map::SummonCreature(uint32 entry, Position const& pos, SummonPropertiesEntry const* properties /*= NULL*/, uint32 duration /*= 0*/, Unit* summoner /*= NULL*/, uint32 spellId /*= 0*/, uint32 vehId /*= 0*/)
{
    uint32 mask = UNIT_MASK_SUMMON;
    if (properties)
    {
        switch (properties->Category)
        {
            case SUMMON_CATEGORY_PET:
                mask = UNIT_MASK_GUARDIAN;
                break;
            case SUMMON_CATEGORY_PUPPET:
                mask = UNIT_MASK_PUPPET;
                break;
            case SUMMON_CATEGORY_VEHICLE:
                mask = UNIT_MASK_MINION;
                break;
            case SUMMON_CATEGORY_WILD:
            case SUMMON_CATEGORY_ALLY:
            case SUMMON_CATEGORY_UNK:
            {
                switch (properties->Type)
                {
                case SUMMON_TYPE_MINION:
                case SUMMON_TYPE_GUARDIAN:
                case SUMMON_TYPE_GUARDIAN2:
                    mask = UNIT_MASK_GUARDIAN;
                    break;
                case SUMMON_TYPE_TOTEM:
                case SUMMON_TYPE_LIGHTWELL:
                    mask = UNIT_MASK_TOTEM;
                    break;
                case SUMMON_TYPE_VEHICLE:
                case SUMMON_TYPE_VEHICLE2:
                    mask = UNIT_MASK_SUMMON;
                    break;
                case SUMMON_TYPE_MINIPET:
                    mask = UNIT_MASK_MINION;
                    break;
                default:
                    if (properties->Flags & 512) // Mirror Image, Summon Gargoyle
                        mask = UNIT_MASK_GUARDIAN;
                    break;
                }
                break;
            }
            default:
                return NULL;
        }
    }

    uint32 phase = PHASEMASK_NORMAL;
    uint32 team = 0;
    if (summoner)
    {
        phase = summoner->GetPhaseMask();
        if (summoner->GetTypeId() == TYPEID_PLAYER)
            team = summoner->ToPlayer()->GetTeam();
    }

    TempSummon* summon = NULL;
    switch (mask)
    {
        case UNIT_MASK_SUMMON:
            summon = new TempSummon(properties, summoner, false);
            break;
        case UNIT_MASK_GUARDIAN:
            summon = new Guardian(properties, summoner, false);
            break;
        case UNIT_MASK_PUPPET:
            summon = new Puppet(properties, summoner);
            break;
        case UNIT_MASK_TOTEM:
            summon = new Totem(properties, summoner);
            break;
        case UNIT_MASK_MINION:
            summon = new Minion(properties, summoner, false);
            break;
        default:
            return NULL;
    }

    if (!summon->Create(sObjectMgr->GenerateLowGuid(HIGHGUID_UNIT), this, phase, entry, vehId, team, pos.GetPositionX(), pos.GetPositionY(), pos.GetPositionZ(), pos.GetOrientation()))
    {
        delete summon;
        return NULL;
    }

    summon->SetUInt32Value(UNIT_CREATED_BY_SPELL, spellId);

    summon->SetHomePosition(pos);

    summon->InitStats(duration);
    AddToMap(summon->ToCreature());
    summon->InitSummon();

    //ObjectAccessor::UpdateObjectVisibility(summon);

    return summon;
}

/**
* Summons group of creatures.
*
* @param group Id of group to summon.
* @param list  List to store pointers to summoned creatures.
*/

void Map::SummonCreatureGroup(uint8 group, std::list<TempSummon*>* list /*= NULL*/)
{
    std::vector<TempSummonData> const* data = sObjectMgr->GetSummonGroup(GetId(), SUMMONER_TYPE_MAP, group);
    if (!data)
        return;

    for (std::vector<TempSummonData>::const_iterator itr = data->begin(); itr != data->end(); ++itr)
        if (TempSummon* summon = SummonCreature(itr->entry, itr->pos, NULL, itr->time))
            if (list)
                list->push_back(summon);
}

void WorldObject::SetZoneScript()
{
    if (Map* map = FindMap())
    {
        if (map->IsDungeon())
            m_zoneScript = (ZoneScript*)((InstanceMap*)map)->GetInstanceScript();
        else if (!map->IsBattlegroundOrArena())
        {
            if (Battlefield* bf = sBattlefieldMgr->GetBattlefieldToZoneId(GetZoneId()))
                m_zoneScript = bf;
            else
                m_zoneScript = sOutdoorPvPMgr->GetZoneScript(GetZoneId());
        }
    }
}

TempSummon* WorldObject::SummonCreature(uint32 entry, const Position &pos, TempSummonType spwtype, uint32 duration, uint32 /*vehId*/) const
{
    if (Map* map = FindMap())
    {
        if (TempSummon* summon = map->SummonCreature(entry, pos, NULL, duration, isType(TYPEMASK_UNIT) ? (Unit*)this : NULL))
        {
            summon->SetTempSummonType(spwtype);
            return summon;
        }
    }

    return NULL;
}

TempSummon* WorldObject::SummonCreature(uint32 id, float x, float y, float z, float ang /*= 0*/, TempSummonType spwtype /*= TEMPSUMMON_MANUAL_DESPAWN*/, uint32 despwtime /*= 0*/) const
{
    if (!x && !y && !z)
    {
        GetClosePoint(x, y, z, GetObjectSize());
        ang = GetOrientation();
    }
    Position pos;
    pos.Relocate(x, y, z, ang);
    return SummonCreature(id, pos, spwtype, despwtime, 0);
}

GameObject* WorldObject::SummonGameObject(uint32 entry, float x, float y, float z, float ang, float rotation0, float rotation1, float rotation2, float rotation3, uint32 respawnTime)
{
    if (!IsInWorld())
        return NULL;

    GameObjectTemplate const* goinfo = sObjectMgr->GetGameObjectTemplate(entry);
    if (!goinfo)
    {
        TC_LOG_ERROR(LOG_FILTER_SQL, "Gameobject template %u not found in database!", entry);
        return NULL;
    }

    Map* map = GetMap();
    GameObject* go = new GameObject();
    if (!go->Create(sObjectMgr->GenerateLowGuid(HIGHGUID_GAMEOBJECT), entry, map, GetPhaseMask(), x, y, z, ang, rotation0, rotation1, rotation2, rotation3, 100, GO_STATE_READY))
    {
        delete go;
        return NULL;
    }

    go->SetRespawnTime(respawnTime);
    if (GetTypeId() == TYPEID_PLAYER || GetTypeId() == TYPEID_UNIT) //not sure how to handle this
        ToUnit()->AddGameObject(go);
    else
        go->SetSpawnedByDefault(false);

    map->AddToMap(go);
    return go;
}

Creature* WorldObject::SummonTrigger(float x, float y, float z, float ang, uint32 duration, CreatureAI* (*GetAI)(Creature*))
{
    TempSummonType summonType = (duration == 0) ? TEMPSUMMON_DEAD_DESPAWN : TEMPSUMMON_TIMED_DESPAWN;
    Creature* summon = SummonCreature(WORLD_TRIGGER, x, y, z, ang, summonType, duration);
    if (!summon)
        return NULL;

    //summon->SetName(GetName());
    if (GetTypeId() == TYPEID_PLAYER || GetTypeId() == TYPEID_UNIT)
    {
        summon->setFaction(((Unit*)this)->getFaction());
        summon->SetLevel(((Unit*)this)->getLevel());
    }

    if (GetAI)
        summon->AIM_Initialize(GetAI(summon));
    return summon;
}

/**
* Summons group of creatures. Should be called only by instances of Creature and GameObject classes.
*
* @param group Id of group to summon.
* @param list  List to store pointers to summoned creatures.
*/
void WorldObject::SummonCreatureGroup(uint8 group, std::list<TempSummon*>* list /*= NULL*/)
{
    ASSERT((GetTypeId() == TYPEID_GAMEOBJECT || GetTypeId() == TYPEID_UNIT) && "Only GOs and creatures can summon npc groups!");

    std::vector<TempSummonData> const* data = sObjectMgr->GetSummonGroup(GetEntry(), GetTypeId() == TYPEID_GAMEOBJECT ? SUMMONER_TYPE_GAMEOBJECT : SUMMONER_TYPE_CREATURE, group);
    if (!data)
        return;

    for (std::vector<TempSummonData>::const_iterator itr = data->begin(); itr != data->end(); ++itr)
        if (TempSummon* summon = SummonCreature(itr->entry, itr->pos, itr->type, itr->time))
            if (list)
                list->push_back(summon);
}

Creature* WorldObject::FindNearestCreature(uint32 entry, float range, bool alive) const
{
    Creature* creature = NULL;
    Trinity::NearestCreatureEntryWithLiveStateInObjectRangeCheck checker(*this, entry, alive, range);
    Trinity::CreatureLastSearcher<Trinity::NearestCreatureEntryWithLiveStateInObjectRangeCheck> searcher(this, creature, checker);
    VisitNearbyObject(range, searcher);
    return creature;
}

GameObject* WorldObject::FindNearestGameObject(uint32 entry, float range) const
{
    GameObject* go = NULL;
    Trinity::NearestGameObjectEntryInObjectRangeCheck checker(*this, entry, range);
    Trinity::GameObjectLastSearcher<Trinity::NearestGameObjectEntryInObjectRangeCheck> searcher(this, go, checker);
    VisitNearbyGridObject(range, searcher);
    return go;
}

GameObject* WorldObject::FindNearestGameObjectOfType(GameobjectTypes type, float range) const
{
    GameObject* go = NULL;
    Trinity::NearestGameObjectTypeInObjectRangeCheck checker(*this, type, range);
    Trinity::GameObjectLastSearcher<Trinity::NearestGameObjectTypeInObjectRangeCheck> searcher(this, go, checker);
    VisitNearbyGridObject(range, searcher);
    return go;
}

void WorldObject::GetGameObjectListWithEntryInGrid(std::list<GameObject*>& gameobjectList, uint32 entry, float maxSearchRange) const
{
    CellCoord pair(Trinity::ComputeCellCoord(this->GetPositionX(), this->GetPositionY()));
    Cell cell(pair);
    cell.SetNoCreate();

    Trinity::AllGameObjectsWithEntryInRange check(this, entry, maxSearchRange);
    Trinity::GameObjectListSearcher<Trinity::AllGameObjectsWithEntryInRange> searcher(this, gameobjectList, check);
    TypeContainerVisitor<Trinity::GameObjectListSearcher<Trinity::AllGameObjectsWithEntryInRange>, GridTypeMapContainer> visitor(searcher);

    cell.Visit(pair, visitor, *(this->GetMap()), *this, maxSearchRange);
}

void WorldObject::GetCreatureListWithEntryInGrid(std::list<Creature*>& creatureList, uint32 entry, float maxSearchRange) const
{
    CellCoord pair(Trinity::ComputeCellCoord(this->GetPositionX(), this->GetPositionY()));
    Cell cell(pair);
    cell.SetNoCreate();

    Trinity::AllCreaturesOfEntryInRange check(this, entry, maxSearchRange);
    Trinity::CreatureListSearcher<Trinity::AllCreaturesOfEntryInRange> searcher(this, creatureList, check);
    TypeContainerVisitor<Trinity::CreatureListSearcher<Trinity::AllCreaturesOfEntryInRange>, GridTypeMapContainer> visitor(searcher);

    cell.Visit(pair, visitor, *(this->GetMap()), *this, maxSearchRange);
}

/*
namespace Trinity
{
    class NearUsedPosDo
    {
        public:
            NearUsedPosDo(WorldObject const& obj, WorldObject const* searcher, float angle, ObjectPosSelector& selector)
                : i_object(obj), i_searcher(searcher), i_angle(angle), i_selector(selector) {}

            void operator()(Corpse*) const {}
            void operator()(DynamicObject*) const {}

            void operator()(Creature* c) const
            {
                // skip self or target
                if (c == i_searcher || c == &i_object)
                    return;

                float x, y, z;

                if (!c->isAlive() || c->HasUnitState(UNIT_STATE_ROOT | UNIT_STATE_STUNNED | UNIT_STATE_DISTRACTED) ||
                    !c->GetMotionMaster()->GetDestination(x, y, z))
                {
                    x = c->GetPositionX();
                    y = c->GetPositionY();
                }

                add(c, x, y);
            }

            template<class T>
                void operator()(T* u) const
            {
                // skip self or target
                if (u == i_searcher || u == &i_object)
                    return;

                float x, y;

                x = u->GetPositionX();
                y = u->GetPositionY();

                add(u, x, y);
            }

            // we must add used pos that can fill places around center
            void add(WorldObject* u, float x, float y) const
            {
                // u is too nearest/far away to i_object
                if (!i_object.IsInRange2d(x, y, i_selector.m_dist - i_selector.m_size, i_selector.m_dist + i_selector.m_size))
                    return;

                float angle = i_object.GetAngle(u)-i_angle;

                // move angle to range -pi ... +pi
                while (angle > M_PI)
                    angle -= 2.0f * M_PI;
                while (angle < -M_PI)
                    angle += 2.0f * M_PI;

                // dist include size of u
                float dist2d = i_object.GetDistance2d(x, y);
                i_selector.AddUsedPos(u->GetObjectSize(), angle, dist2d + i_object.GetObjectSize());
            }
        private:
            WorldObject const& i_object;
            WorldObject const* i_searcher;
            float              i_angle;
            ObjectPosSelector& i_selector;
    };
}                                                           // namespace Trinity
*/

//===================================================================================================

void WorldObject::GetNearPoint2D(float &x, float &y, float distance2d, float absAngle) const
{
    x = GetPositionX() + (GetObjectSize() + distance2d) * std::cos(absAngle);
    y = GetPositionY() + (GetObjectSize() + distance2d) * std::sin(absAngle);

    Trinity::NormalizeMapCoord(x);
    Trinity::NormalizeMapCoord(y);
}

void WorldObject::GetNearPoint(WorldObject const* /*searcher*/, float &x, float &y, float &z, float searcher_size, float distance2d, float absAngle) const
{
    GetNearPoint2D(x, y, distance2d+searcher_size, absAngle);
    z = GetPositionZ();
    UpdateAllowedPositionZ(x, y, z);

    /*
    // if detection disabled, return first point
    if (!sWorld->getIntConfig(CONFIG_DETECT_POS_COLLISION))
    {
        UpdateGroundPositionZ(x, y, z);                       // update to LOS height if available
        return;
    }

    // or remember first point
    float first_x = x;
    float first_y = y;
    bool first_los_conflict = false;                        // first point LOS problems

    // prepare selector for work
    ObjectPosSelector selector(GetPositionX(), GetPositionY(), GetObjectSize(), distance2d+searcher_size);

    // adding used positions around object
    {
        CellCoord p(Trinity::ComputeCellCoord(GetPositionX(), GetPositionY()));
        Cell cell(p);
        cell.SetNoCreate();

        Trinity::NearUsedPosDo u_do(*this, searcher, absAngle, selector);
        Trinity::WorldObjectWorker<Trinity::NearUsedPosDo> worker(this, u_do);

        TypeContainerVisitor<Trinity::WorldObjectWorker<Trinity::NearUsedPosDo>, GridTypeMapContainer  > grid_obj_worker(worker);
        TypeContainerVisitor<Trinity::WorldObjectWorker<Trinity::NearUsedPosDo>, WorldTypeMapContainer > world_obj_worker(worker);

        CellLock<GridReadGuard> cell_lock(cell, p);
        cell_lock->Visit(cell_lock, grid_obj_worker,  *GetMap(), *this, distance2d);
        cell_lock->Visit(cell_lock, world_obj_worker, *GetMap(), *this, distance2d);
    }

    // maybe can just place in primary position
    if (selector.CheckOriginal())
    {
        UpdateGroundPositionZ(x, y, z);                       // update to LOS height if available

        if (IsWithinLOS(x, y, z))
            return;

        first_los_conflict = true;                          // first point have LOS problems
    }

    float angle;                                            // candidate of angle for free pos

    // special case when one from list empty and then empty side preferred
    if (selector.FirstAngle(angle))
    {
        GetNearPoint2D(x, y, distance2d, absAngle+angle);
        z = GetPositionZ();
        UpdateGroundPositionZ(x, y, z);                       // update to LOS height if available

        if (IsWithinLOS(x, y, z))
            return;
    }

    // set first used pos in lists
    selector.InitializeAngle();

    // select in positions after current nodes (selection one by one)
    while (selector.NextAngle(angle))                        // angle for free pos
    {
        GetNearPoint2D(x, y, distance2d, absAngle+angle);
        z = GetPositionZ();
        UpdateGroundPositionZ(x, y, z);                       // update to LOS height if available

        if (IsWithinLOS(x, y, z))
            return;
    }

    // BAD NEWS: not free pos (or used or have LOS problems)
    // Attempt find _used_ pos without LOS problem

    if (!first_los_conflict)
    {
        x = first_x;
        y = first_y;

        UpdateGroundPositionZ(x, y, z);                       // update to LOS height if available
        return;
    }

    // special case when one from list empty and then empty side preferred
    if (selector.IsNonBalanced())
    {
        if (!selector.FirstAngle(angle))                     // _used_ pos
        {
            GetNearPoint2D(x, y, distance2d, absAngle+angle);
            z = GetPositionZ();
            UpdateGroundPositionZ(x, y, z);                   // update to LOS height if available

            if (IsWithinLOS(x, y, z))
                return;
        }
    }

    // set first used pos in lists
    selector.InitializeAngle();

    // select in positions after current nodes (selection one by one)
    while (selector.NextUsedAngle(angle))                    // angle for used pos but maybe without LOS problem
    {
        GetNearPoint2D(x, y, distance2d, absAngle+angle);
        z = GetPositionZ();
        UpdateGroundPositionZ(x, y, z);                       // update to LOS height if available

        if (IsWithinLOS(x, y, z))
            return;
    }

    // BAD BAD NEWS: all found pos (free and used) have LOS problem :(
    x = first_x;
    y = first_y;

    UpdateGroundPositionZ(x, y, z);                           // update to LOS height if available
    */
}

void WorldObject::GetClosePoint(float &x, float &y, float &z, float size, float distance2d /*= 0*/, float angle /*= 0*/) const
{
    // angle calculated from current orientation
    GetNearPoint(NULL, x, y, z, size, distance2d, GetOrientation() + angle);
}

void WorldObject::GetNearPosition(Position &pos, float dist, float angle)
{
    GetPosition(&pos);
    MovePosition(pos, dist, angle);
}

void WorldObject::GetFirstCollisionPosition(Position &pos, float dist, float angle)
{
    GetPosition(&pos);
    MovePositionToFirstCollision(pos, dist, angle);
}

void WorldObject::GetRandomNearPosition(Position &pos, float radius)
{
    GetPosition(&pos);
    MovePosition(pos, radius * (float)rand_norm(), (float)rand_norm() * static_cast<float>(2 * M_PI));
}

void WorldObject::GetContactPoint(const WorldObject* obj, float &x, float &y, float &z, float distance2d /*= CONTACT_DISTANCE*/) const
{
    // angle to face `obj` to `this` using distance includes size of `obj`
    GetNearPoint(obj, x, y, z, obj->GetObjectSize(), distance2d, GetAngle(obj));
}

float WorldObject::GetObjectSize() const
{
    return (m_valuesCount > UNIT_FIELD_COMBATREACH) ? m_floatValues[UNIT_FIELD_COMBATREACH] : DEFAULT_WORLD_OBJECT_SIZE;
}

void WorldObject::MovePosition(Position &pos, float dist, float angle)
{
    angle += GetOrientation();
    float destx, desty, destz, ground, floor;
    destx = pos.m_positionX + dist * std::cos(angle);
    desty = pos.m_positionY + dist * std::sin(angle);

    // Prevent invalid coordinates here, position is unchanged
    if (!Trinity::IsValidMapCoord(destx, desty, pos.m_positionZ))
    {
        TC_LOG_FATAL(LOG_FILTER_GENERAL, "WorldObject::MovePosition invalid coordinates X: %f and Y: %f were passed!", destx, desty);
        return;
    }

    ground = GetMap()->GetHeight(GetPhaseMask(), destx, desty, MAX_HEIGHT, true);
    floor = GetMap()->GetHeight(GetPhaseMask(), destx, desty, pos.m_positionZ, true);
    destz = fabs(ground - pos.m_positionZ) <= fabs(floor - pos.m_positionZ) ? ground : floor;

    float step = dist/10.0f;

    for (uint8 j = 0; j < 10; ++j)
    {
        // do not allow too big z changes
        if (fabs(pos.m_positionZ - destz) > 6)
        {
            destx -= step * std::cos(angle);
            desty -= step * std::sin(angle);
            ground = GetMap()->GetHeight(GetPhaseMask(), destx, desty, MAX_HEIGHT, true);
            floor = GetMap()->GetHeight(GetPhaseMask(), destx, desty, pos.m_positionZ, true);
            destz = fabs(ground - pos.m_positionZ) <= fabs(floor - pos.m_positionZ) ? ground : floor;
        }
        // we have correct destz now
        else
        {
            pos.Relocate(destx, desty, destz);
            break;
        }
    }

    Trinity::NormalizeMapCoord(pos.m_positionX);
    Trinity::NormalizeMapCoord(pos.m_positionY);
    UpdateGroundPositionZ(pos.m_positionX, pos.m_positionY, pos.m_positionZ);
    pos.SetOrientation(GetOrientation());
}

void WorldObject::MovePositionToFirstCollision(Position &pos, float dist, float angle)
{
    angle += GetOrientation();
    float destx, desty, destz, ground, floor;
    pos.m_positionZ += 2.0f;
    destx = pos.m_positionX + dist * std::cos(angle);
    desty = pos.m_positionY + dist * std::sin(angle);

    // Prevent invalid coordinates here, position is unchanged
    if (!Trinity::IsValidMapCoord(destx, desty))
    {
        TC_LOG_FATAL(LOG_FILTER_GENERAL, "WorldObject::MovePositionToFirstCollision invalid coordinates X: %f and Y: %f were passed!", destx, desty);
        return;
    }

    ground = GetMap()->GetHeight(GetPhaseMask(), destx, desty, MAX_HEIGHT, true);
    floor = GetMap()->GetHeight(GetPhaseMask(), destx, desty, pos.m_positionZ, true);
    destz = fabs(ground - pos.m_positionZ) <= fabs(floor - pos.m_positionZ) ? ground : floor;

    bool col = VMAP::VMapFactory::createOrGetVMapManager()->getObjectHitPos(GetMapId(), pos.m_positionX, pos.m_positionY, pos.m_positionZ+0.5f, destx, desty, destz+0.5f, destx, desty, destz, -0.5f);

    // collision occured
    if (col)
    {
        // move back a bit
        destx -= CONTACT_DISTANCE * std::cos(angle);
        desty -= CONTACT_DISTANCE * std::sin(angle);
        dist = sqrt((pos.m_positionX - destx)*(pos.m_positionX - destx) + (pos.m_positionY - desty)*(pos.m_positionY - desty));
    }

    // check dynamic collision
    col = GetMap()->getObjectHitPos(GetPhaseMask(), pos.m_positionX, pos.m_positionY, pos.m_positionZ+0.5f, destx, desty, destz+0.5f, destx, desty, destz, -0.5f);

    // Collided with a gameobject
    if (col)
    {
        destx -= CONTACT_DISTANCE * std::cos(angle);
        desty -= CONTACT_DISTANCE * std::sin(angle);
        dist = sqrt((pos.m_positionX - destx)*(pos.m_positionX - destx) + (pos.m_positionY - desty)*(pos.m_positionY - desty));
    }

    float step = dist/10.0f;

    for (uint8 j = 0; j < 10; ++j)
    {
        // do not allow too big z changes
        if (fabs(pos.m_positionZ - destz) > 6)
        {
            destx -= step * std::cos(angle);
            desty -= step * std::sin(angle);
            ground = GetMap()->GetHeight(GetPhaseMask(), destx, desty, MAX_HEIGHT, true);
            floor = GetMap()->GetHeight(GetPhaseMask(), destx, desty, pos.m_positionZ, true);
            destz = fabs(ground - pos.m_positionZ) <= fabs(floor - pos.m_positionZ) ? ground : floor;
        }
        // we have correct destz now
        else
        {
            pos.Relocate(destx, desty, destz);
            break;
        }
    }

    Trinity::NormalizeMapCoord(pos.m_positionX);
    Trinity::NormalizeMapCoord(pos.m_positionY);
    UpdateAllowedPositionZ(pos.m_positionX, pos.m_positionY, pos.m_positionZ);
    pos.SetOrientation(GetOrientation());
}

void WorldObject::SetPhaseMask(uint32 newPhaseMask, bool update)
{
    m_phaseMask = newPhaseMask;

    if (update && IsInWorld())
        UpdateObjectVisibility();
}

bool WorldObject::InSamePhase(WorldObject const* obj) const
{
    return InSamePhase(obj->GetPhaseMask());
}

void WorldObject::PlayDistanceSound(uint32 sound_id, Player* target /*= NULL*/)
{
    WorldPacket data(SMSG_PLAY_OBJECT_SOUND, 4+8);
    data << uint32(sound_id);
    data << uint64(GetGUID());
    if (target)
        target->SendDirectMessage(&data);
    else
        SendMessageToSet(&data, true);
}

void WorldObject::PlayDirectSound(uint32 sound_id, Player* target /*= NULL*/)
{
    WorldPacket data(SMSG_PLAY_SOUND, 4);
    data << uint32(sound_id);
    if (target)
        target->SendDirectMessage(&data);
    else
        SendMessageToSet(&data, true);
}

void WorldObject::DestroyForNearbyPlayers()
{
    if (!IsInWorld())
        return;

    std::list<Player*> targets;
    Trinity::AnyPlayerInObjectRangeCheck check(this, GetVisibilityRange(), false);
    Trinity::PlayerListSearcher<Trinity::AnyPlayerInObjectRangeCheck> searcher(this, targets, check);
    VisitNearbyWorldObject(GetVisibilityRange(), searcher);
    for (std::list<Player*>::const_iterator iter = targets.begin(); iter != targets.end(); ++iter)
    {
        Player* player = (*iter);

        if (player == this)
            continue;

        if (!player->HaveAtClient(this))
            continue;

        if (isType(TYPEMASK_UNIT) && ((Unit*)this)->GetCharmerGUID() == player->GetGUID()) /// @todo this is for puppet
            continue;

        DestroyForPlayer(player);
        player->m_clientGUIDs.erase(GetGUID());
    }
}

void WorldObject::UpdateObjectVisibility(bool /*forced*/)
{
    //updates object's visibility for nearby players
    Trinity::VisibleChangesNotifier notifier(*this);
    VisitNearbyWorldObject(GetVisibilityRange(), notifier);
}

struct WorldObjectChangeAccumulator
{
    UpdateDataMapType& i_updateDatas;
    WorldObject& i_object;
    std::set<uint64> plr_list;
    WorldObjectChangeAccumulator(WorldObject &obj, UpdateDataMapType &d) : i_updateDatas(d), i_object(obj) {}
    void Visit(PlayerMapType &m)
    {
        Player* source = NULL;
        for (PlayerMapType::iterator iter = m.begin(); iter != m.end(); ++iter)
        {
            source = iter->getSource();

            BuildPacket(source);

            if (!source->GetSharedVisionList().empty())
            {
                SharedVisionList::const_iterator it = source->GetSharedVisionList().begin();
                for (; it != source->GetSharedVisionList().end(); ++it)
                    BuildPacket(*it);
            }
        }
    }

    void Visit(CreatureMapType &m)
    {
        Creature* source = NULL;
        for (CreatureMapType::iterator iter = m.begin(); iter != m.end(); ++iter)
        {
            source = iter->getSource();
            if (!source->GetSharedVisionList().empty())
            {
                SharedVisionList::const_iterator it = source->GetSharedVisionList().begin();
                for (; it != source->GetSharedVisionList().end(); ++it)
                    BuildPacket(*it);
            }
        }
    }

    void Visit(DynamicObjectMapType &m)
    {
        DynamicObject* source = NULL;
        for (DynamicObjectMapType::iterator iter = m.begin(); iter != m.end(); ++iter)
        {
            source = iter->getSource();
            uint64 guid = source->GetCasterGUID();

            if (IS_PLAYER_GUID(guid))
            {
                //Caster may be NULL if DynObj is in removelist
                if (Player* caster = ObjectAccessor::FindPlayer(guid))
                    if (caster->GetUInt64Value(PLAYER_FARSIGHT) == source->GetGUID())
                        BuildPacket(caster);
            }
        }
    }

    void BuildPacket(Player* player)
    {
        // Only send update once to a player
        if (plr_list.find(player->GetGUID()) == plr_list.end() && player->HaveAtClient(&i_object))
        {
            i_object.BuildFieldsUpdate(player, i_updateDatas);
            plr_list.insert(player->GetGUID());
        }
    }

    template<class SKIP> void Visit(GridRefManager<SKIP> &) {}
};

void WorldObject::BuildUpdate(UpdateDataMapType& data_map)
{
    CellCoord p = Trinity::ComputeCellCoord(GetPositionX(), GetPositionY());
    Cell cell(p);
    cell.SetNoCreate();
    WorldObjectChangeAccumulator notifier(*this, data_map);
    TypeContainerVisitor<WorldObjectChangeAccumulator, WorldTypeMapContainer > player_notifier(notifier);
    Map& map = *GetMap();
    //we must build packets for all visible players
    cell.Visit(p, player_notifier, map, *this, GetVisibilityRange());

    ClearUpdateMask(false);
}

uint64 WorldObject::GetTransGUID() const
{
    if (GetTransport())
        return GetTransport()->GetGUID();
    return 0;
}<|MERGE_RESOLUTION|>--- conflicted
+++ resolved
@@ -240,13 +240,9 @@
         }
     }
 
-<<<<<<< HEAD
     if (Unit const* unit = ToUnit())
         if (unit->getVictim())
             flags |= UPDATEFLAG_HAS_TARGET;
-=======
-    //TC_LOG_DEBUG("BuildCreateUpdate: update-type: %u, object-type: %u got flags: %X, flags2: %X", updateType, m_objectTypeId, flags, flags2);
->>>>>>> d1677b2d
 
     ByteBuffer buf(500);
     buf << uint8(updateType);
@@ -1545,23 +1541,13 @@
 
 void MovementInfo::OutDebug()
 {
-<<<<<<< HEAD
-    sLog->outInfo(LOG_FILTER_GENERAL, "MOVEMENT INFO");
-    sLog->outInfo(LOG_FILTER_GENERAL, "guid " UI64FMTD, guid);
-    sLog->outInfo(LOG_FILTER_GENERAL, "flags %s (%u)", Movement::MovementFlags_ToString(flags).c_str(), flags);
-    sLog->outInfo(LOG_FILTER_GENERAL, "flags2 %s (%u)", Movement::MovementFlagsExtra_ToString(flags2).c_str(), flags2);
-    sLog->outInfo(LOG_FILTER_GENERAL, "time %u current time %u", time, getMSTime());
-    sLog->outInfo(LOG_FILTER_GENERAL, "position: `%s`", pos.ToString().c_str());
-    if (t_guid)
-=======
     TC_LOG_INFO(LOG_FILTER_GENERAL, "MOVEMENT INFO");
     TC_LOG_INFO(LOG_FILTER_GENERAL, "guid " UI64FMTD, guid);
-    TC_LOG_INFO(LOG_FILTER_GENERAL, "flags %u", flags);
-    TC_LOG_INFO(LOG_FILTER_GENERAL, "flags2 %u", flags2);
-    TC_LOG_INFO(LOG_FILTER_GENERAL, "time %u current time " UI64FMTD "", flags2, uint64(::time(NULL)));
+    TC_LOG_INFO(LOG_FILTER_GENERAL, "flags %s (%u)", Movement::MovementFlags_ToString(flags).c_str(), flags);
+    TC_LOG_INFO(LOG_FILTER_GENERAL, "flags2 %s (%u)", Movement::MovementFlagsExtra_ToString(flags2).c_str(), flags2);
+    TC_LOG_INFO(LOG_FILTER_GENERAL, "time %u current time %u", time, getMSTime());
     TC_LOG_INFO(LOG_FILTER_GENERAL, "position: `%s`", pos.ToString().c_str());
-    if (flags & MOVEMENTFLAG_ONTRANSPORT)
->>>>>>> d1677b2d
+    if (t_guid)
     {
         TC_LOG_INFO(LOG_FILTER_GENERAL, "TRANSPORT:");
         TC_LOG_INFO(LOG_FILTER_GENERAL, "guid: " UI64FMTD, t_guid);
@@ -1569,30 +1555,20 @@
         TC_LOG_INFO(LOG_FILTER_GENERAL, "seat: %i", t_seat);
         TC_LOG_INFO(LOG_FILTER_GENERAL, "time: %u", t_time);
         if (flags2 & MOVEMENTFLAG2_INTERPOLATED_MOVEMENT)
-<<<<<<< HEAD
-            sLog->outInfo(LOG_FILTER_GENERAL, "time2: %u", t_time2);
+            TC_LOG_INFO(LOG_FILTER_GENERAL, "time2: %u", t_time2);
         if (bits.hasTransportTime3)
-            sLog->outInfo(LOG_FILTER_GENERAL, "time3: %u", t_time3);
-=======
-            TC_LOG_INFO(LOG_FILTER_GENERAL, "time2: %u", t_time2);
->>>>>>> d1677b2d
+            TC_LOG_INFO(LOG_FILTER_GENERAL, "time3: %u", t_time3);
     }
 
     if ((flags & (MOVEMENTFLAG_SWIMMING | MOVEMENTFLAG_FLYING)) || (flags2 & MOVEMENTFLAG2_ALWAYS_ALLOW_PITCHING))
         TC_LOG_INFO(LOG_FILTER_GENERAL, "pitch: %f", pitch);
 
-<<<<<<< HEAD
     if (flags & MOVEMENTFLAG_FALLING || bits.hasFallData)
     {
-        sLog->outInfo(LOG_FILTER_GENERAL, "fallTime: %u j_zspeed: %f", fallTime, j_zspeed);
+        TC_LOG_INFO(LOG_FILTER_GENERAL, "fallTime: %u j_zspeed: %f", fallTime, j_zspeed);
         if (flags & MOVEMENTFLAG_FALLING)
-            sLog->outInfo(LOG_FILTER_GENERAL, "j_sinAngle: %f j_cosAngle: %f j_xyspeed: %f", j_sinAngle, j_cosAngle, j_xyspeed);
-    }
-=======
-    TC_LOG_INFO(LOG_FILTER_GENERAL, "fallTime: %u", fallTime);
-    if (flags & MOVEMENTFLAG_FALLING)
-        TC_LOG_INFO(LOG_FILTER_GENERAL, "j_zspeed: %f j_sinAngle: %f j_cosAngle: %f j_xyspeed: %f", j_zspeed, j_sinAngle, j_cosAngle, j_xyspeed);
->>>>>>> d1677b2d
+            TC_LOG_INFO(LOG_FILTER_GENERAL, "j_sinAngle: %f j_cosAngle: %f j_xyspeed: %f", j_sinAngle, j_cosAngle, j_xyspeed);
+    }
 
     if (flags & MOVEMENTFLAG_SPLINE_ELEVATION)
         TC_LOG_INFO(LOG_FILTER_GENERAL, "splineElevation: %f", splineElevation);
