--- conflicted
+++ resolved
@@ -712,11 +712,7 @@
 
     if (iter == data_map.end())
     {
-<<<<<<< HEAD
-        std::pair<UpdateDataMapType::iterator, bool> p = data_map.insert(UpdateDataMapType::value_type(player, UpdateData(player->GetMapId())));
-=======
-        std::pair<UpdateDataMapType::iterator, bool> p = data_map.emplace(player, UpdateData());
->>>>>>> e502e01f
+        std::pair<UpdateDataMapType::iterator, bool> p = data_map.emplace(player, UpdateData(player->GetMapId()));
         ASSERT(p.second);
         iter = p.first;
     }
