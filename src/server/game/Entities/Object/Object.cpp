/*
 * Copyright (C) 2008-2013 TrinityCore <http://www.trinitycore.org/>
 * Copyright (C) 2005-2009 MaNGOS <http://getmangos.com/>
 *
 * This program is free software; you can redistribute it and/or modify it
 * under the terms of the GNU General Public License as published by the
 * Free Software Foundation; either version 2 of the License, or (at your
 * option) any later version.
 *
 * This program is distributed in the hope that it will be useful, but WITHOUT
 * ANY WARRANTY; without even the implied warranty of MERCHANTABILITY or
 * FITNESS FOR A PARTICULAR PURPOSE. See the GNU General Public License for
 * more details.
 *
 * You should have received a copy of the GNU General Public License along
 * with this program. If not, see <http://www.gnu.org/licenses/>.
 */

#include "Object.h"
#include "Common.h"
#include "SharedDefines.h"
#include "WorldPacket.h"
#include "Opcodes.h"
#include "Log.h"
#include "World.h"
#include "Creature.h"
#include "Player.h"
#include "Vehicle.h"
#include "ObjectMgr.h"
#include "UpdateData.h"
#include "UpdateMask.h"
#include "Util.h"
#include "MapManager.h"
#include "ObjectAccessor.h"
#include "Log.h"
#include "Transport.h"
#include "TargetedMovementGenerator.h"
#include "WaypointMovementGenerator.h"
#include "VMapFactory.h"
#include "CellImpl.h"
#include "GridNotifiers.h"
#include "GridNotifiersImpl.h"
#include "SpellAuraEffects.h"
#include "UpdateFieldFlags.h"
#include "TemporarySummon.h"
#include "Totem.h"
#include "OutdoorPvPMgr.h"
#include "MovementPacketBuilder.h"
#include "DynamicTree.h"
#include "Unit.h"
#include "Group.h"
#include "Battlefield.h"
#include "BattlefieldMgr.h"

uint32 GuidHigh2TypeId(uint32 guid_hi)
{
    switch (guid_hi)
    {
        case HIGHGUID_ITEM:         return TYPEID_ITEM;
        //case HIGHGUID_CONTAINER:    return TYPEID_CONTAINER; HIGHGUID_CONTAINER == HIGHGUID_ITEM currently
        case HIGHGUID_UNIT:         return TYPEID_UNIT;
        case HIGHGUID_PET:          return TYPEID_UNIT;
        case HIGHGUID_PLAYER:       return TYPEID_PLAYER;
        case HIGHGUID_GAMEOBJECT:   return TYPEID_GAMEOBJECT;
        case HIGHGUID_DYNAMICOBJECT:return TYPEID_DYNAMICOBJECT;
        case HIGHGUID_CORPSE:       return TYPEID_CORPSE;
        case HIGHGUID_AREATRIGGER:  return TYPEID_AREATRIGGER;
        case HIGHGUID_MO_TRANSPORT: return TYPEID_GAMEOBJECT;
        case HIGHGUID_VEHICLE:      return TYPEID_UNIT;
    }
    return NUM_CLIENT_OBJECT_TYPES;                         // unknown
}

Object::Object() : m_PackGUID(sizeof(uint64)+1)
{
    m_objectTypeId      = TYPEID_OBJECT;
    m_objectType        = TYPEMASK_OBJECT;

    m_uint32Values      = NULL;
    m_valuesCount       = 0;
    _fieldNotifyFlags   = UF_FLAG_DYNAMIC;

    m_inWorld           = false;
    m_objectUpdated     = false;

    m_PackGUID.appendPackGUID(0);
}

WorldObject::~WorldObject()
{
    // this may happen because there are many !create/delete
    if (IsWorldObject() && m_currMap)
    {
        if (GetTypeId() == TYPEID_CORPSE)
        {
            TC_LOG_FATAL(LOG_FILTER_GENERAL, "Object::~Object Corpse guid=" UI64FMTD ", type=%d, entry=%u deleted but still in map!!",
                GetGUID(), ((Corpse*)this)->GetType(), GetEntry());
            ASSERT(false);
        }
        ResetMap();
    }
}

Object::~Object()
{
    if (IsInWorld())
    {
        TC_LOG_FATAL(LOG_FILTER_GENERAL, "Object::~Object - guid=" UI64FMTD ", typeid=%d, entry=%u deleted but still in world!!", GetGUID(), GetTypeId(), GetEntry());
        if (isType(TYPEMASK_ITEM))
            TC_LOG_FATAL(LOG_FILTER_GENERAL, "Item slot %u", ((Item*)this)->GetSlot());
        ASSERT(false);
        RemoveFromWorld();
    }

    if (m_objectUpdated)
    {
        TC_LOG_FATAL(LOG_FILTER_GENERAL, "Object::~Object - guid=" UI64FMTD ", typeid=%d, entry=%u deleted but still in update list!!", GetGUID(), GetTypeId(), GetEntry());
        ASSERT(false);
        sObjectAccessor->RemoveUpdateObject(this);
    }

    delete [] m_uint32Values;
    m_uint32Values = 0;
}

void Object::_InitValues()
{
    m_uint32Values = new uint32[m_valuesCount];
    memset(m_uint32Values, 0, m_valuesCount*sizeof(uint32));

    _changesMask.SetCount(m_valuesCount);

    m_objectUpdated = false;
}

void Object::_Create(uint32 guidlow, uint32 entry, HighGuid guidhigh)
{
    if (!m_uint32Values) _InitValues();

    uint64 guid = MAKE_NEW_GUID(guidlow, entry, guidhigh);
    SetUInt64Value(OBJECT_FIELD_GUID, guid);
    SetUInt16Value(OBJECT_FIELD_TYPE, 0, m_objectType);
    m_PackGUID.clear();
    m_PackGUID.appendPackGUID(GetGUID());
}

std::string Object::_ConcatFields(uint16 startIndex, uint16 size) const
{
    std::ostringstream ss;
    for (uint16 index = 0; index < size; ++index)
        ss << GetUInt32Value(index + startIndex) << ' ';
    return ss.str();
}

void Object::AddToWorld()
{
    if (m_inWorld)
        return;

    ASSERT(m_uint32Values);

    m_inWorld = true;

    // synchronize values mirror with values array (changes will send in updatecreate opcode any way
    ClearUpdateMask(true);
}

void Object::RemoveFromWorld()
{
    if (!m_inWorld)
        return;

    m_inWorld = false;

    // if we remove from world then sending changes not required
    ClearUpdateMask(true);
}

void Object::BuildCreateUpdateBlockForPlayer(UpdateData* data, Player* target) const
{
    if (!target)
        return;

    uint8  updateType = UPDATETYPE_CREATE_OBJECT;
    uint16 flags      = m_updateFlag;

    /** lower flag1 **/
    if (target == this)                                      // building packet for yourself
        flags |= UPDATEFLAG_SELF;

    switch (GetGUIDHigh())
    {
        case HIGHGUID_PLAYER:
        case HIGHGUID_PET:
        case HIGHGUID_CORPSE:
        case HIGHGUID_DYNAMICOBJECT:
        case HIGHGUID_AREATRIGGER:
            updateType = UPDATETYPE_CREATE_OBJECT2;
            break;
        case HIGHGUID_UNIT:
        case HIGHGUID_VEHICLE:
        {
            if (TempSummon const* summon = ToUnit()->ToTempSummon())
                if (IS_PLAYER_GUID(summon->GetSummonerGUID()))
                    updateType = UPDATETYPE_CREATE_OBJECT2;

            break;
        }
        case HIGHGUID_GAMEOBJECT:
        {
            if (IS_PLAYER_GUID(ToGameObject()->GetOwnerGUID()))
                updateType = UPDATETYPE_CREATE_OBJECT2;
            break;
        }
        default:
            break;
    }

    if (flags & UPDATEFLAG_STATIONARY_POSITION)
    {
        // UPDATETYPE_CREATE_OBJECT2 for some gameobject types...
        if (isType(TYPEMASK_GAMEOBJECT))
        {
            switch (ToGameObject()->GetGoType())
            {
                case GAMEOBJECT_TYPE_TRAP:
                case GAMEOBJECT_TYPE_DUEL_ARBITER:
                case GAMEOBJECT_TYPE_FLAGSTAND:
                case GAMEOBJECT_TYPE_FLAGDROP:
                    updateType = UPDATETYPE_CREATE_OBJECT2;
                    break;
                default:
                    break;
            }
        }
    }

    if (Unit const* unit = ToUnit())
        if (unit->GetVictim())
            flags |= UPDATEFLAG_HAS_TARGET;

    ByteBuffer buf(500);
    buf << uint8(updateType);
    buf.append(GetPackGUID());
    buf << uint8(m_objectTypeId);

    BuildMovementUpdate(&buf, flags);
    BuildValuesUpdate(updateType, &buf, target);
    data->AddUpdateBlock(buf);
}

void Object::SendUpdateToPlayer(Player* player)
{
    // send create update to player
    UpdateData upd(player->GetMapId());
    WorldPacket packet;

    BuildCreateUpdateBlockForPlayer(&upd, player);
    upd.BuildPacket(&packet);
    player->GetSession()->SendPacket(&packet);
}

void Object::BuildValuesUpdateBlockForPlayer(UpdateData* data, Player* target) const
{
    ByteBuffer buf(500);

    buf << uint8(UPDATETYPE_VALUES);
    buf.append(GetPackGUID());

    BuildValuesUpdate(UPDATETYPE_VALUES, &buf, target);

    data->AddUpdateBlock(buf);
}

void Object::BuildOutOfRangeUpdateBlock(UpdateData* data) const
{
    data->AddOutOfRangeGUID(GetGUID());
}

void Object::DestroyForPlayer(Player* target, bool onDeath) const
{
    ASSERT(target);

    if (isType(TYPEMASK_UNIT) || isType(TYPEMASK_PLAYER))
    {
        if (Battleground* bg = target->GetBattleground())
        {
            if (bg->isArena())
            {
                WorldPacket data(SMSG_ARENA_UNIT_DESTROYED, 8);
                data << uint64(GetGUID());
                target->GetSession()->SendPacket(&data);
            }
        }
    }

    WorldPacket data(SMSG_DESTROY_OBJECT, 8 + 1);
    data << uint64(GetGUID());
    //! If the following bool is true, the client will call "void CGUnit_C::OnDeath()" for this object.
    //! OnDeath() does for eg trigger death animation and interrupts certain spells/missiles/auras/sounds...
    data << uint8(onDeath ? 1 : 0);
    target->GetSession()->SendPacket(&data);
}

int32 Object::GetInt32Value(uint16 index) const
{
    ASSERT(index < m_valuesCount || PrintIndexError(index, false));
    return m_int32Values[index];
}

uint32 Object::GetUInt32Value(uint16 index) const
{
    ASSERT(index < m_valuesCount || PrintIndexError(index, false));
    return m_uint32Values[index];
}

uint64 Object::GetUInt64Value(uint16 index) const
{
    ASSERT(index + 1 < m_valuesCount || PrintIndexError(index, false));
    return *((uint64*)&(m_uint32Values[index]));
}

float Object::GetFloatValue(uint16 index) const
{
    ASSERT(index < m_valuesCount || PrintIndexError(index, false));
    return m_floatValues[index];
}

uint8 Object::GetByteValue(uint16 index, uint8 offset) const
{
    ASSERT(index < m_valuesCount || PrintIndexError(index, false));
    ASSERT(offset < 4);
    return *(((uint8*)&m_uint32Values[index])+offset);
}

uint16 Object::GetUInt16Value(uint16 index, uint8 offset) const
{
    ASSERT(index < m_valuesCount || PrintIndexError(index, false));
    ASSERT(offset < 2);
    return *(((uint16*)&m_uint32Values[index])+offset);
}

void Object::BuildMovementUpdate(ByteBuffer* data, uint16 flags) const
{
    Unit const* self = NULL;
    ObjectGuid guid = GetGUID();
    uint32 movementFlags = 0;
    uint16 movementFlagsExtra = 0;

    bool hasTransportTime2 = false;
    bool hasTransportTime3 = false;
    bool hasFallDirection = false;
    bool hasFallData = false;
    bool hasPitch = false;
    bool hasSpline = false;
    bool hasSplineElevation = false;

    uint32 unkLoopCounter = 0;
    // Bit content
    data->WriteBit(0);
    data->WriteBit(0);
    data->WriteBit(flags & UPDATEFLAG_ROTATION);
    data->WriteBit(flags & UPDATEFLAG_ANIMKITS);
    data->WriteBit(flags & UPDATEFLAG_HAS_TARGET);
    data->WriteBit(flags & UPDATEFLAG_SELF);
    data->WriteBit(flags & UPDATEFLAG_VEHICLE);
    data->WriteBit(flags & UPDATEFLAG_LIVING);
    data->WriteBits(unkLoopCounter, 24);
    data->WriteBit(0);
    data->WriteBit(flags & UPDATEFLAG_GO_TRANSPORT_POSITION);
    data->WriteBit(flags & UPDATEFLAG_STATIONARY_POSITION);
    data->WriteBit(flags & UPDATEFLAG_UNK5);
    data->WriteBit(0);
    data->WriteBit(flags & UPDATEFLAG_TRANSPORT);

    if (flags & UPDATEFLAG_LIVING)
    {
        self = ToUnit();
        movementFlags = self->m_movementInfo.GetMovementFlags();
        movementFlagsExtra = self->m_movementInfo.GetExtraMovementFlags();
        hasSpline = self->IsSplineEnabled();

        hasTransportTime2 = self->m_movementInfo.transport.guid != 0 && self->m_movementInfo.transport.time2 != 0;
        hasTransportTime3 = false;
        hasPitch = self->HasUnitMovementFlag(MovementFlags(MOVEMENTFLAG_SWIMMING | MOVEMENTFLAG_FLYING)) || self->HasExtraUnitMovementFlag(MOVEMENTFLAG2_ALWAYS_ALLOW_PITCHING);
        hasFallDirection = self->HasUnitMovementFlag(MOVEMENTFLAG_FALLING);
        hasFallData = hasFallDirection || self->m_movementInfo.jump.fallTime != 0;
        hasSplineElevation = self->HasUnitMovementFlag(MOVEMENTFLAG_SPLINE_ELEVATION);

        if (GetTypeId() == TYPEID_UNIT)
            movementFlags &= MOVEMENTFLAG_MASK_CREATURE_ALLOWED;

        data->WriteBit(!movementFlags);
        data->WriteBit(G3D::fuzzyEq(self->GetOrientation(), 0.0f));             // Has Orientation
        data->WriteBit(guid[7]);
        data->WriteBit(guid[3]);
        data->WriteBit(guid[2]);
        if (movementFlags)
            data->WriteBits(movementFlags, 30);

        data->WriteBit(hasSpline && GetTypeId() == TYPEID_PLAYER);              // Has spline (from MovementInfo)
        data->WriteBit(!hasPitch);                                              // Has pitch
        data->WriteBit(hasSpline);                                              // Has spline data (independent)
        data->WriteBit(hasFallData);                                            // Has fall data
        data->WriteBit(!hasSplineElevation);                                    // Has spline elevation
        data->WriteBit(guid[5]);
        data->WriteBit(self->m_movementInfo.transport.guid);                    // Has transport data
        data->WriteBit(0);                                                      // Is missing time

        if (self->m_movementInfo.transport.guid)
        {
            ObjectGuid transGuid = self->m_movementInfo.transport.guid;

            data->WriteBit(transGuid[1]);
            data->WriteBit(hasTransportTime2);                                  // Has transport time 2
            data->WriteBit(transGuid[4]);
            data->WriteBit(transGuid[0]);
            data->WriteBit(transGuid[6]);
            data->WriteBit(hasTransportTime3);                                  // Has transport time 3
            data->WriteBit(transGuid[7]);
            data->WriteBit(transGuid[5]);
            data->WriteBit(transGuid[3]);
            data->WriteBit(transGuid[2]);
        }

        data->WriteBit(guid[4]);

        if (hasSpline)
            Movement::PacketBuilder::WriteCreateBits(*self->movespline, *data);

        data->WriteBit(guid[6]);
        if (hasFallData)
            data->WriteBit(hasFallDirection);

        data->WriteBit(guid[0]);
        data->WriteBit(guid[1]);
        data->WriteBit(0);
        data->WriteBit(!movementFlagsExtra);
        if (movementFlagsExtra)
            data->WriteBits(movementFlagsExtra, 12);
    }

    if (flags & UPDATEFLAG_GO_TRANSPORT_POSITION)
    {
        WorldObject const* self = static_cast<WorldObject const*>(this);
        ObjectGuid transGuid = self->m_movementInfo.transport.guid;
        data->WriteBit(transGuid[5]);
        data->WriteBit(0);                                                      // Has GO transport time 3
        data->WriteBit(transGuid[0]);
        data->WriteBit(transGuid[3]);
        data->WriteBit(transGuid[6]);
        data->WriteBit(transGuid[1]);
        data->WriteBit(transGuid[4]);
        data->WriteBit(transGuid[2]);
        data->WriteBit(0);                                                      // Has GO transport time 2
        data->WriteBit(transGuid[7]);
    }

    if (flags & UPDATEFLAG_HAS_TARGET)
    {
        ObjectGuid victimGuid = self->GetVictim()->GetGUID();   // checked in BuildCreateUpdateBlockForPlayer
        data->WriteBit(victimGuid[2]);
        data->WriteBit(victimGuid[7]);
        data->WriteBit(victimGuid[0]);
        data->WriteBit(victimGuid[4]);
        data->WriteBit(victimGuid[5]);
        data->WriteBit(victimGuid[6]);
        data->WriteBit(victimGuid[1]);
        data->WriteBit(victimGuid[3]);
    }

    if (flags & UPDATEFLAG_ANIMKITS)
    {
        data->WriteBit(1);                                                      // Missing AnimKit1
        data->WriteBit(1);                                                      // Missing AnimKit2
        data->WriteBit(1);                                                      // Missing AnimKit3
    }

    data->FlushBits();

    // Data
    for (uint32 i = 0; i < unkLoopCounter; ++i)
        *data << uint32(0);

    if (flags & UPDATEFLAG_LIVING)
    {
        data->WriteByteSeq(guid[4]);
        *data << self->GetSpeed(MOVE_RUN_BACK);

        if (hasFallData)
        {
            if (hasFallDirection)
            {
<<<<<<< HEAD
                *data << float(self->m_movementInfo.jump.xyspeed);
                *data << float(self->m_movementInfo.jump.sinAngle);
                *data << float(self->m_movementInfo.jump.cosAngle);
=======
                *data << object->GetStationaryX();
                *data << object->GetStationaryY();
                *data << object->GetStationaryZ();
                *data << object->GetStationaryO();
>>>>>>> b81bf7d0
            }

            *data << uint32(self->m_movementInfo.jump.fallTime);
            *data << float(self->m_movementInfo.jump.zspeed);
        }

        *data << self->GetSpeed(MOVE_SWIM_BACK);
        if (hasSplineElevation)
            *data << float(self->m_movementInfo.splineElevation);

        if (hasSpline)
            Movement::PacketBuilder::WriteCreateData(*self->movespline, *data);

        *data << float(self->GetPositionZMinusOffset());
        data->WriteByteSeq(guid[5]);

        if (self->m_movementInfo.transport.guid)
        {
            ObjectGuid transGuid = self->m_movementInfo.transport.guid;

            data->WriteByteSeq(transGuid[5]);
            data->WriteByteSeq(transGuid[7]);
            *data << uint32(self->GetTransTime());
            *data << float(self->GetTransOffsetO());
            if (hasTransportTime2)
                *data << uint32(self->m_movementInfo.transport.time2);

            *data << float(self->GetTransOffsetY());
            *data << float(self->GetTransOffsetX());
            data->WriteByteSeq(transGuid[3]);
            *data << float(self->GetTransOffsetZ());
            data->WriteByteSeq(transGuid[0]);
            if (hasTransportTime3)
                *data << uint32(self->m_movementInfo.transport.time3);

            *data << int8(self->GetTransSeat());
            data->WriteByteSeq(transGuid[1]);
            data->WriteByteSeq(transGuid[6]);
            data->WriteByteSeq(transGuid[2]);
            data->WriteByteSeq(transGuid[4]);
        }

        *data << float(self->GetPositionX());
        *data << self->GetSpeed(MOVE_PITCH_RATE);
        data->WriteByteSeq(guid[3]);
        data->WriteByteSeq(guid[0]);
        *data << self->GetSpeed(MOVE_SWIM);
        *data << float(self->GetPositionY());
        data->WriteByteSeq(guid[7]);
        data->WriteByteSeq(guid[1]);
        data->WriteByteSeq(guid[2]);
        *data << self->GetSpeed(MOVE_WALK);

        //if (true)   // Has time, controlled by bit just after HasTransport
        *data << uint32(getMSTime());

        *data << self->GetSpeed(MOVE_FLIGHT_BACK);
        data->WriteByteSeq(guid[6]);
        *data << self->GetSpeed(MOVE_TURN_RATE);
        if (!G3D::fuzzyEq(self->GetOrientation(), 0.0f))
            *data << float(self->GetOrientation());

        *data << self->GetSpeed(MOVE_RUN);
        if (hasPitch)
            *data << float(self->m_movementInfo.pitch);

        *data << self->GetSpeed(MOVE_FLIGHT);
    }

    if (flags & UPDATEFLAG_VEHICLE)
    {
        *data << float(self->GetOrientation());
        *data << uint32(self->GetVehicleKit()->GetVehicleInfo()->m_ID);
    }

    if (flags & UPDATEFLAG_GO_TRANSPORT_POSITION)
    {
<<<<<<< HEAD
        WorldObject const* self = static_cast<WorldObject const*>(this);
        ObjectGuid transGuid = self->m_movementInfo.transport.guid;

        data->WriteBit(transGuid[0]);
        data->WriteBit(transGuid[5]);
        if (hasTransportTime3)
            *data << uint32(self->m_movementInfo.transport.time3);

        data->WriteBit(transGuid[3]);
        *data << float(self->GetTransOffsetX());
        data->WriteBit(transGuid[4]);
        data->WriteBit(transGuid[6]);
        data->WriteBit(transGuid[1]);
        *data << uint32(self->GetTransTime());
        *data << float(self->GetTransOffsetY());
        data->WriteBit(transGuid[2]);
        data->WriteBit(transGuid[7]);
        *data << float(self->GetTransOffsetZ());
        *data << int8(self->GetTransSeat());
        *data << float(self->GetTransOffsetO());
        if (hasTransportTime2)
            *data << uint32(self->m_movementInfo.transport.time2);
=======
        GameObject const* go = ToGameObject();
        if (go && go->IsTransport())
            *data << uint32(go->GetGOValue()->Transport.PathProgress);
        else
            *data << uint32(getMSTime());
>>>>>>> b81bf7d0
    }

    if (flags & UPDATEFLAG_ROTATION)
        *data << uint64(ToGameObject()->GetRotation());

    if (flags & UPDATEFLAG_UNK5)
    {
        *data << float(0.0f);
        *data << float(0.0f);
        *data << float(0.0f);
        *data << float(0.0f);
        *data << uint8(0);
        *data << float(0.0f);
        *data << float(0.0f);
        *data << float(0.0f);
        *data << float(0.0f);
        *data << float(0.0f);
        *data << float(0.0f);
        *data << float(0.0f);
        *data << float(0.0f);
        *data << float(0.0f);
        *data << float(0.0f);
        *data << float(0.0f);
        *data << float(0.0f);
    }

    if (flags & UPDATEFLAG_STATIONARY_POSITION)
    {
        WorldObject const* self = static_cast<WorldObject const*>(this);
        *data << float(self->GetOrientation());
        *data << float(self->GetPositionX());
        *data << float(self->GetPositionY());
        if (Unit const* unit = ToUnit())
            *data << float(unit->GetPositionZMinusOffset());
        else
            *data << float(self->GetPositionZ());
    }

    if (flags & UPDATEFLAG_HAS_TARGET)
    {
        ObjectGuid victimGuid = self->GetVictim()->GetGUID();   // checked in BuildCreateUpdateBlockForPlayer
        data->WriteByteSeq(victimGuid[4]);
        data->WriteByteSeq(victimGuid[0]);
        data->WriteByteSeq(victimGuid[3]);
        data->WriteByteSeq(victimGuid[5]);
        data->WriteByteSeq(victimGuid[7]);
        data->WriteByteSeq(victimGuid[6]);
        data->WriteByteSeq(victimGuid[2]);
        data->WriteByteSeq(victimGuid[1]);
    }

    //if (flags & UPDATEFLAG_ANIMKITS)
    //{
    //    if (hasAnimKit1)
    //        *data << uint16(animKit1);
    //    if (hasAnimKit2)
    //        *data << uint16(animKit2);
    //    if (hasAnimKit3)
    //        *data << uint16(animKit3);
    //}

    if (flags & UPDATEFLAG_TRANSPORT)
        *data << uint32(getMSTime());                       // Unknown - getMSTime is wrong.
}

void Object::BuildValuesUpdate(uint8 updateType, ByteBuffer* data, Player* target) const
{
    if (!target)
        return;

    ByteBuffer fieldBuffer;
    UpdateMask updateMask;
    updateMask.SetCount(m_valuesCount);

    uint32* flags = NULL;
    uint32 visibleFlag = GetUpdateFieldData(target, flags);

    for (uint16 index = 0; index < m_valuesCount; ++index)
    {
        if (_fieldNotifyFlags & flags[index] ||
            ((updateType == UPDATETYPE_VALUES ? _changesMask.GetBit(index) : m_uint32Values[index]) && (flags[index] & visibleFlag)))
        {
            updateMask.SetBit(index);
            fieldBuffer << m_uint32Values[index];
        }
    }

    *data << uint8(updateMask.GetBlockCount());
    updateMask.AppendToPacket(data);
    data->append(fieldBuffer);
}

void Object::ClearUpdateMask(bool remove)
{
    _changesMask.Clear();

    if (m_objectUpdated)
    {
        if (remove)
            sObjectAccessor->RemoveUpdateObject(this);
        m_objectUpdated = false;
    }
}

void Object::BuildFieldsUpdate(Player* player, UpdateDataMapType& data_map) const
{
    UpdateDataMapType::iterator iter = data_map.find(player);

    if (iter == data_map.end())
    {
        std::pair<UpdateDataMapType::iterator, bool> p = data_map.insert(UpdateDataMapType::value_type(player, UpdateData(player->GetMapId())));
        ASSERT(p.second);
        iter = p.first;
    }

    BuildValuesUpdateBlockForPlayer(&iter->second, iter->first);
}

uint32 Object::GetUpdateFieldData(Player const* target, uint32*& flags) const
{
    uint32 visibleFlag = UF_FLAG_PUBLIC;

    if (target == this)
        visibleFlag |= UF_FLAG_PRIVATE;

    switch (GetTypeId())
    {
        case TYPEID_ITEM:
        case TYPEID_CONTAINER:
            flags = ItemUpdateFieldFlags;
            if (((Item*)this)->GetOwnerGUID() == target->GetGUID())
                visibleFlag |= UF_FLAG_OWNER | UF_FLAG_ITEM_OWNER;
            break;
        case TYPEID_UNIT:
        case TYPEID_PLAYER:
        {
            Player* plr = ToUnit()->GetCharmerOrOwnerPlayerOrPlayerItself();
            flags = UnitUpdateFieldFlags;
            if (ToUnit()->GetOwnerGUID() == target->GetGUID())
                visibleFlag |= UF_FLAG_OWNER;

            if (HasFlag(UNIT_DYNAMIC_FLAGS, UNIT_DYNFLAG_SPECIALINFO))
                if (ToUnit()->HasAuraTypeWithCaster(SPELL_AURA_EMPATHY, target->GetGUID()))
                    visibleFlag |= UF_FLAG_SPECIAL_INFO;

            if (plr && plr->IsInSameRaidWith(target))
                visibleFlag |= UF_FLAG_PARTY_MEMBER;
            break;
        }
        case TYPEID_GAMEOBJECT:
            flags = GameObjectUpdateFieldFlags;
            if (ToGameObject()->GetOwnerGUID() == target->GetGUID())
                visibleFlag |= UF_FLAG_OWNER;
            break;
        case TYPEID_DYNAMICOBJECT:
            flags = DynamicObjectUpdateFieldFlags;
            if (((DynamicObject*)this)->GetCasterGUID() == target->GetGUID())
                visibleFlag |= UF_FLAG_OWNER;
            break;
        case TYPEID_CORPSE:
            flags = CorpseUpdateFieldFlags;
            if (ToCorpse()->GetOwnerGUID() == target->GetGUID())
                visibleFlag |= UF_FLAG_OWNER;
            break;
        case TYPEID_AREATRIGGER:
            flags = AreaTriggerUpdateFieldFlags;
            break;
        case TYPEID_OBJECT:
            break;
    }

    return visibleFlag;
}

void Object::_LoadIntoDataField(std::string const& data, uint32 startOffset, uint32 count)
{
    if (data.empty())
        return;

    Tokenizer tokens(data, ' ', count);

    if (tokens.size() != count)
        return;

    for (uint32 index = 0; index < count; ++index)
    {
        m_uint32Values[startOffset + index] = atol(tokens[index]);
        _changesMask.SetBit(startOffset + index);
    }
}

void Object::SetInt32Value(uint16 index, int32 value)
{
    ASSERT(index < m_valuesCount || PrintIndexError(index, true));

    if (m_int32Values[index] != value)
    {
        m_int32Values[index] = value;
        _changesMask.SetBit(index);

        if (m_inWorld && !m_objectUpdated)
        {
            sObjectAccessor->AddUpdateObject(this);
            m_objectUpdated = true;
        }
    }
}

void Object::SetUInt32Value(uint16 index, uint32 value)
{
    ASSERT(index < m_valuesCount || PrintIndexError(index, true));

    if (m_uint32Values[index] != value)
    {
        m_uint32Values[index] = value;
        _changesMask.SetBit(index);

        if (m_inWorld && !m_objectUpdated)
        {
            sObjectAccessor->AddUpdateObject(this);
            m_objectUpdated = true;
        }
    }
}

void Object::UpdateUInt32Value(uint16 index, uint32 value)
{
    ASSERT(index < m_valuesCount || PrintIndexError(index, true));

    m_uint32Values[index] = value;
    _changesMask.SetBit(index);
}

void Object::SetUInt64Value(uint16 index, uint64 value)
{
    ASSERT(index + 1 < m_valuesCount || PrintIndexError(index, true));
    if (*((uint64*)&(m_uint32Values[index])) != value)
    {
        m_uint32Values[index] = PAIR64_LOPART(value);
        m_uint32Values[index + 1] = PAIR64_HIPART(value);
        _changesMask.SetBit(index);
        _changesMask.SetBit(index + 1);

        if (m_inWorld && !m_objectUpdated)
        {
            sObjectAccessor->AddUpdateObject(this);
            m_objectUpdated = true;
        }
    }
}

bool Object::AddUInt64Value(uint16 index, uint64 value)
{
    ASSERT(index + 1 < m_valuesCount || PrintIndexError(index, true));
    if (value && !*((uint64*)&(m_uint32Values[index])))
    {
        m_uint32Values[index] = PAIR64_LOPART(value);
        m_uint32Values[index + 1] = PAIR64_HIPART(value);
        _changesMask.SetBit(index);
        _changesMask.SetBit(index + 1);

        if (m_inWorld && !m_objectUpdated)
        {
            sObjectAccessor->AddUpdateObject(this);
            m_objectUpdated = true;
        }

        return true;
    }

    return false;
}

bool Object::RemoveUInt64Value(uint16 index, uint64 value)
{
    ASSERT(index + 1 < m_valuesCount || PrintIndexError(index, true));
    if (value && *((uint64*)&(m_uint32Values[index])) == value)
    {
        m_uint32Values[index] = 0;
        m_uint32Values[index + 1] = 0;
        _changesMask.SetBit(index);
        _changesMask.SetBit(index + 1);

        if (m_inWorld && !m_objectUpdated)
        {
            sObjectAccessor->AddUpdateObject(this);
            m_objectUpdated = true;
        }

        return true;
    }

    return false;
}

void Object::SetFloatValue(uint16 index, float value)
{
    ASSERT(index < m_valuesCount || PrintIndexError(index, true));

    if (m_floatValues[index] != value)
    {
        m_floatValues[index] = value;
        _changesMask.SetBit(index);

        if (m_inWorld && !m_objectUpdated)
        {
            sObjectAccessor->AddUpdateObject(this);
            m_objectUpdated = true;
        }
    }
}

void Object::SetByteValue(uint16 index, uint8 offset, uint8 value)
{
    ASSERT(index < m_valuesCount || PrintIndexError(index, true));

    if (offset > 4)
    {
        TC_LOG_ERROR(LOG_FILTER_GENERAL, "Object::SetByteValue: wrong offset %u", offset);
        return;
    }

    if (uint8(m_uint32Values[index] >> (offset * 8)) != value)
    {
        m_uint32Values[index] &= ~uint32(uint32(0xFF) << (offset * 8));
        m_uint32Values[index] |= uint32(uint32(value) << (offset * 8));
        _changesMask.SetBit(index);

        if (m_inWorld && !m_objectUpdated)
        {
            sObjectAccessor->AddUpdateObject(this);
            m_objectUpdated = true;
        }
    }
}

void Object::SetUInt16Value(uint16 index, uint8 offset, uint16 value)
{
    ASSERT(index < m_valuesCount || PrintIndexError(index, true));

    if (offset > 2)
    {
        TC_LOG_ERROR(LOG_FILTER_GENERAL, "Object::SetUInt16Value: wrong offset %u", offset);
        return;
    }

    if (uint16(m_uint32Values[index] >> (offset * 16)) != value)
    {
        m_uint32Values[index] &= ~uint32(uint32(0xFFFF) << (offset * 16));
        m_uint32Values[index] |= uint32(uint32(value) << (offset * 16));
        _changesMask.SetBit(index);

        if (m_inWorld && !m_objectUpdated)
        {
            sObjectAccessor->AddUpdateObject(this);
            m_objectUpdated = true;
        }
    }
}

void Object::SetStatFloatValue(uint16 index, float value)
{
    if (value < 0)
        value = 0.0f;

    SetFloatValue(index, value);
}

void Object::SetStatInt32Value(uint16 index, int32 value)
{
    if (value < 0)
        value = 0;

    SetUInt32Value(index, uint32(value));
}

void Object::ApplyModUInt32Value(uint16 index, int32 val, bool apply)
{
    int32 cur = GetUInt32Value(index);
    cur += (apply ? val : -val);
    if (cur < 0)
        cur = 0;
    SetUInt32Value(index, cur);
}

void Object::ApplyModInt32Value(uint16 index, int32 val, bool apply)
{
    int32 cur = GetInt32Value(index);
    cur += (apply ? val : -val);
    SetInt32Value(index, cur);
}

void Object::ApplyModSignedFloatValue(uint16 index, float  val, bool apply)
{
    float cur = GetFloatValue(index);
    cur += (apply ? val : -val);
    SetFloatValue(index, cur);
}

void Object::ApplyPercentModFloatValue(uint16 index, float val, bool apply)
{
    float value = GetFloatValue(index);
    ApplyPercentModFloatVar(value, val, apply);
    SetFloatValue(index, value);
}

void Object::ApplyModPositiveFloatValue(uint16 index, float  val, bool apply)
{
    float cur = GetFloatValue(index);
    cur += (apply ? val : -val);
    if (cur < 0)
        cur = 0;
    SetFloatValue(index, cur);
}

void Object::SetFlag(uint16 index, uint32 newFlag)
{
    ASSERT(index < m_valuesCount || PrintIndexError(index, true));
    uint32 oldval = m_uint32Values[index];
    uint32 newval = oldval | newFlag;

    if (oldval != newval)
    {
        m_uint32Values[index] = newval;
        _changesMask.SetBit(index);

        if (m_inWorld && !m_objectUpdated)
        {
            sObjectAccessor->AddUpdateObject(this);
            m_objectUpdated = true;
        }
    }
}

void Object::RemoveFlag(uint16 index, uint32 oldFlag)
{
    ASSERT(index < m_valuesCount || PrintIndexError(index, true));
    ASSERT(m_uint32Values);

    uint32 oldval = m_uint32Values[index];
    uint32 newval = oldval & ~oldFlag;

    if (oldval != newval)
    {
        m_uint32Values[index] = newval;
        _changesMask.SetBit(index);

        if (m_inWorld && !m_objectUpdated)
        {
            sObjectAccessor->AddUpdateObject(this);
            m_objectUpdated = true;
        }
    }
}

void Object::ToggleFlag(uint16 index, uint32 flag)
{
    if (HasFlag(index, flag))
        RemoveFlag(index, flag);
    else
        SetFlag(index, flag);
}

bool Object::HasFlag(uint16 index, uint32 flag) const
{
    if (index >= m_valuesCount && !PrintIndexError(index, false))
        return false;

    return (m_uint32Values[index] & flag) != 0;
}

void Object::ApplyModFlag(uint16 index, uint32 flag, bool apply)
{
    if (apply) SetFlag(index, flag); else RemoveFlag(index, flag);
}

void Object::SetByteFlag(uint16 index, uint8 offset, uint8 newFlag)
{
    ASSERT(index < m_valuesCount || PrintIndexError(index, true));

    if (offset > 4)
    {
        TC_LOG_ERROR(LOG_FILTER_GENERAL, "Object::SetByteFlag: wrong offset %u", offset);
        return;
    }

    if (!(uint8(m_uint32Values[index] >> (offset * 8)) & newFlag))
    {
        m_uint32Values[index] |= uint32(uint32(newFlag) << (offset * 8));
        _changesMask.SetBit(index);

        if (m_inWorld && !m_objectUpdated)
        {
            sObjectAccessor->AddUpdateObject(this);
            m_objectUpdated = true;
        }
    }
}

void Object::RemoveByteFlag(uint16 index, uint8 offset, uint8 oldFlag)
{
    ASSERT(index < m_valuesCount || PrintIndexError(index, true));

    if (offset > 4)
    {
        TC_LOG_ERROR(LOG_FILTER_GENERAL, "Object::RemoveByteFlag: wrong offset %u", offset);
        return;
    }

    if (uint8(m_uint32Values[index] >> (offset * 8)) & oldFlag)
    {
        m_uint32Values[index] &= ~uint32(uint32(oldFlag) << (offset * 8));
        _changesMask.SetBit(index);

        if (m_inWorld && !m_objectUpdated)
        {
            sObjectAccessor->AddUpdateObject(this);
            m_objectUpdated = true;
        }
    }
}

void Object::ToggleByteFlag(uint16 index, uint8 offset, uint8 flag)
{
    if (HasByteFlag(index, offset, flag))
        RemoveByteFlag(index, offset, flag);
    else
        SetByteFlag(index, offset, flag);
}

bool Object::HasByteFlag(uint16 index, uint8 offset, uint8 flag) const
{
    ASSERT(index < m_valuesCount || PrintIndexError(index, false));
    ASSERT(offset < 4);
    return (((uint8*)&m_uint32Values[index])[offset] & flag) != 0;
}

void Object::SetFlag64(uint16 index, uint64 newFlag)
{
    uint64 oldval = GetUInt64Value(index);
    uint64 newval = oldval | newFlag;
    SetUInt64Value(index, newval);
}

void Object::RemoveFlag64(uint16 index, uint64 oldFlag)
{
    uint64 oldval = GetUInt64Value(index);
    uint64 newval = oldval & ~oldFlag;
    SetUInt64Value(index, newval);
}

void Object::ToggleFlag64(uint16 index, uint64 flag)
{
    if (HasFlag64(index, flag))
        RemoveFlag64(index, flag);
    else
        SetFlag64(index, flag);
}

bool Object::HasFlag64(uint16 index, uint64 flag) const
{
    ASSERT(index < m_valuesCount || PrintIndexError(index, false));
    return (GetUInt64Value(index) & flag) != 0;
}

void Object::ApplyModFlag64(uint16 index, uint64 flag, bool apply)
{
    if (apply) SetFlag64(index, flag); else RemoveFlag64(index, flag);
}

bool Object::PrintIndexError(uint32 index, bool set) const
{
    TC_LOG_ERROR(LOG_FILTER_GENERAL, "Attempt %s non-existed value field: %u (count: %u) for object typeid: %u type mask: %u", (set ? "set value to" : "get value from"), index, m_valuesCount, GetTypeId(), m_objectType);

    // ASSERT must fail after function call
    return false;
}

bool Position::operator==(Position const &a)
{
    return (G3D::fuzzyEq(a.m_positionX, m_positionX) &&
            G3D::fuzzyEq(a.m_positionY, m_positionY) &&
            G3D::fuzzyEq(a.m_positionZ, m_positionZ) &&
            G3D::fuzzyEq(a.m_orientation, m_orientation));
}

bool Position::HasInLine(WorldObject const* target, float width) const
{
    if (!HasInArc(M_PI, target))
        return false;
    width += target->GetObjectSize();
    float angle = GetRelativeAngle(target);
    return fabs(sin(angle)) * GetExactDist2d(target->GetPositionX(), target->GetPositionY()) < width;
}

std::string Position::ToString() const
{
    std::stringstream sstr;
    sstr << "X: " << m_positionX << " Y: " << m_positionY << " Z: " << m_positionZ << " O: " << m_orientation;
    return sstr.str();
}

ByteBuffer& operator>>(ByteBuffer& buf, Position::PositionXYZOStreamer const& streamer)
{
    float x, y, z, o;
    buf >> x >> y >> z >> o;
    streamer.m_pos->Relocate(x, y, z, o);
    return buf;
}
ByteBuffer& operator<<(ByteBuffer& buf, Position::PositionXYZStreamer const& streamer)
{
    float x, y, z;
    streamer.m_pos->GetPosition(x, y, z);
    buf << x << y << z;
    return buf;
}

ByteBuffer& operator>>(ByteBuffer& buf, Position::PositionXYZStreamer const& streamer)
{
    float x, y, z;
    buf >> x >> y >> z;
    streamer.m_pos->Relocate(x, y, z);
    return buf;
}

ByteBuffer& operator<<(ByteBuffer& buf, Position::PositionXYZOStreamer const& streamer)
{
    float x, y, z, o;
    streamer.m_pos->GetPosition(x, y, z, o);
    buf << x << y << z << o;
    return buf;
}

void MovementInfo::OutDebug()
{
    TC_LOG_INFO(LOG_FILTER_GENERAL, "MOVEMENT INFO");
    TC_LOG_INFO(LOG_FILTER_GENERAL, "guid " UI64FMTD, guid);
    TC_LOG_INFO(LOG_FILTER_GENERAL, "flags %s (%u)", Movement::MovementFlags_ToString(flags).c_str(), flags);
    TC_LOG_INFO(LOG_FILTER_GENERAL, "flags2 %s (%u)", Movement::MovementFlagsExtra_ToString(flags2).c_str(), flags2);
    TC_LOG_INFO(LOG_FILTER_GENERAL, "time %u current time %u", time, getMSTime());
    TC_LOG_INFO(LOG_FILTER_GENERAL, "position: `%s`", pos.ToString().c_str());
    if (transport.guid)
    {
        TC_LOG_INFO(LOG_FILTER_GENERAL, "TRANSPORT:");
        TC_LOG_INFO(LOG_FILTER_GENERAL, "guid: " UI64FMTD, transport.guid);
        TC_LOG_INFO(LOG_FILTER_GENERAL, "position: `%s`", transport.pos.ToString().c_str());
        TC_LOG_INFO(LOG_FILTER_GENERAL, "seat: %i", transport.seat);
        TC_LOG_INFO(LOG_FILTER_GENERAL, "time: %u", transport.time);
        if (flags2 & MOVEMENTFLAG2_INTERPOLATED_MOVEMENT)
            TC_LOG_INFO(LOG_FILTER_GENERAL, "time2: %u", transport.time2);
        if (transport.time3)
            TC_LOG_INFO(LOG_FILTER_GENERAL, "time3: %u", transport.time3);
    }

    if ((flags & (MOVEMENTFLAG_SWIMMING | MOVEMENTFLAG_FLYING)) || (flags2 & MOVEMENTFLAG2_ALWAYS_ALLOW_PITCHING))
        TC_LOG_INFO(LOG_FILTER_GENERAL, "pitch: %f", pitch);

    if (flags & MOVEMENTFLAG_FALLING || jump.fallTime)
    {
        TC_LOG_INFO(LOG_FILTER_GENERAL, "fallTime: %u j_zspeed: %f", jump.fallTime, jump.zspeed);
        if (flags & MOVEMENTFLAG_FALLING)
            TC_LOG_INFO(LOG_FILTER_GENERAL, "j_sinAngle: %f j_cosAngle: %f j_xyspeed: %f", jump.sinAngle, jump.cosAngle, jump.xyspeed);
    }

    if (flags & MOVEMENTFLAG_SPLINE_ELEVATION)
        TC_LOG_INFO(LOG_FILTER_GENERAL, "splineElevation: %f", splineElevation);
}

WorldObject::WorldObject(bool isWorldObject): WorldLocation(),
m_name(""), m_isActive(false), m_isWorldObject(isWorldObject), m_zoneScript(NULL),
m_transport(NULL), m_currMap(NULL), m_InstanceId(0),
m_phaseMask(PHASEMASK_NORMAL), m_notifyflags(0), m_executed_notifies(0)
{
    m_serverSideVisibility.SetValue(SERVERSIDE_VISIBILITY_GHOST, GHOST_VISIBILITY_ALIVE | GHOST_VISIBILITY_GHOST);
    m_serverSideVisibilityDetect.SetValue(SERVERSIDE_VISIBILITY_GHOST, GHOST_VISIBILITY_ALIVE);
}

void WorldObject::SetWorldObject(bool on)
{
    if (!IsInWorld())
        return;

    GetMap()->AddObjectToSwitchList(this, on);
}

bool WorldObject::IsWorldObject() const
{
    if (m_isWorldObject)
        return true;

    if (ToCreature() && ToCreature()->m_isTempWorldObject)
        return true;

    return false;
}

void WorldObject::setActive(bool on)
{
    if (m_isActive == on)
        return;

    if (GetTypeId() == TYPEID_PLAYER)
        return;

    m_isActive = on;

    if (!IsInWorld())
        return;

    Map* map = FindMap();
    if (!map)
        return;

    if (on)
    {
        if (GetTypeId() == TYPEID_UNIT)
            map->AddToActive(this->ToCreature());
        else if (GetTypeId() == TYPEID_DYNAMICOBJECT)
            map->AddToActive((DynamicObject*)this);
    }
    else
    {
        if (GetTypeId() == TYPEID_UNIT)
            map->RemoveFromActive(this->ToCreature());
        else if (GetTypeId() == TYPEID_DYNAMICOBJECT)
            map->RemoveFromActive((DynamicObject*)this);
    }
}

void WorldObject::CleanupsBeforeDelete(bool /*finalCleanup*/)
{
    if (IsInWorld())
        RemoveFromWorld();
}

void WorldObject::_Create(uint32 guidlow, HighGuid guidhigh, uint32 phaseMask)
{
    Object::_Create(guidlow, 0, guidhigh);
    m_phaseMask = phaseMask;
}

void WorldObject::RemoveFromWorld()
{
    if (!IsInWorld())
        return;

    DestroyForNearbyPlayers();

    Object::RemoveFromWorld();
}

uint32 WorldObject::GetZoneId() const
{
    return GetBaseMap()->GetZoneId(m_positionX, m_positionY, m_positionZ);
}

uint32 WorldObject::GetAreaId() const
{
    return GetBaseMap()->GetAreaId(m_positionX, m_positionY, m_positionZ);
}

void WorldObject::GetZoneAndAreaId(uint32& zoneid, uint32& areaid) const
{
    GetBaseMap()->GetZoneAndAreaId(zoneid, areaid, m_positionX, m_positionY, m_positionZ);
}

InstanceScript* WorldObject::GetInstanceScript()
{
    Map* map = GetMap();
    return map->IsDungeon() ? ((InstanceMap*)map)->GetInstanceScript() : NULL;
}

float WorldObject::GetDistanceZ(const WorldObject* obj) const
{
    float dz = fabs(GetPositionZ() - obj->GetPositionZ());
    float sizefactor = GetObjectSize() + obj->GetObjectSize();
    float dist = dz - sizefactor;
    return (dist > 0 ? dist : 0);
}

bool WorldObject::_IsWithinDist(WorldObject const* obj, float dist2compare, bool is3D) const
{
    float sizefactor = GetObjectSize() + obj->GetObjectSize();
    float maxdist = dist2compare + sizefactor;

    if (m_transport && obj->GetTransport() &&  obj->GetTransport()->GetGUIDLow() == m_transport->GetGUIDLow())
    {
        float dtx = m_movementInfo.transport.pos.m_positionX - obj->m_movementInfo.transport.pos.m_positionX;
        float dty = m_movementInfo.transport.pos.m_positionY - obj->m_movementInfo.transport.pos.m_positionY;
        float disttsq = dtx * dtx + dty * dty;
        if (is3D)
        {
            float dtz = m_movementInfo.transport.pos.m_positionZ - obj->m_movementInfo.transport.pos.m_positionZ;
            disttsq += dtz * dtz;
        }
        return disttsq < (maxdist * maxdist);
    }

    float dx = GetPositionX() - obj->GetPositionX();
    float dy = GetPositionY() - obj->GetPositionY();
    float distsq = dx*dx + dy*dy;
    if (is3D)
    {
        float dz = GetPositionZ() - obj->GetPositionZ();
        distsq += dz*dz;
    }

    return distsq < maxdist * maxdist;
}

bool WorldObject::IsWithinLOSInMap(const WorldObject* obj) const
{
    if (!IsInMap(obj))
        return false;

    float ox, oy, oz;
    obj->GetPosition(ox, oy, oz);
    return IsWithinLOS(ox, oy, oz);
}

float WorldObject::GetDistance(const WorldObject* obj) const
{
    float d = GetExactDist(obj) - GetObjectSize() - obj->GetObjectSize();
    return d > 0.0f ? d : 0.0f;
}

float WorldObject::GetDistance(const Position &pos) const
{
    float d = GetExactDist(&pos) - GetObjectSize();
    return d > 0.0f ? d : 0.0f;
}

float WorldObject::GetDistance(float x, float y, float z) const
{
    float d = GetExactDist(x, y, z) - GetObjectSize();
    return d > 0.0f ? d : 0.0f;
}

float WorldObject::GetDistance2d(const WorldObject* obj) const
{
    float d = GetExactDist2d(obj) - GetObjectSize() - obj->GetObjectSize();
    return d > 0.0f ? d : 0.0f;
}

float WorldObject::GetDistance2d(float x, float y) const
{
    float d = GetExactDist2d(x, y) - GetObjectSize();
    return d > 0.0f ? d : 0.0f;
}

bool WorldObject::IsSelfOrInSameMap(const WorldObject* obj) const
{
    if (this == obj)
        return true;
    return IsInMap(obj);
}

bool WorldObject::IsInMap(const WorldObject* obj) const
{
    if (obj)
        return IsInWorld() && obj->IsInWorld() && (GetMap() == obj->GetMap());
    return false;
}

bool WorldObject::IsWithinDist3d(float x, float y, float z, float dist) const
{
    return IsInDist(x, y, z, dist + GetObjectSize());
}

bool WorldObject::IsWithinDist3d(const Position* pos, float dist) const
{
    return IsInDist(pos, dist + GetObjectSize());
}

bool WorldObject::IsWithinDist2d(float x, float y, float dist) const
{
    return IsInDist2d(x, y, dist + GetObjectSize());
}

bool WorldObject::IsWithinDist2d(const Position* pos, float dist) const
{
    return IsInDist2d(pos, dist + GetObjectSize());
}

bool WorldObject::IsWithinDist(WorldObject const* obj, float dist2compare, bool is3D /*= true*/) const
{
    return obj && _IsWithinDist(obj, dist2compare, is3D);
}

bool WorldObject::IsWithinDistInMap(WorldObject const* obj, float dist2compare, bool is3D /*= true*/) const
{
    return obj && IsInMap(obj) && InSamePhase(obj) && _IsWithinDist(obj, dist2compare, is3D);
}

bool WorldObject::IsWithinLOS(float ox, float oy, float oz) const
{
    /*float x, y, z;
    GetPosition(x, y, z);
    VMAP::IVMapManager* vMapManager = VMAP::VMapFactory::createOrGetVMapManager();
    return vMapManager->isInLineOfSight(GetMapId(), x, y, z+2.0f, ox, oy, oz+2.0f);*/
    if (IsInWorld())
        return GetMap()->isInLineOfSight(GetPositionX(), GetPositionY(), GetPositionZ()+2.f, ox, oy, oz+2.f, GetPhaseMask());

    return true;
}

bool WorldObject::GetDistanceOrder(WorldObject const* obj1, WorldObject const* obj2, bool is3D /* = true */) const
{
    float dx1 = GetPositionX() - obj1->GetPositionX();
    float dy1 = GetPositionY() - obj1->GetPositionY();
    float distsq1 = dx1*dx1 + dy1*dy1;
    if (is3D)
    {
        float dz1 = GetPositionZ() - obj1->GetPositionZ();
        distsq1 += dz1*dz1;
    }

    float dx2 = GetPositionX() - obj2->GetPositionX();
    float dy2 = GetPositionY() - obj2->GetPositionY();
    float distsq2 = dx2*dx2 + dy2*dy2;
    if (is3D)
    {
        float dz2 = GetPositionZ() - obj2->GetPositionZ();
        distsq2 += dz2*dz2;
    }

    return distsq1 < distsq2;
}

bool WorldObject::IsInRange(WorldObject const* obj, float minRange, float maxRange, bool is3D /* = true */) const
{
    float dx = GetPositionX() - obj->GetPositionX();
    float dy = GetPositionY() - obj->GetPositionY();
    float distsq = dx*dx + dy*dy;
    if (is3D)
    {
        float dz = GetPositionZ() - obj->GetPositionZ();
        distsq += dz*dz;
    }

    float sizefactor = GetObjectSize() + obj->GetObjectSize();

    // check only for real range
    if (minRange > 0.0f)
    {
        float mindist = minRange + sizefactor;
        if (distsq < mindist * mindist)
            return false;
    }

    float maxdist = maxRange + sizefactor;
    return distsq < maxdist * maxdist;
}

bool WorldObject::IsInRange2d(float x, float y, float minRange, float maxRange) const
{
    float dx = GetPositionX() - x;
    float dy = GetPositionY() - y;
    float distsq = dx*dx + dy*dy;

    float sizefactor = GetObjectSize();

    // check only for real range
    if (minRange > 0.0f)
    {
        float mindist = minRange + sizefactor;
        if (distsq < mindist * mindist)
            return false;
    }

    float maxdist = maxRange + sizefactor;
    return distsq < maxdist * maxdist;
}

bool WorldObject::IsInRange3d(float x, float y, float z, float minRange, float maxRange) const
{
    float dx = GetPositionX() - x;
    float dy = GetPositionY() - y;
    float dz = GetPositionZ() - z;
    float distsq = dx*dx + dy*dy + dz*dz;

    float sizefactor = GetObjectSize();

    // check only for real range
    if (minRange > 0.0f)
    {
        float mindist = minRange + sizefactor;
        if (distsq < mindist * mindist)
            return false;
    }

    float maxdist = maxRange + sizefactor;
    return distsq < maxdist * maxdist;
}

void Position::RelocateOffset(const Position & offset)
{
    m_positionX = GetPositionX() + (offset.GetPositionX() * std::cos(GetOrientation()) + offset.GetPositionY() * std::sin(GetOrientation() + M_PI));
    m_positionY = GetPositionY() + (offset.GetPositionY() * std::cos(GetOrientation()) + offset.GetPositionX() * std::sin(GetOrientation()));
    m_positionZ = GetPositionZ() + offset.GetPositionZ();
    SetOrientation(GetOrientation() + offset.GetOrientation());
}

void Position::GetPositionOffsetTo(const Position & endPos, Position & retOffset) const
{
    float dx = endPos.GetPositionX() - GetPositionX();
    float dy = endPos.GetPositionY() - GetPositionY();

    retOffset.m_positionX = dx * std::cos(GetOrientation()) + dy * std::sin(GetOrientation());
    retOffset.m_positionY = dy * std::cos(GetOrientation()) - dx * std::sin(GetOrientation());
    retOffset.m_positionZ = endPos.GetPositionZ() - GetPositionZ();
    retOffset.SetOrientation(endPos.GetOrientation() - GetOrientation());
}

float Position::GetAngle(const Position* obj) const
{
    if (!obj)
        return 0;

    return GetAngle(obj->GetPositionX(), obj->GetPositionY());
}

// Return angle in range 0..2*pi
float Position::GetAngle(const float x, const float y) const
{
    float dx = x - GetPositionX();
    float dy = y - GetPositionY();

    float ang = atan2(dy, dx);
    ang = (ang >= 0) ? ang : 2 * M_PI + ang;
    return ang;
}

void Position::GetSinCos(const float x, const float y, float &vsin, float &vcos) const
{
    float dx = GetPositionX() - x;
    float dy = GetPositionY() - y;

    if (fabs(dx) < 0.001f && fabs(dy) < 0.001f)
    {
        float angle = (float)rand_norm()*static_cast<float>(2*M_PI);
        vcos = std::cos(angle);
        vsin = std::sin(angle);
    }
    else
    {
        float dist = sqrt((dx*dx) + (dy*dy));
        vcos = dx / dist;
        vsin = dy / dist;
    }
}

bool Position::HasInArc(float arc, const Position* obj, float border) const
{
    // always have self in arc
    if (obj == this)
        return true;

    // move arc to range 0.. 2*pi
    arc = NormalizeOrientation(arc);

    float angle = GetAngle(obj);
    angle -= m_orientation;

    // move angle to range -pi ... +pi
    angle = NormalizeOrientation(angle);
    if (angle > M_PI)
        angle -= 2.0f*M_PI;

    float lborder = -1 * (arc/border);                        // in range -pi..0
    float rborder = (arc/border);                             // in range 0..pi
    return ((angle >= lborder) && (angle <= rborder));
}

bool WorldObject::IsInBetween(const WorldObject* obj1, const WorldObject* obj2, float size) const
{
    if (!obj1 || !obj2)
        return false;

    float dist = GetExactDist2d(obj1->GetPositionX(), obj1->GetPositionY());

    // not using sqrt() for performance
    if ((dist * dist) >= obj1->GetExactDist2dSq(obj2->GetPositionX(), obj2->GetPositionY()))
        return false;

    if (!size)
        size = GetObjectSize() / 2;

    float angle = obj1->GetAngle(obj2);

    // not using sqrt() for performance
    return (size * size) >= GetExactDist2dSq(obj1->GetPositionX() + std::cos(angle) * dist, obj1->GetPositionY() + std::sin(angle) * dist);
}

bool WorldObject::isInFront(WorldObject const* target,  float arc) const
{
    return HasInArc(arc, target);
}

bool WorldObject::isInBack(WorldObject const* target, float arc) const
{
    return !HasInArc(2 * M_PI - arc, target);
}

void WorldObject::GetRandomPoint(const Position &pos, float distance, float &rand_x, float &rand_y, float &rand_z) const
{
    if (!distance)
    {
        pos.GetPosition(rand_x, rand_y, rand_z);
        return;
    }

    // angle to face `obj` to `this`
    float angle = (float)rand_norm()*static_cast<float>(2*M_PI);
    float new_dist = (float)rand_norm()*static_cast<float>(distance);

    rand_x = pos.m_positionX + new_dist * std::cos(angle);
    rand_y = pos.m_positionY + new_dist * std::sin(angle);
    rand_z = pos.m_positionZ;

    Trinity::NormalizeMapCoord(rand_x);
    Trinity::NormalizeMapCoord(rand_y);
    UpdateGroundPositionZ(rand_x, rand_y, rand_z);            // update to LOS height if available
}

void WorldObject::GetRandomPoint(const Position &srcPos, float distance, Position &pos) const
{
    float x, y, z;
    GetRandomPoint(srcPos, distance, x, y, z);
    pos.Relocate(x, y, z, GetOrientation());
}

void WorldObject::UpdateGroundPositionZ(float x, float y, float &z) const
{
    float new_z = GetBaseMap()->GetHeight(GetPhaseMask(), x, y, z, true);
    if (new_z > INVALID_HEIGHT)
        z = new_z+ 0.05f;                                   // just to be sure that we are not a few pixel under the surface
}

void WorldObject::UpdateAllowedPositionZ(float x, float y, float &z) const
{
    switch (GetTypeId())
    {
        case TYPEID_UNIT:
        {
            // non fly unit don't must be in air
            // non swim unit must be at ground (mostly speedup, because it don't must be in water and water level check less fast
            if (!ToCreature()->CanFly())
            {
                bool canSwim = ToCreature()->CanSwim();
                float ground_z = z;
                float max_z = canSwim
                    ? GetBaseMap()->GetWaterOrGroundLevel(x, y, z, &ground_z, !ToUnit()->HasAuraType(SPELL_AURA_WATER_WALK))
                    : ((ground_z = GetBaseMap()->GetHeight(GetPhaseMask(), x, y, z, true)));
                if (max_z > INVALID_HEIGHT)
                {
                    if (z > max_z)
                        z = max_z;
                    else if (z < ground_z)
                        z = ground_z;
                }
            }
            else
            {
                float ground_z = GetBaseMap()->GetHeight(GetPhaseMask(), x, y, z, true);
                if (z < ground_z)
                    z = ground_z;
            }
            break;
        }
        case TYPEID_PLAYER:
        {
            // for server controlled moves playr work same as creature (but it can always swim)
            if (!ToPlayer()->CanFly())
            {
                float ground_z = z;
                float max_z = GetBaseMap()->GetWaterOrGroundLevel(x, y, z, &ground_z, !ToUnit()->HasAuraType(SPELL_AURA_WATER_WALK));
                if (max_z > INVALID_HEIGHT)
                {
                    if (z > max_z)
                        z = max_z;
                    else if (z < ground_z)
                        z = ground_z;
                }
            }
            else
            {
                float ground_z = GetBaseMap()->GetHeight(GetPhaseMask(), x, y, z, true);
                if (z < ground_z)
                    z = ground_z;
            }
            break;
        }
        default:
        {
            float ground_z = GetBaseMap()->GetHeight(GetPhaseMask(), x, y, z, true);
            if (ground_z > INVALID_HEIGHT)
                z = ground_z;
            break;
        }
    }
}

bool Position::IsPositionValid() const
{
    return Trinity::IsValidMapCoord(m_positionX, m_positionY, m_positionZ, m_orientation);
}

float WorldObject::GetGridActivationRange() const
{
    if (ToPlayer())
        return GetMap()->GetVisibilityRange();
    else if (ToCreature())
        return ToCreature()->m_SightDistance;
    else
        return 0.0f;
}

float WorldObject::GetVisibilityRange() const
{
    if (isActiveObject() && !ToPlayer())
        return MAX_VISIBILITY_DISTANCE;
    else
        return GetMap()->GetVisibilityRange();
}

float WorldObject::GetSightRange(const WorldObject* target) const
{
    if (ToUnit())
    {
        if (ToPlayer())
        {
            if (target && target->isActiveObject() && !target->ToPlayer())
                return MAX_VISIBILITY_DISTANCE;
            else
                return GetMap()->GetVisibilityRange();
        }
        else if (ToCreature())
            return ToCreature()->m_SightDistance;
        else
            return SIGHT_RANGE_UNIT;
    }

    return 0.0f;
}

bool WorldObject::CanSeeOrDetect(WorldObject const* obj, bool ignoreStealth, bool distanceCheck) const
{
    if (this == obj)
        return true;

    if (obj->IsNeverVisible() || CanNeverSee(obj))
        return false;

    if (obj->IsAlwaysVisibleFor(this) || CanAlwaysSee(obj))
        return true;

    bool corpseVisibility = false;
    if (distanceCheck)
    {
        bool corpseCheck = false;
        if (Player const* thisPlayer = ToPlayer())
        {
            if (thisPlayer->isDead() && thisPlayer->GetHealth() > 0 && // Cheap way to check for ghost state
                !(obj->m_serverSideVisibility.GetValue(SERVERSIDE_VISIBILITY_GHOST) & m_serverSideVisibility.GetValue(SERVERSIDE_VISIBILITY_GHOST) & GHOST_VISIBILITY_GHOST))
            {
                if (Corpse* corpse = thisPlayer->GetCorpse())
                {
                    corpseCheck = true;
                    if (corpse->IsWithinDist(thisPlayer, GetSightRange(obj), false))
                        if (corpse->IsWithinDist(obj, GetSightRange(obj), false))
                            corpseVisibility = true;
                }
            }
        }

        WorldObject const* viewpoint = this;
        if (Player const* player = this->ToPlayer())
            viewpoint = player->GetViewpoint();

        if (!viewpoint)
            viewpoint = this;

        if (!corpseCheck && !viewpoint->IsWithinDist(obj, GetSightRange(obj), false))
            return false;
    }

    // GM visibility off or hidden NPC
    if (!obj->m_serverSideVisibility.GetValue(SERVERSIDE_VISIBILITY_GM))
    {
        // Stop checking other things for GMs
        if (m_serverSideVisibilityDetect.GetValue(SERVERSIDE_VISIBILITY_GM))
            return true;
    }
    else
        return m_serverSideVisibilityDetect.GetValue(SERVERSIDE_VISIBILITY_GM) >= obj->m_serverSideVisibility.GetValue(SERVERSIDE_VISIBILITY_GM);

    // Ghost players, Spirit Healers, and some other NPCs
    if (!corpseVisibility && !(obj->m_serverSideVisibility.GetValue(SERVERSIDE_VISIBILITY_GHOST) & m_serverSideVisibilityDetect.GetValue(SERVERSIDE_VISIBILITY_GHOST)))
    {
        // Alive players can see dead players in some cases, but other objects can't do that
        if (Player const* thisPlayer = ToPlayer())
        {
            if (Player const* objPlayer = obj->ToPlayer())
            {
                if (thisPlayer->GetTeam() != objPlayer->GetTeam() || !thisPlayer->IsGroupVisibleFor(objPlayer))
                    return false;
            }
            else
                return false;
        }
        else
            return false;
    }

    if (obj->IsInvisibleDueToDespawn())
        return false;

    if (!CanDetect(obj, ignoreStealth))
        return false;

    return true;
}

bool WorldObject::CanNeverSee(WorldObject const* obj) const
{
    return GetMap() != obj->GetMap() || !InSamePhase(obj);
}

bool WorldObject::CanDetect(WorldObject const* obj, bool ignoreStealth) const
{
    const WorldObject* seer = this;

    // Pets don't have detection, they use the detection of their masters
    if (Unit const* thisUnit = ToUnit())
        if (Unit* controller = thisUnit->GetCharmerOrOwner())
            seer = controller;

    if (obj->IsAlwaysDetectableFor(seer))
        return true;

    if (!ignoreStealth && !seer->CanDetectInvisibilityOf(obj))
        return false;

    if (!ignoreStealth && !seer->CanDetectStealthOf(obj))
        return false;

    return true;
}

bool WorldObject::CanDetectInvisibilityOf(WorldObject const* obj) const
{
    uint32 mask = obj->m_invisibility.GetFlags() & m_invisibilityDetect.GetFlags();

    // Check for not detected types
    if (mask != obj->m_invisibility.GetFlags())
        return false;

    for (uint32 i = 0; i < TOTAL_INVISIBILITY_TYPES; ++i)
    {
        if (!(mask & (1 << i)))
            continue;

        int32 objInvisibilityValue = obj->m_invisibility.GetValue(InvisibilityType(i));
        int32 ownInvisibilityDetectValue = m_invisibilityDetect.GetValue(InvisibilityType(i));

        // Too low value to detect
        if (ownInvisibilityDetectValue < objInvisibilityValue)
            return false;
    }

    return true;
}

bool WorldObject::CanDetectStealthOf(WorldObject const* obj) const
{
    // Combat reach is the minimal distance (both in front and behind),
    //   and it is also used in the range calculation.
    // One stealth point increases the visibility range by 0.3 yard.

    if (!obj->m_stealth.GetFlags())
        return true;

    float distance = GetExactDist(obj);
    float combatReach = 0.0f;

    Unit const* unit = ToUnit();
    if (unit)
        combatReach = unit->GetCombatReach();

    if (distance < combatReach)
        return true;

    if (!HasInArc(M_PI, obj))
        return false;

    GameObject const* go = ToGameObject();
    for (uint32 i = 0; i < TOTAL_STEALTH_TYPES; ++i)
    {
        if (!(obj->m_stealth.GetFlags() & (1 << i)))
            continue;

        if (unit && unit->HasAuraTypeWithMiscvalue(SPELL_AURA_DETECT_STEALTH, i))
            return true;

        // Starting points
        int32 detectionValue = 30;

        // Level difference: 5 point / level, starting from level 1.
        // There may be spells for this and the starting points too, but
        // not in the DBCs of the client.
        detectionValue += int32(getLevelForTarget(obj) - 1) * 5;

        // Apply modifiers
        detectionValue += m_stealthDetect.GetValue(StealthType(i));
        if (go)
            if (Unit* owner = go->GetOwner())
                detectionValue -= int32(owner->getLevelForTarget(this) - 1) * 5;

        detectionValue -= obj->m_stealth.GetValue(StealthType(i));

        // Calculate max distance
        float visibilityRange = float(detectionValue) * 0.3f + combatReach;

        if (visibilityRange > MAX_PLAYER_STEALTH_DETECT_RANGE)
            visibilityRange = MAX_PLAYER_STEALTH_DETECT_RANGE;

        if (distance > visibilityRange)
            return false;
    }

    return true;
}

void WorldObject::SendPlaySound(uint32 Sound, bool OnlySelf)
{
    WorldPacket data(SMSG_PLAY_SOUND, 4);
    data << uint32(Sound);
    data << uint64(GetGUID());
    if (OnlySelf && GetTypeId() == TYPEID_PLAYER)
        this->ToPlayer()->GetSession()->SendPacket(&data);
    else
        SendMessageToSet(&data, true); // ToSelf ignored in this case
}

void Object::ForceValuesUpdateAtIndex(uint32 i)
{
    _changesMask.SetBit(i);
    if (m_inWorld && !m_objectUpdated)
    {
        sObjectAccessor->AddUpdateObject(this);
        m_objectUpdated = true;
    }
}

namespace Trinity
{
    class MonsterChatBuilder
    {
        public:
            MonsterChatBuilder(WorldObject const& obj, ChatMsg msgtype, int32 textId, uint32 language, uint64 targetGUID)
                : i_object(obj), i_msgtype(msgtype), i_textId(textId), i_language(language), i_targetGUID(targetGUID) {}
            void operator()(WorldPacket& data, LocaleConstant loc_idx)
            {
                char const* text = sObjectMgr->GetTrinityString(i_textId, loc_idx);

                /// @todo i_object.GetName() also must be localized?
                i_object.BuildMonsterChat(&data, i_msgtype, text, i_language, i_object.GetNameForLocaleIdx(loc_idx), i_targetGUID);
            }

        private:
            WorldObject const& i_object;
            ChatMsg i_msgtype;
            int32 i_textId;
            uint32 i_language;
            uint64 i_targetGUID;
    };

    class MonsterCustomChatBuilder
    {
        public:
            MonsterCustomChatBuilder(WorldObject const& obj, ChatMsg msgtype, const char* text, uint32 language, uint64 targetGUID)
                : i_object(obj), i_msgtype(msgtype), i_text(text), i_language(language), i_targetGUID(targetGUID) {}
            void operator()(WorldPacket& data, LocaleConstant loc_idx)
            {
                /// @todo i_object.GetName() also must be localized?
                i_object.BuildMonsterChat(&data, i_msgtype, i_text, i_language, i_object.GetNameForLocaleIdx(loc_idx), i_targetGUID);
            }

        private:
            WorldObject const& i_object;
            ChatMsg i_msgtype;
            const char* i_text;
            uint32 i_language;
            uint64 i_targetGUID;
    };
}                                                           // namespace Trinity

void WorldObject::MonsterSay(const char* text, uint32 language, uint64 TargetGuid)
{
    CellCoord p = Trinity::ComputeCellCoord(GetPositionX(), GetPositionY());

    Cell cell(p);
    cell.SetNoCreate();

    Trinity::MonsterCustomChatBuilder say_build(*this, CHAT_MSG_MONSTER_SAY, text, language, TargetGuid);
    Trinity::LocalizedPacketDo<Trinity::MonsterCustomChatBuilder> say_do(say_build);
    Trinity::PlayerDistWorker<Trinity::LocalizedPacketDo<Trinity::MonsterCustomChatBuilder> > say_worker(this, sWorld->getFloatConfig(CONFIG_LISTEN_RANGE_SAY), say_do);
    TypeContainerVisitor<Trinity::PlayerDistWorker<Trinity::LocalizedPacketDo<Trinity::MonsterCustomChatBuilder> >, WorldTypeMapContainer > message(say_worker);
    cell.Visit(p, message, *GetMap(), *this, sWorld->getFloatConfig(CONFIG_LISTEN_RANGE_SAY));
}

void WorldObject::MonsterSay(int32 textId, uint32 language, uint64 TargetGuid)
{
    CellCoord p = Trinity::ComputeCellCoord(GetPositionX(), GetPositionY());

    Cell cell(p);
    cell.SetNoCreate();

    Trinity::MonsterChatBuilder say_build(*this, CHAT_MSG_MONSTER_SAY, textId, language, TargetGuid);
    Trinity::LocalizedPacketDo<Trinity::MonsterChatBuilder> say_do(say_build);
    Trinity::PlayerDistWorker<Trinity::LocalizedPacketDo<Trinity::MonsterChatBuilder> > say_worker(this, sWorld->getFloatConfig(CONFIG_LISTEN_RANGE_SAY), say_do);
    TypeContainerVisitor<Trinity::PlayerDistWorker<Trinity::LocalizedPacketDo<Trinity::MonsterChatBuilder> >, WorldTypeMapContainer > message(say_worker);
    cell.Visit(p, message, *GetMap(), *this, sWorld->getFloatConfig(CONFIG_LISTEN_RANGE_SAY));
}

void WorldObject::MonsterYell(const char* text, uint32 language, uint64 TargetGuid)
{
    CellCoord p = Trinity::ComputeCellCoord(GetPositionX(), GetPositionY());

    Cell cell(p);
    cell.SetNoCreate();

    Trinity::MonsterCustomChatBuilder say_build(*this, CHAT_MSG_MONSTER_YELL, text, language, TargetGuid);
    Trinity::LocalizedPacketDo<Trinity::MonsterCustomChatBuilder> say_do(say_build);
    Trinity::PlayerDistWorker<Trinity::LocalizedPacketDo<Trinity::MonsterCustomChatBuilder> > say_worker(this, sWorld->getFloatConfig(CONFIG_LISTEN_RANGE_YELL), say_do);
    TypeContainerVisitor<Trinity::PlayerDistWorker<Trinity::LocalizedPacketDo<Trinity::MonsterCustomChatBuilder> >, WorldTypeMapContainer > message(say_worker);
    cell.Visit(p, message, *GetMap(), *this, sWorld->getFloatConfig(CONFIG_LISTEN_RANGE_YELL));
}

void WorldObject::MonsterYell(int32 textId, uint32 language, uint64 TargetGuid)
{
    CellCoord p = Trinity::ComputeCellCoord(GetPositionX(), GetPositionY());

    Cell cell(p);
    cell.SetNoCreate();

    Trinity::MonsterChatBuilder say_build(*this, CHAT_MSG_MONSTER_YELL, textId, language, TargetGuid);
    Trinity::LocalizedPacketDo<Trinity::MonsterChatBuilder> say_do(say_build);
    Trinity::PlayerDistWorker<Trinity::LocalizedPacketDo<Trinity::MonsterChatBuilder> > say_worker(this, sWorld->getFloatConfig(CONFIG_LISTEN_RANGE_YELL), say_do);
    TypeContainerVisitor<Trinity::PlayerDistWorker<Trinity::LocalizedPacketDo<Trinity::MonsterChatBuilder> >, WorldTypeMapContainer > message(say_worker);
    cell.Visit(p, message, *GetMap(), *this, sWorld->getFloatConfig(CONFIG_LISTEN_RANGE_YELL));
}

void WorldObject::MonsterYellToZone(int32 textId, uint32 language, uint64 TargetGuid)
{
    Trinity::MonsterChatBuilder say_build(*this, CHAT_MSG_MONSTER_YELL, textId, language, TargetGuid);
    Trinity::LocalizedPacketDo<Trinity::MonsterChatBuilder> say_do(say_build);

    uint32 zoneid = GetZoneId();

    Map::PlayerList const& pList = GetMap()->GetPlayers();
    for (Map::PlayerList::const_iterator itr = pList.begin(); itr != pList.end(); ++itr)
        if (itr->GetSource()->GetZoneId() == zoneid)
            say_do(itr->GetSource());
}

void WorldObject::MonsterTextEmote(const char* text, uint64 TargetGuid, bool IsBossEmote)
{
    WorldPacket data(SMSG_MESSAGECHAT, 200);
    BuildMonsterChat(&data, IsBossEmote ? CHAT_MSG_RAID_BOSS_EMOTE : CHAT_MSG_MONSTER_EMOTE, text, LANG_UNIVERSAL, GetName(), TargetGuid);
    SendMessageToSetInRange(&data, sWorld->getFloatConfig(CONFIG_LISTEN_RANGE_TEXTEMOTE), true);
}

void WorldObject::MonsterTextEmote(int32 textId, uint64 TargetGuid, bool IsBossEmote)
{
    CellCoord p = Trinity::ComputeCellCoord(GetPositionX(), GetPositionY());

    Cell cell(p);
    cell.SetNoCreate();

    Trinity::MonsterChatBuilder say_build(*this, IsBossEmote ? CHAT_MSG_RAID_BOSS_EMOTE : CHAT_MSG_MONSTER_EMOTE, textId, LANG_UNIVERSAL, TargetGuid);
    Trinity::LocalizedPacketDo<Trinity::MonsterChatBuilder> say_do(say_build);
    Trinity::PlayerDistWorker<Trinity::LocalizedPacketDo<Trinity::MonsterChatBuilder> > say_worker(this, sWorld->getFloatConfig(CONFIG_LISTEN_RANGE_TEXTEMOTE), say_do);
    TypeContainerVisitor<Trinity::PlayerDistWorker<Trinity::LocalizedPacketDo<Trinity::MonsterChatBuilder> >, WorldTypeMapContainer > message(say_worker);
    cell.Visit(p, message, *GetMap(), *this, sWorld->getFloatConfig(CONFIG_LISTEN_RANGE_TEXTEMOTE));
}

void WorldObject::MonsterWhisper(const char* text, uint64 receiver, bool IsBossWhisper)
{
    Player* player = ObjectAccessor::FindPlayer(receiver);
    if (!player || !player->GetSession())
        return;

    LocaleConstant loc_idx = player->GetSession()->GetSessionDbLocaleIndex();

    WorldPacket data(SMSG_MESSAGECHAT, 200);
    BuildMonsterChat(&data, IsBossWhisper ? CHAT_MSG_RAID_BOSS_WHISPER : CHAT_MSG_MONSTER_WHISPER, text, LANG_UNIVERSAL, GetNameForLocaleIdx(loc_idx), receiver);

    player->GetSession()->SendPacket(&data);
}

void WorldObject::MonsterWhisper(int32 textId, uint64 receiver, bool IsBossWhisper)
{
    Player* player = ObjectAccessor::FindPlayer(receiver);
    if (!player || !player->GetSession())
        return;

    LocaleConstant loc_idx = player->GetSession()->GetSessionDbLocaleIndex();
    char const* text = sObjectMgr->GetTrinityString(textId, loc_idx);

    WorldPacket data(SMSG_MESSAGECHAT, 200);
    BuildMonsterChat(&data, IsBossWhisper ? CHAT_MSG_RAID_BOSS_WHISPER : CHAT_MSG_MONSTER_WHISPER, text, LANG_UNIVERSAL, GetNameForLocaleIdx(loc_idx), receiver);

    player->GetSession()->SendPacket(&data);
}

void WorldObject::BuildMonsterChat(WorldPacket* data, uint8 msgtype, char const* text, uint32 language, std::string const &name, uint64 targetGuid) const
{
    *data << (uint8)msgtype;
    *data << (uint32)language;
    *data << (uint64)GetGUID();
    *data << (uint32)0;                                     // 2.1.0
    *data << (uint32)(name.size()+1);
    *data << name;
    *data << (uint64)targetGuid;                            // Unit Target
    if (targetGuid && !IS_PLAYER_GUID(targetGuid))
    {
        *data << (uint32)1;                                 // target name length
        *data << (uint8)0;                                  // target name
    }
    *data << (uint32)(strlen(text)+1);
    *data << text;
    *data << (uint8)0;                                      // ChatTag
    if (msgtype == CHAT_MSG_RAID_BOSS_EMOTE || msgtype == CHAT_MSG_RAID_BOSS_WHISPER)
    {
        *data << float(0);
        *data << uint8(0);
    }
}

void WorldObject::SendMessageToSet(WorldPacket* data, bool self)
{
    if (IsInWorld())
        SendMessageToSetInRange(data, GetVisibilityRange(), self);
}

void WorldObject::SendMessageToSetInRange(WorldPacket* data, float dist, bool /*self*/)
{
    Trinity::MessageDistDeliverer notifier(this, data, dist);
    VisitNearbyWorldObject(dist, notifier);
}

void WorldObject::SendMessageToSet(WorldPacket* data, Player const* skipped_rcvr)
{
    Trinity::MessageDistDeliverer notifier(this, data, GetVisibilityRange(), false, skipped_rcvr);
    VisitNearbyWorldObject(GetVisibilityRange(), notifier);
}

void WorldObject::SendObjectDeSpawnAnim(uint64 guid)
{
    WorldPacket data(SMSG_GAMEOBJECT_DESPAWN_ANIM, 8);
    data << uint64(guid);
    SendMessageToSet(&data, true);
}

void WorldObject::SetMap(Map* map)
{
    ASSERT(map);
    ASSERT(!IsInWorld() || GetTypeId() == TYPEID_CORPSE);
    if (m_currMap == map) // command add npc: first create, than loadfromdb
        return;
    if (m_currMap)
    {
        TC_LOG_FATAL(LOG_FILTER_GENERAL, "WorldObject::SetMap: obj %u new map %u %u, old map %u %u", (uint32)GetTypeId(), map->GetId(), map->GetInstanceId(), m_currMap->GetId(), m_currMap->GetInstanceId());
        ASSERT(false);
    }
    m_currMap = map;
    m_mapId = map->GetId();
    m_InstanceId = map->GetInstanceId();
    if (IsWorldObject())
        m_currMap->AddWorldObject(this);
}

void WorldObject::ResetMap()
{
    ASSERT(m_currMap);
    ASSERT(!IsInWorld());
    if (IsWorldObject())
        m_currMap->RemoveWorldObject(this);
    m_currMap = NULL;
    //maybe not for corpse
    //m_mapId = 0;
    //m_InstanceId = 0;
}

Map const* WorldObject::GetBaseMap() const
{
    ASSERT(m_currMap);
    return m_currMap->GetParent();
}

void WorldObject::AddObjectToRemoveList()
{
    ASSERT(m_uint32Values);

    Map* map = FindMap();
    if (!map)
    {
        TC_LOG_ERROR(LOG_FILTER_GENERAL, "Object (TypeId: %u Entry: %u GUID: %u) at attempt add to move list not have valid map (Id: %u).", GetTypeId(), GetEntry(), GetGUIDLow(), GetMapId());
        return;
    }

    map->AddObjectToRemoveList(this);
}

TempSummon* Map::SummonCreature(uint32 entry, Position const& pos, SummonPropertiesEntry const* properties /*= NULL*/, uint32 duration /*= 0*/, Unit* summoner /*= NULL*/, uint32 spellId /*= 0*/, uint32 vehId /*= 0*/)
{
    uint32 mask = UNIT_MASK_SUMMON;
    if (properties)
    {
        switch (properties->Category)
        {
            case SUMMON_CATEGORY_PET:
                mask = UNIT_MASK_GUARDIAN;
                break;
            case SUMMON_CATEGORY_PUPPET:
                mask = UNIT_MASK_PUPPET;
                break;
            case SUMMON_CATEGORY_VEHICLE:
                mask = UNIT_MASK_MINION;
                break;
            case SUMMON_CATEGORY_WILD:
            case SUMMON_CATEGORY_ALLY:
            case SUMMON_CATEGORY_UNK:
            {
                switch (properties->Type)
                {
                case SUMMON_TYPE_MINION:
                case SUMMON_TYPE_GUARDIAN:
                case SUMMON_TYPE_GUARDIAN2:
                    mask = UNIT_MASK_GUARDIAN;
                    break;
                case SUMMON_TYPE_TOTEM:
                case SUMMON_TYPE_LIGHTWELL:
                    mask = UNIT_MASK_TOTEM;
                    break;
                case SUMMON_TYPE_VEHICLE:
                case SUMMON_TYPE_VEHICLE2:
                    mask = UNIT_MASK_SUMMON;
                    break;
                case SUMMON_TYPE_MINIPET:
                    mask = UNIT_MASK_MINION;
                    break;
                default:
                    if (properties->Flags & 512) // Mirror Image, Summon Gargoyle
                        mask = UNIT_MASK_GUARDIAN;
                    break;
                }
                break;
            }
            default:
                return NULL;
        }
    }

    uint32 phase = PHASEMASK_NORMAL;
    uint32 team = 0;
    if (summoner)
    {
        phase = summoner->GetPhaseMask();
        if (summoner->GetTypeId() == TYPEID_PLAYER)
            team = summoner->ToPlayer()->GetTeam();
    }

    TempSummon* summon = NULL;
    switch (mask)
    {
        case UNIT_MASK_SUMMON:
            summon = new TempSummon(properties, summoner, false);
            break;
        case UNIT_MASK_GUARDIAN:
            summon = new Guardian(properties, summoner, false);
            break;
        case UNIT_MASK_PUPPET:
            summon = new Puppet(properties, summoner);
            break;
        case UNIT_MASK_TOTEM:
            summon = new Totem(properties, summoner);
            break;
        case UNIT_MASK_MINION:
            summon = new Minion(properties, summoner, false);
            break;
    }

    if (!summon->Create(sObjectMgr->GenerateLowGuid(HIGHGUID_UNIT), this, phase, entry, vehId, team, pos.GetPositionX(), pos.GetPositionY(), pos.GetPositionZ(), pos.GetOrientation()))
    {
        delete summon;
        return NULL;
    }

    summon->SetUInt32Value(UNIT_CREATED_BY_SPELL, spellId);

    summon->SetHomePosition(pos);

    summon->InitStats(duration);
    AddToMap(summon->ToCreature());
    summon->InitSummon();

    //ObjectAccessor::UpdateObjectVisibility(summon);

    return summon;
}

/**
* Summons group of creatures.
*
* @param group Id of group to summon.
* @param list  List to store pointers to summoned creatures.
*/

void Map::SummonCreatureGroup(uint8 group, std::list<TempSummon*>* list /*= NULL*/)
{
    std::vector<TempSummonData> const* data = sObjectMgr->GetSummonGroup(GetId(), SUMMONER_TYPE_MAP, group);
    if (!data)
        return;

    for (std::vector<TempSummonData>::const_iterator itr = data->begin(); itr != data->end(); ++itr)
        if (TempSummon* summon = SummonCreature(itr->entry, itr->pos, NULL, itr->time))
            if (list)
                list->push_back(summon);
}

void WorldObject::SetZoneScript()
{
    if (Map* map = FindMap())
    {
        if (map->IsDungeon())
            m_zoneScript = (ZoneScript*)((InstanceMap*)map)->GetInstanceScript();
        else if (!map->IsBattlegroundOrArena())
        {
            if (Battlefield* bf = sBattlefieldMgr->GetBattlefieldToZoneId(GetZoneId()))
                m_zoneScript = bf;
            else
                m_zoneScript = sOutdoorPvPMgr->GetZoneScript(GetZoneId());
        }
    }
}

TempSummon* WorldObject::SummonCreature(uint32 entry, const Position &pos, TempSummonType spwtype, uint32 duration, uint32 /*vehId*/) const
{
    if (Map* map = FindMap())
    {
        if (TempSummon* summon = map->SummonCreature(entry, pos, NULL, duration, isType(TYPEMASK_UNIT) ? (Unit*)this : NULL))
        {
            summon->SetTempSummonType(spwtype);
            return summon;
        }
    }

    return NULL;
}

TempSummon* WorldObject::SummonCreature(uint32 id, float x, float y, float z, float ang /*= 0*/, TempSummonType spwtype /*= TEMPSUMMON_MANUAL_DESPAWN*/, uint32 despwtime /*= 0*/) const
{
    if (!x && !y && !z)
    {
        GetClosePoint(x, y, z, GetObjectSize());
        ang = GetOrientation();
    }
    Position pos;
    pos.Relocate(x, y, z, ang);
    return SummonCreature(id, pos, spwtype, despwtime, 0);
}

GameObject* WorldObject::SummonGameObject(uint32 entry, float x, float y, float z, float ang, float rotation0, float rotation1, float rotation2, float rotation3, uint32 respawnTime)
{
    if (!IsInWorld())
        return NULL;

    GameObjectTemplate const* goinfo = sObjectMgr->GetGameObjectTemplate(entry);
    if (!goinfo)
    {
        TC_LOG_ERROR(LOG_FILTER_SQL, "Gameobject template %u not found in database!", entry);
        return NULL;
    }

    Map* map = GetMap();
    GameObject* go = new GameObject();
    if (!go->Create(sObjectMgr->GenerateLowGuid(HIGHGUID_GAMEOBJECT), entry, map, GetPhaseMask(), x, y, z, ang, rotation0, rotation1, rotation2, rotation3, 100, GO_STATE_READY))
    {
        delete go;
        return NULL;
    }

    go->SetRespawnTime(respawnTime);
    if (GetTypeId() == TYPEID_PLAYER || GetTypeId() == TYPEID_UNIT) //not sure how to handle this
        ToUnit()->AddGameObject(go);
    else
        go->SetSpawnedByDefault(false);

    map->AddToMap(go);
    return go;
}

Creature* WorldObject::SummonTrigger(float x, float y, float z, float ang, uint32 duration, CreatureAI* (*GetAI)(Creature*))
{
    TempSummonType summonType = (duration == 0) ? TEMPSUMMON_DEAD_DESPAWN : TEMPSUMMON_TIMED_DESPAWN;
    Creature* summon = SummonCreature(WORLD_TRIGGER, x, y, z, ang, summonType, duration);
    if (!summon)
        return NULL;

    //summon->SetName(GetName());
    if (GetTypeId() == TYPEID_PLAYER || GetTypeId() == TYPEID_UNIT)
    {
        summon->setFaction(((Unit*)this)->getFaction());
        summon->SetLevel(((Unit*)this)->getLevel());
    }

    if (GetAI)
        summon->AIM_Initialize(GetAI(summon));
    return summon;
}

/**
* Summons group of creatures. Should be called only by instances of Creature and GameObject classes.
*
* @param group Id of group to summon.
* @param list  List to store pointers to summoned creatures.
*/
void WorldObject::SummonCreatureGroup(uint8 group, std::list<TempSummon*>* list /*= NULL*/)
{
    ASSERT((GetTypeId() == TYPEID_GAMEOBJECT || GetTypeId() == TYPEID_UNIT) && "Only GOs and creatures can summon npc groups!");

    std::vector<TempSummonData> const* data = sObjectMgr->GetSummonGroup(GetEntry(), GetTypeId() == TYPEID_GAMEOBJECT ? SUMMONER_TYPE_GAMEOBJECT : SUMMONER_TYPE_CREATURE, group);
    if (!data)
        return;

    for (std::vector<TempSummonData>::const_iterator itr = data->begin(); itr != data->end(); ++itr)
        if (TempSummon* summon = SummonCreature(itr->entry, itr->pos, itr->type, itr->time))
            if (list)
                list->push_back(summon);
}

Creature* WorldObject::FindNearestCreature(uint32 entry, float range, bool alive) const
{
    Creature* creature = NULL;
    Trinity::NearestCreatureEntryWithLiveStateInObjectRangeCheck checker(*this, entry, alive, range);
    Trinity::CreatureLastSearcher<Trinity::NearestCreatureEntryWithLiveStateInObjectRangeCheck> searcher(this, creature, checker);
    VisitNearbyObject(range, searcher);
    return creature;
}

GameObject* WorldObject::FindNearestGameObject(uint32 entry, float range) const
{
    GameObject* go = NULL;
    Trinity::NearestGameObjectEntryInObjectRangeCheck checker(*this, entry, range);
    Trinity::GameObjectLastSearcher<Trinity::NearestGameObjectEntryInObjectRangeCheck> searcher(this, go, checker);
    VisitNearbyGridObject(range, searcher);
    return go;
}

GameObject* WorldObject::FindNearestGameObjectOfType(GameobjectTypes type, float range) const
{
    GameObject* go = NULL;
    Trinity::NearestGameObjectTypeInObjectRangeCheck checker(*this, type, range);
    Trinity::GameObjectLastSearcher<Trinity::NearestGameObjectTypeInObjectRangeCheck> searcher(this, go, checker);
    VisitNearbyGridObject(range, searcher);
    return go;
}

void WorldObject::GetGameObjectListWithEntryInGrid(std::list<GameObject*>& gameobjectList, uint32 entry, float maxSearchRange) const
{
    CellCoord pair(Trinity::ComputeCellCoord(this->GetPositionX(), this->GetPositionY()));
    Cell cell(pair);
    cell.SetNoCreate();

    Trinity::AllGameObjectsWithEntryInRange check(this, entry, maxSearchRange);
    Trinity::GameObjectListSearcher<Trinity::AllGameObjectsWithEntryInRange> searcher(this, gameobjectList, check);
    TypeContainerVisitor<Trinity::GameObjectListSearcher<Trinity::AllGameObjectsWithEntryInRange>, GridTypeMapContainer> visitor(searcher);

    cell.Visit(pair, visitor, *(this->GetMap()), *this, maxSearchRange);
}

void WorldObject::GetCreatureListWithEntryInGrid(std::list<Creature*>& creatureList, uint32 entry, float maxSearchRange) const
{
    CellCoord pair(Trinity::ComputeCellCoord(this->GetPositionX(), this->GetPositionY()));
    Cell cell(pair);
    cell.SetNoCreate();

    Trinity::AllCreaturesOfEntryInRange check(this, entry, maxSearchRange);
    Trinity::CreatureListSearcher<Trinity::AllCreaturesOfEntryInRange> searcher(this, creatureList, check);
    TypeContainerVisitor<Trinity::CreatureListSearcher<Trinity::AllCreaturesOfEntryInRange>, GridTypeMapContainer> visitor(searcher);

    cell.Visit(pair, visitor, *(this->GetMap()), *this, maxSearchRange);
}

/*
namespace Trinity
{
    class NearUsedPosDo
    {
        public:
            NearUsedPosDo(WorldObject const& obj, WorldObject const* searcher, float angle, ObjectPosSelector& selector)
                : i_object(obj), i_searcher(searcher), i_angle(angle), i_selector(selector) {}

            void operator()(Corpse*) const {}
            void operator()(DynamicObject*) const {}

            void operator()(Creature* c) const
            {
                // skip self or target
                if (c == i_searcher || c == &i_object)
                    return;

                float x, y, z;

                if (!c->IsAlive() || c->HasUnitState(UNIT_STATE_ROOT | UNIT_STATE_STUNNED | UNIT_STATE_DISTRACTED) ||
                    !c->GetMotionMaster()->GetDestination(x, y, z))
                {
                    x = c->GetPositionX();
                    y = c->GetPositionY();
                }

                add(c, x, y);
            }

            template<class T>
                void operator()(T* u) const
            {
                // skip self or target
                if (u == i_searcher || u == &i_object)
                    return;

                float x, y;

                x = u->GetPositionX();
                y = u->GetPositionY();

                add(u, x, y);
            }

            // we must add used pos that can fill places around center
            void add(WorldObject* u, float x, float y) const
            {
                // u is too nearest/far away to i_object
                if (!i_object.IsInRange2d(x, y, i_selector.m_dist - i_selector.m_size, i_selector.m_dist + i_selector.m_size))
                    return;

                float angle = i_object.GetAngle(u)-i_angle;

                // move angle to range -pi ... +pi
                while (angle > M_PI)
                    angle -= 2.0f * M_PI;
                while (angle < -M_PI)
                    angle += 2.0f * M_PI;

                // dist include size of u
                float dist2d = i_object.GetDistance2d(x, y);
                i_selector.AddUsedPos(u->GetObjectSize(), angle, dist2d + i_object.GetObjectSize());
            }
        private:
            WorldObject const& i_object;
            WorldObject const* i_searcher;
            float              i_angle;
            ObjectPosSelector& i_selector;
    };
}                                                           // namespace Trinity
*/

//===================================================================================================

void WorldObject::GetNearPoint2D(float &x, float &y, float distance2d, float absAngle) const
{
    x = GetPositionX() + (GetObjectSize() + distance2d) * std::cos(absAngle);
    y = GetPositionY() + (GetObjectSize() + distance2d) * std::sin(absAngle);

    Trinity::NormalizeMapCoord(x);
    Trinity::NormalizeMapCoord(y);
}

void WorldObject::GetNearPoint(WorldObject const* /*searcher*/, float &x, float &y, float &z, float searcher_size, float distance2d, float absAngle) const
{
    GetNearPoint2D(x, y, distance2d+searcher_size, absAngle);
    z = GetPositionZ();
    UpdateAllowedPositionZ(x, y, z);

    /*
    // if detection disabled, return first point
    if (!sWorld->getIntConfig(CONFIG_DETECT_POS_COLLISION))
    {
        UpdateGroundPositionZ(x, y, z);                       // update to LOS height if available
        return;
    }

    // or remember first point
    float first_x = x;
    float first_y = y;
    bool first_los_conflict = false;                        // first point LOS problems

    // prepare selector for work
    ObjectPosSelector selector(GetPositionX(), GetPositionY(), GetObjectSize(), distance2d+searcher_size);

    // adding used positions around object
    {
        CellCoord p(Trinity::ComputeCellCoord(GetPositionX(), GetPositionY()));
        Cell cell(p);
        cell.SetNoCreate();

        Trinity::NearUsedPosDo u_do(*this, searcher, absAngle, selector);
        Trinity::WorldObjectWorker<Trinity::NearUsedPosDo> worker(this, u_do);

        TypeContainerVisitor<Trinity::WorldObjectWorker<Trinity::NearUsedPosDo>, GridTypeMapContainer  > grid_obj_worker(worker);
        TypeContainerVisitor<Trinity::WorldObjectWorker<Trinity::NearUsedPosDo>, WorldTypeMapContainer > world_obj_worker(worker);

        CellLock<GridReadGuard> cell_lock(cell, p);
        cell_lock->Visit(cell_lock, grid_obj_worker,  *GetMap(), *this, distance2d);
        cell_lock->Visit(cell_lock, world_obj_worker, *GetMap(), *this, distance2d);
    }

    // maybe can just place in primary position
    if (selector.CheckOriginal())
    {
        UpdateGroundPositionZ(x, y, z);                       // update to LOS height if available

        if (IsWithinLOS(x, y, z))
            return;

        first_los_conflict = true;                          // first point have LOS problems
    }

    float angle;                                            // candidate of angle for free pos

    // special case when one from list empty and then empty side preferred
    if (selector.FirstAngle(angle))
    {
        GetNearPoint2D(x, y, distance2d, absAngle+angle);
        z = GetPositionZ();
        UpdateGroundPositionZ(x, y, z);                       // update to LOS height if available

        if (IsWithinLOS(x, y, z))
            return;
    }

    // set first used pos in lists
    selector.InitializeAngle();

    // select in positions after current nodes (selection one by one)
    while (selector.NextAngle(angle))                        // angle for free pos
    {
        GetNearPoint2D(x, y, distance2d, absAngle+angle);
        z = GetPositionZ();
        UpdateGroundPositionZ(x, y, z);                       // update to LOS height if available

        if (IsWithinLOS(x, y, z))
            return;
    }

    // BAD NEWS: not free pos (or used or have LOS problems)
    // Attempt find _used_ pos without LOS problem

    if (!first_los_conflict)
    {
        x = first_x;
        y = first_y;

        UpdateGroundPositionZ(x, y, z);                       // update to LOS height if available
        return;
    }

    // special case when one from list empty and then empty side preferred
    if (selector.IsNonBalanced())
    {
        if (!selector.FirstAngle(angle))                     // _used_ pos
        {
            GetNearPoint2D(x, y, distance2d, absAngle+angle);
            z = GetPositionZ();
            UpdateGroundPositionZ(x, y, z);                   // update to LOS height if available

            if (IsWithinLOS(x, y, z))
                return;
        }
    }

    // set first used pos in lists
    selector.InitializeAngle();

    // select in positions after current nodes (selection one by one)
    while (selector.NextUsedAngle(angle))                    // angle for used pos but maybe without LOS problem
    {
        GetNearPoint2D(x, y, distance2d, absAngle+angle);
        z = GetPositionZ();
        UpdateGroundPositionZ(x, y, z);                       // update to LOS height if available

        if (IsWithinLOS(x, y, z))
            return;
    }

    // BAD BAD NEWS: all found pos (free and used) have LOS problem :(
    x = first_x;
    y = first_y;

    UpdateGroundPositionZ(x, y, z);                           // update to LOS height if available
    */
}

void WorldObject::GetClosePoint(float &x, float &y, float &z, float size, float distance2d /*= 0*/, float angle /*= 0*/) const
{
    // angle calculated from current orientation
    GetNearPoint(NULL, x, y, z, size, distance2d, GetOrientation() + angle);
}

void WorldObject::GetNearPosition(Position &pos, float dist, float angle)
{
    GetPosition(&pos);
    MovePosition(pos, dist, angle);
}

void WorldObject::GetFirstCollisionPosition(Position &pos, float dist, float angle)
{
    GetPosition(&pos);
    MovePositionToFirstCollision(pos, dist, angle);
}

void WorldObject::GetRandomNearPosition(Position &pos, float radius)
{
    GetPosition(&pos);
    MovePosition(pos, radius * (float)rand_norm(), (float)rand_norm() * static_cast<float>(2 * M_PI));
}

void WorldObject::GetContactPoint(const WorldObject* obj, float &x, float &y, float &z, float distance2d /*= CONTACT_DISTANCE*/) const
{
    // angle to face `obj` to `this` using distance includes size of `obj`
    GetNearPoint(obj, x, y, z, obj->GetObjectSize(), distance2d, GetAngle(obj));
}

float WorldObject::GetObjectSize() const
{
    return (m_valuesCount > UNIT_FIELD_COMBATREACH) ? m_floatValues[UNIT_FIELD_COMBATREACH] : DEFAULT_WORLD_OBJECT_SIZE;
}

void WorldObject::MovePosition(Position &pos, float dist, float angle)
{
    angle += GetOrientation();
    float destx, desty, destz, ground, floor;
    destx = pos.m_positionX + dist * std::cos(angle);
    desty = pos.m_positionY + dist * std::sin(angle);

    // Prevent invalid coordinates here, position is unchanged
    if (!Trinity::IsValidMapCoord(destx, desty, pos.m_positionZ))
    {
        TC_LOG_FATAL(LOG_FILTER_GENERAL, "WorldObject::MovePosition: Object (TypeId: %u Entry: %u GUID: %u) has invalid coordinates X: %f and Y: %f were passed!",
            GetTypeId(), GetEntry(), GetGUIDLow(), destx, desty);
        return;
    }

    ground = GetMap()->GetHeight(GetPhaseMask(), destx, desty, MAX_HEIGHT, true);
    floor = GetMap()->GetHeight(GetPhaseMask(), destx, desty, pos.m_positionZ, true);
    destz = fabs(ground - pos.m_positionZ) <= fabs(floor - pos.m_positionZ) ? ground : floor;

    float step = dist/10.0f;

    for (uint8 j = 0; j < 10; ++j)
    {
        // do not allow too big z changes
        if (fabs(pos.m_positionZ - destz) > 6)
        {
            destx -= step * std::cos(angle);
            desty -= step * std::sin(angle);
            ground = GetMap()->GetHeight(GetPhaseMask(), destx, desty, MAX_HEIGHT, true);
            floor = GetMap()->GetHeight(GetPhaseMask(), destx, desty, pos.m_positionZ, true);
            destz = fabs(ground - pos.m_positionZ) <= fabs(floor - pos.m_positionZ) ? ground : floor;
        }
        // we have correct destz now
        else
        {
            pos.Relocate(destx, desty, destz);
            break;
        }
    }

    Trinity::NormalizeMapCoord(pos.m_positionX);
    Trinity::NormalizeMapCoord(pos.m_positionY);
    UpdateGroundPositionZ(pos.m_positionX, pos.m_positionY, pos.m_positionZ);
    pos.SetOrientation(GetOrientation());
}

void WorldObject::MovePositionToFirstCollision(Position &pos, float dist, float angle)
{
    angle += GetOrientation();
    float destx, desty, destz, ground, floor;
    pos.m_positionZ += 2.0f;
    destx = pos.m_positionX + dist * std::cos(angle);
    desty = pos.m_positionY + dist * std::sin(angle);

    // Prevent invalid coordinates here, position is unchanged
    if (!Trinity::IsValidMapCoord(destx, desty))
    {
        TC_LOG_FATAL(LOG_FILTER_GENERAL, "WorldObject::MovePositionToFirstCollision invalid coordinates X: %f and Y: %f were passed!", destx, desty);
        return;
    }

    ground = GetMap()->GetHeight(GetPhaseMask(), destx, desty, MAX_HEIGHT, true);
    floor = GetMap()->GetHeight(GetPhaseMask(), destx, desty, pos.m_positionZ, true);
    destz = fabs(ground - pos.m_positionZ) <= fabs(floor - pos.m_positionZ) ? ground : floor;

    bool col = VMAP::VMapFactory::createOrGetVMapManager()->getObjectHitPos(GetMapId(), pos.m_positionX, pos.m_positionY, pos.m_positionZ+0.5f, destx, desty, destz+0.5f, destx, desty, destz, -0.5f);

    // collision occured
    if (col)
    {
        // move back a bit
        destx -= CONTACT_DISTANCE * std::cos(angle);
        desty -= CONTACT_DISTANCE * std::sin(angle);
        dist = sqrt((pos.m_positionX - destx)*(pos.m_positionX - destx) + (pos.m_positionY - desty)*(pos.m_positionY - desty));
    }

    // check dynamic collision
    col = GetMap()->getObjectHitPos(GetPhaseMask(), pos.m_positionX, pos.m_positionY, pos.m_positionZ+0.5f, destx, desty, destz+0.5f, destx, desty, destz, -0.5f);

    // Collided with a gameobject
    if (col)
    {
        destx -= CONTACT_DISTANCE * std::cos(angle);
        desty -= CONTACT_DISTANCE * std::sin(angle);
        dist = sqrt((pos.m_positionX - destx)*(pos.m_positionX - destx) + (pos.m_positionY - desty)*(pos.m_positionY - desty));
    }

    float step = dist/10.0f;

    for (uint8 j = 0; j < 10; ++j)
    {
        // do not allow too big z changes
        if (fabs(pos.m_positionZ - destz) > 6)
        {
            destx -= step * std::cos(angle);
            desty -= step * std::sin(angle);
            ground = GetMap()->GetHeight(GetPhaseMask(), destx, desty, MAX_HEIGHT, true);
            floor = GetMap()->GetHeight(GetPhaseMask(), destx, desty, pos.m_positionZ, true);
            destz = fabs(ground - pos.m_positionZ) <= fabs(floor - pos.m_positionZ) ? ground : floor;
        }
        // we have correct destz now
        else
        {
            pos.Relocate(destx, desty, destz);
            break;
        }
    }

    Trinity::NormalizeMapCoord(pos.m_positionX);
    Trinity::NormalizeMapCoord(pos.m_positionY);
    UpdateAllowedPositionZ(pos.m_positionX, pos.m_positionY, pos.m_positionZ);
    pos.SetOrientation(GetOrientation());
}

void WorldObject::SetPhaseMask(uint32 newPhaseMask, bool update)
{
    m_phaseMask = newPhaseMask;

    if (update && IsInWorld())
        UpdateObjectVisibility();
}

bool WorldObject::InSamePhase(WorldObject const* obj) const
{
    return InSamePhase(obj->GetPhaseMask());
}

void WorldObject::PlayDistanceSound(uint32 sound_id, Player* target /*= NULL*/)
{
    WorldPacket data(SMSG_PLAY_OBJECT_SOUND, 4+8);
    data << uint32(sound_id);
    data << uint64(GetGUID());
    if (target)
        target->SendDirectMessage(&data);
    else
        SendMessageToSet(&data, true);
}

void WorldObject::PlayDirectSound(uint32 sound_id, Player* target /*= NULL*/)
{
    WorldPacket data(SMSG_PLAY_SOUND, 4);
    data << uint32(sound_id);
    data << uint64(GetGUID());
    if (target)
        target->SendDirectMessage(&data);
    else
        SendMessageToSet(&data, true);
}

void WorldObject::DestroyForNearbyPlayers()
{
    if (!IsInWorld())
        return;

    std::list<Player*> targets;
    Trinity::AnyPlayerInObjectRangeCheck check(this, GetVisibilityRange(), false);
    Trinity::PlayerListSearcher<Trinity::AnyPlayerInObjectRangeCheck> searcher(this, targets, check);
    VisitNearbyWorldObject(GetVisibilityRange(), searcher);
    for (std::list<Player*>::const_iterator iter = targets.begin(); iter != targets.end(); ++iter)
    {
        Player* player = (*iter);

        if (player == this)
            continue;

        if (!player->HaveAtClient(this))
            continue;

        if (isType(TYPEMASK_UNIT) && ((Unit*)this)->GetCharmerGUID() == player->GetGUID()) /// @todo this is for puppet
            continue;

        DestroyForPlayer(player);
        player->m_clientGUIDs.erase(GetGUID());
    }
}

void WorldObject::UpdateObjectVisibility(bool /*forced*/)
{
    //updates object's visibility for nearby players
    Trinity::VisibleChangesNotifier notifier(*this);
    VisitNearbyWorldObject(GetVisibilityRange(), notifier);
}

struct WorldObjectChangeAccumulator
{
    UpdateDataMapType& i_updateDatas;
    WorldObject& i_object;
    std::set<uint64> plr_list;
    WorldObjectChangeAccumulator(WorldObject &obj, UpdateDataMapType &d) : i_updateDatas(d), i_object(obj) {}
    void Visit(PlayerMapType &m)
    {
        Player* source = NULL;
        for (PlayerMapType::iterator iter = m.begin(); iter != m.end(); ++iter)
        {
            source = iter->GetSource();

            BuildPacket(source);

            if (!source->GetSharedVisionList().empty())
            {
                SharedVisionList::const_iterator it = source->GetSharedVisionList().begin();
                for (; it != source->GetSharedVisionList().end(); ++it)
                    BuildPacket(*it);
            }
        }
    }

    void Visit(CreatureMapType &m)
    {
        Creature* source = NULL;
        for (CreatureMapType::iterator iter = m.begin(); iter != m.end(); ++iter)
        {
            source = iter->GetSource();
            if (!source->GetSharedVisionList().empty())
            {
                SharedVisionList::const_iterator it = source->GetSharedVisionList().begin();
                for (; it != source->GetSharedVisionList().end(); ++it)
                    BuildPacket(*it);
            }
        }
    }

    void Visit(DynamicObjectMapType &m)
    {
        DynamicObject* source = NULL;
        for (DynamicObjectMapType::iterator iter = m.begin(); iter != m.end(); ++iter)
        {
            source = iter->GetSource();
            uint64 guid = source->GetCasterGUID();

            if (IS_PLAYER_GUID(guid))
            {
                //Caster may be NULL if DynObj is in removelist
                if (Player* caster = ObjectAccessor::FindPlayer(guid))
                    if (caster->GetUInt64Value(PLAYER_FARSIGHT) == source->GetGUID())
                        BuildPacket(caster);
            }
        }
    }

    void BuildPacket(Player* player)
    {
        // Only send update once to a player
        if (plr_list.find(player->GetGUID()) == plr_list.end() && player->HaveAtClient(&i_object))
        {
            i_object.BuildFieldsUpdate(player, i_updateDatas);
            plr_list.insert(player->GetGUID());
        }
    }

    template<class SKIP> void Visit(GridRefManager<SKIP> &) {}
};

void WorldObject::BuildUpdate(UpdateDataMapType& data_map)
{
    CellCoord p = Trinity::ComputeCellCoord(GetPositionX(), GetPositionY());
    Cell cell(p);
    cell.SetNoCreate();
    WorldObjectChangeAccumulator notifier(*this, data_map);
    TypeContainerVisitor<WorldObjectChangeAccumulator, WorldTypeMapContainer > player_notifier(notifier);
    Map& map = *GetMap();
    //we must build packets for all visible players
    cell.Visit(p, player_notifier, map, *this, GetVisibilityRange());

    ClearUpdateMask(false);
}

uint64 WorldObject::GetTransGUID() const
{
    if (GetTransport())
        return GetTransport()->GetGUID();
    return 0;
}<|MERGE_RESOLUTION|>--- conflicted
+++ resolved
@@ -491,16 +491,9 @@
         {
             if (hasFallDirection)
             {
-<<<<<<< HEAD
                 *data << float(self->m_movementInfo.jump.xyspeed);
                 *data << float(self->m_movementInfo.jump.sinAngle);
                 *data << float(self->m_movementInfo.jump.cosAngle);
-=======
-                *data << object->GetStationaryX();
-                *data << object->GetStationaryY();
-                *data << object->GetStationaryZ();
-                *data << object->GetStationaryO();
->>>>>>> b81bf7d0
             }
 
             *data << uint32(self->m_movementInfo.jump.fallTime);
@@ -578,7 +571,6 @@
 
     if (flags & UPDATEFLAG_GO_TRANSPORT_POSITION)
     {
-<<<<<<< HEAD
         WorldObject const* self = static_cast<WorldObject const*>(this);
         ObjectGuid transGuid = self->m_movementInfo.transport.guid;
 
@@ -601,13 +593,6 @@
         *data << float(self->GetTransOffsetO());
         if (hasTransportTime2)
             *data << uint32(self->m_movementInfo.transport.time2);
-=======
-        GameObject const* go = ToGameObject();
-        if (go && go->IsTransport())
-            *data << uint32(go->GetGOValue()->Transport.PathProgress);
-        else
-            *data << uint32(getMSTime());
->>>>>>> b81bf7d0
     }
 
     if (flags & UPDATEFLAG_ROTATION)
@@ -637,13 +622,10 @@
     if (flags & UPDATEFLAG_STATIONARY_POSITION)
     {
         WorldObject const* self = static_cast<WorldObject const*>(this);
-        *data << float(self->GetOrientation());
-        *data << float(self->GetPositionX());
-        *data << float(self->GetPositionY());
-        if (Unit const* unit = ToUnit())
-            *data << float(unit->GetPositionZMinusOffset());
-        else
-            *data << float(self->GetPositionZ());
+        *data << float(self->GetStationaryO());
+        *data << float(self->GetStationaryX());
+        *data << float(self->GetStationaryY());
+        *data << float(self->GetStationaryZ());
     }
 
     if (flags & UPDATEFLAG_HAS_TARGET)
@@ -670,7 +652,13 @@
     //}
 
     if (flags & UPDATEFLAG_TRANSPORT)
-        *data << uint32(getMSTime());                       // Unknown - getMSTime is wrong.
+    {
+        GameObject const* go = ToGameObject();
+        if (go && go->IsTransport())
+            *data << uint32(go->GetGOValue()->Transport.PathProgress);
+        else
+            *data << uint32(getMSTime());
+    }
 }
 
 void Object::BuildValuesUpdate(uint8 updateType, ByteBuffer* data, Player* target) const
