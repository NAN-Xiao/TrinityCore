/*
 * Copyright (C) 2008-2013 TrinityCore <http://www.trinitycore.org/>
 * Copyright (C) 2005-2009 MaNGOS <http://getmangos.com/>
 *
 * This program is free software; you can redistribute it and/or modify it
 * under the terms of the GNU General Public License as published by the
 * Free Software Foundation; either version 2 of the License, or (at your
 * option) any later version.
 *
 * This program is distributed in the hope that it will be useful, but WITHOUT
 * ANY WARRANTY; without even the implied warranty of MERCHANTABILITY or
 * FITNESS FOR A PARTICULAR PURPOSE. See the GNU General Public License for
 * more details.
 *
 * You should have received a copy of the GNU General Public License along
 * with this program. If not, see <http://www.gnu.org/licenses/>.
 */

#ifndef TRINITY_CONDITIONMGR_H
#define TRINITY_CONDITIONMGR_H

#include "Define.h"
#include "Errors.h"
#include <ace/Singleton.h>
#include <list>
#include <map>

class Player;
class Unit;
class WorldObject;
class LootTemplate;
struct Condition;

enum ConditionTypes
{                                                           // value1           value2         value3
    CONDITION_NONE                  = 0,                    // 0                0              0                  always true
    CONDITION_AURA                  = 1,                    // spell_id         effindex       use target?        true if player (or target, if value3) has aura of spell_id with effect effindex
    CONDITION_ITEM                  = 2,                    // item_id          count          bank               true if has #count of item_ids (if 'bank' is set it searches in bank slots too)
    CONDITION_ITEM_EQUIPPED         = 3,                    // item_id          0              0                  true if has item_id equipped
    CONDITION_ZONEID                = 4,                    // zone_id          0              0                  true if in zone_id
    CONDITION_REPUTATION_RANK       = 5,                    // faction_id       rankMask       0                  true if has min_rank for faction_id
    CONDITION_TEAM                  = 6,                    // player_team      0,             0                  469 - Alliance, 67 - Horde)
    CONDITION_SKILL                 = 7,                    // skill_id         skill_value    0                  true if has skill_value for skill_id
    CONDITION_QUESTREWARDED         = 8,                    // quest_id         0              0                  true if quest_id was rewarded before
    CONDITION_QUESTTAKEN            = 9,                    // quest_id         0,             0                  true while quest active
    CONDITION_DRUNKENSTATE          = 10,                   // DrunkenState     0,             0                  true if player is drunk enough
    CONDITION_WORLD_STATE           = 11,                   // index            value          0                  true if world has the value for the index
    CONDITION_ACTIVE_EVENT          = 12,                   // event_id         0              0                  true if event is active
    CONDITION_INSTANCE_INFO         = 13,                   // entry            data           type               true if the instance info defined by type (enum InstanceInfo) equals data.
    CONDITION_QUEST_NONE            = 14,                   // quest_id         0              0                  true if doesn't have quest saved
    CONDITION_CLASS                 = 15,                   // class            0              0                  true if player's class is equal to class
    CONDITION_RACE                  = 16,                   // race             0              0                  true if player's race is equal to race
    CONDITION_ACHIEVEMENT           = 17,                   // achievement_id   0              0                  true if achievement is complete
    CONDITION_TITLE                 = 18,                   // title id         0              0                  true if player has title
    CONDITION_SPAWNMASK             = 19,                   // spawnMask        0              0                  true if in spawnMask
    CONDITION_GENDER                = 20,                   // gender           0              0                  true if player's gender is equal to gender
    CONDITION_UNUSED_21             = 21,                   //
    CONDITION_MAPID                 = 22,                   // map_id           0              0                  true if in map_id
    CONDITION_AREAID                = 23,                   // area_id          0              0                  true if in area_id
    CONDITION_UNUSED_24             = 24,                   //
    CONDITION_SPELL                 = 25,                   // spell_id         0              0                  true if player has learned spell
    CONDITION_PHASEMASK             = 26,                   // phasemask        0              0                  true if object is in phasemask
    CONDITION_LEVEL                 = 27,                   // level            ComparisonType 0                  true if unit's level is equal to param1 (param2 can modify the statement)
    CONDITION_QUEST_COMPLETE        = 28,                   // quest_id         0              0                  true if player has quest_id with all objectives complete, but not yet rewarded
    CONDITION_NEAR_CREATURE         = 29,                   // creature entry   distance       0                  true if there is a creature of entry in range
    CONDITION_NEAR_GAMEOBJECT       = 30,                   // gameobject entry distance       0                  true if there is a gameobject of entry in range
    CONDITION_OBJECT_ENTRY          = 31,                   // TypeID           entry          0                  true if object is type TypeID and the entry is 0 or matches entry of the object
    CONDITION_TYPE_MASK             = 32,                   // TypeMask         0              0                  true if object is type object's TypeMask matches provided TypeMask
    CONDITION_RELATION_TO           = 33,                   // ConditionTarget  RelationType   0                  true if object is in given relation with object specified by ConditionTarget
    CONDITION_REACTION_TO           = 34,                   // ConditionTarget  rankMask       0                  true if object's reaction matches rankMask object specified by ConditionTarget
    CONDITION_DISTANCE_TO           = 35,                   // ConditionTarget  distance       ComparisonType     true if object and ConditionTarget are within distance given by parameters
    CONDITION_ALIVE                 = 36,                   // 0                0              0                  true if unit is alive
    CONDITION_HP_VAL                = 37,                   // hpVal            ComparisonType 0                  true if unit's hp matches given value
    CONDITION_HP_PCT                = 38,                   // hpPct            ComparisonType 0                  true if unit's hp matches given pct
    CONDITION_MAX                   = 39                    // MAX
};

/*! Documentation on implementing a new ConditionSourceType:
    Step 1: Check for the lowest free ID. Look for CONDITION_SOURCE_TYPE_UNUSED_XX in the enum.
            Then define the new source type.

    Step 2: Determine and map the parameters for the new condition type.

    Step 3: Add a case block to ConditionMgr::isSourceTypeValid with the new condition type
            and validate the parameters.

    Step 4: If your condition can be grouped (determined in step 2), add a rule for it in
            ConditionMgr::CanHaveSourceGroupSet, following the example of the existing types.

    Step 5: Define the maximum available condition targets in ConditionMgr::GetMaxAvailableConditionTargets.

    The following steps only apply if your condition can be grouped:

    Step 6: Determine how you are going to store your conditions. You need to add a new storage container
            for it in ConditionMgr class, along with a function like:
            ConditionList GetConditionsForXXXYourNewSourceTypeXXX(parameters...)

            The above function should be placed in upper level (practical) code that actually
            checks the conditions.

    Step 7: Implement loading for your source type in ConditionMgr::LoadConditions.

    Step 8: Implement memory cleaning for your source type in ConditionMgr::Clean.
*/
enum ConditionSourceType
{
    CONDITION_SOURCE_TYPE_NONE                           = 0,
    CONDITION_SOURCE_TYPE_CREATURE_LOOT_TEMPLATE         = 1,
    CONDITION_SOURCE_TYPE_DISENCHANT_LOOT_TEMPLATE       = 2,
    CONDITION_SOURCE_TYPE_FISHING_LOOT_TEMPLATE          = 3,
    CONDITION_SOURCE_TYPE_GAMEOBJECT_LOOT_TEMPLATE       = 4,
    CONDITION_SOURCE_TYPE_ITEM_LOOT_TEMPLATE             = 5,
    CONDITION_SOURCE_TYPE_MAIL_LOOT_TEMPLATE             = 6,
    CONDITION_SOURCE_TYPE_MILLING_LOOT_TEMPLATE          = 7,
    CONDITION_SOURCE_TYPE_PICKPOCKETING_LOOT_TEMPLATE    = 8,
    CONDITION_SOURCE_TYPE_PROSPECTING_LOOT_TEMPLATE      = 9,
    CONDITION_SOURCE_TYPE_REFERENCE_LOOT_TEMPLATE        = 10,
    CONDITION_SOURCE_TYPE_SKINNING_LOOT_TEMPLATE         = 11,
    CONDITION_SOURCE_TYPE_SPELL_LOOT_TEMPLATE            = 12,
    CONDITION_SOURCE_TYPE_SPELL_IMPLICIT_TARGET          = 13,
    CONDITION_SOURCE_TYPE_GOSSIP_MENU                    = 14,
    CONDITION_SOURCE_TYPE_GOSSIP_MENU_OPTION             = 15,
    CONDITION_SOURCE_TYPE_CREATURE_TEMPLATE_VEHICLE      = 16,
    CONDITION_SOURCE_TYPE_SPELL                          = 17,
    CONDITION_SOURCE_TYPE_SPELL_CLICK_EVENT              = 18,
    CONDITION_SOURCE_TYPE_QUEST_ACCEPT                   = 19,
    CONDITION_SOURCE_TYPE_QUEST_SHOW_MARK                = 20,
    CONDITION_SOURCE_TYPE_VEHICLE_SPELL                  = 21,
    CONDITION_SOURCE_TYPE_SMART_EVENT                    = 22,
    CONDITION_SOURCE_TYPE_NPC_VENDOR                     = 23,
<<<<<<< HEAD
    CONDITION_SOURCE_TYPE_PHASE_DEFINITION               = 24,
=======
    CONDITION_SOURCE_TYPE_SPELL_PROC                     = 24,
>>>>>>> d0e4e202
    CONDITION_SOURCE_TYPE_MAX                            = 25  // MAX
};

enum ComparisionType
{
    COMP_TYPE_EQ = 0,
    COMP_TYPE_HIGH,
    COMP_TYPE_LOW,
    COMP_TYPE_HIGH_EQ,
    COMP_TYPE_LOW_EQ,
    COMP_TYPE_MAX
};

enum RelationType
{
    RELATION_SELF = 0,
    RELATION_IN_PARTY,
    RELATION_IN_RAID_OR_PARTY,
    RELATION_OWNED_BY,
    RELATION_PASSENGER_OF,
    RELATION_CREATED_BY,
    RELATION_MAX
};

enum InstanceInfo
{
    INSTANCE_INFO_DATA = 0,
    INSTANCE_INFO_DATA64,
    INSTANCE_INFO_BOSS_STATE
};

enum
{
    MAX_CONDITION_TARGETS = 3
};

struct ConditionSourceInfo
{
    WorldObject* mConditionTargets[MAX_CONDITION_TARGETS]; // an array of targets available for conditions
    Condition* mLastFailedCondition;
    ConditionSourceInfo(WorldObject* target0, WorldObject* target1 = NULL, WorldObject* target2 = NULL)
    {
        mConditionTargets[0] = target0;
        mConditionTargets[1] = target1;
        mConditionTargets[2] = target2;
        mLastFailedCondition = NULL;
    }
};

struct Condition
{
    ConditionSourceType     SourceType;        //SourceTypeOrReferenceId
    uint32                  SourceGroup;
    int32                   SourceEntry;
    uint32                  SourceId;          // So far, only used in CONDITION_SOURCE_TYPE_SMART_EVENT
    uint32                  ElseGroup;
    ConditionTypes          ConditionType;     //ConditionTypeOrReference
    uint32                  ConditionValue1;
    uint32                  ConditionValue2;
    uint32                  ConditionValue3;
    uint32                  ErrorType;
    uint32                  ErrorTextId;
    uint32                  ReferenceId;
    uint32                  ScriptId;
    uint8                   ConditionTarget;
    bool                    NegativeCondition;

    Condition()
    {
        SourceType         = CONDITION_SOURCE_TYPE_NONE;
        SourceGroup        = 0;
        SourceEntry        = 0;
        ElseGroup          = 0;
        ConditionType      = CONDITION_NONE;
        ConditionTarget    = 0;
        ConditionValue1    = 0;
        ConditionValue2    = 0;
        ConditionValue3    = 0;
        ReferenceId        = 0;
        ErrorType          = 0;
        ErrorTextId        = 0;
        ScriptId           = 0;
        NegativeCondition  = false;
    }

    bool Meets(ConditionSourceInfo& sourceInfo);
    uint32 GetSearcherTypeMaskForCondition();
    bool isLoaded() const { return ConditionType > CONDITION_NONE || ReferenceId; }
    uint32 GetMaxAvailableConditionTargets();
};

typedef std::list<Condition*> ConditionList;
typedef std::map<uint32, ConditionList> ConditionTypeContainer;
typedef std::map<ConditionSourceType, ConditionTypeContainer> ConditionContainer;
typedef std::map<uint32, ConditionTypeContainer> CreatureSpellConditionContainer;
typedef std::map<uint32, ConditionTypeContainer> NpcVendorConditionContainer;
typedef std::map<std::pair<int32, uint32 /*SAI source_type*/>, ConditionTypeContainer> SmartEventConditionContainer;
typedef std::map<int32 /*zoneId*/, ConditionTypeContainer> PhaseDefinitionConditionContainer;

typedef std::map<uint32, ConditionList> ConditionReferenceContainer;//only used for references

class ConditionMgr
{
    friend class ACE_Singleton<ConditionMgr, ACE_Null_Mutex>;

    private:
        ConditionMgr();
        ~ConditionMgr();

    public:
        void LoadConditions(bool isReload = false);
        bool isConditionTypeValid(Condition* cond);
        ConditionList GetConditionReferences(uint32 refId);

        uint32 GetSearcherTypeMaskForConditionList(ConditionList const& conditions);
        bool IsObjectMeetToConditions(WorldObject* object, ConditionList const& conditions);
        bool IsObjectMeetToConditions(WorldObject* object1, WorldObject* object2, ConditionList const& conditions);
        bool IsObjectMeetToConditions(ConditionSourceInfo& sourceInfo, ConditionList const& conditions);
        bool CanHaveSourceGroupSet(ConditionSourceType sourceType) const;
        bool CanHaveSourceIdSet(ConditionSourceType sourceType) const;
        ConditionList GetConditionsForNotGroupedEntry(ConditionSourceType sourceType, uint32 entry);
        ConditionList GetConditionsForSpellClickEvent(uint32 creatureId, uint32 spellId);
        ConditionList GetConditionsForSmartEvent(int32 entryOrGuid, uint32 eventId, uint32 sourceType);
        ConditionList GetConditionsForVehicleSpell(uint32 creatureId, uint32 spellId);
        ConditionList GetConditionsForPhaseDefinition(uint32 zone, uint32 entry);
        ConditionList GetConditionsForNpcVendorEvent(uint32 creatureId, uint32 itemId);

    private:
        bool isSourceTypeValid(Condition* cond);
        bool addToLootTemplate(Condition* cond, LootTemplate* loot);
        bool addToGossipMenus(Condition* cond);
        bool addToGossipMenuItems(Condition* cond);
        bool addToSpellImplicitTargetConditions(Condition* cond);
        bool IsObjectMeetToConditionList(ConditionSourceInfo& sourceInfo, ConditionList const& conditions);

        void Clean(); // free up resources
        std::list<Condition*> AllocatedMemoryStore; // some garbage collection :)

        ConditionContainer                ConditionStore;
        ConditionReferenceContainer       ConditionReferenceStore;
        CreatureSpellConditionContainer   VehicleSpellConditionStore;
        CreatureSpellConditionContainer   SpellClickEventConditionStore;
        NpcVendorConditionContainer       NpcVendorConditionContainerStore;
        SmartEventConditionContainer      SmartEventConditionStore;
        PhaseDefinitionConditionContainer PhaseDefinitionsConditionStore;
};

template <class T> bool CompareValues(ComparisionType type,  T val1, T val2)
{
    switch (type)
    {
        case COMP_TYPE_EQ:
            return val1 == val2;
        case COMP_TYPE_HIGH:
            return val1 > val2;
        case COMP_TYPE_LOW:
            return val1 < val2;
        case COMP_TYPE_HIGH_EQ:
            return val1 >= val2;
        case COMP_TYPE_LOW_EQ:
            return val1 <= val2;
        default:
            // incorrect parameter
            ASSERT(false);
            return false;
    }
}

#define sConditionMgr ACE_Singleton<ConditionMgr, ACE_Null_Mutex>::instance()

#endif<|MERGE_RESOLUTION|>--- conflicted
+++ resolved
@@ -128,12 +128,9 @@
     CONDITION_SOURCE_TYPE_VEHICLE_SPELL                  = 21,
     CONDITION_SOURCE_TYPE_SMART_EVENT                    = 22,
     CONDITION_SOURCE_TYPE_NPC_VENDOR                     = 23,
-<<<<<<< HEAD
-    CONDITION_SOURCE_TYPE_PHASE_DEFINITION               = 24,
-=======
     CONDITION_SOURCE_TYPE_SPELL_PROC                     = 24,
->>>>>>> d0e4e202
-    CONDITION_SOURCE_TYPE_MAX                            = 25  // MAX
+    CONDITION_SOURCE_TYPE_PHASE_DEFINITION               = 25,
+    CONDITION_SOURCE_TYPE_MAX                            = 26  // MAX
 };
 
 enum ComparisionType
