--- conflicted
+++ resolved
@@ -3808,7 +3808,6 @@
     RAID_STATUSFLAG_25MAN_HEROIC = 0x08
 };
 
-<<<<<<< HEAD
 #define VOID_STORAGE_UNLOCK       100*GOLD
 #define VOID_STORAGE_STORE_ITEM   25*GOLD
 #define VOID_STORAGE_MAX_DEPOSIT  9
@@ -3831,7 +3830,6 @@
 
 #define CURRENCY_PRECISION 100
 
-=======
 enum PartyResult
 {
     ERR_PARTY_RESULT_OK                 = 0,
@@ -3865,5 +3863,4 @@
     ERR_PARTY_LFG_TELEPORT_IN_COMBAT    = 30
 };
 
->>>>>>> 7bef4ce4
 #endif