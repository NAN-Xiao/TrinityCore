--- conflicted
+++ resolved
@@ -64,15 +64,9 @@
     // Start LoginQueryHolder content
     PREPARE_STATEMENT(CHAR_SEL_CHARACTER, "SELECT guid, account, name, race, class, gender, level, xp, money, playerBytes, playerBytes2, playerFlags, "
     "position_x, position_y, position_z, map, orientation, taximask, cinematic, totaltime, leveltime, rest_bonus, logout_time, is_logout_resting, resettalents_cost, "
-<<<<<<< HEAD
     "resettalents_time, talentTree, trans_x, trans_y, trans_z, trans_o, transguid, extra_flags, stable_slots, at_login, zone, online, death_expire_time, taxi_path, instance_mode_mask, "
     "conquestPoints, totalHonorPoints, totalKills, todayKills, yesterdayKills, chosenTitle, watchedFaction, drunk, "
     "health, power1, power2, power3, power4, power5, instance_id, speccount, activespec, exploredZones, equipmentCache, knownTitles, actionBars, grantableLevels, guildId FROM characters WHERE guid = ?", CONNECTION_ASYNC)
-=======
-    "resettalents_time, trans_x, trans_y, trans_z, trans_o, transguid, extra_flags, stable_slots, at_login, zone, online, death_expire_time, taxi_path, instance_mode_mask, "
-    "arenaPoints, totalHonorPoints, todayHonorPoints, yesterdayHonorPoints, totalKills, todayKills, yesterdayKills, chosenTitle, knownCurrencies, watchedFaction, drunk, "
-    "health, power1, power2, power3, power4, power5, power6, power7, instance_id, speccount, activespec, exploredZones, equipmentCache, ammoId, knownTitles, actionBars, grantableLevels FROM characters WHERE guid = ?", CONNECTION_ASYNC)
->>>>>>> c3cb82b9
     PREPARE_STATEMENT(CHAR_SEL_GROUP_MEMBER, "SELECT guid FROM group_member WHERE memberGuid = ?", CONNECTION_BOTH)
     PREPARE_STATEMENT(CHAR_SEL_CHARACTER_INSTANCE, "SELECT id, permanent, map, difficulty, resettime FROM character_instance LEFT JOIN instance ON instance = id WHERE guid = ?", CONNECTION_ASYNC)
     PREPARE_STATEMENT(CHAR_SEL_CHARACTER_AURAS, "SELECT caster_guid, spell, effect_mask, recalculate_mask, stackcount, amount0, amount1, amount2, "
@@ -330,17 +324,10 @@
     PREPARE_STATEMENT(CHAR_SEL_MAX_CREATURE_RESPAWNS, "SELECT MAX(respawnTime), instanceId FROM creature_respawn WHERE instanceId > 0 GROUP BY instanceId", CONNECTION_SYNCH)
 
     // Gameobject respawn
-<<<<<<< HEAD
-    PREPARE_STATEMENT(CHAR_SEL_GO_RESPAWNS, "SELECT guid, respawnTime, instanceId FROM gameobject_respawn", CONNECTION_SYNCH)
-    PREPARE_STATEMENT(CHAR_REP_GO_RESPAWN, "REPLACE INTO gameobject_respawn (guid, respawnTime, instanceId) VALUES (?, ?, ?)", CONNECTION_ASYNC)
-    PREPARE_STATEMENT(CHAR_DEL_GO_RESPAWN, "DELETE FROM gameobject_respawn WHERE guid = ? AND instanceId = ?", CONNECTION_ASYNC)
-    PREPARE_STATEMENT(CHAR_DEL_GO_RESPAWN_BY_INSTANCE, "DELETE FROM gameobject_respawn WHERE instanceId = ?", CONNECTION_ASYNC)
-=======
     PREPARE_STATEMENT(CHAR_SEL_GO_RESPAWNS, "SELECT guid, respawnTime FROM gameobject_respawn WHERE mapId = ? AND instanceId = ?", CONNECTION_SYNCH)
     PREPARE_STATEMENT(CHAR_REP_GO_RESPAWN, "REPLACE INTO gameobject_respawn (guid, respawnTime, mapId, instanceId) VALUES (?, ?, ?, ?)", CONNECTION_ASYNC)
     PREPARE_STATEMENT(CHAR_DEL_GO_RESPAWN, "DELETE FROM gameobject_respawn WHERE guid = ? AND mapId = ? AND instanceId = ?", CONNECTION_ASYNC)
     PREPARE_STATEMENT(CHAR_DEL_GO_RESPAWN_BY_INSTANCE, "DELETE FROM gameobject_respawn WHERE mapId = ? AND instanceId = ?", CONNECTION_ASYNC)
->>>>>>> c3cb82b9
 
     // GM Tickets
     PREPARE_STATEMENT(CHAR_SEL_GM_TICKETS, "SELECT ticketId, guid, name, message, createTime, mapId, posX, posY, posZ, lastModifiedTime, closedBy, assignedTo, comment, completed, escalated, viewed FROM gm_tickets", CONNECTION_SYNCH)
@@ -461,23 +448,13 @@
     PREPARE_STATEMENT(CHAR_SEL_MAIL_ITEMS_BY_ENTRY, "SELECT mi.item_guid, m.sender, m.receiver, cs.account, cs.name, cr.account, cr.name FROM mail m INNER JOIN mail_items mi ON mi.mail_id = m.id INNER JOIN item_instance ii ON ii.guid = mi.item_guid INNER JOIN characters cs ON cs.guid = m.sender INNER JOIN characters cr ON cr.guid = m.receiver WHERE ii.itemEntry = ? LIMIT ?", CONNECTION_SYNCH);
     PREPARE_STATEMENT(CHAR_SEL_AUCTIONHOUSE_ITEM_BY_ENTRY, "SELECT  ah.itemguid, ah.itemowner, c.account, c.name FROM auctionhouse ah INNER JOIN characters c ON c.guid = ah.itemowner INNER JOIN item_instance ii ON ii.guid = ah.itemguid WHERE ii.itemEntry = ? LIMIT ?", CONNECTION_SYNCH);
     PREPARE_STATEMENT(CHAR_SEL_GUILD_BANK_ITEM_BY_ENTRY, "SELECT gi.item_guid, gi.guildid, g.name FROM guild_bank_item gi INNER JOIN guild g ON g.guildid = gi.guildid INNER JOIN item_instance ii ON ii.guid = gi.item_guid WHERE ii.itemEntry = ? LIMIT ?", CONNECTION_SYNCH);
-<<<<<<< HEAD
     PREPARE_STATEMENT(CHAR_SEL_CHAR_PET_BY_ENTRY, "SELECT id, entry, owner, modelid, level, exp, Reactstate, slot, name, renamed, curhealth, curmana, abdata, savetime, CreatedBySpell, PetType FROM character_pet WHERE owner = ? AND id = ?", CONNECTION_SYNCH);
     PREPARE_STATEMENT(CHAR_SEL_CHAR_PET_BY_ENTRY_AND_SLOT_2, "SELECT id, entry, owner, modelid, level, exp, Reactstate, slot, name, renamed, curhealth, curmana, abdata, savetime, CreatedBySpell, PetType FROM character_pet WHERE owner = ? AND entry = ? AND (slot = ? OR slot > ?)", CONNECTION_SYNCH);
     PREPARE_STATEMENT(CHAR_SEL_CHAR_PET_BY_SLOT, "SELECT id, entry, owner, modelid, level, exp, Reactstate, slot, name, renamed, curhealth, curmana, abdata, savetime, CreatedBySpell, PetType FROM character_pet WHERE owner = ? AND (slot = ? OR slot > ?) ", CONNECTION_SYNCH);
-=======
-    PREPARE_STATEMENT(CHAR_SEL_CHAR_PET_BY_ENTRY, "SELECT id, entry, owner, modelid, level, exp, Reactstate, slot, name, renamed, curhealth, curmana, curhappiness, abdata, savetime, CreatedBySpell, PetType FROM character_pet WHERE owner = ? AND id = ?", CONNECTION_SYNCH);
-    PREPARE_STATEMENT(CHAR_SEL_CHAR_PET_BY_ENTRY_AND_SLOT_2, "SELECT id, entry, owner, modelid, level, exp, Reactstate, slot, name, renamed, curhealth, curmana, curhappiness, abdata, savetime, CreatedBySpell, PetType FROM character_pet WHERE owner = ? AND entry = ? AND (slot = ? OR slot > ?)", CONNECTION_SYNCH);
-    PREPARE_STATEMENT(CHAR_SEL_CHAR_PET_BY_SLOT, "SELECT id, entry, owner, modelid, level, exp, Reactstate, slot, name, renamed, curhealth, curmana, curhappiness, abdata, savetime, CreatedBySpell, PetType FROM character_pet WHERE owner = ? AND (slot = ? OR slot > ?) ", CONNECTION_SYNCH);
->>>>>>> c3cb82b9
     PREPARE_STATEMENT(CHAR_DEL_CHAR_ACHIEVEMENT, "DELETE FROM character_achievement WHERE guid = ?", CONNECTION_ASYNC);
     PREPARE_STATEMENT(CHAR_DEL_CHAR_ACHIEVEMENT_PROGRESS, "DELETE FROM character_achievement_progress WHERE guid = ?", CONNECTION_ASYNC);
     PREPARE_STATEMENT(CHAR_DEL_CHAR_REPUTATION_BY_FACTION, "DELETE FROM character_reputation WHERE guid = ? AND faction = ?", CONNECTION_ASYNC);
     PREPARE_STATEMENT(CHAR_INS_CHAR_REPUTATION_BY_FACTION, "INSERT INTO character_reputation (guid, faction, standing, flags) VALUES (?, ?, ? , ?)", CONNECTION_ASYNC);
-<<<<<<< HEAD
-=======
-    PREPARE_STATEMENT(CHAR_UPD_CHAR_ARENA_POINTS, "UPDATE characters SET arenaPoints = (arenaPoints + ?) WHERE guid = ?", CONNECTION_ASYNC);
->>>>>>> c3cb82b9
     PREPARE_STATEMENT(CHAR_DEL_ITEM_REFUND_INSTANCE, "DELETE FROM item_refund_instance WHERE item_guid = ?", CONNECTION_ASYNC);
     PREPARE_STATEMENT(CHAR_INS_ITEM_REFUND_INSTANCE, "INSERT INTO item_refund_instance (item_guid, player_guid, paidMoney, paidExtendedCost) VALUES (?, ?, ?, ?)", CONNECTION_ASYNC);
     PREPARE_STATEMENT(CHAR_DEL_GROUP, "DELETE FROM groups WHERE guid = ?", CONNECTION_ASYNC);
@@ -547,10 +524,6 @@
     PREPARE_STATEMENT(CHAR_DEL_CHAR_TALENT, "DELETE FROM character_talent WHERE guid = ?", CONNECTION_ASYNC);
     PREPARE_STATEMENT(CHAR_DEL_CHAR_SKILLS, "DELETE FROM character_skills WHERE guid = ?", CONNECTION_ASYNC);
     PREPARE_STATEMENT(CHAR_UDP_CHAR_HONOR_POINTS, "UPDATE characters SET totalHonorPoints = ? WHERE guid = ?", CONNECTION_ASYNC);
-<<<<<<< HEAD
-=======
-    PREPARE_STATEMENT(CHAR_UDP_CHAR_ARENA_POINTS, "UPDATE characters SET arenaPoints = ? WHERE guid = ?", CONNECTION_ASYNC);
->>>>>>> c3cb82b9
     PREPARE_STATEMENT(CHAR_UDP_CHAR_MONEY, "UPDATE characters SET money = ? WHERE guid = ?", CONNECTION_ASYNC);
     PREPARE_STATEMENT(CHAR_INS_CHAR_ACTION, "INSERT INTO character_action (guid, spec, button, action, type) VALUES (?, ?, ?, ?, ?)", CONNECTION_ASYNC);
     PREPARE_STATEMENT(CHAR_UPD_CHAR_ACTION, "UPDATE character_action SET action = ?, type = ? WHERE guid = ? AND button = ? AND spec = ?", CONNECTION_ASYNC);
@@ -567,11 +540,7 @@
     PREPARE_STATEMENT(CHAR_UDP_CHAR_SKILLS, "UPDATE character_skills SET value = ?, max = ? WHERE guid = ? AND skill = ?", CONNECTION_ASYNC);
     PREPARE_STATEMENT(CHAR_INS_CHAR_SPELL, "INSERT INTO character_spell (guid, spell, active, disabled) VALUES (?, ?, ?, ?)", CONNECTION_ASYNC);
     PREPARE_STATEMENT(CHAR_DEL_CHAR_STATS, "DELETE FROM character_stats WHERE guid = ?", CONNECTION_ASYNC);
-<<<<<<< HEAD
     PREPARE_STATEMENT(CHAR_INS_CHAR_STATS, "INSERT INTO character_stats (guid, maxhealth, maxpower1, maxpower2, maxpower3, maxpower4, maxpower5, strength, agility, stamina, intellect, spirit, armor, resHoly, resFire, resNature, resFrost, resShadow, resArcane, blockPct, dodgePct, parryPct, critPct, rangedCritPct, spellCritPct, attackPower, rangedAttackPower, spellPower, resilience) VALUES (?, ?, ?, ?, ?, ?, ?, ?, ?, ?, ?, ?, ?, ?, ?, ?, ?, ?, ?, ?, ?, ?, ?, ?, ?, ?, ?, ?, ?)", CONNECTION_ASYNC);
-=======
-    PREPARE_STATEMENT(CHAR_INS_CHAR_STATS, "INSERT INTO character_stats (guid, maxhealth, maxpower1, maxpower2, maxpower3, maxpower4, maxpower5, maxpower6, maxpower7, strength, agility, stamina, intellect, spirit, armor, resHoly, resFire, resNature, resFrost, resShadow, resArcane, blockPct, dodgePct, parryPct, critPct, rangedCritPct, spellCritPct, attackPower, rangedAttackPower, spellPower, resilience) VALUES (?, ?, ?, ?, ?, ?, ?, ?, ?, ?, ?, ?, ?, ?, ?, ?, ?, ?, ?, ?, ?, ?, ?, ?, ?, ?, ?, ?, ?, ?, ?)", CONNECTION_ASYNC);
->>>>>>> c3cb82b9
     PREPARE_STATEMENT(CHAR_DEL_PETITION_BY_OWNER, "DELETE FROM petition WHERE ownerguid = ?", CONNECTION_ASYNC);
     PREPARE_STATEMENT(CHAR_DEL_PETITION_SIGNATURE_BY_OWNER, "DELETE FROM petition_sign WHERE ownerguid = ?", CONNECTION_ASYNC);
     PREPARE_STATEMENT(CHAR_DEL_PETITION_BY_OWNER_AND_TYPE, "DELETE FROM petition WHERE ownerguid = ? AND type = ?", CONNECTION_ASYNC);
@@ -580,9 +549,5 @@
     PREPARE_STATEMENT(CHAR_DEL_CHAR_TALENT_BY_SPELL_SPEC, "DELETE FROM character_talent WHERE guid = ? and spell = ? and spec = ?", CONNECTION_ASYNC);
     PREPARE_STATEMENT(CHAR_INS_CHAR_TALENT, "INSERT INTO character_talent (guid, spell, spec) VALUES (?, ?, ?)", CONNECTION_ASYNC);
     PREPARE_STATEMENT(CHAR_DEL_CHAR_ACTION_EXCEPT_SPEC, "DELETE FROM character_action WHERE spec<>? AND guid = ?", CONNECTION_ASYNC);
-<<<<<<< HEAD
     PREPARE_STATEMENT(CHAR_SEL_CHAR_PET_BY_ENTRY_AND_SLOT, "SELECT id, entry, owner, modelid, level, exp, Reactstate, slot, name, renamed, curhealth, curmana, abdata, savetime, CreatedBySpell, PetType FROM character_pet WHERE owner = ? AND slot = ?", CONNECTION_SYNCH);
-=======
-    PREPARE_STATEMENT(CHAR_SEL_CHAR_PET_BY_ENTRY_AND_SLOT, "SELECT id, entry, owner, modelid, level, exp, Reactstate, slot, name, renamed, curhealth, curmana, curhappiness, abdata, savetime, CreatedBySpell, PetType FROM character_pet WHERE owner = ? AND slot = ?", CONNECTION_SYNCH);
->>>>>>> c3cb82b9
 }