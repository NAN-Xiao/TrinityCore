--- conflicted
+++ resolved
@@ -59,11 +59,6 @@
 
     void ResetWritePointer() { _wpos = 0; }
 
-<<<<<<< HEAD
-    size_type GetSize() const { return _storage.size(); }
-
-=======
->>>>>>> aab4ab16
     std::vector<uint8>&& Move()
     {
         _wpos = 0;
