--- conflicted
+++ resolved
@@ -460,18 +460,15 @@
     write(msg);
 }
 
-<<<<<<< HEAD
-void Log::outOpCode(uint32 op, const char * name, bool smsg)
-{
-    if (!(m_DebugLogMask & LOG_FILTER_OPCODES))
-        return;
-    outString("%s: %s 0x%.4X (%u)", smsg ? "S->C" : "C->S", name, op, op);
-}
-
-void Log::outRemote(const char * str, ...)
-=======
+void Log::outOpCode(uint32 op, const char* name, bool smsg)
+{
+    if (!ShouldLog(LOG_FILTER_OPCODES, LOG_LEVEL_DEBUG))
+        return;
+    
+    outInfo(LOG_FILTER_OPCODES, "%s: %s 0x%.4X (%u)", smsg ? "S->C" : "C->S", name, op, op);
+}
+
 void Log::SetRealmID(uint32 id)
->>>>>>> f8cd39b2
 {
     realm = id;
 }
