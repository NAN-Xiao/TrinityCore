--- conflicted
+++ resolved
@@ -2792,7 +2792,14 @@
 Loggers=Root Chat DBErrors GM RA Warden Character Load WorldServer Opcodes
 
 #
-<<<<<<< HEAD
+#    Log.Async.Enable
+#        Description: Enables asyncronous message logging.
+#        Default:     0 - (Disabled)
+#                     1 - (Enabled)
+
+Log.Async.Enable = 0
+
+#
 ###################################################################################################
 
 ###################################################################################################
@@ -2939,14 +2946,6 @@
 #
 
 Currency.ConquestPointsArenaReward = 150
-=======
-#    Log.Async.Enable
-#        Description: Enables asyncronous message logging.
-#        Default:     0 - (Disabled)
-#                     1 - (Enabled)
-
-Log.Async.Enable = 0
->>>>>>> 927062f6
 
 #
 ###################################################################################################