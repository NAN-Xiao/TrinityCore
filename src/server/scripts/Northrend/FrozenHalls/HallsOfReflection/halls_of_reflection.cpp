--- conflicted
+++ resolved
@@ -633,13 +633,8 @@
                         // He steps forward and removes the runeblade from the heap of skulls.
                         if (Creature* lichking = ObjectAccessor::GetCreature(*me, _lichkingGUID))
                         {
-<<<<<<< HEAD
-                            if (GameObject* frostmourne = ObjectAccessor::GetGameObject(*me, _instance->GetData64(DATA_FROSTMOURNE)))
+                            if (GameObject* frostmourne = ObjectAccessor::GetGameObject(*me, _instance->GetGuidData(DATA_FROSTMOURNE)))
                                 frostmourne->SetLootState(GO_JUST_DEACTIVATED);
-=======
-                            if (GameObject* frostmourne = ObjectAccessor::GetGameObject(*me, _instance->GetGuidData(DATA_FROSTMOURNE)))
-                                frostmourne->SetPhaseMask(2, true);
->>>>>>> 050d56ac
                             lichking->CastSpell(lichking, SPELL_TAKE_FROSTMOURNE, true);
                             lichking->CastSpell(lichking, SPELL_FROSTMOURNE_VISUAL, true);
                         }
