/*
 * Copyright (C) 2008-2012 TrinityCore <http://www.trinitycore.org/>
 * Copyright (C) 2006-2009 ScriptDev2 <https://scriptdev2.svn.sourceforge.net/>
 *
 * This program is free software; you can redistribute it and/or modify it
 * under the terms of the GNU General Public License as published by the
 * Free Software Foundation; either version 2 of the License, or (at your
 * option) any later version.
 *
 * This program is distributed in the hope that it will be useful, but WITHOUT
 * ANY WARRANTY; without even the implied warranty of MERCHANTABILITY or
 * FITNESS FOR A PARTICULAR PURPOSE. See the GNU General Public License for
 * more details.
 *
 * You should have received a copy of the GNU General Public License along
 * with this program. If not, see <http://www.gnu.org/licenses/>.
 */

/* ScriptData
SDName: faction_champions
SD%Complete: ??%
SDComment: Scripts by Selector, modified by /dev/rsa
SDCategory: Crusader Coliseum
EndScriptData */

// Known bugs:
// All - untested
// Pets aren't being summoned by their masters

#include "ScriptMgr.h"
#include "ScriptedCreature.h"
#include "SpellScript.h"
#include "SpellAuraEffects.h"
#include "trial_of_the_crusader.h"

enum eYell
{
    SAY_GARROSH_KILL_ALLIANCE_PLAYER4 = -1649118,
    SAY_VARIAN_KILL_HORDE_PLAYER4     = -1649123,
};

enum eAIs
{
    AI_MELEE    = 0,
    AI_RANGED   = 1,
    AI_HEALER   = 2,
    AI_PET      = 3,
};

enum eSpells
{
    SPELL_ANTI_AOE      = 68595,
    SPELL_PVP_TRINKET   = 65547,
};

class boss_toc_champion_controller : public CreatureScript
{
public:
    boss_toc_champion_controller() : CreatureScript("boss_toc_champion_controller") { }

    CreatureAI* GetAI(Creature* creature) const
    {
        return new boss_toc_champion_controllerAI (creature);
    }

    struct boss_toc_champion_controllerAI : public ScriptedAI
    {
        boss_toc_champion_controllerAI(Creature* creature) : ScriptedAI(creature), Summons(me)
        {
            instance = creature->GetInstanceScript();
        }

        InstanceScript* instance;
        SummonList Summons;
        uint32 m_uiChampionsNotStarted;
        uint32 m_uiChampionsFailed;
        uint32 m_uiChampionsKilled;
        bool   m_bInProgress;

        void Reset()
        {
            m_uiChampionsNotStarted = 0;
            m_uiChampionsFailed = 0;
            m_uiChampionsKilled = 0;
            m_bInProgress = false;
        }

        std::vector<uint32> SelectChampions(Team playerTeam)
        {
            std::vector<uint32> vHealersEntries;
            vHealersEntries.clear();
            vHealersEntries.push_back(playerTeam == ALLIANCE ? NPC_HORDE_DRUID_RESTORATION : NPC_ALLIANCE_DRUID_RESTORATION);
            vHealersEntries.push_back(playerTeam == ALLIANCE ? NPC_HORDE_PALADIN_HOLY : NPC_ALLIANCE_PALADIN_HOLY);
            vHealersEntries.push_back(playerTeam == ALLIANCE ? NPC_HORDE_PRIEST_DISCIPLINE : NPC_ALLIANCE_PRIEST_DISCIPLINE);
            vHealersEntries.push_back(playerTeam == ALLIANCE ? NPC_HORDE_SHAMAN_RESTORATION : NPC_ALLIANCE_SHAMAN_RESTORATION);

            std::vector<uint32> vOtherEntries;
            vOtherEntries.clear();
            vOtherEntries.push_back(playerTeam == ALLIANCE ? NPC_HORDE_DEATH_KNIGHT : NPC_ALLIANCE_DEATH_KNIGHT);
            vOtherEntries.push_back(playerTeam == ALLIANCE ? NPC_HORDE_HUNTER : NPC_ALLIANCE_HUNTER);
            vOtherEntries.push_back(playerTeam == ALLIANCE ? NPC_HORDE_MAGE : NPC_ALLIANCE_MAGE);
            vOtherEntries.push_back(playerTeam == ALLIANCE ? NPC_HORDE_ROGUE : NPC_ALLIANCE_ROGUE);
            vOtherEntries.push_back(playerTeam == ALLIANCE ? NPC_HORDE_WARLOCK : NPC_ALLIANCE_WARLOCK);
            vOtherEntries.push_back(playerTeam == ALLIANCE ? NPC_HORDE_WARRIOR : NPC_ALLIANCE_WARRIOR);

            uint8 healersSubtracted = 2;
            if (instance->instance->GetSpawnMode() == RAID_DIFFICULTY_25MAN_NORMAL || instance->instance->GetSpawnMode() == RAID_DIFFICULTY_25MAN_HEROIC)
                healersSubtracted = 1;
            for (uint8 i = 0; i < healersSubtracted; ++i)
            {
                uint8 pos = urand(0, vHealersEntries.size()-1);
                switch (vHealersEntries[pos])
                {
                    case NPC_ALLIANCE_DRUID_RESTORATION:
                        vOtherEntries.push_back(NPC_ALLIANCE_DRUID_BALANCE);
                        break;
                    case NPC_HORDE_DRUID_RESTORATION:
                        vOtherEntries.push_back(NPC_HORDE_DRUID_BALANCE);
                        break;
                    case NPC_ALLIANCE_PALADIN_HOLY:
                        vOtherEntries.push_back(NPC_ALLIANCE_PALADIN_RETRIBUTION);
                        break;
                    case NPC_HORDE_PALADIN_HOLY:
                        vOtherEntries.push_back(NPC_HORDE_PALADIN_RETRIBUTION);
                        break;
                    case NPC_ALLIANCE_PRIEST_DISCIPLINE:
                        vOtherEntries.push_back(NPC_ALLIANCE_PRIEST_SHADOW);
                        break;
                    case NPC_HORDE_PRIEST_DISCIPLINE:
                        vOtherEntries.push_back(NPC_HORDE_PRIEST_SHADOW);
                        break;
                    case NPC_ALLIANCE_SHAMAN_RESTORATION:
                        vOtherEntries.push_back(NPC_ALLIANCE_SHAMAN_ENHANCEMENT);
                        break;
                    case NPC_HORDE_SHAMAN_RESTORATION:
                        vOtherEntries.push_back(NPC_HORDE_SHAMAN_ENHANCEMENT);
                        break;
                }
                vHealersEntries.erase(vHealersEntries.begin()+pos);
            }

            if (instance->instance->GetSpawnMode() == RAID_DIFFICULTY_10MAN_NORMAL || instance->instance->GetSpawnMode() == RAID_DIFFICULTY_10MAN_HEROIC)
                for (uint8 i = 0; i < 4; ++i)
                    vOtherEntries.erase(vOtherEntries.begin()+urand(0, vOtherEntries.size()-1));

            std::vector<uint32> vChampionEntries;
            vChampionEntries.clear();
            for (uint8 i = 0; i < vHealersEntries.size(); ++i)
                vChampionEntries.push_back(vHealersEntries[i]);
            for (uint8 i = 0; i < vOtherEntries.size(); ++i)
                vChampionEntries.push_back(vOtherEntries[i]);

            return vChampionEntries;
        }

        void SummonChampions(Team playerTeam)
        {
            std::vector<Position> vChampionJumpOrigin;
            if (playerTeam == ALLIANCE)
                for (uint8 i = 0; i < 5; i++)
                    vChampionJumpOrigin.push_back(FactionChampionLoc[i]);
            else
                for (uint8 i = 5; i < 10; i++)
                    vChampionJumpOrigin.push_back(FactionChampionLoc[i]);

            std::vector<Position> vChampionJumpTarget;
            for (uint8 i = 10; i < 20; i++)
                vChampionJumpTarget.push_back(FactionChampionLoc[i]);
            std::vector<uint32> vChampionEntries = SelectChampions(playerTeam);

            for (uint8 i = 0; i < vChampionEntries.size(); ++i)
            {
                uint8 pos = urand(0, vChampionJumpTarget.size()-1);
                if (Creature* temp = me->SummonCreature(vChampionEntries[i], vChampionJumpOrigin[urand(0, vChampionJumpOrigin.size()-1)], TEMPSUMMON_MANUAL_DESPAWN))
                {
                    Summons.Summon(temp);
                    temp->SetReactState(REACT_PASSIVE);
                    temp->SetFlag(UNIT_FIELD_FLAGS, UNIT_FLAG_NON_ATTACKABLE | UNIT_FLAG_IMMUNE_TO_PC);
                    if (playerTeam == ALLIANCE)
                    {
                        temp->SetHomePosition(vChampionJumpTarget[pos].GetPositionX(), vChampionJumpTarget[pos].GetPositionY(), vChampionJumpTarget[pos].GetPositionZ(), 0);
                        temp->GetMotionMaster()->MoveJump(vChampionJumpTarget[pos].GetPositionX(), vChampionJumpTarget[pos].GetPositionY(), vChampionJumpTarget[pos].GetPositionZ(), 20.0f, 20.0f);
                        temp->SetOrientation(0);
                    }
                    else
                    {
                        temp->SetHomePosition((ToCCommonLoc[1].GetPositionX()*2)-vChampionJumpTarget[pos].GetPositionX(), vChampionJumpTarget[pos].GetPositionY(), vChampionJumpTarget[pos].GetPositionZ(), 3);
                        temp->GetMotionMaster()->MoveJump((ToCCommonLoc[1].GetPositionX()*2)-vChampionJumpTarget[pos].GetPositionX(), vChampionJumpTarget[pos].GetPositionY(), vChampionJumpTarget[pos].GetPositionZ(), 20.0f, 20.0f);
                        temp->SetOrientation(3);
                    }
                }
                vChampionJumpTarget.erase(vChampionJumpTarget.begin()+pos);
            }
        }

        void SetData(uint32 uiType, uint32 uiData)
        {
            switch (uiType)
            {
                case 0:
                    SummonChampions((Team)uiData);
                    break;
                case 1:
                    for (std::list<uint64>::iterator i = Summons.begin(); i != Summons.end(); ++i)
                    {
                        if (Creature* temp = Unit::GetCreature(*me, *i))
                        {
                            temp->SetReactState(REACT_AGGRESSIVE);
                            temp->RemoveFlag(UNIT_FIELD_FLAGS, UNIT_FLAG_NON_ATTACKABLE | UNIT_FLAG_IMMUNE_TO_PC);
                        }
                    }
                    break;
                case 2:
                    switch (uiData)
                    {
                        case FAIL:
                            m_uiChampionsFailed++;
                            if (m_uiChampionsFailed + m_uiChampionsKilled >= Summons.size())
                            {
                                instance->SetData(TYPE_CRUSADERS, FAIL);
                                Summons.DespawnAll();
                                me->DespawnOrUnsummon();
                            }
                            break;
                        case IN_PROGRESS:
                            if (!m_bInProgress)
                            {
                                m_uiChampionsNotStarted = 0;
                                m_uiChampionsFailed = 0;
                                m_uiChampionsKilled = 0;
                                m_bInProgress = true;
                                Summons.DoZoneInCombat();
                                instance->SetData(TYPE_CRUSADERS, IN_PROGRESS);
                            }
                            break;
                        case DONE:
                            m_uiChampionsKilled++;
                            if (m_uiChampionsKilled == 1)
                                instance->SetData(TYPE_CRUSADERS, SPECIAL);
                            else if (m_uiChampionsKilled >= Summons.size())
                            {
                                instance->SetData(TYPE_CRUSADERS, DONE);
                                Summons.DespawnAll();
                                me->DespawnOrUnsummon();
                            }
                            break;
                    }
                    break;
            }
        }
    };

};

struct boss_faction_championsAI : public ScriptedAI
{
    boss_faction_championsAI(Creature* creature, uint32 aitype) : ScriptedAI(creature)
    {
        instance = creature->GetInstanceScript();
        mAIType = aitype;
    }

    InstanceScript* instance;

    uint64 championControllerGUID;
    uint32 mAIType;
    uint32 ThreatTimer;
    uint32 CCTimer;

    void Reset()
    {
        championControllerGUID = 0;
        CCTimer = rand()%10000;
        ThreatTimer = 5000;
    }

    void JustReachedHome()
    {
        if (instance)
            if (Creature* pChampionController = Unit::GetCreature((*me), instance->GetData64(NPC_CHAMPIONS_CONTROLLER)))
                pChampionController->AI()->SetData(2, FAIL);
        me->DespawnOrUnsummon();
    }

    float CalculateThreat(float distance, float armor, uint32 health)
    {
        float dist_mod = (mAIType == AI_MELEE || mAIType == AI_PET) ? 15.0f/(15.0f + distance) : 1.0f;
        float armor_mod = (mAIType == AI_MELEE || mAIType == AI_PET) ? armor / 16635.0f : 0.0f;
        float eh = (health+1) * (1.0f + armor_mod);
        return dist_mod * 30000.0f / eh;
    }

    void UpdateThreat()
    {
        std::list<HostileReference*> const& tList = me->getThreatManager().getThreatList();
        for (std::list<HostileReference*>::const_iterator itr = tList.begin(); itr != tList.end(); ++itr)
        {
            Unit* unit = Unit::GetUnit(*me, (*itr)->getUnitGuid());
            if (unit && me->getThreatManager().getThreat(unit))
            {
                if (unit->GetTypeId()==TYPEID_PLAYER)
                {
                    float threat = CalculateThreat(me->GetDistance2d(unit), (float)unit->GetArmor(), unit->GetHealth());
                    me->getThreatManager().modifyThreatPercent(unit, -100);
                    me->AddThreat(unit, 1000000.0f * threat);
                }
            }
        }
    }

    void UpdatePower()
    {
        if (me->getPowerType() == POWER_MANA)
            me->ModifyPower(POWER_MANA, me->GetMaxPower(POWER_MANA) / 3);
        //else if (me->getPowerType() == POWER_ENERGY)
        //    me->ModifyPower(POWER_ENERGY, 100);
    }

    void RemoveCC()
    {
        me->RemoveAurasByType(SPELL_AURA_MOD_STUN);
        me->RemoveAurasByType(SPELL_AURA_MOD_FEAR);
        me->RemoveAurasByType(SPELL_AURA_MOD_ROOT);
        me->RemoveAurasByType(SPELL_AURA_MOD_PACIFY);
        me->RemoveAurasByType(SPELL_AURA_MOD_CONFUSE);
        //DoCast(me, SPELL_PVP_TRINKET);
    }

    void JustDied(Unit* /*killer*/)
    {
        if (mAIType != AI_PET)
            if (instance)
                if (Creature* pChampionController = Unit::GetCreature((*me), instance->GetData64(NPC_CHAMPIONS_CONTROLLER)))
                    pChampionController->AI()->SetData(2, DONE);
    }

    void EnterCombat(Unit* /*who*/)
    {
        DoCast(me, SPELL_ANTI_AOE, true);
        me->SetInCombatWithZone();
        if (instance)
            if (Creature* pChampionController = Unit::GetCreature((*me), instance->GetData64(NPC_CHAMPIONS_CONTROLLER)))
                pChampionController->AI()->SetData(2, IN_PROGRESS);
    }

    void KilledUnit(Unit* who)
    {
        if (who->GetTypeId() == TYPEID_PLAYER)
        {
            Map::PlayerList const &players = me->GetMap()->GetPlayers();
            uint32 TeamInInstance = 0;

            if (!players.isEmpty())
                if (Player* player = players.begin()->getSource())
                    TeamInInstance = player->GetTeam();

            if (instance)
            {
                if (TeamInInstance == ALLIANCE)
                {
                    if (Creature* temp = Unit::GetCreature(*me, instance->GetData64(NPC_VARIAN)))
                        DoScriptText(SAY_VARIAN_KILL_HORDE_PLAYER4+urand(0, 3), temp); // + cause we are on negative
                }
                else
                    if (Creature* temp = me->FindNearestCreature(NPC_GARROSH, 300.f))
                        DoScriptText(SAY_GARROSH_KILL_ALLIANCE_PLAYER4+urand(0, 3), temp); // + cause we are on negative

                instance->SetData(DATA_TRIBUTE_TO_IMMORTALITY_ELEGIBLE, 0);
            }
        }
    }

    Creature* SelectRandomFriendlyMissingBuff(uint32 spell)
    {
        std::list<Creature*> lst = DoFindFriendlyMissingBuff(40.0f, spell);
        std::list<Creature*>::const_iterator itr = lst.begin();
        if (lst.empty())
            return NULL;
        advance(itr, rand()%lst.size());
        return (*itr);
    }

    Unit* SelectEnemyCaster(bool /*casting*/)
    {
        std::list<HostileReference*> const& tList = me->getThreatManager().getThreatList();
        std::list<HostileReference*>::const_iterator iter;
        Unit* target;
        for (iter = tList.begin(); iter!=tList.end(); ++iter)
        {
            target = Unit::GetUnit(*me, (*iter)->getUnitGuid());
            if (target && target->getPowerType() == POWER_MANA)
                return target;
        }
        return NULL;
    }

    uint32 EnemiesInRange(float distance)
    {
        std::list<HostileReference*> const& tList = me->getThreatManager().getThreatList();
        std::list<HostileReference*>::const_iterator iter;
        uint32 count = 0;
        Unit* target;
        for (iter = tList.begin(); iter!=tList.end(); ++iter)
        {
            target = Unit::GetUnit(*me, (*iter)->getUnitGuid());
                if (target && me->GetDistance2d(target) < distance)
                    ++count;
        }
        return count;
    }

    void AttackStart(Unit* who)
    {
        if (!who)
            return;

        if (me->Attack(who, true))
        {
            me->AddThreat(who, 10.0f);
            me->SetInCombatWith(who);
            who->SetInCombatWith(me);

            if (mAIType == AI_MELEE || mAIType == AI_PET)
                DoStartMovement(who);
            else
                DoStartMovement(who, 20.0f);
            SetCombatMovement(true);
        }
    }

    void UpdateAI(const uint32 uiDiff)
    {
        if (ThreatTimer < uiDiff)
        {
            UpdatePower();
            UpdateThreat();
            ThreatTimer = 4000;
        }
        else ThreatTimer -= uiDiff;

        if (mAIType != AI_PET)
        {
            if (CCTimer < uiDiff)
            {
                RemoveCC();
                CCTimer = 8000+rand()%2000;
            }
            else CCTimer -= uiDiff;
        }

        if (mAIType == AI_MELEE || mAIType == AI_PET) DoMeleeAttackIfReady();
    }
};

/********************************************************************
                            HEALERS
********************************************************************/
enum eDruidSpells
{
    SPELL_LIFEBLOOM         = 66093,
    SPELL_NOURISH           = 66066,
    SPELL_REGROWTH          = 66067,
    SPELL_REJUVENATION      = 66065,
    SPELL_TRANQUILITY       = 66086,
    SPELL_BARKSKIN          = 65860, //1 min cd
    SPELL_THORNS            = 66068,
    SPELL_NATURE_GRASP      = 66071, //1 min cd, self buff
};

class mob_toc_druid : public CreatureScript
{
public:
    mob_toc_druid() : CreatureScript("mob_toc_druid") { }

    CreatureAI* GetAI(Creature* creature) const
    {
        return new mob_toc_druidAI (creature);
    }

    struct mob_toc_druidAI : public boss_faction_championsAI
    {
        mob_toc_druidAI(Creature* creature) : boss_faction_championsAI(creature, AI_HEALER) {}

        uint32 m_uiNatureGraspTimer;
        uint32 m_uiTranquilityTimer;
        uint32 m_uiBarkskinTimer;
        uint32 m_uiCommonTimer;

        void Reset()
        {
            boss_faction_championsAI::Reset();
            m_uiNatureGraspTimer = IN_MILLISECONDS;
            m_uiTranquilityTimer = IN_MILLISECONDS;
            m_uiBarkskinTimer = IN_MILLISECONDS;
            m_uiCommonTimer = IN_MILLISECONDS;
            SetEquipmentSlots(false, 51799, EQUIP_NO_CHANGE, EQUIP_NO_CHANGE);
        }

        void UpdateAI(const uint32 uiDiff)
        {
            if (!UpdateVictim())
                return;

            if (m_uiNatureGraspTimer <= uiDiff)
            {
                DoCast(me, SPELL_NATURE_GRASP);
                m_uiNatureGraspTimer = urand(40*IN_MILLISECONDS, 80*IN_MILLISECONDS);
            } else m_uiNatureGraspTimer -= uiDiff;

            if (m_uiTranquilityTimer <= uiDiff)
            {
                DoCastAOE(SPELL_TRANQUILITY);
                m_uiTranquilityTimer = urand(40*IN_MILLISECONDS, 90*IN_MILLISECONDS);
            } else m_uiTranquilityTimer -= uiDiff;

            if (m_uiBarkskinTimer <= uiDiff)
            {
                if (HealthBelowPct(50))
                    DoCast(me, SPELL_BARKSKIN);
                m_uiBarkskinTimer = urand(45*IN_MILLISECONDS, 90*IN_MILLISECONDS);
            } else m_uiBarkskinTimer -= uiDiff;

            if (m_uiCommonTimer <= uiDiff)
            {
                switch (urand(0, 4))
                {
                    case 0:
                        DoCast(me, SPELL_LIFEBLOOM);
                        break;
                    case 1:
                        DoCast(me, SPELL_NOURISH);
                        break;
                    case 2:
                        DoCast(me, SPELL_REGROWTH);
                        break;
                    case 3:
                        DoCast(me, SPELL_REJUVENATION);
                        break;
                    case 4:
                        if (Creature* target = SelectRandomFriendlyMissingBuff(SPELL_THORNS))
                            DoCast(target, SPELL_THORNS);
                        break;
                }
                m_uiCommonTimer = urand(15*IN_MILLISECONDS, 30*IN_MILLISECONDS);
            } else m_uiCommonTimer -= uiDiff;

            boss_faction_championsAI::UpdateAI(uiDiff);
        }
    };

};

enum eShamanSpells
{
    SPELL_HEALING_WAVE          = 66055,
    SPELL_RIPTIDE               = 66053,
    SPELL_SPIRIT_CLEANSE        = 66056, //friendly only
    SPELL_HEROISM               = 65983,
    SPELL_BLOODLUST             = 65980,
    SPELL_HEX                   = 66054,
    SPELL_EARTH_SHIELD          = 66063,
    SPELL_EARTH_SHOCK           = 65973,
    AURA_EXHAUSTION             = 57723,
    AURA_SATED                  = 57724,
};

class mob_toc_shaman : public CreatureScript
{
public:
    mob_toc_shaman() : CreatureScript("mob_toc_shaman") { }

    CreatureAI* GetAI(Creature* creature) const
    {
        return new mob_toc_shamanAI (creature);
    }

    struct mob_toc_shamanAI : public boss_faction_championsAI
    {
        mob_toc_shamanAI(Creature* creature) : boss_faction_championsAI(creature, AI_HEALER) {}

        uint32 m_uiHeroismOrBloodlustTimer;
        uint32 m_uiHexTimer;
        uint32 m_uiCommonTimer;

        void Reset()
        {
            boss_faction_championsAI::Reset();
            m_uiHeroismOrBloodlustTimer = IN_MILLISECONDS;
            m_uiHexTimer = IN_MILLISECONDS;
            m_uiCommonTimer = IN_MILLISECONDS;
            SetEquipmentSlots(false, 49992, EQUIP_NO_CHANGE, EQUIP_NO_CHANGE);
        }

        void UpdateAI(const uint32 uiDiff)
        {
            if (!UpdateVictim())
                return;

            if (m_uiHeroismOrBloodlustTimer <= uiDiff)
            {
                if (me->getFaction()) //Am i alliance?
                {
                    if (!me->HasAura(AURA_EXHAUSTION))
                        DoCastAOE(SPELL_HEROISM);
                }
                else
                    if (!me->HasAura(AURA_SATED))
                        DoCastAOE(SPELL_BLOODLUST);
                m_uiHeroismOrBloodlustTimer = 300*IN_MILLISECONDS;
            } else m_uiHeroismOrBloodlustTimer -= uiDiff;

            if (m_uiHexTimer <= uiDiff)
            {
                if (Unit* target = SelectTarget(SELECT_TARGET_RANDOM, 0))
                    DoCast(target, SPELL_HEX);
                m_uiHexTimer = urand(10*IN_MILLISECONDS, 40*IN_MILLISECONDS);
            } else m_uiHexTimer -= uiDiff;

            if (m_uiCommonTimer <= uiDiff)
            {
                switch (urand(0, 5))
                {
                    case 0: case 1:
                        DoCast(me, SPELL_HEALING_WAVE);
                        break;
                    case 2:
                        DoCast(me, SPELL_RIPTIDE);
                        break;
                    case 3:
                        DoCast(me, SPELL_EARTH_SHOCK);
                        break;
                    case 4:
                        DoCast(me, SPELL_SPIRIT_CLEANSE);
                        break;
                    case 5:
                        if (Unit* target = SelectRandomFriendlyMissingBuff(SPELL_EARTH_SHIELD))
                            DoCast(target, SPELL_EARTH_SHIELD);
                        break;
                }
                m_uiCommonTimer = urand(5*IN_MILLISECONDS, 15*IN_MILLISECONDS);
            } else m_uiCommonTimer -= uiDiff;

            boss_faction_championsAI::UpdateAI(uiDiff);
        }
    };

};

enum ePaladinSpells
{
    SPELL_HAND_OF_FREEDOM     = 68757, //25 sec cd
    SPELL_BUBBLE              = 66010, //5 min cd
    SPELL_CLEANSE             = 66116,
    SPELL_FLASH_OF_LIGHT      = 66113,
    SPELL_HOLY_LIGHT          = 66112,
    SPELL_HOLY_SHOCK          = 66114,
    SPELL_HAND_OF_PROTECTION  = 66009,
    SPELL_HAMMER_OF_JUSTICE   = 66613,
};

class mob_toc_paladin : public CreatureScript
{
public:
    mob_toc_paladin() : CreatureScript("mob_toc_paladin") { }

    CreatureAI* GetAI(Creature* creature) const
    {
        return new mob_toc_paladinAI (creature);
    }

    struct mob_toc_paladinAI : public boss_faction_championsAI
    {
        mob_toc_paladinAI(Creature* creature) : boss_faction_championsAI(creature, AI_HEALER) {}

        uint32 m_uiBubbleTimer;
        uint32 m_uiHandOfProtectionTimer;
        uint32 m_uiHolyShockTimer;
        uint32 m_uiHandOfFreedomTimer;
        uint32 m_uiHammerOfJusticeTimer;
        uint32 m_uiCommonTimer;

        void Reset()
        {
            boss_faction_championsAI::Reset();
            m_uiBubbleTimer = urand(0*IN_MILLISECONDS, 360*IN_MILLISECONDS);
            m_uiHandOfProtectionTimer = urand(0*IN_MILLISECONDS, 360*IN_MILLISECONDS);
            m_uiHolyShockTimer = urand(6*IN_MILLISECONDS, 15*IN_MILLISECONDS);
            m_uiHandOfFreedomTimer = urand(25*IN_MILLISECONDS, 40*IN_MILLISECONDS);
            m_uiHammerOfJusticeTimer = urand(5*IN_MILLISECONDS, 15*IN_MILLISECONDS);
            m_uiCommonTimer = urand(15*IN_MILLISECONDS, 30*IN_MILLISECONDS);
            SetEquipmentSlots(false, 50771, 47079, EQUIP_NO_CHANGE);
        }

        void UpdateAI(const uint32 uiDiff)
        {
            if (!UpdateVictim())
                return;

            if (m_uiBubbleTimer <= uiDiff)
            {
                //cast bubble at 20% hp
                if (HealthBelowPct(20))
                    DoCast(me, SPELL_BUBBLE);
                m_uiBubbleTimer = urand(0*IN_MILLISECONDS, 360*IN_MILLISECONDS);
            } else m_uiBubbleTimer -= uiDiff;

            if (m_uiHandOfProtectionTimer <= uiDiff)
            {
                if (Unit* target = DoSelectLowestHpFriendly(40.0f))
                    if (target->HealthBelowPct(15))
                        DoCast(target, SPELL_HAND_OF_PROTECTION);
                m_uiHandOfProtectionTimer = urand(0*IN_MILLISECONDS, 360*IN_MILLISECONDS);
            } else m_uiHandOfProtectionTimer -= uiDiff;

            if (m_uiHolyShockTimer <= uiDiff)
            {
                if (Unit* target = SelectTarget(SELECT_TARGET_RANDOM, 0))
                    DoCast(target, SPELL_HOLY_SHOCK);
                m_uiHolyShockTimer = urand(6*IN_MILLISECONDS, 15*IN_MILLISECONDS);
            } else m_uiHolyShockTimer -= uiDiff;

            if (m_uiHandOfFreedomTimer <= uiDiff)
            {
                if (Unit* target = SelectRandomFriendlyMissingBuff(SPELL_HAND_OF_FREEDOM))
                    DoCast(target, SPELL_HAND_OF_FREEDOM);
                m_uiHandOfFreedomTimer = urand(25*IN_MILLISECONDS, 40*IN_MILLISECONDS);
            } else m_uiHandOfFreedomTimer -= uiDiff;

            if (m_uiHammerOfJusticeTimer <= uiDiff)
            {
                if (Unit* target = SelectTarget(SELECT_TARGET_RANDOM, 0))
                    DoCast(target, SPELL_HAMMER_OF_JUSTICE);
                m_uiHammerOfJusticeTimer = urand(5*IN_MILLISECONDS, 15*IN_MILLISECONDS);
            } else m_uiHammerOfJusticeTimer -= uiDiff;

            if (m_uiCommonTimer <= uiDiff)
            {
                switch (urand(0, 4))
                {
                    case 0: case 1:
                        DoCast(me, SPELL_FLASH_OF_LIGHT);
                        break;
                    case 2: case 3:
                        DoCast(me, SPELL_HOLY_LIGHT);
                        break;
                    case 4:
                        DoCast(me, SPELL_CLEANSE);
                        break;
                }
                m_uiCommonTimer = urand(15*IN_MILLISECONDS, 30*IN_MILLISECONDS);
            } else m_uiCommonTimer -= uiDiff;

            boss_faction_championsAI::UpdateAI(uiDiff);
        }
    };

};

enum ePriestSpells
{
    SPELL_RENEW             = 66177,
    SPELL_SHIELD            = 66099,
    SPELL_FLASH_HEAL        = 66104,
    SPELL_DISPEL            = 65546,
    SPELL_PSYCHIC_SCREAM    = 65543,
    SPELL_MANA_BURN         = 66100,
};

class mob_toc_priest : public CreatureScript
{
public:
    mob_toc_priest() : CreatureScript("mob_toc_priest") { }

    CreatureAI* GetAI(Creature* creature) const
    {
        return new mob_toc_priestAI (creature);
    }

    struct mob_toc_priestAI : public boss_faction_championsAI
    {
        mob_toc_priestAI(Creature* creature) : boss_faction_championsAI(creature, AI_HEALER) {}

        uint32 m_uiPsychicScreamTimer;
        uint32 m_uiCommonTimer;

        void Reset()
        {
            boss_faction_championsAI::Reset();
            m_uiPsychicScreamTimer = IN_MILLISECONDS;
            m_uiCommonTimer = urand(15*IN_MILLISECONDS, 30*IN_MILLISECONDS);
            SetEquipmentSlots(false, 49992, EQUIP_NO_CHANGE, EQUIP_NO_CHANGE);
        }

        void UpdateAI(const uint32 uiDiff)
        {
            if (!UpdateVictim())
                return;

            if (m_uiPsychicScreamTimer <= uiDiff)
            {
                if (EnemiesInRange(10.0f) > 2)
                    DoCastAOE(SPELL_PSYCHIC_SCREAM);
                m_uiPsychicScreamTimer = urand(5*IN_MILLISECONDS, 25*IN_MILLISECONDS);
            } else m_uiPsychicScreamTimer -= uiDiff;

            if (m_uiCommonTimer <= uiDiff)
            {
                switch (urand(0, 5))
                {
                    case 0:
                        DoCast(me, SPELL_RENEW);
                        break;
                    case 1:
                        DoCast(me, SPELL_SHIELD);
                        break;
                    case 2: case 3:
                        DoCast(me, SPELL_FLASH_HEAL);
                        break;
                    case 4:
                        if (Unit* target = urand(0, 1) ? SelectTarget(SELECT_TARGET_RANDOM, 0) : DoSelectLowestHpFriendly(40.0f))
                            DoCast(target, SPELL_DISPEL);
                        break;
                    case 5:
                        DoCast(me, SPELL_MANA_BURN);
                        break;
                }
                m_uiCommonTimer = urand(15*IN_MILLISECONDS, 30*IN_MILLISECONDS);
            } else m_uiCommonTimer -= uiDiff;

            boss_faction_championsAI::UpdateAI(uiDiff);
        }
    };

};

/********************************************************************
                            RANGED
********************************************************************/
enum eShadowPriestSpells
{
    SPELL_SILENCE           = 65542,
    SPELL_VAMPIRIC_TOUCH    = 65490,
    SPELL_SW_PAIN           = 65541,
    SPELL_MIND_FLAY         = 65488,
    SPELL_MIND_BLAST        = 65492,
    SPELL_HORROR            = 65545,
    SPELL_DISPERSION        = 65544,
    SPELL_SHADOWFORM        = 16592,
};

class mob_toc_shadow_priest : public CreatureScript
{
public:
    mob_toc_shadow_priest() : CreatureScript("mob_toc_shadow_priest") { }

    CreatureAI* GetAI(Creature* creature) const
    {
        return new mob_toc_shadow_priestAI (creature);
    }

    struct mob_toc_shadow_priestAI : public boss_faction_championsAI
    {
        mob_toc_shadow_priestAI(Creature* creature) : boss_faction_championsAI(creature, AI_RANGED) {}

        uint32 m_uiPsychicScreamTimer;
        uint32 m_uiDispersionTimer;
        uint32 m_uiSilenceTimer;
        uint32 m_uiMindBlastTimer;
        uint32 m_uiCommonTimer;

        void Reset()
        {
            boss_faction_championsAI::Reset();
            m_uiPsychicScreamTimer = urand(5*IN_MILLISECONDS, 25*IN_MILLISECONDS);
            m_uiDispersionTimer = urand(1*IN_MILLISECONDS, 180*IN_MILLISECONDS);
            m_uiSilenceTimer = urand(8*IN_MILLISECONDS, 15*IN_MILLISECONDS);
            m_uiMindBlastTimer = urand(3*IN_MILLISECONDS, 8*IN_MILLISECONDS);
            m_uiCommonTimer = urand(15*IN_MILLISECONDS, 30*IN_MILLISECONDS);
            SetEquipmentSlots(false, 50040, EQUIP_NO_CHANGE, EQUIP_NO_CHANGE);
            DoCast(me, SPELL_SHADOWFORM);
        }

        void EnterCombat(Unit* who)
        {
            boss_faction_championsAI::EnterCombat(who);
        }

        void UpdateAI(const uint32 uiDiff)
        {
            if (!UpdateVictim())
                return;

            if (m_uiPsychicScreamTimer <= uiDiff)
            {
                if (EnemiesInRange(10.0f) > 2)
                    DoCastAOE(SPELL_PSYCHIC_SCREAM);
                m_uiPsychicScreamTimer = urand(5*IN_MILLISECONDS, 25*IN_MILLISECONDS);
            } else m_uiPsychicScreamTimer -= uiDiff;

            if (m_uiDispersionTimer <= uiDiff)
            {
                if (HealthBelowPct(20))
                    DoCast(me, SPELL_DISPERSION);
                m_uiDispersionTimer = urand(1*IN_MILLISECONDS, 180*IN_MILLISECONDS);
            } else m_uiDispersionTimer -= uiDiff;

            if (m_uiSilenceTimer <= uiDiff)
            {
                if (Unit* target = SelectEnemyCaster(false))
                    DoCast(target, SPELL_SILENCE);
                m_uiSilenceTimer = urand(8*IN_MILLISECONDS, 15*IN_MILLISECONDS);
            } else m_uiSilenceTimer -= uiDiff;

            if (m_uiMindBlastTimer <= uiDiff)
            {
                if (Unit* target = SelectTarget(SELECT_TARGET_RANDOM, 0))
                    DoCast(target, SPELL_MIND_BLAST);
                m_uiMindBlastTimer = urand(3*IN_MILLISECONDS, 8*IN_MILLISECONDS);
            } else m_uiMindBlastTimer -= uiDiff;

            if (m_uiCommonTimer <= uiDiff)
            {
                switch (urand(0, 4))
                {
                    case 0: case 1:
                        if (Unit* target = SelectTarget(SELECT_TARGET_RANDOM, 0))
                            DoCast(target, SPELL_MIND_FLAY);
                        break;
                    case 2:
                        if (Unit* target = SelectTarget(SELECT_TARGET_RANDOM, 0))
                            DoCast(target, SPELL_VAMPIRIC_TOUCH);
                        break;
                   case 3:
                        if (Unit* target = SelectTarget(SELECT_TARGET_RANDOM, 0))
                            DoCast(target, SPELL_SW_PAIN);
                        break;
                   case 4:
                        if (Unit* target = urand(0, 1) ? SelectTarget(SELECT_TARGET_RANDOM, 0) : DoSelectLowestHpFriendly(40.0f))
                            DoCast(target, SPELL_DISPEL);
                        break;
                }
                m_uiCommonTimer = urand(15*IN_MILLISECONDS, 30*IN_MILLISECONDS);
            } else m_uiCommonTimer -= uiDiff;

            boss_faction_championsAI::UpdateAI(uiDiff);
        }
    };

};

enum WarlockSpells
{
    SPELL_HELLFIRE                   = 65816,
    SPELL_CORRUPTION                 = 65810,
    SPELL_CURSE_OF_AGONY             = 65814,
    SPELL_CURSE_OF_EXHAUSTION        = 65815,
    SPELL_FEAR                       = 65809, // 8s
    SPELL_SEARING_PAIN               = 65819,
    SPELL_SHADOW_BOLT                = 65821,
    SPELL_UNSTABLE_AFFLICTION        = 65812, // 15s
    SPELL_UNSTABLE_AFFLICTION_DISPEL = 65813,
    SPELL_SUMMON_FELHUNTER           = 67514,
};

class mob_toc_warlock : public CreatureScript
{
public:
    mob_toc_warlock() : CreatureScript("mob_toc_warlock") { }

    CreatureAI* GetAI(Creature* creature) const
    {
        return new mob_toc_warlockAI (creature);
    }

    struct mob_toc_warlockAI : public boss_faction_championsAI
    {
        mob_toc_warlockAI(Creature* creature) : boss_faction_championsAI(creature, AI_RANGED), Summons(me) {}

        SummonList Summons;

        uint32 m_uiFearTimer;
        uint32 m_uiHellfireTimer;
        uint32 m_uiUnstableAfflictionTimer;
        uint32 m_uiCommonTimer;
        uint32 m_uiSummonPetTimer;

        void Reset()
        {
            boss_faction_championsAI::Reset();
            m_uiFearTimer = urand(4*IN_MILLISECONDS, 15*IN_MILLISECONDS);
            m_uiHellfireTimer = urand(15*IN_MILLISECONDS, 30*IN_MILLISECONDS);
            m_uiUnstableAfflictionTimer = urand(2*IN_MILLISECONDS, 10*IN_MILLISECONDS);
            m_uiCommonTimer = urand(15*IN_MILLISECONDS, 30*IN_MILLISECONDS);
            SetEquipmentSlots(false, 49992, EQUIP_NO_CHANGE, EQUIP_NO_CHANGE);

            m_uiSummonPetTimer = urand(15*IN_MILLISECONDS, 30*IN_MILLISECONDS);
            DoCast(SPELL_SUMMON_FELHUNTER);
        }

        void UpdateAI(const uint32 uiDiff)
        {
            if (!UpdateVictim())
                return;

            if (m_uiFearTimer <= uiDiff)
            {
                if (Unit* target = SelectTarget(SELECT_TARGET_RANDOM, 0))
                    DoCast(target, SPELL_FEAR);
                m_uiFearTimer = urand(4*IN_MILLISECONDS, 15*IN_MILLISECONDS);
            } else m_uiFearTimer -= uiDiff;

            if (m_uiHellfireTimer <= uiDiff)
            {
                if (EnemiesInRange(10.0f) > 2)
                    DoCastAOE(SPELL_HELLFIRE);
                m_uiHellfireTimer = urand(15*IN_MILLISECONDS, 30*IN_MILLISECONDS);
            } else m_uiHellfireTimer -= uiDiff;

            if (m_uiUnstableAfflictionTimer <= uiDiff)
            {
                if (Unit* target = SelectTarget(SELECT_TARGET_RANDOM, 0))
                    DoCast(target, SPELL_UNSTABLE_AFFLICTION);
                m_uiUnstableAfflictionTimer = urand(2*IN_MILLISECONDS, 10*IN_MILLISECONDS);
            } else m_uiUnstableAfflictionTimer -= uiDiff;

            if (m_uiSummonPetTimer <= uiDiff)
            {
                m_uiSummonPetTimer = urand(15*IN_MILLISECONDS, 30*IN_MILLISECONDS);
            } else m_uiSummonPetTimer -= uiDiff;

            if (m_uiCommonTimer <= uiDiff)
            {
                switch (urand(0, 5))
                {
            case 0: case 1:
                        DoCastVictim(SPELL_SHADOW_BOLT);
                        break;
                    case 2:
                        DoCastVictim(SPELL_SEARING_PAIN);
                        break;
                    case 3:
                        DoCastVictim(SPELL_CORRUPTION);
                        break;
                    case 4:
                        DoCastVictim(SPELL_CURSE_OF_AGONY);
                        break;
                    case 5:
                        if (Unit* target = SelectTarget(SELECT_TARGET_RANDOM, 0))
                            DoCast(target, SPELL_CURSE_OF_EXHAUSTION);
                        break;
                }
                m_uiCommonTimer = urand(15*IN_MILLISECONDS, 30*IN_MILLISECONDS);
            } else m_uiCommonTimer -= uiDiff;
            boss_faction_championsAI::UpdateAI(uiDiff);
        }
    };

};

enum eMageSpells
{
    SPELL_ARCANE_BARRAGE    = 65799, //3s
    SPELL_ARCANE_BLAST      = 65791,
    SPELL_ARCANE_EXPLOSION  = 65800,
    SPELL_BLINK             = 65793, //15s
    SPELL_COUNTERSPELL      = 65790, //24s
    SPELL_FROST_NOVA        = 65792, //25s
    SPELL_FROSTBOLT         = 65807,
    SPELL_ICE_BLOCK         = 65802, //5min
    SPELL_POLYMORPH         = 65801, //15s
};

class mob_toc_mage : public CreatureScript
{
public:
    mob_toc_mage() : CreatureScript("mob_toc_mage") { }

    CreatureAI* GetAI(Creature* creature) const
    {
        return new mob_toc_mageAI (creature);
    }

    struct mob_toc_mageAI : public boss_faction_championsAI
    {
        mob_toc_mageAI(Creature* creature) : boss_faction_championsAI(creature, AI_RANGED) {}

        uint32 m_uiCounterspellTimer;
        uint32 m_uiBlinkTimer;
        uint32 m_uiIceBlockTimer;
        uint32 m_uiPolymorphTimer;
        uint32 m_uiCommonTimer;

        void Reset()
        {
            boss_faction_championsAI::Reset();
            m_uiCounterspellTimer = urand(5*IN_MILLISECONDS, 15*IN_MILLISECONDS);
            m_uiBlinkTimer = urand(7*IN_MILLISECONDS, 25*IN_MILLISECONDS);
            m_uiIceBlockTimer = urand(0*IN_MILLISECONDS, 360*IN_MILLISECONDS);
            m_uiPolymorphTimer = urand(15*IN_MILLISECONDS, 40*IN_MILLISECONDS);
            m_uiCommonTimer = urand(15*IN_MILLISECONDS, 30*IN_MILLISECONDS);
            SetEquipmentSlots(false, 47524, EQUIP_NO_CHANGE, EQUIP_NO_CHANGE);
        }

        void UpdateAI(const uint32 uiDiff)
        {
            if (!UpdateVictim())
                return;

            if (m_uiCounterspellTimer <= uiDiff)
            {
                if (Unit* target = SelectEnemyCaster(false))
                    DoCast(target, SPELL_COUNTERSPELL);
                m_uiCounterspellTimer = urand(5*IN_MILLISECONDS, 15*IN_MILLISECONDS);
            } else m_uiCounterspellTimer -= uiDiff;

            if (m_uiBlinkTimer <= uiDiff)
            {
                if (HealthBelowPct(50) && EnemiesInRange(10.0f) > 3)
                {
                    DoCastAOE(SPELL_FROST_NOVA);
                    DoCast(SPELL_BLINK);
                }
                m_uiBlinkTimer = urand(7*IN_MILLISECONDS, 25*IN_MILLISECONDS);
            } else m_uiBlinkTimer -= uiDiff;

            if (m_uiIceBlockTimer <= uiDiff)
            {
                if (HealthBelowPct(20))
                    DoCast(me, SPELL_ICE_BLOCK);
                m_uiIceBlockTimer = urand(0*IN_MILLISECONDS, 360*IN_MILLISECONDS);
            } else m_uiIceBlockTimer -= uiDiff;

            if (m_uiPolymorphTimer <= uiDiff)
            {
                if (Unit* target = SelectTarget(SELECT_TARGET_RANDOM, 0))
                    DoCast(target, SPELL_POLYMORPH);
                m_uiPolymorphTimer = urand(15*IN_MILLISECONDS, 40*IN_MILLISECONDS);
            } else m_uiPolymorphTimer -= uiDiff;

            if (m_uiCommonTimer <= uiDiff)
            {
                switch (urand(0, 2))
                {
                    case 0:
                        DoCast(me, SPELL_ARCANE_BARRAGE);
                        break;
                    case 1:
                        DoCastVictim(SPELL_ARCANE_BLAST);
                        break;
                    case 2:
                        DoCastVictim(SPELL_FROSTBOLT);
                        break;
                }
                m_uiCommonTimer = urand(15*IN_MILLISECONDS, 30*IN_MILLISECONDS);
            } else m_uiCommonTimer -= uiDiff;

            boss_faction_championsAI::UpdateAI(uiDiff);
        }
    };

};

enum eHunterSpells
{
    SPELL_AIMED_SHOT        = 65883,
    SPELL_DETERRENCE        = 65871, //90s
    SPELL_DISENGAGE         = 65869, //30s
    SPELL_EXPLOSIVE_SHOT    = 65866,
    SPELL_FROST_TRAP        = 65880, //30s
    SPELL_SHOOT             = 65868, //1.7s
    SPELL_STEADY_SHOT       = 65867, //3s
    SPELL_WING_CLIP         = 66207, //6s
    SPELL_WYVERN_STING      = 65877, //60s
    SPELL_CALL_PET          = 67777,
};

class mob_toc_hunter : public CreatureScript
{
public:
    mob_toc_hunter() : CreatureScript("mob_toc_hunter") { }

    CreatureAI* GetAI(Creature* creature) const
    {
        return new mob_toc_hunterAI (creature);
    }

    struct mob_toc_hunterAI : public boss_faction_championsAI
    {
        mob_toc_hunterAI(Creature* creature) : boss_faction_championsAI(creature, AI_RANGED), Summons(me) {}

        SummonList Summons;

        uint32 m_uiDisengageTimer;
        uint32 m_uiDeterrenceTimer;
        uint32 m_uiWyvernStingTimer;
        uint32 m_uiFrostTrapTimer;
        uint32 m_uiWingClipTimer;
        uint32 m_uiCommonTimer;
        uint32 m_uiSummonPetTimer;

        void Reset()
        {
            boss_faction_championsAI::Reset();
            m_uiDisengageTimer = urand(12*IN_MILLISECONDS, 20*IN_MILLISECONDS);
            m_uiDeterrenceTimer = urand(20*IN_MILLISECONDS, 120*IN_MILLISECONDS);
            m_uiWyvernStingTimer = urand(7*IN_MILLISECONDS, 60*IN_MILLISECONDS);
            m_uiFrostTrapTimer = urand(12*IN_MILLISECONDS, 30*IN_MILLISECONDS);
            m_uiWingClipTimer = urand(4*IN_MILLISECONDS, 8*IN_MILLISECONDS);
            m_uiCommonTimer = urand(15*IN_MILLISECONDS, 30*IN_MILLISECONDS);
            SetEquipmentSlots(false, 47156, EQUIP_NO_CHANGE, 48711);

            m_uiSummonPetTimer = urand(15*IN_MILLISECONDS, 30*IN_MILLISECONDS);
            DoCast(SPELL_CALL_PET);
        }

        void UpdateAI(const uint32 uiDiff)
        {
            if (!UpdateVictim())
                return;

            if (m_uiDisengageTimer <= uiDiff)
            {
                if (EnemiesInRange(10.0f) > 3)
                    DoCast(SPELL_DISENGAGE);
                m_uiDisengageTimer = urand(12*IN_MILLISECONDS, 20*IN_MILLISECONDS);
            } else m_uiDisengageTimer -= uiDiff;

            if (m_uiDeterrenceTimer <= uiDiff)
            {
                if (HealthBelowPct(20))
                    DoCast(SPELL_DETERRENCE);
                m_uiDeterrenceTimer = urand(20*IN_MILLISECONDS, 120*IN_MILLISECONDS);
            } else m_uiDeterrenceTimer -= uiDiff;

            if (m_uiWyvernStingTimer <= uiDiff)
            {
                DoCastVictim(SPELL_WYVERN_STING);
                m_uiWyvernStingTimer = urand(7*IN_MILLISECONDS, 60*IN_MILLISECONDS);
            } else m_uiWyvernStingTimer -= uiDiff;

            if (m_uiFrostTrapTimer <= uiDiff)
            {
                DoCast(SPELL_FROST_TRAP);
                m_uiFrostTrapTimer = urand(12*IN_MILLISECONDS, 30*IN_MILLISECONDS);
            } else m_uiFrostTrapTimer -= uiDiff;

            if (m_uiWingClipTimer <= uiDiff)
            {
                if (me->GetDistance2d(me->getVictim()) < 5.0f)
                    DoCastVictim(SPELL_WING_CLIP);
                m_uiWingClipTimer = urand(4*IN_MILLISECONDS, 8*IN_MILLISECONDS);
            } else m_uiWingClipTimer -= uiDiff;

            if (m_uiSummonPetTimer <= uiDiff)
            {
                m_uiSummonPetTimer = urand(15*IN_MILLISECONDS, 30*IN_MILLISECONDS);
            } else m_uiSummonPetTimer -= uiDiff;

            if (m_uiCommonTimer <= uiDiff)
            {
                switch (urand(0, 3))
                {
                    case 0: case 1:
                        DoCastVictim(SPELL_SHOOT);
                        break;
                    case 2:
                        DoCastVictim(SPELL_EXPLOSIVE_SHOT);
                        break;
                    case 3:
                        DoCastVictim(SPELL_AIMED_SHOT);
                        break;
                }
                m_uiCommonTimer = urand(15*IN_MILLISECONDS, 30*IN_MILLISECONDS);
            } else m_uiCommonTimer -= uiDiff;

            boss_faction_championsAI::UpdateAI(uiDiff);
        }
    };

};

enum eBoomkinSpells
{
    SPELL_CYCLONE           = 65859, //6s
    SPELL_ENTANGLING_ROOTS  = 65857, //10s
    SPELL_FAERIE_FIRE       = 65863,
    SPELL_FORCE_OF_NATURE   = 65861, //180s
    SPELL_INSECT_SWARM      = 65855,
    SPELL_MOONFIRE          = 65856, //5s
    SPELL_STARFIRE          = 65854,
    SPELL_WRATH             = 65862,
};

class mob_toc_boomkin : public CreatureScript
{
public:
    mob_toc_boomkin() : CreatureScript("mob_toc_boomkin") { }

    CreatureAI* GetAI(Creature* creature) const
    {
        return new mob_toc_boomkinAI (creature);
    }

    struct mob_toc_boomkinAI : public boss_faction_championsAI
    {
        mob_toc_boomkinAI(Creature* creature) : boss_faction_championsAI(creature, AI_RANGED) {}

        uint32 m_uiBarkskinTimer;
        uint32 m_uiCycloneTimer;
        uint32 m_uiEntanglingRootsTimer;
        uint32 m_uiFaerieFireTimer;
        uint32 m_uiCommonTimer;

        void Reset()
        {
            boss_faction_championsAI::Reset();
            m_uiBarkskinTimer = urand(5*IN_MILLISECONDS, 120*IN_MILLISECONDS);
            m_uiCycloneTimer = urand(5*IN_MILLISECONDS, 40*IN_MILLISECONDS);
            m_uiEntanglingRootsTimer = urand(5*IN_MILLISECONDS, 40*IN_MILLISECONDS);
            m_uiFaerieFireTimer = urand(10*IN_MILLISECONDS, 40*IN_MILLISECONDS);
            m_uiCommonTimer = urand(15*IN_MILLISECONDS, 30*IN_MILLISECONDS);
            SetEquipmentSlots(false, 50966, EQUIP_NO_CHANGE, EQUIP_NO_CHANGE);
        }

        void UpdateAI(const uint32 uiDiff)
        {
            if (!UpdateVictim())
                return;

            if (m_uiBarkskinTimer <= uiDiff)
            {
                if (HealthBelowPct(50))
                    DoCast(me, SPELL_BARKSKIN);
                m_uiBarkskinTimer = urand(5*IN_MILLISECONDS, 120*IN_MILLISECONDS);
            } else m_uiBarkskinTimer -= uiDiff;

            if (m_uiCycloneTimer <= uiDiff)
            {
                if (Unit* target = SelectTarget(SELECT_TARGET_RANDOM, 0))
                    DoCast(target, SPELL_CYCLONE);
                m_uiCycloneTimer = urand(5*IN_MILLISECONDS, 40*IN_MILLISECONDS);
            } else m_uiCycloneTimer -= uiDiff;

            if (m_uiEntanglingRootsTimer <= uiDiff)
            {
                if (Unit* target = SelectTarget(SELECT_TARGET_RANDOM, 0))
                    DoCast(target, SPELL_ENTANGLING_ROOTS);
                m_uiEntanglingRootsTimer = urand(5*IN_MILLISECONDS, 40*IN_MILLISECONDS);
            } else m_uiEntanglingRootsTimer -= uiDiff;

            if (m_uiFaerieFireTimer <= uiDiff)
            {
                DoCastVictim(SPELL_FAERIE_FIRE);
                m_uiFaerieFireTimer = urand(10*IN_MILLISECONDS, 40*IN_MILLISECONDS);
            } else m_uiFaerieFireTimer -= uiDiff;

            if (m_uiCommonTimer <= uiDiff)
            {
                switch (urand(0, 6))
                {
                    case 0: case 1:
                        DoCastVictim(SPELL_MOONFIRE);
                        break;
                    case 2:
                        DoCastVictim(SPELL_INSECT_SWARM);
                        break;
                    case 3:
                        DoCastVictim(SPELL_STARFIRE);
                        break;
                    case 4: case 5: case 6:
                        DoCastVictim(SPELL_WRATH);
                        break;
                }
                m_uiCommonTimer = urand(15*IN_MILLISECONDS, 30*IN_MILLISECONDS);
            } else m_uiCommonTimer -= uiDiff;

            boss_faction_championsAI::UpdateAI(uiDiff);
        }
    };

};

/********************************************************************
                            MELEE
********************************************************************/
enum eWarriorSpells
{
    SPELL_BLADESTORM            = 65947,
    SPELL_INTIMIDATING_SHOUT    = 65930,
    SPELL_MORTAL_STRIKE         = 65926,
    SPELL_CHARGE                = 68764,
    SPELL_DISARM                = 65935,
    SPELL_OVERPOWER             = 65924,
    SPELL_SUNDER_ARMOR          = 65936,
    SPELL_SHATTERING_THROW      = 65940,
    SPELL_RETALIATION           = 65932,
};

class mob_toc_warrior : public CreatureScript
{
public:
    mob_toc_warrior() : CreatureScript("mob_toc_warrior") { }

    CreatureAI* GetAI(Creature* creature) const
    {
        return new mob_toc_warriorAI (creature);
    }

    struct mob_toc_warriorAI : public boss_faction_championsAI
    {
        mob_toc_warriorAI(Creature* creature) : boss_faction_championsAI(creature, AI_MELEE) {}

        uint32 m_uiBladestormTimer;
        uint32 m_uiIntimidatingShoutTimer;
        uint32 m_uiMortalStrikeTimer;
        uint32 m_uiSunderArmorTimer;
        uint32 m_uiChargeTimer;
        uint32 m_uiRetaliationTimer;
        uint32 m_uiOverpowerTimer;
        uint32 m_uiShatteringThrowTimer;
        uint32 m_uiDisarmTimer;

        void Reset()
        {
            boss_faction_championsAI::Reset();
            m_uiBladestormTimer = urand(20*IN_MILLISECONDS, 30*IN_MILLISECONDS);
            m_uiIntimidatingShoutTimer = urand(10*IN_MILLISECONDS, 60*IN_MILLISECONDS);
            m_uiMortalStrikeTimer = urand(6*IN_MILLISECONDS, 25*IN_MILLISECONDS);
            m_uiSunderArmorTimer = urand(5*IN_MILLISECONDS, 25*IN_MILLISECONDS);
            m_uiChargeTimer = urand(3*IN_MILLISECONDS, 25*IN_MILLISECONDS);
            m_uiRetaliationTimer = urand(30*IN_MILLISECONDS, 60*IN_MILLISECONDS);
            m_uiOverpowerTimer = urand(30*IN_MILLISECONDS, 90*IN_MILLISECONDS);
            m_uiShatteringThrowTimer = urand(10*IN_MILLISECONDS, 25*IN_MILLISECONDS);
            m_uiDisarmTimer = urand(20*IN_MILLISECONDS, 80*IN_MILLISECONDS);
            SetEquipmentSlots(false, 47427, 46964, EQUIP_NO_CHANGE);
        }

        void UpdateAI(const uint32 uiDiff)
        {
            if (!UpdateVictim())
                return;

            if (m_uiBladestormTimer <= uiDiff)
            {
                DoCastVictim(SPELL_BLADESTORM);
                m_uiBladestormTimer = urand(20*IN_MILLISECONDS, 30*IN_MILLISECONDS);
            } else m_uiBladestormTimer -= uiDiff;

            if (m_uiIntimidatingShoutTimer <= uiDiff)
            {
                DoCast(me, SPELL_INTIMIDATING_SHOUT);
                m_uiIntimidatingShoutTimer = urand(10*IN_MILLISECONDS, 60*IN_MILLISECONDS);
            } else m_uiIntimidatingShoutTimer -= uiDiff;

            if (m_uiMortalStrikeTimer <= uiDiff)
            {
                DoCastVictim(SPELL_MORTAL_STRIKE);
                m_uiMortalStrikeTimer = urand(6*IN_MILLISECONDS, 25*IN_MILLISECONDS);
            } else m_uiMortalStrikeTimer -= uiDiff;

            if (m_uiSunderArmorTimer <= uiDiff)
            {
                DoCastVictim(SPELL_SUNDER_ARMOR);
                m_uiSunderArmorTimer = urand(5*IN_MILLISECONDS, 25*IN_MILLISECONDS);
            } else m_uiSunderArmorTimer -= uiDiff;

            if (m_uiChargeTimer <= uiDiff)
            {
                DoCastVictim(SPELL_CHARGE);
                m_uiChargeTimer = urand(3*IN_MILLISECONDS, 25*IN_MILLISECONDS);
            } else m_uiChargeTimer -= uiDiff;

            if (m_uiRetaliationTimer <= uiDiff)
            {
                DoCastVictim(SPELL_RETALIATION);
                m_uiRetaliationTimer = urand(30*IN_MILLISECONDS, 60*IN_MILLISECONDS);
            } else m_uiRetaliationTimer -= uiDiff;

            if (m_uiOverpowerTimer <= uiDiff)
            {
                DoCastVictim(SPELL_OVERPOWER);
                m_uiOverpowerTimer = urand(30*IN_MILLISECONDS, 90*IN_MILLISECONDS);
            } else m_uiOverpowerTimer -= uiDiff;

            if (m_uiShatteringThrowTimer <= uiDiff)
            {
                DoCastVictim(SPELL_SHATTERING_THROW);
                m_uiShatteringThrowTimer = urand(10*IN_MILLISECONDS, 25*IN_MILLISECONDS);
            } else m_uiShatteringThrowTimer -= uiDiff;

            if (m_uiDisarmTimer <= uiDiff)
            {
                DoCastVictim(SPELL_DISARM);
                m_uiDisarmTimer = urand(20*IN_MILLISECONDS, 80*IN_MILLISECONDS);
            } else m_uiDisarmTimer -= uiDiff;

            boss_faction_championsAI::UpdateAI(uiDiff);
        }
    };

};

enum eDeathKnightSpells
{
    SPELL_CHAINS_OF_ICE       = 66020, //8sec
    SPELL_DEATH_COIL          = 66019, //5sec
    SPELL_DEATH_GRIP          = 66017, //35sec
    SPELL_FROST_STRIKE        = 66047, //6sec
    SPELL_ICEBOUND_FORTITUDE  = 66023, //1min
    SPELL_ICY_TOUCH           = 66021, //8sec
    SPELL_STRANGULATE         = 66018, //2min
};

class mob_toc_dk : public CreatureScript
{
public:
    mob_toc_dk() : CreatureScript("mob_toc_dk") { }

    CreatureAI* GetAI(Creature* creature) const
    {
        return new mob_toc_dkAI (creature);
    }

    struct mob_toc_dkAI : public boss_faction_championsAI
    {
        mob_toc_dkAI(Creature* creature) : boss_faction_championsAI(creature, AI_MELEE) {}

        uint32 m_uiIceboundFortitudeTimer;
        uint32 m_uiChainsOfIceTimer;
        uint32 m_uiDeathCoilTimer;
        uint32 m_uiStrangulateTimer;
        uint32 m_uiFrostStrikeTimer;
        uint32 m_uiIcyTouchTimer;
        uint32 m_uiDeathGripTimer;

        void Reset()
        {
            boss_faction_championsAI::Reset();
            m_uiIceboundFortitudeTimer = urand(5*IN_MILLISECONDS, 90*IN_MILLISECONDS);
            m_uiChainsOfIceTimer = urand(5*IN_MILLISECONDS, 15*IN_MILLISECONDS);
            m_uiDeathCoilTimer = urand(5*IN_MILLISECONDS, 15*IN_MILLISECONDS);
            m_uiStrangulateTimer = urand(10*IN_MILLISECONDS, 90*IN_MILLISECONDS);
            m_uiFrostStrikeTimer = urand(5*IN_MILLISECONDS, 15*IN_MILLISECONDS);
            m_uiIcyTouchTimer = urand(8*IN_MILLISECONDS, 12*IN_MILLISECONDS);
            m_uiDeathGripTimer = urand(5*IN_MILLISECONDS, 15*IN_MILLISECONDS);
            SetEquipmentSlots(false, 47518, 51021, EQUIP_NO_CHANGE);
        }

        void UpdateAI(const uint32 uiDiff)
        {
            if (!UpdateVictim())
                return;

            if (m_uiIceboundFortitudeTimer <= uiDiff)
            {
                if (HealthBelowPct(50))
                    DoCast(me, SPELL_ICEBOUND_FORTITUDE);
                m_uiIceboundFortitudeTimer = urand(5*IN_MILLISECONDS, 90*IN_MILLISECONDS);
            } else m_uiIceboundFortitudeTimer -= uiDiff;

            if (m_uiChainsOfIceTimer <= uiDiff)
            {
                if (Unit* target = SelectTarget(SELECT_TARGET_RANDOM, 0))
                    DoCast(target, SPELL_CHAINS_OF_ICE);
                m_uiChainsOfIceTimer = urand(5*IN_MILLISECONDS, 15*IN_MILLISECONDS);
            } else m_uiChainsOfIceTimer -= uiDiff;

            if (m_uiDeathCoilTimer <= uiDiff)
            {
                DoCastVictim(SPELL_DEATH_COIL);
                m_uiDeathCoilTimer = urand(5*IN_MILLISECONDS, 15*IN_MILLISECONDS);
            } else m_uiDeathCoilTimer -= uiDiff;

            if (m_uiStrangulateTimer <= uiDiff)
            {
                if (Unit* target = SelectEnemyCaster(false))
                    DoCast(target, SPELL_STRANGULATE);
                m_uiStrangulateTimer = urand(10*IN_MILLISECONDS, 90*IN_MILLISECONDS);
            } else m_uiStrangulateTimer -= uiDiff;

            if (m_uiFrostStrikeTimer <= uiDiff)
            {
                DoCastVictim(SPELL_FROST_STRIKE);
                m_uiFrostStrikeTimer = urand(5*IN_MILLISECONDS, 15*IN_MILLISECONDS);
            } else m_uiFrostStrikeTimer -= uiDiff;

            if (m_uiIcyTouchTimer <= uiDiff)
            {
                DoCastVictim(SPELL_ICY_TOUCH);
                m_uiIcyTouchTimer = urand(8*IN_MILLISECONDS, 12*IN_MILLISECONDS);
            } else m_uiIcyTouchTimer -= uiDiff;

            if (m_uiDeathGripTimer <= uiDiff)
            {
                if (me->IsInRange(me->getVictim(), 10.0f, 30.0f, false))
                    DoCastVictim(SPELL_DEATH_GRIP);
                m_uiDeathGripTimer = urand(5*IN_MILLISECONDS, 15*IN_MILLISECONDS);
            } else m_uiDeathGripTimer -= uiDiff;

            boss_faction_championsAI::UpdateAI(uiDiff);
        }
    };

};

enum eRogueSpells
{
    SPELL_FAN_OF_KNIVES         = 65955, //2sec
    SPELL_BLIND                 = 65960, //2min
    SPELL_CLOAK                 = 65961, //90sec
    SPELL_BLADE_FLURRY          = 65956, //2min
    SPELL_SHADOWSTEP            = 66178, //30sec
    SPELL_HEMORRHAGE            = 65954,
    SPELL_EVISCERATE            = 65957,
};

class mob_toc_rogue : public CreatureScript
{
public:
    mob_toc_rogue() : CreatureScript("mob_toc_rogue") { }

    CreatureAI* GetAI(Creature* creature) const
    {
        return new mob_toc_rogueAI (creature);
    }

    struct mob_toc_rogueAI : public boss_faction_championsAI
    {
        mob_toc_rogueAI(Creature* creature) : boss_faction_championsAI(creature, AI_MELEE) {}

        uint32 m_uiFanOfKnivesTimer;
        uint32 m_uiHemorrhageTimer;
        uint32 m_uiEviscerateTimer;
        uint32 m_uiShadowstepTimer;
        uint32 m_uiBlindTimer;
        uint32 m_uiCloakTimer;
        uint32 m_uiBladeFlurryTimer;

        void Reset()
        {
            boss_faction_championsAI::Reset();
            m_uiFanOfKnivesTimer = urand(8*IN_MILLISECONDS, 10*IN_MILLISECONDS);
            m_uiHemorrhageTimer = urand(5*IN_MILLISECONDS, 8*IN_MILLISECONDS);
            m_uiEviscerateTimer = urand(15*IN_MILLISECONDS, 20*IN_MILLISECONDS);
            m_uiShadowstepTimer = urand(10*IN_MILLISECONDS, 80*IN_MILLISECONDS);
            m_uiBlindTimer = urand(7*IN_MILLISECONDS, 8*IN_MILLISECONDS);
            m_uiCloakTimer = urand(20*IN_MILLISECONDS, 120*IN_MILLISECONDS);
            m_uiBladeFlurryTimer = urand(12*IN_MILLISECONDS, 120*IN_MILLISECONDS);
            SetEquipmentSlots(false, 47422, 49982, EQUIP_NO_CHANGE);
        }

        void UpdateAI(const uint32 uiDiff)
        {
            if (!UpdateVictim())
                return;

            if (m_uiFanOfKnivesTimer <= uiDiff)
            {
                if (EnemiesInRange(15.0f) > 2)
                    DoCastAOE(SPELL_FAN_OF_KNIVES);
                m_uiFanOfKnivesTimer = urand(8*IN_MILLISECONDS, 10*IN_MILLISECONDS);
            } else m_uiFanOfKnivesTimer -= uiDiff;

            if (m_uiHemorrhageTimer <= uiDiff)
            {
                DoCastVictim(SPELL_HEMORRHAGE);
                m_uiHemorrhageTimer = urand(5*IN_MILLISECONDS, 8*IN_MILLISECONDS);
            } else m_uiHemorrhageTimer -= uiDiff;

            if (m_uiEviscerateTimer <= uiDiff)
            {
                DoCastVictim(SPELL_EVISCERATE);
                m_uiEviscerateTimer = urand(15*IN_MILLISECONDS, 20*IN_MILLISECONDS);
            } else m_uiEviscerateTimer -= uiDiff;

            if (m_uiShadowstepTimer <= uiDiff)
            {
                if (me->IsInRange(me->getVictim(), 10.0f, 40.0f))
                    DoCastVictim(SPELL_SHADOWSTEP);
                m_uiShadowstepTimer = urand(10*IN_MILLISECONDS, 80*IN_MILLISECONDS);
            } else m_uiShadowstepTimer -= uiDiff;

            if (m_uiBlindTimer <= uiDiff)
            {
                if (Unit* target = SelectTarget(SELECT_TARGET_RANDOM, 1))
                    if (me->IsInRange(target, 0.0f, 15.0f, false))
                        DoCast(target, SPELL_BLIND);
                m_uiBlindTimer = urand(7*IN_MILLISECONDS, 8*IN_MILLISECONDS);
            } else m_uiBlindTimer -= uiDiff;

            if (m_uiCloakTimer <= uiDiff)
            {
                if (HealthBelowPct(50))
                    DoCast(me, SPELL_CLOAK);
                m_uiCloakTimer = urand(20*IN_MILLISECONDS, 120*IN_MILLISECONDS);
            } else m_uiCloakTimer -= uiDiff;

            if (m_uiBladeFlurryTimer <= uiDiff)
            {
                DoCastVictim(SPELL_BLADE_FLURRY);
                m_uiBladeFlurryTimer = urand(12*IN_MILLISECONDS, 120*IN_MILLISECONDS);
            } else m_uiBladeFlurryTimer -= uiDiff;

            boss_faction_championsAI::UpdateAI(uiDiff);
        }
    };

};

enum eEnhShamanSpells
{
    SPELL_EARTH_SHOCK_ENH   = 65973,
    SPELL_LAVA_LASH         = 65974,
    SPELL_STORMSTRIKE       = 65970,
};

class mob_toc_enh_shaman : public CreatureScript
{
public:
    mob_toc_enh_shaman() : CreatureScript("mob_toc_enh_shaman") { }

    CreatureAI* GetAI(Creature* creature) const
    {
        return new mob_toc_enh_shamanAI (creature);
    }

    struct mob_toc_enh_shamanAI : public boss_faction_championsAI
    {
        mob_toc_enh_shamanAI(Creature* creature) : boss_faction_championsAI(creature, AI_MELEE), Summons(me) {}

        SummonList Summons;

        uint32 m_uiHeroismOrBloodlustTimer;
        uint32 m_uiEarthShockTimer;
        uint32 m_uiStormstrikeTimer;
        uint32 m_uiLavaLashTimer;
        uint32 m_uiDeployTotemTimer;
        uint8  m_uiTotemCount;
        float  m_fTotemOldCenterX, m_fTotemOldCenterY;

        void Reset()
        {
            boss_faction_championsAI::Reset();
            m_uiHeroismOrBloodlustTimer = urand(25*IN_MILLISECONDS, 60*IN_MILLISECONDS);
            m_uiEarthShockTimer = urand(5*IN_MILLISECONDS, 8*IN_MILLISECONDS);
            m_uiStormstrikeTimer = urand(5*IN_MILLISECONDS, 90*IN_MILLISECONDS);
            m_uiLavaLashTimer = urand(5*IN_MILLISECONDS, 8*IN_MILLISECONDS);
            m_uiDeployTotemTimer = urand(1*IN_MILLISECONDS, 3*IN_MILLISECONDS);
            m_uiTotemCount = 0;
            m_fTotemOldCenterX = me->GetPositionX();
            m_fTotemOldCenterY = me->GetPositionY();
            SetEquipmentSlots(false, 51803, 48013, EQUIP_NO_CHANGE);
            Summons.DespawnAll();
        }

        void JustSummoned(Creature* summoned)
        {
            Summons.Summon(summoned);
        }

        void SummonedCreatureDespawn(Creature* /*pSummoned*/)
        {
            --m_uiTotemCount;
        }

        void DeployTotem()
        {
            m_uiTotemCount = 4;
            m_fTotemOldCenterX = me->GetPositionX();
            m_fTotemOldCenterY = me->GetPositionY();
            /*
            -Windfury (16% melee haste)
            -Grounding (redirects one harmful magic spell to the totem)

            -Healing Stream (unable to find amount of healing in our logs)

            -Tremor (prevents fear effects)
            -Strength of Earth (155 strength and agil for the opposing team)

            -Searing (average ~3500 damage on a random target every ~3.5 seconds)
            */
        }

        void JustDied(Unit* killer)
        {
            boss_faction_championsAI::JustDied(killer);
            Summons.DespawnAll();
        }

        void UpdateAI(const uint32 uiDiff)
        {
            if (!UpdateVictim())
                return;

            if (m_uiHeroismOrBloodlustTimer <= uiDiff)
            {
                if (me->getFaction()) //Am i alliance?
                {
                    if (!me->HasAura(AURA_EXHAUSTION))
                        DoCastAOE(SPELL_HEROISM);
                }
                else
                    if (!me->HasAura(AURA_SATED))
                        DoCastAOE(SPELL_BLOODLUST);
                m_uiHeroismOrBloodlustTimer = urand(25*IN_MILLISECONDS, 60*IN_MILLISECONDS);
            } else m_uiHeroismOrBloodlustTimer -= uiDiff;

            if (m_uiEarthShockTimer <= uiDiff)
            {
                DoCastVictim(SPELL_EARTH_SHOCK_ENH);
                m_uiEarthShockTimer = urand(5*IN_MILLISECONDS, 8*IN_MILLISECONDS);
            } else m_uiEarthShockTimer -= uiDiff;

            if (m_uiStormstrikeTimer <= uiDiff)
            {
                DoCastVictim(SPELL_STORMSTRIKE);
                m_uiStormstrikeTimer = urand(5*IN_MILLISECONDS, 90*IN_MILLISECONDS);
            } else m_uiStormstrikeTimer -= uiDiff;

            if (m_uiLavaLashTimer <= uiDiff)
            {
                DoCastVictim(SPELL_LAVA_LASH);
                m_uiLavaLashTimer = urand(5*IN_MILLISECONDS, 8*IN_MILLISECONDS);
            } else m_uiLavaLashTimer -= uiDiff;

            if (m_uiDeployTotemTimer <= uiDiff)
            {
                if (m_uiTotemCount < 4 || me->GetDistance2d(m_fTotemOldCenterX, m_fTotemOldCenterY) > 20.0f)
                    DeployTotem();
                m_uiDeployTotemTimer = urand(1*IN_MILLISECONDS, 3*IN_MILLISECONDS);
            } else m_uiDeployTotemTimer -= uiDiff;

            boss_faction_championsAI::UpdateAI(uiDiff);
        }
    };

};

enum eRetroPaladinSpells
{
    SPELL_AVENGING_WRATH        = 66011, //3min cd
    SPELL_CRUSADER_STRIKE       = 66003, //6sec cd
    SPELL_DIVINE_SHIELD         = 66010, //5min cd
    SPELL_DIVINE_STORM          = 66006, //10sec cd
    SPELL_HAMMER_OF_JUSTICE_RET = 66007, //40sec cd
    SPELL_HAND_OF_PROTECTION_RET = 66009, //5min cd
    SPELL_JUDGEMENT_OF_COMMAND  = 66005, //8sec cd
    SPELL_REPENTANCE            = 66008, //60sec cd
    SPELL_SEAL_OF_COMMAND       = 66004, //no cd
};

class mob_toc_retro_paladin : public CreatureScript
{
public:
    mob_toc_retro_paladin() : CreatureScript("mob_toc_retro_paladin") { }

    CreatureAI* GetAI(Creature* creature) const
    {
        return new mob_toc_retro_paladinAI (creature);
    }

    struct mob_toc_retro_paladinAI : public boss_faction_championsAI
    {
        mob_toc_retro_paladinAI(Creature* creature) : boss_faction_championsAI(creature, AI_MELEE) {}

        uint32 m_uiRepeteanceTimer;
        uint32 m_uiCrusaderStrikeTimer;
        uint32 m_uiAvengingWrathTimer;
        uint32 m_uiDivineShieldTimer;
        uint32 m_uiDivineStormTimer;
        uint32 m_uiJudgementOfCommandTimer;

        void Reset()
        {
            boss_faction_championsAI::Reset();
            m_uiRepeteanceTimer = 60*IN_MILLISECONDS;
            m_uiCrusaderStrikeTimer = urand(6*IN_MILLISECONDS, 18*IN_MILLISECONDS);
            m_uiAvengingWrathTimer = 180*IN_MILLISECONDS;
            m_uiDivineShieldTimer = urand(0*IN_MILLISECONDS, 360*IN_MILLISECONDS);
            m_uiDivineStormTimer = 10*IN_MILLISECONDS;
            m_uiJudgementOfCommandTimer = urand(8*IN_MILLISECONDS, 15*IN_MILLISECONDS);
            SetEquipmentSlots(false, 47519, EQUIP_NO_CHANGE, EQUIP_NO_CHANGE);
        }

        void EnterCombat(Unit* who)
        {
            boss_faction_championsAI::EnterCombat(who);
            DoCast(SPELL_SEAL_OF_COMMAND);
        }

        void UpdateAI(const uint32 uiDiff)
        {
            if (!UpdateVictim())
                return;

            if (m_uiRepeteanceTimer <= uiDiff)
            {
                if (Unit* target = SelectTarget(SELECT_TARGET_RANDOM, 0))
                    DoCast(target, SPELL_REPENTANCE);
                m_uiRepeteanceTimer = 60*IN_MILLISECONDS;
            } else m_uiRepeteanceTimer -= uiDiff;

            if (m_uiCrusaderStrikeTimer <= uiDiff)
            {
                DoCastVictim(SPELL_CRUSADER_STRIKE);
                m_uiCrusaderStrikeTimer = urand(6*IN_MILLISECONDS, 18*IN_MILLISECONDS);
            } else m_uiCrusaderStrikeTimer -= uiDiff;

            if (m_uiAvengingWrathTimer <= uiDiff)
            {
                DoCastVictim(SPELL_AVENGING_WRATH);
                m_uiAvengingWrathTimer = 180*IN_MILLISECONDS;
            } else m_uiAvengingWrathTimer -= uiDiff;

            if (m_uiDivineShieldTimer <= uiDiff)
            {
                if (HealthBelowPct(20))
                    DoCast(me, SPELL_DIVINE_SHIELD);
                m_uiDivineShieldTimer = urand(0*IN_MILLISECONDS, 360*IN_MILLISECONDS);
            } else m_uiDivineShieldTimer -= uiDiff;

            if (m_uiDivineStormTimer <= uiDiff)
            {
                DoCastVictim(SPELL_DIVINE_STORM);
                m_uiDivineStormTimer = 10*IN_MILLISECONDS;
            } else m_uiDivineStormTimer -= uiDiff;

            if (m_uiJudgementOfCommandTimer <= uiDiff)
            {
                DoCastVictim(SPELL_JUDGEMENT_OF_COMMAND);
                m_uiJudgementOfCommandTimer = urand(8*IN_MILLISECONDS, 15*IN_MILLISECONDS);
            } else m_uiJudgementOfCommandTimer -= uiDiff;

            boss_faction_championsAI::UpdateAI(uiDiff);
        }
    };

};

enum eWarlockPetSpells
{
    SPELL_DEVOUR_MAGIC  = 67518,
    SPELL_SPELL_LOCK  = 67519,
};

class mob_toc_pet_warlock : public CreatureScript
{
public:
    mob_toc_pet_warlock() : CreatureScript("mob_toc_pet_warlock") { }

    CreatureAI* GetAI(Creature* creature) const
    {
        return new mob_toc_pet_warlockAI (creature);
    }

    struct mob_toc_pet_warlockAI : public boss_faction_championsAI
    {
        mob_toc_pet_warlockAI(Creature* creature) : boss_faction_championsAI(creature, AI_PET) {}

        uint32 m_uiDevourMagicTimer;
        uint32 m_uiSpellLockTimer;

        void Reset()
        {
            boss_faction_championsAI::Reset();
            m_uiDevourMagicTimer = urand(15*IN_MILLISECONDS, 30*IN_MILLISECONDS);
            m_uiSpellLockTimer = urand(15*IN_MILLISECONDS, 30*IN_MILLISECONDS);
        }

        void UpdateAI(const uint32 uiDiff)
        {
            if (!UpdateVictim())
                return;

            if (m_uiDevourMagicTimer <= uiDiff)
            {
                DoCastVictim(SPELL_DEVOUR_MAGIC);
                m_uiDevourMagicTimer = urand(15*IN_MILLISECONDS, 30*IN_MILLISECONDS);
            } else m_uiDevourMagicTimer -= uiDiff;

            if (m_uiSpellLockTimer <= uiDiff)
            {
                DoCastVictim(SPELL_SPELL_LOCK);
                m_uiSpellLockTimer = urand(15*IN_MILLISECONDS, 30*IN_MILLISECONDS);
            } else m_uiSpellLockTimer -= uiDiff;

            boss_faction_championsAI::UpdateAI(uiDiff);
        }
    };

};

enum eHunterPetSpells
{
    SPELL_CLAW  = 67793,
};

class mob_toc_pet_hunter : public CreatureScript
{
public:
    mob_toc_pet_hunter() : CreatureScript("mob_toc_pet_hunter") { }

    CreatureAI* GetAI(Creature* creature) const
    {
        return new mob_toc_pet_hunterAI (creature);
    }

    struct mob_toc_pet_hunterAI : public boss_faction_championsAI
    {
        mob_toc_pet_hunterAI(Creature* creature) : boss_faction_championsAI(creature, AI_PET) {}

        uint32 m_uiClawTimer;

        void Reset()
        {
            boss_faction_championsAI::Reset();
            m_uiClawTimer = urand(5*IN_MILLISECONDS, 10*IN_MILLISECONDS);
        }

        void UpdateAI(const uint32 uiDiff)
        {
            if (!UpdateVictim())
                return;

            if (m_uiClawTimer <= uiDiff)
            {
                DoCastVictim(SPELL_CLAW);
                m_uiClawTimer = urand(5*IN_MILLISECONDS, 10*IN_MILLISECONDS);
            } else m_uiClawTimer -= uiDiff;

            boss_faction_championsAI::UpdateAI(uiDiff);
        }
    };
};

<<<<<<< HEAD
=======
class spell_faction_champion_warl_unstable_affliction : public SpellScriptLoader
{
    public:
        spell_faction_champion_warl_unstable_affliction() : SpellScriptLoader("spell_faction_champion_warl_unstable_affliction") { }

        class spell_faction_champion_warl_unstable_affliction_AuraScript : public AuraScript
        {
            PrepareAuraScript(spell_faction_champion_warl_unstable_affliction_AuraScript);

            bool Validate(SpellInfo const* /*spell*/)
            {
                if (!sSpellMgr->GetSpellInfo(SPELL_UNSTABLE_AFFLICTION_DISPEL))
                    return false;
                return true;
            }

            void HandleDispel(DispelInfo* dispelInfo)
            {
                if (Unit* caster = GetCaster())
                    caster->CastSpell(dispelInfo->GetDispeller(), SPELL_UNSTABLE_AFFLICTION_DISPEL, true, NULL, GetEffect(EFFECT_0));
            }

            void Register()
            {
                AfterDispel += AuraDispelFn(spell_faction_champion_warl_unstable_affliction_AuraScript::HandleDispel);
            }
        };

        AuraScript* GetAuraScript() const
        {
            return new spell_faction_champion_warl_unstable_affliction_AuraScript();
        }
};

>>>>>>> c3cb82b9
void AddSC_boss_faction_champions()
{
    new boss_toc_champion_controller();
    new mob_toc_druid();
    new mob_toc_shaman();
    new mob_toc_paladin();
    new mob_toc_priest();
    new mob_toc_shadow_priest();
    new mob_toc_mage();
    new mob_toc_warlock();
    new mob_toc_hunter();
    new mob_toc_boomkin();
    new mob_toc_warrior();
    new mob_toc_dk();
    new mob_toc_rogue();
    new mob_toc_enh_shaman();
    new mob_toc_retro_paladin();
    new mob_toc_pet_warlock();
    new mob_toc_pet_hunter();
    new spell_faction_champion_warl_unstable_affliction();
}<|MERGE_RESOLUTION|>--- conflicted
+++ resolved
@@ -2033,8 +2033,6 @@
     };
 };
 
-<<<<<<< HEAD
-=======
 class spell_faction_champion_warl_unstable_affliction : public SpellScriptLoader
 {
     public:
@@ -2069,7 +2067,6 @@
         }
 };
 
->>>>>>> c3cb82b9
 void AddSC_boss_faction_champions()
 {
     new boss_toc_champion_controller();
