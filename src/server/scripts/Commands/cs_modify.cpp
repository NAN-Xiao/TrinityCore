--- conflicted
+++ resolved
@@ -1043,12 +1043,7 @@
                 target->ModifyMoney(int64(addmoney));
         }
 
-<<<<<<< HEAD
-        sLog->outDetail(handler->GetTrinityString(LANG_NEW_MONEY), moneyuser, uint32(addmoney), target->GetMoney());
-=======
-        sLog->outDebug(LOG_FILTER_GENERAL, handler->GetTrinityString(LANG_NEW_MONEY), moneyuser, addmoney, target->GetMoney());
->>>>>>> f8cd39b2
-
+        sLog->outDebug(LOG_FILTER_GENERAL, handler->GetTrinityString(LANG_NEW_MONEY), moneyuser, uint32(addmoney), target->GetMoney());
         return true;
     }
 
