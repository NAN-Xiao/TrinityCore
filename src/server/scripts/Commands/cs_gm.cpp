/*
 * Copyright (C) 2008-2014 TrinityCore <http://www.trinitycore.org/>
 *
 * This program is free software; you can redistribute it and/or modify it
 * under the terms of the GNU General Public License as published by the
 * Free Software Foundation; either version 2 of the License, or (at your
 * option) any later version.
 *
 * This program is distributed in the hope that it will be useful, but WITHOUT
 * ANY WARRANTY; without even the implied warranty of MERCHANTABILITY or
 * FITNESS FOR A PARTICULAR PURPOSE. See the GNU General Public License for
 * more details.
 *
 * You should have received a copy of the GNU General Public License along
 * with this program. If not, see <http://www.gnu.org/licenses/>.
 */

/* ScriptData
Name: gm_commandscript
%Complete: 100
Comment: All gm related commands
Category: commandscripts
EndScriptData */

#include "ScriptMgr.h"
#include "ObjectMgr.h"
#include "Chat.h"
#include "AccountMgr.h"
#include "Language.h"
#include "World.h"
#include "Player.h"
#include "Opcodes.h"

class gm_commandscript : public CommandScript
{
public:
    gm_commandscript() : CommandScript("gm_commandscript") { }

    ChatCommand* GetCommands() const override
    {
        static ChatCommand gmCommandTable[] =
        {
            { "chat",    rbac::RBAC_PERM_COMMAND_GM_CHAT,    false, &HandleGMChatCommand,       "", NULL },
            { "fly",     rbac::RBAC_PERM_COMMAND_GM_FLY,     false, &HandleGMFlyCommand,        "", NULL },
            { "ingame",  rbac::RBAC_PERM_COMMAND_GM_INGAME,   true, &HandleGMListIngameCommand, "", NULL },
            { "list",    rbac::RBAC_PERM_COMMAND_GM_LIST,     true, &HandleGMListFullCommand,   "", NULL },
            { "visible", rbac::RBAC_PERM_COMMAND_GM_VISIBLE, false, &HandleGMVisibleCommand,    "", NULL },
            { "",        rbac::RBAC_PERM_COMMAND_GM,         false, &HandleGMCommand,           "", NULL },
            { NULL,      0,                            false, NULL,                       "", NULL }
        };
        static ChatCommand commandTable[] =
        {
            { "gm", rbac::RBAC_PERM_COMMAND_GM, false, NULL, "", gmCommandTable },
            { NULL, 0,                    false, NULL, "", NULL }
        };
        return commandTable;
    }

    // Enables or disables hiding of the staff badge
    static bool HandleGMChatCommand(ChatHandler* handler, char const* args)
    {
        if (WorldSession* session = handler->GetSession())
        {
            if (!*args)
            {
                if (session->HasPermission(rbac::RBAC_PERM_CHAT_USE_STAFF_BADGE) && session->GetPlayer()->isGMChat())
                    session->SendNotification(LANG_GM_CHAT_ON);
                else
                    session->SendNotification(LANG_GM_CHAT_OFF);
                return true;
            }

            std::string param = (char*)args;

            if (param == "on")
            {
                session->GetPlayer()->SetGMChat(true);
                session->SendNotification(LANG_GM_CHAT_ON);
                return true;
            }

            if (param == "off")
            {
                session->GetPlayer()->SetGMChat(false);
                session->SendNotification(LANG_GM_CHAT_OFF);
                return true;
            }
        }

        handler->SendSysMessage(LANG_USE_BOL);
        handler->SetSentErrorMessage(true);
        return false;
    }

    static bool HandleGMFlyCommand(ChatHandler* handler, char const* args)
    {
        if (!*args)
            return false;

        Player* target =  handler->getSelectedPlayer();
        if (!target)
            target = handler->GetSession()->GetPlayer();

        WorldPacket data;
        if (strncmp(args, "on", 3) == 0)
            target->SetCanFly(true);
        else if (strncmp(args, "off", 4) == 0)
            target->SetCanFly(false);
        else
        {
            handler->SendSysMessage(LANG_USE_BOL);
            return false;
        }
<<<<<<< HEAD
=======
        data << target->GetPackGUID();
        data << uint32(0);                                      // unknown
        target->SendMessageToSet(&data, true);
>>>>>>> 050d56ac
        handler->PSendSysMessage(LANG_COMMAND_FLYMODE_STATUS, handler->GetNameLink(target).c_str(), args);
        return true;
    }

    static bool HandleGMListIngameCommand(ChatHandler* handler, char const* /*args*/)
    {
        bool first = true;
        bool footer = false;

        boost::shared_lock<boost::shared_mutex> lock(*HashMapHolder<Player>::GetLock());
        HashMapHolder<Player>::MapType const& m = sObjectAccessor->GetPlayers();
        for (HashMapHolder<Player>::MapType::const_iterator itr = m.begin(); itr != m.end(); ++itr)
        {
            AccountTypes itrSec = itr->second->GetSession()->GetSecurity();
            if ((itr->second->IsGameMaster() ||
                (itr->second->GetSession()->HasPermission(rbac::RBAC_PERM_COMMANDS_APPEAR_IN_GM_LIST) &&
                 itrSec <= AccountTypes(sWorld->getIntConfig(CONFIG_GM_LEVEL_IN_GM_LIST)))) &&
                (!handler->GetSession() || itr->second->IsVisibleGloballyFor(handler->GetSession()->GetPlayer())))
            {
                if (first)
                {
                    first = false;
                    footer = true;
                    handler->SendSysMessage(LANG_GMS_ON_SRV);
                    handler->SendSysMessage("========================");
                }
                std::string const& name = itr->second->GetName();
                uint8 size = name.size();
                uint8 security = itrSec;
                uint8 max = ((16 - size) / 2);
                uint8 max2 = max;
                if ((max + max2 + size) == 16)
                    max2 = max - 1;
                if (handler->GetSession())
                    handler->PSendSysMessage("|    %s GMLevel %u", name.c_str(), security);
                else
                    handler->PSendSysMessage("|%*s%s%*s|   %u  |", max, " ", name.c_str(), max2, " ", security);
            }
        }
        if (footer)
            handler->SendSysMessage("========================");
        if (first)
            handler->SendSysMessage(LANG_GMS_NOT_LOGGED);
        return true;
    }

    /// Display the list of GMs
    static bool HandleGMListFullCommand(ChatHandler* handler, char const* /*args*/)
    {
        ///- Get the accounts with GM Level >0
        PreparedStatement* stmt = LoginDatabase.GetPreparedStatement(LOGIN_SEL_GM_ACCOUNTS);
        stmt->setUInt8(0, uint8(SEC_MODERATOR));
        stmt->setInt32(1, int32(realmID));
        PreparedQueryResult result = LoginDatabase.Query(stmt);

        if (result)
        {
            handler->SendSysMessage(LANG_GMLIST);
            handler->SendSysMessage("========================");
            ///- Cycle through them. Display username and GM level
            do
            {
                Field* fields = result->Fetch();
                char const* name = fields[0].GetCString();
                uint8 security = fields[1].GetUInt8();
                uint8 max = (16 - strlen(name)) / 2;
                uint8 max2 = max;
                if ((max + max2 + strlen(name)) == 16)
                    max2 = max - 1;
                if (handler->GetSession())
                    handler->PSendSysMessage("|    %s GMLevel %u", name, security);
                else
                    handler->PSendSysMessage("|%*s%s%*s|   %u  |", max, " ", name, max2, " ", security);
            } while (result->NextRow());
            handler->SendSysMessage("========================");
        }
        else
            handler->PSendSysMessage(LANG_GMLIST_EMPTY);
        return true;
    }

    //Enable\Disable Invisible mode
    static bool HandleGMVisibleCommand(ChatHandler* handler, char const* args)
    {
        Player* _player = handler->GetSession()->GetPlayer();

        if (!*args)
        {
            handler->PSendSysMessage(LANG_YOU_ARE, _player->isGMVisible() ? handler->GetTrinityString(LANG_VISIBLE) : handler->GetTrinityString(LANG_INVISIBLE));
            return true;
        }

        const uint32 VISUAL_AURA = 37800;
        std::string param = (char*)args;

        if (param == "on")
        {
            if (_player->HasAura(VISUAL_AURA))
                _player->RemoveAurasDueToSpell(VISUAL_AURA);

            _player->SetGMVisible(true);
            _player->UpdateObjectVisibility();
            handler->GetSession()->SendNotification(LANG_INVISIBLE_VISIBLE);
            return true;
        }

        if (param == "off")
        {
            _player->AddAura(VISUAL_AURA, _player);
            _player->SetGMVisible(false);
            _player->UpdateObjectVisibility();
            handler->GetSession()->SendNotification(LANG_INVISIBLE_INVISIBLE);
            return true;
        }

        handler->SendSysMessage(LANG_USE_BOL);
        handler->SetSentErrorMessage(true);
        return false;
    }

    //Enable\Disable GM Mode
    static bool HandleGMCommand(ChatHandler* handler, char const* args)
    {
        Player* _player = handler->GetSession()->GetPlayer();

        if (!*args)
        {
            handler->GetSession()->SendNotification(_player->IsGameMaster() ? LANG_GM_ON : LANG_GM_OFF);
            return true;
        }

        std::string param = (char*)args;

        if (param == "on")
        {
            _player->SetGameMaster(true);
            handler->GetSession()->SendNotification(LANG_GM_ON);
            _player->UpdateTriggerVisibility();
#ifdef _DEBUG_VMAPS
            VMAP::IVMapManager* vMapManager = VMAP::VMapFactory::createOrGetVMapManager();
            vMapManager->processCommand("stoplog");
#endif
            return true;
        }

        if (param == "off")
        {
            _player->SetGameMaster(false);
            handler->GetSession()->SendNotification(LANG_GM_OFF);
            _player->UpdateTriggerVisibility();
#ifdef _DEBUG_VMAPS
            VMAP::IVMapManager* vMapManager = VMAP::VMapFactory::createOrGetVMapManager();
            vMapManager->processCommand("startlog");
#endif
            return true;
        }

        handler->SendSysMessage(LANG_USE_BOL);
        handler->SetSentErrorMessage(true);
        return false;
    }
};

void AddSC_gm_commandscript()
{
    new gm_commandscript();
}<|MERGE_RESOLUTION|>--- conflicted
+++ resolved
@@ -111,12 +111,6 @@
             handler->SendSysMessage(LANG_USE_BOL);
             return false;
         }
-<<<<<<< HEAD
-=======
-        data << target->GetPackGUID();
-        data << uint32(0);                                      // unknown
-        target->SendMessageToSet(&data, true);
->>>>>>> 050d56ac
         handler->PSendSysMessage(LANG_COMMAND_FLYMODE_STATUS, handler->GetNameLink(target).c_str(), args);
         return true;
     }
