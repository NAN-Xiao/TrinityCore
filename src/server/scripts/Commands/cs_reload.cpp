--- conflicted
+++ resolved
@@ -1199,21 +1199,22 @@
         return true;
     }
 
-<<<<<<< HEAD
+
     static bool HandleReloadPhaseDefinitionsCommand(ChatHandler* handler, const char* /*args*/)
     {
         sLog->outInfo(LOG_FILTER_GENERAL, "Reloading phase_definitions table...");
         sObjectMgr->LoadPhaseDefinitions();
         sWorld->UpdatePhaseDefinitions();
         handler->SendGlobalGMSysMessage("Phase Definitions reloaded.");
-=======
+        return true;
+    }
+
     static bool HandleReloadRBACCommand(ChatHandler* handler, const char* /*args*/)
     {
         sLog->outInfo(LOG_FILTER_GENERAL, "Reloading RBAC tables...");
         sAccountMgr->LoadRBAC();
         sWorld->ReloadRBAC();
         handler->SendGlobalGMSysMessage("RBAC data reloaded.");
->>>>>>> 480c6cf4
         return true;
     }
 };
