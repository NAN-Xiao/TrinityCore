--- conflicted
+++ resolved
@@ -1,168 +1,160 @@
-/*
- * Copyright (C) 2008-2012 TrinityCore <http://www.trinitycore.org/>
- *
- * This program is free software; you can redistribute it and/or modify it
- * under the terms of the GNU General Public License as published by the
- * Free Software Foundation; either version 2 of the License, or (at your
- * option) any later version.
- *
- * This program is distributed in the hope that it will be useful, but WITHOUT
- * ANY WARRANTY; without even the implied warranty of MERCHANTABILITY or
- * FITNESS FOR A PARTICULAR PURPOSE. See the GNU General Public License for
- * more details.
- *
- * You should have received a copy of the GNU General Public License along
- * with this program. If not, see <http://www.gnu.org/licenses/>.
- */
-
-#include "ScriptPCH.h"
-#include "Chat.h"
-#include "ObjectAccessor.h"
-#include "ScriptMgr.h"
-#include "CellImpl.h"
-
-class misc_commandscript : public CommandScript
-{
-public:
-    misc_commandscript() : CommandScript("misc_commandscript") { }
-
-    ChatCommand* GetCommands() const
-    {
-        static ChatCommand commandTable[] =
-        {
-            { "dev",            SEC_ADMINISTRATOR,  false,  &HandleDevCommand,          "", NULL },
-            { "gps",            SEC_ADMINISTRATOR,  false,  &HandleGPSCommand,          "", NULL },
-            { NULL,             0,                  false,  NULL,                       "", NULL }
-        };
-        return commandTable;
-    }
-
-    static bool HandleDevCommand(ChatHandler* handler, char const* args)
-    {
-        if (!*args)
-        {
-            if (handler->GetSession()->GetPlayer()->HasFlag(PLAYER_FLAGS, PLAYER_FLAGS_DEVELOPER))
-                handler->GetSession()->SendNotification(LANG_DEV_ON);
-            else
-                handler->GetSession()->SendNotification(LANG_DEV_OFF);
-            return true;
-        }
-
-        std::string argstr = (char*)args;
-
-        if (argstr == "on")
-        {
-            handler->GetSession()->GetPlayer()->SetFlag(PLAYER_FLAGS, PLAYER_FLAGS_DEVELOPER);
-            handler->GetSession()->SendNotification(LANG_DEV_ON);
-            return true;
-        }
-
-        if (argstr == "off")
-        {
-            handler->GetSession()->GetPlayer()->RemoveFlag(PLAYER_FLAGS, PLAYER_FLAGS_DEVELOPER);
-            handler->GetSession()->SendNotification(LANG_DEV_OFF);
-            return true;
-        }
-
-        handler->SendSysMessage(LANG_USE_BOL);
-        handler->SetSentErrorMessage(true);
-        return false;
-    }
-
-    static bool HandleGPSCommand(ChatHandler* handler, char const* args)
-    {
-        WorldObject* object = NULL;
-        if (*args)
-        {
-            uint64 guid = handler->extractGuidFromLink((char*)args);
-            if (guid)
-                object = (WorldObject*)ObjectAccessor::GetObjectByTypeMask(*handler->GetSession()->GetPlayer(), guid, TYPEMASK_UNIT | TYPEMASK_GAMEOBJECT);
-
-            if (!object)
-            {
-                handler->SendSysMessage(LANG_PLAYER_NOT_FOUND);
-                handler->SetSentErrorMessage(true);
-                return false;
-            }
-        }
-        else
-        {
-            object = handler->getSelectedUnit();
-
-            if (!object)
-            {
-                handler->SendSysMessage(LANG_SELECT_CHAR_OR_CREATURE);
-                handler->SetSentErrorMessage(true);
-                return false;
-            }
-        }
-
-        CellCoord cellCoord = Trinity::ComputeCellCoord(object->GetPositionX(), object->GetPositionY());
-        Cell cell(cellCoord);
-
-        uint32 zoneId, areaId;
-        object->GetZoneAndAreaId(zoneId, areaId);
-
-        MapEntry const* mapEntry = sMapStore.LookupEntry(object->GetMapId());
-        AreaTableEntry const* zoneEntry = GetAreaEntryByAreaID(zoneId);
-        AreaTableEntry const* areaEntry = GetAreaEntryByAreaID(areaId);
-
-        float zoneX = object->GetPositionX();
-        float zoneY = object->GetPositionY();
-
-        Map2ZoneCoordinates(zoneX, zoneY, zoneId);
-
-        Map const* map = object->GetMap();
-        float groundZ = map->GetHeight(object->GetPhaseMask(), object->GetPositionX(), object->GetPositionY(), MAX_HEIGHT);
-        float floorZ = map->GetHeight(object->GetPhaseMask(), object->GetPositionX(), object->GetPositionY(), object->GetPositionZ());
-
-        GridCoord gridCoord = Trinity::ComputeGridCoord(object->GetPositionX(), object->GetPositionY());
-
-        // 63? WHY?
-        int gridX = 63 - gridCoord.x_coord;
-        int gridY = 63 - gridCoord.y_coord;
-
-        uint32 haveMap = Map::ExistMap(object->GetMapId(), gridX, gridY) ? 1 : 0;
-        uint32 haveVMap = Map::ExistVMap(object->GetMapId(), gridX, gridY) ? 1 : 0;
-
-        if (haveVMap)
-        {
-            if (map->IsOutdoors(object->GetPositionX(), object->GetPositionY(), object->GetPositionZ()))
-                handler->PSendSysMessage("You are outdoors");
-            else
-                handler->PSendSysMessage("You are indoors");
-        }
-        else
-            handler->PSendSysMessage("no VMAP available for area info");
-
-<<<<<<< HEAD
-        /*handler->PSendSysMessage(LANG_MAP_POSITION,
-=======
-        handler->PSendSysMessage(LANG_MAP_POSITION,
->>>>>>> c3cb82b9
-            object->GetMapId(), (mapEntry ? mapEntry->name[handler->GetSessionDbcLocale()] : "<unknown>"),
-            zoneId, (zoneEntry ? zoneEntry->area_name[handler->GetSessionDbcLocale()] : "<unknown>"),
-            areaId, (areaEntry ? areaEntry->area_name[handler->GetSessionDbcLocale()] : "<unknown>"),
-            object->GetPhaseMask(),
-            object->GetPositionX(), object->GetPositionY(), object->GetPositionZ(), object->GetOrientation(),
-            cell.GridX(), cell.GridY(), cell.CellX(), cell.CellY(), object->GetInstanceId(),
-            zoneX, zoneY, groundZ, floorZ, haveMap, haveVMap);
-<<<<<<< HEAD
-        */
-=======
->>>>>>> c3cb82b9
-
-        LiquidData liquidStatus;
-        ZLiquidStatus status = map->getLiquidStatus(object->GetPositionX(), object->GetPositionY(), object->GetPositionZ(), MAP_ALL_LIQUIDS, &liquidStatus);
-
-        if (status)
-            handler->PSendSysMessage(LANG_LIQUID_STATUS, liquidStatus.level, liquidStatus.depth_level, liquidStatus.entry, liquidStatus.type_flags, status);
-
-        return true;
-    }
-};
-
-void AddSC_misc_commandscript()
-{
-    new misc_commandscript();
-}
+/*
+ * Copyright (C) 2008-2012 TrinityCore <http://www.trinitycore.org/>
+ *
+ * This program is free software; you can redistribute it and/or modify it
+ * under the terms of the GNU General Public License as published by the
+ * Free Software Foundation; either version 2 of the License, or (at your
+ * option) any later version.
+ *
+ * This program is distributed in the hope that it will be useful, but WITHOUT
+ * ANY WARRANTY; without even the implied warranty of MERCHANTABILITY or
+ * FITNESS FOR A PARTICULAR PURPOSE. See the GNU General Public License for
+ * more details.
+ *
+ * You should have received a copy of the GNU General Public License along
+ * with this program. If not, see <http://www.gnu.org/licenses/>.
+ */
+
+#include "ScriptPCH.h"
+#include "Chat.h"
+#include "ObjectAccessor.h"
+#include "ScriptMgr.h"
+#include "CellImpl.h"
+
+class misc_commandscript : public CommandScript
+{
+public:
+    misc_commandscript() : CommandScript("misc_commandscript") { }
+
+    ChatCommand* GetCommands() const
+    {
+        static ChatCommand commandTable[] =
+        {
+            { "dev",            SEC_ADMINISTRATOR,  false,  &HandleDevCommand,          "", NULL },
+            { "gps",            SEC_ADMINISTRATOR,  false,  &HandleGPSCommand,          "", NULL },
+            { NULL,             0,                  false,  NULL,                       "", NULL }
+        };
+        return commandTable;
+    }
+
+    static bool HandleDevCommand(ChatHandler* handler, char const* args)
+    {
+        if (!*args)
+        {
+            if (handler->GetSession()->GetPlayer()->HasFlag(PLAYER_FLAGS, PLAYER_FLAGS_DEVELOPER))
+                handler->GetSession()->SendNotification(LANG_DEV_ON);
+            else
+                handler->GetSession()->SendNotification(LANG_DEV_OFF);
+            return true;
+        }
+
+        std::string argstr = (char*)args;
+
+        if (argstr == "on")
+        {
+            handler->GetSession()->GetPlayer()->SetFlag(PLAYER_FLAGS, PLAYER_FLAGS_DEVELOPER);
+            handler->GetSession()->SendNotification(LANG_DEV_ON);
+            return true;
+        }
+
+        if (argstr == "off")
+        {
+            handler->GetSession()->GetPlayer()->RemoveFlag(PLAYER_FLAGS, PLAYER_FLAGS_DEVELOPER);
+            handler->GetSession()->SendNotification(LANG_DEV_OFF);
+            return true;
+        }
+
+        handler->SendSysMessage(LANG_USE_BOL);
+        handler->SetSentErrorMessage(true);
+        return false;
+    }
+
+    static bool HandleGPSCommand(ChatHandler* handler, char const* args)
+    {
+        WorldObject* object = NULL;
+        if (*args)
+        {
+            uint64 guid = handler->extractGuidFromLink((char*)args);
+            if (guid)
+                object = (WorldObject*)ObjectAccessor::GetObjectByTypeMask(*handler->GetSession()->GetPlayer(), guid, TYPEMASK_UNIT | TYPEMASK_GAMEOBJECT);
+
+            if (!object)
+            {
+                handler->SendSysMessage(LANG_PLAYER_NOT_FOUND);
+                handler->SetSentErrorMessage(true);
+                return false;
+            }
+        }
+        else
+        {
+            object = handler->getSelectedUnit();
+
+            if (!object)
+            {
+                handler->SendSysMessage(LANG_SELECT_CHAR_OR_CREATURE);
+                handler->SetSentErrorMessage(true);
+                return false;
+            }
+        }
+
+        CellCoord cellCoord = Trinity::ComputeCellCoord(object->GetPositionX(), object->GetPositionY());
+        Cell cell(cellCoord);
+
+        uint32 zoneId, areaId;
+        object->GetZoneAndAreaId(zoneId, areaId);
+
+        MapEntry const* mapEntry = sMapStore.LookupEntry(object->GetMapId());
+        AreaTableEntry const* zoneEntry = GetAreaEntryByAreaID(zoneId);
+        AreaTableEntry const* areaEntry = GetAreaEntryByAreaID(areaId);
+
+        float zoneX = object->GetPositionX();
+        float zoneY = object->GetPositionY();
+
+        Map2ZoneCoordinates(zoneX, zoneY, zoneId);
+
+        Map const* map = object->GetMap();
+        float groundZ = map->GetHeight(object->GetPhaseMask(), object->GetPositionX(), object->GetPositionY(), MAX_HEIGHT);
+        float floorZ = map->GetHeight(object->GetPhaseMask(), object->GetPositionX(), object->GetPositionY(), object->GetPositionZ());
+
+        GridCoord gridCoord = Trinity::ComputeGridCoord(object->GetPositionX(), object->GetPositionY());
+
+        // 63? WHY?
+        int gridX = 63 - gridCoord.x_coord;
+        int gridY = 63 - gridCoord.y_coord;
+
+        uint32 haveMap = Map::ExistMap(object->GetMapId(), gridX, gridY) ? 1 : 0;
+        uint32 haveVMap = Map::ExistVMap(object->GetMapId(), gridX, gridY) ? 1 : 0;
+
+        if (haveVMap)
+        {
+            if (map->IsOutdoors(object->GetPositionX(), object->GetPositionY(), object->GetPositionZ()))
+                handler->PSendSysMessage("You are outdoors");
+            else
+                handler->PSendSysMessage("You are indoors");
+        }
+        else
+            handler->PSendSysMessage("no VMAP available for area info");
+
+        handler->PSendSysMessage(LANG_MAP_POSITION,
+            object->GetMapId(), (mapEntry ? mapEntry->name : "<unknown>"),
+            zoneId, (zoneEntry ? zoneEntry->area_name : "<unknown>"),
+            areaId, (areaEntry ? areaEntry->area_name : "<unknown>"),
+            object->GetPhaseMask(),
+            object->GetPositionX(), object->GetPositionY(), object->GetPositionZ(), object->GetOrientation(),
+            cell.GridX(), cell.GridY(), cell.CellX(), cell.CellY(), object->GetInstanceId(),
+            zoneX, zoneY, groundZ, floorZ, haveMap, haveVMap);
+
+        LiquidData liquidStatus;
+        ZLiquidStatus status = map->getLiquidStatus(object->GetPositionX(), object->GetPositionY(), object->GetPositionZ(), MAP_ALL_LIQUIDS, &liquidStatus);
+
+        if (status)
+            handler->PSendSysMessage(LANG_LIQUID_STATUS, liquidStatus.level, liquidStatus.depth_level, liquidStatus.entry, liquidStatus.type_flags, status);
+
+        return true;
+    }
+};
+
+void AddSC_misc_commandscript()
+{
+    new misc_commandscript();
+}