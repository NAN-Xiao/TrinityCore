/*
 * Copyright (C) 2008-2014 TrinityCore <http://www.trinitycore.org/>
 *
 * This program is free software; you can redistribute it and/or modify it
 * under the terms of the GNU General Public License as published by the
 * Free Software Foundation; either version 2 of the License, or (at your
 * option) any later version.
 *
 * This program is distributed in the hope that it will be useful, but WITHOUT
 * ANY WARRANTY; without even the implied warranty of MERCHANTABILITY or
 * FITNESS FOR A PARTICULAR PURPOSE. See the GNU General Public License for
 * more details.
 *
 * You should have received a copy of the GNU General Public License along
 * with this program. If not, see <http://www.gnu.org/licenses/>.
 */

/* ScriptData
Name: wp_commandscript
%Complete: 100
Comment: All wp related commands
Category: commandscripts
EndScriptData */

#include "Chat.h"
#include "Language.h"
#include "ObjectMgr.h"
#include "Player.h"
#include "ScriptMgr.h"
#include "WaypointManager.h"

class wp_commandscript : public CommandScript
{
public:
    wp_commandscript() : CommandScript("wp_commandscript") { }

    ChatCommand* GetCommands() const override
    {
        static ChatCommand wpCommandTable[] =
        {
            { "add",    rbac::RBAC_PERM_COMMAND_WP_ADD,    false, &HandleWpAddCommand,    "", NULL },
            { "event",  rbac::RBAC_PERM_COMMAND_WP_EVENT,  false, &HandleWpEventCommand,  "", NULL },
            { "load",   rbac::RBAC_PERM_COMMAND_WP_LOAD,   false, &HandleWpLoadCommand,   "", NULL },
            { "modify", rbac::RBAC_PERM_COMMAND_WP_MODIFY, false, &HandleWpModifyCommand, "", NULL },
            { "unload", rbac::RBAC_PERM_COMMAND_WP_UNLOAD, false, &HandleWpUnLoadCommand, "", NULL },
            { "reload", rbac::RBAC_PERM_COMMAND_WP_RELOAD, false, &HandleWpReloadCommand, "", NULL },
            { "show",   rbac::RBAC_PERM_COMMAND_WP_SHOW,   false, &HandleWpShowCommand,   "", NULL },
            { NULL,     0,                           false, NULL,                   "", NULL }
        };
        static ChatCommand commandTable[] =
        {
            { "wp", rbac::RBAC_PERM_COMMAND_WP, false, NULL, "", wpCommandTable },
            { NULL, 0,                    false, NULL, "", NULL }
        };
        return commandTable;
    }
    /**
    * Add a waypoint to a creature.
    *
    * The user can either select an npc or provide its GUID.
    *
    * The user can even select a visual waypoint - then the new waypoint
    * is placed *after* the selected one - this makes insertion of new
    * waypoints possible.
    *
    * eg:
    * .wp add 12345
    * -> adds a waypoint to the npc with the GUID 12345
    *
    * .wp add
    * -> adds a waypoint to the currently selected creature
    *
    *
    * @param args if the user did not provide a GUID, it is NULL
    *
    * @return true - command did succeed, false - something went wrong
    */
    static bool HandleWpAddCommand(ChatHandler* handler, const char* args)
    {
        // optional
        char* path_number = NULL;
        uint32 pathid = 0;

        if (*args)
            path_number = strtok((char*)args, " ");

        uint32 point = 0;
        Creature* target = handler->getSelectedCreature();

        if (!path_number)
        {
            if (target)
                pathid = target->GetWaypointPath();
            else
            {
                PreparedStatement* stmt = WorldDatabase.GetPreparedStatement(WORLD_SEL_WAYPOINT_DATA_MAX_ID);

                PreparedQueryResult result = WorldDatabase.Query(stmt);

                uint32 maxpathid = result->Fetch()->GetInt32();
                pathid = maxpathid+1;
                handler->PSendSysMessage("%s%s|r", "|cff00ff00", "New path started.");
            }
        }
        else
            pathid = atoi(path_number);

        // path_id -> ID of the Path
        // point   -> number of the waypoint (if not 0)

        if (!pathid)
        {
            handler->PSendSysMessage("%s%s|r", "|cffff33ff", "Current creature haven't loaded path.");
            return true;
        }

        PreparedStatement* stmt = WorldDatabase.GetPreparedStatement(WORLD_SEL_WAYPOINT_DATA_MAX_POINT);
        stmt->setUInt32(0, pathid);
        PreparedQueryResult result = WorldDatabase.Query(stmt);

        if (result)
            point = (*result)[0].GetUInt32();

        Player* player = handler->GetSession()->GetPlayer();
        //Map* map = player->GetMap();

        stmt = WorldDatabase.GetPreparedStatement(WORLD_INS_WAYPOINT_DATA);

        stmt->setUInt32(0, pathid);
        stmt->setUInt32(1, point + 1);
        stmt->setFloat(2, player->GetPositionX());
        stmt->setFloat(3, player->GetPositionY());
        stmt->setFloat(4, player->GetPositionZ());

        WorldDatabase.Execute(stmt);

        handler->PSendSysMessage("%s%s%u%s%u%s|r", "|cff00ff00", "PathID: |r|cff00ffff", pathid, "|r|cff00ff00: Waypoint |r|cff00ffff", point+1, "|r|cff00ff00 created. ");
        return true;
    }                                                           // HandleWpAddCommand

    static bool HandleWpLoadCommand(ChatHandler* handler, const char* args)
    {
        if (!*args)
            return false;

        // optional
        char* path_number = NULL;

        if (*args)
            path_number = strtok((char*)args, " ");

        uint32 pathid = 0;
        uint32 guidLow = 0;
        Creature* target = handler->getSelectedCreature();

        // Did player provide a path_id?
        if (!path_number)
            return false;

        if (!target)
        {
            handler->SendSysMessage(LANG_SELECT_CREATURE);
            handler->SetSentErrorMessage(true);
            return false;
        }

        if (target->GetEntry() == 1)
        {
            handler->PSendSysMessage("%s%s|r", "|cffff33ff", "You want to load path to a waypoint? Aren't you?");
            handler->SetSentErrorMessage(true);
            return false;
        }

        pathid = atoi(path_number);

        if (!pathid)
        {
            handler->PSendSysMessage("%s%s|r", "|cffff33ff", "No valid path number provided.");
            return true;
        }

        guidLow = target->GetDBTableGUIDLow();

        PreparedStatement* stmt = WorldDatabase.GetPreparedStatement(WORLD_SEL_CREATURE_ADDON_BY_GUID);

        stmt->setUInt32(0, guidLow);

        PreparedQueryResult result = WorldDatabase.Query(stmt);

        if (result)
        {
            stmt = WorldDatabase.GetPreparedStatement(WORLD_UPD_CREATURE_ADDON_PATH);

            stmt->setUInt32(0, pathid);
            stmt->setUInt32(1, guidLow);
        }
        else
        {
            stmt = WorldDatabase.GetPreparedStatement(WORLD_INS_CREATURE_ADDON);

            stmt->setUInt32(0, guidLow);
            stmt->setUInt32(1, pathid);
        }

        WorldDatabase.Execute(stmt);

        stmt = WorldDatabase.GetPreparedStatement(WORLD_UPD_CREATURE_MOVEMENT_TYPE);

        stmt->setUInt8(0, uint8(WAYPOINT_MOTION_TYPE));
        stmt->setUInt32(1, guidLow);

        WorldDatabase.Execute(stmt);

        target->LoadPath(pathid);
        target->SetDefaultMovementType(WAYPOINT_MOTION_TYPE);
        target->GetMotionMaster()->Initialize();
        target->Say("Path loaded.", LANG_UNIVERSAL);

        return true;
    }

    static bool HandleWpReloadCommand(ChatHandler* handler, const char* args)
    {
        if (!*args)
            return false;

        uint32 id = atoi(args);

        if (!id)
            return false;

        handler->PSendSysMessage("%s%s|r|cff00ffff%u|r", "|cff00ff00", "Loading Path: ", id);
        sWaypointMgr->ReloadPath(id);
        return true;
    }

    static bool HandleWpUnLoadCommand(ChatHandler* handler, const char* /*args*/)
    {

        Creature* target = handler->getSelectedCreature();
        PreparedStatement* stmt = NULL;

        if (!target)
        {
            handler->PSendSysMessage("%s%s|r", "|cff33ffff", "You must select a target.");
            return true;
        }

        uint32 guidLow = target->GetDBTableGUIDLow();
        if (guidLow == 0)
        {
            handler->PSendSysMessage("%s%s|r", "|cffff33ff", "Target is not saved to DB.");
            return true;
        }

        CreatureAddon const* addon = sObjectMgr->GetCreatureAddon(guidLow);
        if (!addon || addon->path_id == 0)
        {
            handler->PSendSysMessage("%s%s|r", "|cffff33ff", "Target does not have a loaded path.");
            return true;
        }

        stmt = WorldDatabase.GetPreparedStatement(WORLD_DEL_CREATURE_ADDON);
        stmt->setUInt32(0, guidLow);
        WorldDatabase.Execute(stmt);

        target->UpdateWaypointID(0);

<<<<<<< HEAD
        stmt = WorldDatabase.GetPreparedStatement(WORLD_UPD_CREATURE_MOVEMENT_TYPE);
        stmt->setUInt8(0, uint8(IDLE_MOTION_TYPE));
        stmt->setUInt32(1, guidLow);
        WorldDatabase.Execute(stmt);
=======
                target->LoadPath(0);
                target->SetDefaultMovementType(IDLE_MOTION_TYPE);
                target->GetMotionMaster()->MoveTargetedHome();
                target->GetMotionMaster()->Initialize();
                target->Say("Path unloaded.", LANG_UNIVERSAL);
>>>>>>> d9fdbb06

        target->LoadPath(0);
        target->SetDefaultMovementType(IDLE_MOTION_TYPE);
        target->GetMotionMaster()->MoveTargetedHome();
        target->GetMotionMaster()->Initialize();
        target->MonsterSay("Path unloaded.", LANG_UNIVERSAL, NULL);
        return true;
    }

    static bool HandleWpEventCommand(ChatHandler* handler, const char* args)
    {
        if (!*args)
            return false;

        char* show_str = strtok((char*)args, " ");
        std::string show = show_str;
        PreparedStatement* stmt = NULL;

        // Check
        if ((show != "add") && (show != "mod") && (show != "del") && (show != "listid"))
            return false;

        char* arg_id = strtok(NULL, " ");
        uint32 id = 0;

        if (show == "add")
        {
            if (arg_id)
                id = atoi(arg_id);

            if (id)
            {
                stmt = WorldDatabase.GetPreparedStatement(WORLD_SEL_WAYPOINT_SCRIPT_ID_BY_GUID);
                stmt->setUInt32(0, id);
                PreparedQueryResult result = WorldDatabase.Query(stmt);

                if (!result)
                {
                    stmt = WorldDatabase.GetPreparedStatement(WORLD_INS_WAYPOINT_SCRIPT);
                    stmt->setUInt32(0, id);
                    WorldDatabase.Execute(stmt);

                    handler->PSendSysMessage("%s%s%u|r", "|cff00ff00", "Wp Event: New waypoint event added: ", id);
                }
                else
                    handler->PSendSysMessage("|cff00ff00Wp Event: You have choosed an existing waypoint script guid: %u|r", id);
            }
            else
            {
                stmt = WorldDatabase.GetPreparedStatement(WORLD_SEL_WAYPOINT_SCRIPTS_MAX_ID);
                PreparedQueryResult result = WorldDatabase.Query(stmt);
                id = result->Fetch()->GetUInt32();
                stmt = WorldDatabase.GetPreparedStatement(WORLD_INS_WAYPOINT_SCRIPT);
                stmt->setUInt32(0, id + 1);
                WorldDatabase.Execute(stmt);

                handler->PSendSysMessage("%s%s%u|r", "|cff00ff00", "Wp Event: New waypoint event added: |r|cff00ffff", id+1);
            }

            return true;
        }

        if (show == "listid")
        {
            if (!arg_id)
            {
                handler->PSendSysMessage("%s%s|r", "|cff33ffff", "Wp Event: You must provide waypoint script id.");
                return true;
            }

            id = atoi(arg_id);

            uint32 a2, a3, a4, a5, a6;
            float a8, a9, a10, a11;
            char const* a7;

            stmt = WorldDatabase.GetPreparedStatement(WORLD_SEL_WAYPOINT_SCRIPT_BY_ID);
            stmt->setUInt32(0, id);
            PreparedQueryResult result = WorldDatabase.Query(stmt);

            if (!result)
            {
                handler->PSendSysMessage("%s%s%u|r", "|cff33ffff", "Wp Event: No waypoint scripts found on id: ", id);
                return true;
            }

            Field* fields;

            do
            {
                fields = result->Fetch();
                a2 = fields[0].GetUInt32();
                a3 = fields[1].GetUInt32();
                a4 = fields[2].GetUInt32();
                a5 = fields[3].GetUInt32();
                a6 = fields[4].GetUInt32();
                a7 = fields[5].GetCString();
                a8 = fields[6].GetFloat();
                a9 = fields[7].GetFloat();
                a10 = fields[8].GetFloat();
                a11 = fields[9].GetFloat();

                handler->PSendSysMessage("|cffff33ffid:|r|cff00ffff %u|r|cff00ff00, guid: |r|cff00ffff%u|r|cff00ff00, delay: |r|cff00ffff%u|r|cff00ff00, command: |r|cff00ffff%u|r|cff00ff00, datalong: |r|cff00ffff%u|r|cff00ff00, datalong2: |r|cff00ffff%u|r|cff00ff00, datatext: |r|cff00ffff%s|r|cff00ff00, posx: |r|cff00ffff%f|r|cff00ff00, posy: |r|cff00ffff%f|r|cff00ff00, posz: |r|cff00ffff%f|r|cff00ff00, orientation: |r|cff00ffff%f|r", id, a2, a3, a4, a5, a6, a7, a8, a9, a10, a11);
            }
            while (result->NextRow());
        }

        if (show == "del")
        {
            id = atoi(arg_id);

            stmt = WorldDatabase.GetPreparedStatement(WORLD_SEL_WAYPOINT_SCRIPT_ID_BY_GUID);
            stmt->setUInt32(0, id);
            PreparedQueryResult result = WorldDatabase.Query(stmt);

            if (result)
            {
                stmt = WorldDatabase.GetPreparedStatement(WORLD_DEL_WAYPOINT_SCRIPT);
                stmt->setUInt32(0, id);
                WorldDatabase.Execute(stmt);

                handler->PSendSysMessage("%s%s%u|r", "|cff00ff00", "Wp Event: Waypoint script removed: ", id);
            }
            else
                handler->PSendSysMessage("|cffff33ffWp Event: ERROR: you have selected a non existing script: %u|r", id);

            return true;
        }

        if (show == "mod")
        {
            if (!arg_id)
            {
                handler->SendSysMessage("|cffff33ffERROR: Waypoint script guid not present.|r");
                return true;
            }

            id = atoi(arg_id);

            if (!id)
            {
                handler->SendSysMessage("|cffff33ffERROR: No vallid waypoint script id not present.|r");
                return true;
            }

            char* arg_2 = strtok(NULL, " ");

            if (!arg_2)
            {
                handler->SendSysMessage("|cffff33ffERROR: No argument present.|r");
                return true;
            }

            std::string arg_string  = arg_2;

            if ((arg_string != "setid") && (arg_string != "delay") && (arg_string != "command")
                && (arg_string != "datalong") && (arg_string != "datalong2") && (arg_string != "dataint") && (arg_string != "posx")
                && (arg_string != "posy") && (arg_string != "posz") && (arg_string != "orientation"))
            {
                handler->SendSysMessage("|cffff33ffERROR: No valid argument present.|r");
                return true;
            }

            char* arg_3;
            std::string arg_str_2 = arg_2;
            arg_3 = strtok(NULL, " ");

            if (!arg_3)
            {
                handler->SendSysMessage("|cffff33ffERROR: No additional argument present.|r");
                return true;
            }

            if (arg_str_2 == "setid")
            {
                uint32 newid = atoi(arg_3);
                handler->PSendSysMessage("%s%s|r|cff00ffff%u|r|cff00ff00%s|r|cff00ffff%u|r", "|cff00ff00", "Wp Event: Wypoint scipt guid: ", newid, " id changed: ", id);

                stmt = WorldDatabase.GetPreparedStatement(WORLD_UPD_WAYPOINT_SCRIPT_ID);
                stmt->setUInt32(0, newid);
                stmt->setUInt32(1, id);
                WorldDatabase.Execute(stmt);

                return true;
            }
            else
            {
                stmt = WorldDatabase.GetPreparedStatement(WORLD_SEL_WAYPOINT_SCRIPT_ID_BY_GUID);
                stmt->setUInt32(0, id);
                PreparedQueryResult result = WorldDatabase.Query(stmt);

                if (!result)
                {
                    handler->SendSysMessage("|cffff33ffERROR: You have selected an non existing waypoint script guid.|r");
                    return true;
                }

                if (arg_str_2 == "posx")
                {
                    stmt = WorldDatabase.GetPreparedStatement(WORLD_UPD_WAYPOINT_SCRIPT_X);
                    stmt->setFloat(0, float(atof(arg_3)));
                    stmt->setUInt32(1, id);

                    WorldDatabase.Execute(stmt);

                    handler->PSendSysMessage("|cff00ff00Waypoint script:|r|cff00ffff %u|r|cff00ff00 position_x updated.|r", id);
                    return true;
                }
                else if (arg_str_2 == "posy")
                {
                    stmt = WorldDatabase.GetPreparedStatement(WORLD_UPD_WAYPOINT_SCRIPT_Y);
                    stmt->setFloat(0, float(atof(arg_3)));
                    stmt->setUInt32(1, id);

                    WorldDatabase.Execute(stmt);

                    handler->PSendSysMessage("|cff00ff00Waypoint script: %u position_y updated.|r", id);
                    return true;
                }
                else if (arg_str_2 == "posz")
                {
                    stmt = WorldDatabase.GetPreparedStatement(WORLD_UPD_WAYPOINT_SCRIPT_Z);
                    stmt->setFloat(0, float(atof(arg_3)));
                    stmt->setUInt32(1, id);

                    WorldDatabase.Execute(stmt);

                    handler->PSendSysMessage("|cff00ff00Waypoint script: |r|cff00ffff%u|r|cff00ff00 position_z updated.|r", id);
                    return true;
                }
                else if (arg_str_2 == "orientation")
                {
                    stmt = WorldDatabase.GetPreparedStatement(WORLD_UPD_WAYPOINT_SCRIPT_O);
                    stmt->setFloat(0, float(atof(arg_3)));
                    stmt->setUInt32(1, id);

                    WorldDatabase.Execute(stmt);

                    handler->PSendSysMessage("|cff00ff00Waypoint script: |r|cff00ffff%u|r|cff00ff00 orientation updated.|r", id);
                    return true;
                }
                else if (arg_str_2 == "dataint")
                {
                    WorldDatabase.PExecute("UPDATE waypoint_scripts SET %s='%u' WHERE guid='%u'", arg_2, atoi(arg_3), id); // Query can't be a prepared statement

                    handler->PSendSysMessage("|cff00ff00Waypoint script: |r|cff00ffff%u|r|cff00ff00 dataint updated.|r", id);
                    return true;
                }
                else
                {
                    std::string arg_str_3 = arg_3;
                    WorldDatabase.EscapeString(arg_str_3);
                    WorldDatabase.PExecute("UPDATE waypoint_scripts SET %s='%s' WHERE guid='%u'", arg_2, arg_str_3.c_str(), id); // Query can't be a prepared statement
                }
            }
            handler->PSendSysMessage("%s%s|r|cff00ffff%u:|r|cff00ff00 %s %s|r", "|cff00ff00", "Waypoint script:", id, arg_2, "updated.");
        }
        return true;
    }

    static bool HandleWpModifyCommand(ChatHandler* handler, const char* args)
    {
        if (!*args)
            return false;

        // first arg: add del text emote spell waittime move
        char* show_str = strtok((char*)args, " ");
        if (!show_str)
        {
            return false;
        }

        std::string show = show_str;
        // Check
        // Remember: "show" must also be the name of a column!
        if ((show != "delay") && (show != "action") && (show != "action_chance")
            && (show != "move_type") && (show != "del") && (show != "move")
            )
        {
            return false;
        }

        // Next arg is: <PATHID> <WPNUM> <ARGUMENT>
        char* arg_str = NULL;

        // Did user provide a GUID
        // or did the user select a creature?
        // -> variable lowguid is filled with the GUID of the NPC
        uint32 pathid = 0;
        uint32 point = 0;
        uint32 wpGuid = 0;
        Creature* target = handler->getSelectedCreature();
        PreparedStatement* stmt = NULL;

        if (!target || target->GetEntry() != VISUAL_WAYPOINT)
        {
            handler->SendSysMessage("|cffff33ffERROR: You must select a waypoint.|r");
            return false;
        }

        // The visual waypoint
        wpGuid = target->GetGUIDLow();

        // User did select a visual waypoint?

        // Check the creature
        stmt = WorldDatabase.GetPreparedStatement(WORLD_SEL_WAYPOINT_DATA_BY_WPGUID);
        stmt->setUInt32(0, wpGuid);
        PreparedQueryResult result = WorldDatabase.Query(stmt);

        if (!result)
        {
            handler->PSendSysMessage(LANG_WAYPOINT_NOTFOUNDSEARCH, target->GetGUIDLow());
            // Select waypoint number from database
            // Since we compare float values, we have to deal with
            // some difficulties.
            // Here we search for all waypoints that only differ in one from 1 thousand
            // (0.001) - There is no other way to compare C++ floats with mySQL floats
            // See also: http://dev.mysql.com/doc/refman/5.0/en/problems-with-float.html
            std::string maxDiff = "0.01";

            stmt = WorldDatabase.GetPreparedStatement(WORLD_SEL_WAYPOINT_DATA_BY_POS);
            stmt->setFloat(0, target->GetPositionX());
            stmt->setString(1, maxDiff);
            stmt->setFloat(2, target->GetPositionY());
            stmt->setString(3, maxDiff);
            stmt->setFloat(4, target->GetPositionZ());
            stmt->setString(5, maxDiff);
            PreparedQueryResult queryResult = WorldDatabase.Query(stmt);

            if (!queryResult)
            {
                handler->PSendSysMessage(LANG_WAYPOINT_NOTFOUNDDBPROBLEM, wpGuid);
                return true;
            }
        }

        do
        {
            Field* fields = result->Fetch();
            pathid = fields[0].GetUInt32();
            point  = fields[1].GetUInt32();
        }
        while (result->NextRow());

        // We have the waypoint number and the GUID of the "master npc"
        // Text is enclosed in "<>", all other arguments not
        arg_str = strtok((char*)NULL, " ");

        // Check for argument
        if (show != "del" && show != "move" && arg_str == NULL)
        {
            handler->PSendSysMessage(LANG_WAYPOINT_ARGUMENTREQ, show_str);
            return false;
        }

        if (show == "del")
        {
            handler->PSendSysMessage("|cff00ff00DEBUG: wp modify del, PathID: |r|cff00ffff%u|r", pathid);

            if (wpGuid != 0)
                if (Creature* wpCreature = handler->GetSession()->GetPlayer()->GetMap()->GetCreature(MAKE_NEW_GUID(wpGuid, VISUAL_WAYPOINT, HIGHGUID_UNIT)))
                {
                    wpCreature->CombatStop();
                    wpCreature->DeleteFromDB();
                    wpCreature->AddObjectToRemoveList();
                }

            stmt = WorldDatabase.GetPreparedStatement(WORLD_DEL_WAYPOINT_DATA);
            stmt->setUInt32(0, pathid);
            stmt->setUInt32(1, point);
            WorldDatabase.Execute(stmt);

            stmt = WorldDatabase.GetPreparedStatement(WORLD_UPD_WAYPOINT_DATA_POINT);
            stmt->setUInt32(0, pathid);
            stmt->setUInt32(1, point);
            WorldDatabase.Execute(stmt);

            handler->PSendSysMessage(LANG_WAYPOINT_REMOVED);
            return true;
        }                                                       // del

        if (show == "move")
        {
            handler->PSendSysMessage("|cff00ff00DEBUG: wp move, PathID: |r|cff00ffff%u|r", pathid);

            Player* chr = handler->GetSession()->GetPlayer();
            Map* map = chr->GetMap();
            {
                // What to do:
                // Move the visual spawnpoint
                // Respawn the owner of the waypoints
                if (wpGuid != 0)
                {
                    if (Creature* wpCreature = map->GetCreature(MAKE_NEW_GUID(wpGuid, VISUAL_WAYPOINT, HIGHGUID_UNIT)))
                    {
                        wpCreature->CombatStop();
                        wpCreature->DeleteFromDB();
                        wpCreature->AddObjectToRemoveList();
                    }
                    // re-create
                    Creature* wpCreature2 = new Creature();
                    if (!wpCreature2->Create(sObjectMgr->GenerateLowGuid(HIGHGUID_UNIT), map, chr->GetPhaseMask(), VISUAL_WAYPOINT, chr->GetPositionX(), chr->GetPositionY(), chr->GetPositionZ(), chr->GetOrientation()))
                    {
                        handler->PSendSysMessage(LANG_WAYPOINT_VP_NOTCREATED, VISUAL_WAYPOINT);
                        delete wpCreature2;
                        wpCreature2 = NULL;
                        return false;
                    }

                    for (auto phase : chr->GetPhases())
                        wpCreature2->SetInPhase(phase, false, true);

                    wpCreature2->SaveToDB(map->GetId(), (1 << map->GetSpawnMode()), chr->GetPhaseMask());
                    // To call _LoadGoods(); _LoadQuests(); CreateTrainerSpells();
                    /// @todo Should we first use "Create" then use "LoadFromDB"?
                    if (!wpCreature2->LoadCreatureFromDB(wpCreature2->GetDBTableGUIDLow(), map))
                    {
                        handler->PSendSysMessage(LANG_WAYPOINT_VP_NOTCREATED, VISUAL_WAYPOINT);
                        delete wpCreature2;
                        wpCreature2 = NULL;
                        return false;
                    }
                    //sMapMgr->GetMap(npcCreature->GetMapId())->Add(wpCreature2);
                }

                stmt = WorldDatabase.GetPreparedStatement(WORLD_UPD_WAYPOINT_DATA_POSITION);
                stmt->setFloat(0, chr->GetPositionX());
                stmt->setFloat(1, chr->GetPositionY());
                stmt->setFloat(2, chr->GetPositionZ());
                stmt->setUInt32(3, pathid);
                stmt->setUInt32(4, point);
                WorldDatabase.Execute(stmt);

                handler->PSendSysMessage(LANG_WAYPOINT_CHANGED);
            }
            return true;
        }                                                       // move

        const char *text = arg_str;

        if (text == 0)
        {
            // show_str check for present in list of correct values, no sql injection possible
            WorldDatabase.PExecute("UPDATE waypoint_data SET %s=NULL WHERE id='%u' AND point='%u'", show_str, pathid, point); // Query can't be a prepared statement
        }
        else
        {
            // show_str check for present in list of correct values, no sql injection possible
            std::string text2 = text;
            WorldDatabase.EscapeString(text2);
            WorldDatabase.PExecute("UPDATE waypoint_data SET %s='%s' WHERE id='%u' AND point='%u'", show_str, text2.c_str(), pathid, point); // Query can't be a prepared statement
        }

        handler->PSendSysMessage(LANG_WAYPOINT_CHANGED_NO, show_str);
        return true;
    }

    static bool HandleWpShowCommand(ChatHandler* handler, const char* args)
    {
        if (!*args)
            return false;

        // first arg: on, off, first, last
        char* show_str = strtok((char*)args, " ");
        if (!show_str)
            return false;

        // second arg: GUID (optional, if a creature is selected)
        char* guid_str = strtok((char*)NULL, " ");

        uint32 pathid = 0;
        Creature* target = handler->getSelectedCreature();
        PreparedStatement* stmt = NULL;

        // Did player provide a PathID?

        if (!guid_str)
        {
            // No PathID provided
            // -> Player must have selected a creature

            if (!target)
            {
                handler->SendSysMessage(LANG_SELECT_CREATURE);
                handler->SetSentErrorMessage(true);
                return false;
            }

            pathid = target->GetWaypointPath();
        }
        else
        {
            // PathID provided
            // Warn if player also selected a creature
            // -> Creature selection is ignored <-
            if (target)
                handler->SendSysMessage(LANG_WAYPOINT_CREATSELECTED);

            pathid = atoi((char*)guid_str);
        }

        std::string show = show_str;

        //handler->PSendSysMessage("wpshow - show: %s", show);

        // Show info for the selected waypoint
        if (show == "info")
        {
            // Check if the user did specify a visual waypoint
            if (!target || target->GetEntry() != VISUAL_WAYPOINT)
            {
                handler->PSendSysMessage(LANG_WAYPOINT_VP_SELECT);
                handler->SetSentErrorMessage(true);
                return false;
            }

            stmt = WorldDatabase.GetPreparedStatement(WORLD_SEL_WAYPOINT_DATA_ALL_BY_WPGUID);
            stmt->setUInt32(0, target->GetGUIDLow());
            PreparedQueryResult result = WorldDatabase.Query(stmt);

            if (!result)
            {
                handler->SendSysMessage(LANG_WAYPOINT_NOTFOUNDDBPROBLEM);
                return true;
            }

            handler->SendSysMessage("|cff00ffffDEBUG: wp show info:|r");
            do
            {
                Field* fields = result->Fetch();
                pathid                  = fields[0].GetUInt32();
                uint32 point            = fields[1].GetUInt32();
                uint32 delay            = fields[2].GetUInt32();
                uint32 flag             = fields[3].GetUInt32();
                uint32 ev_id            = fields[4].GetUInt32();
                uint32 ev_chance        = fields[5].GetUInt32();

                handler->PSendSysMessage("|cff00ff00Show info: for current point: |r|cff00ffff%u|r|cff00ff00, Path ID: |r|cff00ffff%u|r", point, pathid);
                handler->PSendSysMessage("|cff00ff00Show info: delay: |r|cff00ffff%u|r", delay);
                handler->PSendSysMessage("|cff00ff00Show info: Move flag: |r|cff00ffff%u|r", flag);
                handler->PSendSysMessage("|cff00ff00Show info: Waypoint event: |r|cff00ffff%u|r", ev_id);
                handler->PSendSysMessage("|cff00ff00Show info: Event chance: |r|cff00ffff%u|r", ev_chance);
            }
            while (result->NextRow());

            return true;
        }

        if (show == "on")
        {
            stmt = WorldDatabase.GetPreparedStatement(WORLD_SEL_WAYPOINT_DATA_POS_BY_ID);
            stmt->setUInt32(0, pathid);
            PreparedQueryResult result = WorldDatabase.Query(stmt);

            if (!result)
            {
                handler->SendSysMessage("|cffff33ffPath no found.|r");
                handler->SetSentErrorMessage(true);
                return false;
            }

            handler->PSendSysMessage("|cff00ff00DEBUG: wp on, PathID: |cff00ffff%u|r", pathid);

            // Delete all visuals for this NPC
            stmt = WorldDatabase.GetPreparedStatement(WORLD_SEL_WAYPOINT_DATA_WPGUID_BY_ID);

            stmt->setUInt32(0, pathid);

            PreparedQueryResult result2 = WorldDatabase.Query(stmt);

            if (result2)
            {
                bool hasError = false;
                do
                {
                    Field* fields = result2->Fetch();
                    uint32 wpguid = fields[0].GetUInt32();
                    Creature* creature = handler->GetSession()->GetPlayer()->GetMap()->GetCreature(MAKE_NEW_GUID(wpguid, VISUAL_WAYPOINT, HIGHGUID_UNIT));

                    if (!creature)
                    {
                        handler->PSendSysMessage(LANG_WAYPOINT_NOTREMOVED, wpguid);
                        hasError = true;

                        stmt = WorldDatabase.GetPreparedStatement(WORLD_DEL_CREATURE);
                        stmt->setUInt32(0, wpguid);
                        WorldDatabase.Execute(stmt);
                    }
                    else
                    {
                        creature->CombatStop();
                        creature->DeleteFromDB();
                        creature->AddObjectToRemoveList();
                    }

                }
                while (result2->NextRow());

                if (hasError)
                {
                    handler->PSendSysMessage(LANG_WAYPOINT_TOOFAR1);
                    handler->PSendSysMessage(LANG_WAYPOINT_TOOFAR2);
                    handler->PSendSysMessage(LANG_WAYPOINT_TOOFAR3);
                }
            }

            do
            {
                Field* fields = result->Fetch();
                uint32 point    = fields[0].GetUInt32();
                float x         = fields[1].GetFloat();
                float y         = fields[2].GetFloat();
                float z         = fields[3].GetFloat();

                uint32 id = VISUAL_WAYPOINT;

                Player* chr = handler->GetSession()->GetPlayer();
                Map* map = chr->GetMap();
                float o = chr->GetOrientation();

                Creature* wpCreature = new Creature();
                if (!wpCreature->Create(sObjectMgr->GenerateLowGuid(HIGHGUID_UNIT), map, chr->GetPhaseMask(), id, x, y, z, o))
                {
                    handler->PSendSysMessage(LANG_WAYPOINT_VP_NOTCREATED, id);
                    delete wpCreature;
                    return false;
                }

                for (auto phase : chr->GetPhases())
                    wpCreature->SetInPhase(phase, false, true);

                // Set "wpguid" column to the visual waypoint
                stmt = WorldDatabase.GetPreparedStatement(WORLD_UPD_WAYPOINT_DATA_WPGUID);
                stmt->setInt32(0, int32(wpCreature->GetGUIDLow()));
                stmt->setUInt32(1, pathid);
                stmt->setUInt32(2, point);
                WorldDatabase.Execute(stmt);

                wpCreature->SaveToDB(map->GetId(), (1 << map->GetSpawnMode()), chr->GetPhaseMask());
                // To call _LoadGoods(); _LoadQuests(); CreateTrainerSpells();
                if (!wpCreature->LoadCreatureFromDB(wpCreature->GetDBTableGUIDLow(), map))
                {
                    handler->PSendSysMessage(LANG_WAYPOINT_VP_NOTCREATED, id);
                    delete wpCreature;
                    return false;
                }

                if (target)
                {
                    wpCreature->SetDisplayId(target->GetDisplayId());
                    wpCreature->SetObjectScale(0.5f);
                    wpCreature->SetLevel(std::min<uint32>(point, STRONG_MAX_LEVEL));
                }
            }
            while (result->NextRow());

            handler->SendSysMessage("|cff00ff00Showing the current creature's path.|r");
            return true;
        }

        if (show == "first")
        {
            handler->PSendSysMessage("|cff00ff00DEBUG: wp first, GUID: %u|r", pathid);

            stmt = WorldDatabase.GetPreparedStatement(WORLD_SEL_WAYPOINT_DATA_POS_FIRST_BY_ID);
            stmt->setUInt32(0, pathid);
            PreparedQueryResult result = WorldDatabase.Query(stmt);

            if (!result)
            {
                handler->PSendSysMessage(LANG_WAYPOINT_NOTFOUND, pathid);
                handler->SetSentErrorMessage(true);
                return false;
            }

            Field* fields = result->Fetch();
            float x         = fields[0].GetFloat();
            float y         = fields[1].GetFloat();
            float z         = fields[2].GetFloat();
            uint32 id = VISUAL_WAYPOINT;

            Player* chr = handler->GetSession()->GetPlayer();
            float o = chr->GetOrientation();
            Map* map = chr->GetMap();

            Creature* creature = new Creature();
            if (!creature->Create(sObjectMgr->GenerateLowGuid(HIGHGUID_UNIT), map, chr->GetPhaseMask(), id, x, y, z, o))
            {
                handler->PSendSysMessage(LANG_WAYPOINT_VP_NOTCREATED, id);
                delete creature;
                return false;
            }

            for (auto phase : chr->GetPhases())
                creature->SetInPhase(phase, false, true);

            creature->SaveToDB(map->GetId(), (1 << map->GetSpawnMode()), chr->GetPhaseMask());
            if (!creature->LoadCreatureFromDB(creature->GetDBTableGUIDLow(), map))
            {
                handler->PSendSysMessage(LANG_WAYPOINT_VP_NOTCREATED, id);
                delete creature;
                return false;
            }

            if (target)
            {
                creature->SetDisplayId(target->GetDisplayId());
                creature->SetObjectScale(0.5f);
            }

            return true;
        }

        if (show == "last")
        {
            handler->PSendSysMessage("|cff00ff00DEBUG: wp last, PathID: |r|cff00ffff%u|r", pathid);

            stmt = WorldDatabase.GetPreparedStatement(WORLD_SEL_WAYPOINT_DATA_POS_LAST_BY_ID);
            stmt->setUInt32(0, pathid);
            PreparedQueryResult result = WorldDatabase.Query(stmt);

            if (!result)
            {
                handler->PSendSysMessage(LANG_WAYPOINT_NOTFOUNDLAST, pathid);
                handler->SetSentErrorMessage(true);
                return false;
            }
            Field* fields = result->Fetch();
            float x = fields[0].GetFloat();
            float y = fields[1].GetFloat();
            float z = fields[2].GetFloat();
            float o = fields[3].GetFloat();
            uint32 id = VISUAL_WAYPOINT;

            Player* chr = handler->GetSession()->GetPlayer();
            Map* map = chr->GetMap();

            Creature* creature = new Creature();
            if (!creature->Create(sObjectMgr->GenerateLowGuid(HIGHGUID_UNIT), map, chr->GetPhaseMask(), id, x, y, z, o))
            {
                handler->PSendSysMessage(LANG_WAYPOINT_NOTCREATED, id);
                delete creature;
                return false;
            }

            for (auto phase : chr->GetPhases())
                creature->SetInPhase(phase, false, true);

            creature->SaveToDB(map->GetId(), (1 << map->GetSpawnMode()), chr->GetPhaseMask());
            if (!creature->LoadCreatureFromDB(creature->GetDBTableGUIDLow(), map))
            {
                handler->PSendSysMessage(LANG_WAYPOINT_NOTCREATED, id);
                delete creature;
                return false;
            }

            if (target)
            {
                creature->SetDisplayId(target->GetDisplayId());
                creature->SetObjectScale(0.5f);
            }

            return true;
        }

        if (show == "off")
        {
            stmt = WorldDatabase.GetPreparedStatement(WORLD_SEL_CREATURE_BY_ID);
            stmt->setUInt32(0, 1);
            PreparedQueryResult result = WorldDatabase.Query(stmt);

            if (!result)
            {
                handler->SendSysMessage(LANG_WAYPOINT_VP_NOTFOUND);
                handler->SetSentErrorMessage(true);
                return false;
            }
            bool hasError = false;
            do
            {
                Field* fields = result->Fetch();
                uint32 guid = fields[0].GetUInt32();
                Creature* creature = handler->GetSession()->GetPlayer()->GetMap()->GetCreature(MAKE_NEW_GUID(guid, VISUAL_WAYPOINT, HIGHGUID_UNIT));
                if (!creature)
                {
                    handler->PSendSysMessage(LANG_WAYPOINT_NOTREMOVED, guid);
                    hasError = true;

                    stmt = WorldDatabase.GetPreparedStatement(WORLD_DEL_CREATURE);
                    stmt->setUInt32(0, guid);
                    WorldDatabase.Execute(stmt);
                }
                else
                {
                    creature->CombatStop();
                    creature->DeleteFromDB();
                    creature->AddObjectToRemoveList();
                }
            }
            while (result->NextRow());
            // set "wpguid" column to "empty" - no visual waypoint spawned
            stmt = WorldDatabase.GetPreparedStatement(WORLD_UPD_WAYPOINT_DATA_ALL_WPGUID);

            WorldDatabase.Execute(stmt);
            //WorldDatabase.PExecute("UPDATE creature_movement SET wpguid = '0' WHERE wpguid <> '0'");

            if (hasError)
            {
                handler->PSendSysMessage(LANG_WAYPOINT_TOOFAR1);
                handler->PSendSysMessage(LANG_WAYPOINT_TOOFAR2);
                handler->PSendSysMessage(LANG_WAYPOINT_TOOFAR3);
            }

            handler->SendSysMessage(LANG_WAYPOINT_VP_ALLREMOVED);
            return true;
        }

        handler->PSendSysMessage("|cffff33ffDEBUG: wpshow - no valid command found|r");
        return true;
    }
};

void AddSC_wp_commandscript()
{
    new wp_commandscript();
}<|MERGE_RESOLUTION|>--- conflicted
+++ resolved
@@ -266,24 +266,16 @@
 
         target->UpdateWaypointID(0);
 
-<<<<<<< HEAD
         stmt = WorldDatabase.GetPreparedStatement(WORLD_UPD_CREATURE_MOVEMENT_TYPE);
         stmt->setUInt8(0, uint8(IDLE_MOTION_TYPE));
         stmt->setUInt32(1, guidLow);
         WorldDatabase.Execute(stmt);
-=======
-                target->LoadPath(0);
-                target->SetDefaultMovementType(IDLE_MOTION_TYPE);
-                target->GetMotionMaster()->MoveTargetedHome();
-                target->GetMotionMaster()->Initialize();
-                target->Say("Path unloaded.", LANG_UNIVERSAL);
->>>>>>> d9fdbb06
 
         target->LoadPath(0);
         target->SetDefaultMovementType(IDLE_MOTION_TYPE);
         target->GetMotionMaster()->MoveTargetedHome();
         target->GetMotionMaster()->Initialize();
-        target->MonsterSay("Path unloaded.", LANG_UNIVERSAL, NULL);
+        target->Say("Path unloaded.", LANG_UNIVERSAL);
         return true;
     }
 
