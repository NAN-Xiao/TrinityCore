/*
 * Copyright (C) 2008-2014 TrinityCore <http://www.trinitycore.org/>
 * Copyright (C) 2006-2009 ScriptDev2 <https://scriptdev2.svn.sourceforge.net/>
 *
 * This program is free software; you can redistribute it and/or modify it
 * under the terms of the GNU General Public License as published by the
 * Free Software Foundation; either version 2 of the License, or (at your
 * option) any later version.
 *
 * This program is distributed in the hope that it will be useful, but WITHOUT
 * ANY WARRANTY; without even the implied warranty of MERCHANTABILITY or
 * FITNESS FOR A PARTICULAR PURPOSE. See the GNU General Public License for
 * more details.
 *
 * You should have received a copy of the GNU General Public License along
 * with this program. If not, see <http://www.gnu.org/licenses/>.
 */

/* ScriptData
SDName: Item_Scripts
SD%Complete: 100
SDComment: Items for a range of different items. See content below (in script)
SDCategory: Items
EndScriptData */

/* ContentData
item_nether_wraith_beacon(i31742)   Summons creatures for quest Becoming a Spellfire Tailor (q10832)
item_flying_machine(i34060, i34061)  Engineering crafted flying machines
item_gor_dreks_ointment(i30175)     Protecting Our Own(q10488)
item_only_for_flight                Items which should only useable while flying
EndContentData */

#include "ScriptMgr.h"
#include "ScriptedCreature.h"
#include "Spell.h"
#include "Player.h"

/*#####
# item_only_for_flight
#####*/

enum OnlyForFlight
{
    SPELL_ARCANE_CHARGES    = 45072
};

class item_only_for_flight : public ItemScript
{
public:
    item_only_for_flight() : ItemScript("item_only_for_flight") { }

    bool OnUse(Player* player, Item* item, SpellCastTargets const& /*targets*/) override
    {
        uint32 itemId = item->GetEntry();
        bool disabled = false;

        //for special scripts
        switch (itemId)
        {
           case 24538:
                if (player->GetAreaId() != 3628)
                    disabled = true;
                    break;
           case 34489:
                if (player->GetZoneId() != 4080)
                    disabled = true;
                    break;
           case 34475:
                if (const SpellInfo* spellInfo = sSpellMgr->GetSpellInfo(SPELL_ARCANE_CHARGES))
                    Spell::SendCastResult(player, spellInfo, 1, SPELL_FAILED_NOT_ON_GROUND);
                    break;
        }

        // allow use in flight only
        if (player->IsInFlight() && !disabled)
            return false;

        // error
        player->SendEquipError(EQUIP_ERR_CLIENT_LOCKED_OUT, item, NULL);
        return true;
    }
};

/*#####
# item_nether_wraith_beacon
#####*/

class item_nether_wraith_beacon : public ItemScript
{
public:
    item_nether_wraith_beacon() : ItemScript("item_nether_wraith_beacon") { }

    bool OnUse(Player* player, Item* /*item*/, SpellCastTargets const& /*targets*/) override
    {
        if (player->GetQuestStatus(10832) == QUEST_STATUS_INCOMPLETE)
        {
            if (Creature* nether = player->SummonCreature(22408, player->GetPositionX(), player->GetPositionY()+20, player->GetPositionZ(), 0, TEMPSUMMON_TIMED_DESPAWN, 180000))
                nether->AI()->AttackStart(player);

            if (Creature* nether = player->SummonCreature(22408, player->GetPositionX(), player->GetPositionY()-20, player->GetPositionZ(), 0, TEMPSUMMON_TIMED_DESPAWN, 180000))
                nether->AI()->AttackStart(player);
        }
        return false;
    }
};

/*#####
# item_gor_dreks_ointment
#####*/

class item_gor_dreks_ointment : public ItemScript
{
public:
    item_gor_dreks_ointment() : ItemScript("item_gor_dreks_ointment") { }

    bool OnUse(Player* player, Item* item, SpellCastTargets const& targets) override
    {
        if (targets.GetUnitTarget() && targets.GetUnitTarget()->GetTypeId() == TYPEID_UNIT &&
            targets.GetUnitTarget()->GetEntry() == 20748 && !targets.GetUnitTarget()->HasAura(32578))
            return false;

        player->SendEquipError(EQUIP_ERR_CLIENT_LOCKED_OUT, item, NULL);
        return true;
    }
};

/*#####
# item_incendiary_explosives
#####*/

class item_incendiary_explosives : public ItemScript
{
public:
    item_incendiary_explosives() : ItemScript("item_incendiary_explosives") { }

    bool OnUse(Player* player, Item* item, SpellCastTargets const & /*targets*/) override
    {
        if (player->FindNearestCreature(26248, 15) || player->FindNearestCreature(26249, 15))
            return false;
        else
        {
            player->SendEquipError(EQUIP_ERR_OUT_OF_RANGE, item, NULL);
            return true;
        }
    }
};

/*#####
# item_mysterious_egg
#####*/

class item_mysterious_egg : public ItemScript
{
public:
    item_mysterious_egg() : ItemScript("item_mysterious_egg") { }

    bool OnExpire(Player* player, ItemTemplate const* /*pItemProto*/) override
    {
        ItemPosCountVec dest;
        uint8 msg = player->CanStoreNewItem(NULL_BAG, NULL_SLOT, dest, 39883, 1); // Cracked Egg
        if (msg == EQUIP_ERR_OK)
            player->StoreNewItem(dest, 39883, true, Item::GenerateItemRandomPropertyId(39883));

        return true;
    }
};

/*#####
# item_disgusting_jar
#####*/

class item_disgusting_jar : public ItemScript
{
public:
    item_disgusting_jar() : ItemScript("item_disgusting_jar") { }

    bool OnExpire(Player* player, ItemTemplate const* /*pItemProto*/) override
    {
        ItemPosCountVec dest;
        uint8 msg = player->CanStoreNewItem(NULL_BAG, NULL_SLOT, dest, 44718, 1); // Ripe Disgusting Jar
        if (msg == EQUIP_ERR_OK)
            player->StoreNewItem(dest, 44718, true, Item::GenerateItemRandomPropertyId(44718));

        return true;
    }
};

/*#####
# item_pile_fake_furs
#####*/

enum PileFakeFur
{
    GO_CARIBOU_TRAP_1                                      = 187982,
    GO_CARIBOU_TRAP_2                                      = 187995,
    GO_CARIBOU_TRAP_3                                      = 187996,
    GO_CARIBOU_TRAP_4                                      = 187997,
    GO_CARIBOU_TRAP_5                                      = 187998,
    GO_CARIBOU_TRAP_6                                      = 187999,
    GO_CARIBOU_TRAP_7                                      = 188000,
    GO_CARIBOU_TRAP_8                                      = 188001,
    GO_CARIBOU_TRAP_9                                      = 188002,
    GO_CARIBOU_TRAP_10                                     = 188003,
    GO_CARIBOU_TRAP_11                                     = 188004,
    GO_CARIBOU_TRAP_12                                     = 188005,
    GO_CARIBOU_TRAP_13                                     = 188006,
    GO_CARIBOU_TRAP_14                                     = 188007,
    GO_CARIBOU_TRAP_15                                     = 188008,
    GO_HIGH_QUALITY_FUR                                    = 187983,
    NPC_NESINGWARY_TRAPPER                                 = 25835
};

#define CaribouTrapsNum 15
const uint32 CaribouTraps[CaribouTrapsNum] =
{
    GO_CARIBOU_TRAP_1, GO_CARIBOU_TRAP_2, GO_CARIBOU_TRAP_3, GO_CARIBOU_TRAP_4, GO_CARIBOU_TRAP_5,
    GO_CARIBOU_TRAP_6, GO_CARIBOU_TRAP_7, GO_CARIBOU_TRAP_8, GO_CARIBOU_TRAP_9, GO_CARIBOU_TRAP_10,
    GO_CARIBOU_TRAP_11, GO_CARIBOU_TRAP_12, GO_CARIBOU_TRAP_13, GO_CARIBOU_TRAP_14, GO_CARIBOU_TRAP_15,
};

class item_pile_fake_furs : public ItemScript
{
public:
    item_pile_fake_furs() : ItemScript("item_pile_fake_furs") { }

    bool OnUse(Player* player, Item* /*item*/, SpellCastTargets const & /*targets*/) override
    {
        GameObject* go = NULL;
        for (uint8 i = 0; i < CaribouTrapsNum; ++i)
        {
            go = player->FindNearestGameObject(CaribouTraps[i], 5.0f);
            if (go)
                break;
        }

        if (!go)
            return false;

        if (go->FindNearestCreature(NPC_NESINGWARY_TRAPPER, 10.0f, true) || go->FindNearestCreature(NPC_NESINGWARY_TRAPPER, 10.0f, false) || go->FindNearestGameObject(GO_HIGH_QUALITY_FUR, 2.0f))
            return true;

        float x, y, z;
        go->GetClosePoint(x, y, z, go->GetObjectSize() / 3, 7.0f);
        go->SummonGameObject(GO_HIGH_QUALITY_FUR, go->GetPositionX(), go->GetPositionY(), go->GetPositionZ(), 0, 0, 0, 0, 0, 1000);
        if (TempSummon* summon = player->SummonCreature(NPC_NESINGWARY_TRAPPER, x, y, z, go->GetOrientation(), TEMPSUMMON_DEAD_DESPAWN, 1000))
        {
            summon->SetVisible(false);
            summon->SetReactState(REACT_PASSIVE);
            summon->SetFlag(UNIT_FIELD_FLAGS, UNIT_FLAG_IMMUNE_TO_PC);
        }
        return false;
    }
};

/*#####
# item_petrov_cluster_bombs
#####*/

enum PetrovClusterBombs
{
    SPELL_PETROV_BOMB           = 42406,
    AREA_ID_SHATTERED_STRAITS   = 4064,
    ZONE_ID_HOWLING             = 495
};

class item_petrov_cluster_bombs : public ItemScript
{
public:
    item_petrov_cluster_bombs() : ItemScript("item_petrov_cluster_bombs") { }

<<<<<<< HEAD
    bool OnUse(Player* player, Item* /*item*/, const SpellCastTargets & /*targets*/) OVERRIDE
=======
    bool OnUse(Player* player, Item* item, const SpellCastTargets & /*targets*/) override
>>>>>>> f9a6aa54
    {
        if (player->GetZoneId() != ZONE_ID_HOWLING)
            return false;

        if (!player->GetTransport() || player->GetAreaId() != AREA_ID_SHATTERED_STRAITS)
        {
            if (const SpellInfo* spellInfo = sSpellMgr->GetSpellInfo(SPELL_PETROV_BOMB))
                Spell::SendCastResult(player, spellInfo, 1, SPELL_FAILED_NOT_HERE);

            return true;
        }

        return false;
    }
};

/*######
# item_dehta_trap_smasher
# For quest 11876, Help Those That Cannot Help Themselves
######*/
enum HelpThemselves
{
    QUEST_CANNOT_HELP_THEMSELVES                  =  11876,
    NPC_TRAPPED_MAMMOTH_CALF                      =  25850,
    GO_MAMMOTH_TRAP_1                             = 188022,
    GO_MAMMOTH_TRAP_2                             = 188024,
    GO_MAMMOTH_TRAP_3                             = 188025,
    GO_MAMMOTH_TRAP_4                             = 188026,
    GO_MAMMOTH_TRAP_5                             = 188027,
    GO_MAMMOTH_TRAP_6                             = 188028,
    GO_MAMMOTH_TRAP_7                             = 188029,
    GO_MAMMOTH_TRAP_8                             = 188030,
    GO_MAMMOTH_TRAP_9                             = 188031,
    GO_MAMMOTH_TRAP_10                            = 188032,
    GO_MAMMOTH_TRAP_11                            = 188033,
    GO_MAMMOTH_TRAP_12                            = 188034,
    GO_MAMMOTH_TRAP_13                            = 188035,
    GO_MAMMOTH_TRAP_14                            = 188036,
    GO_MAMMOTH_TRAP_15                            = 188037,
    GO_MAMMOTH_TRAP_16                            = 188038,
    GO_MAMMOTH_TRAP_17                            = 188039,
    GO_MAMMOTH_TRAP_18                            = 188040,
    GO_MAMMOTH_TRAP_19                            = 188041,
    GO_MAMMOTH_TRAP_20                            = 188042,
    GO_MAMMOTH_TRAP_21                            = 188043,
    GO_MAMMOTH_TRAP_22                            = 188044,
};

#define MammothTrapsNum 22
const uint32 MammothTraps[MammothTrapsNum] =
{
    GO_MAMMOTH_TRAP_1, GO_MAMMOTH_TRAP_2, GO_MAMMOTH_TRAP_3, GO_MAMMOTH_TRAP_4, GO_MAMMOTH_TRAP_5,
    GO_MAMMOTH_TRAP_6, GO_MAMMOTH_TRAP_7, GO_MAMMOTH_TRAP_8, GO_MAMMOTH_TRAP_9, GO_MAMMOTH_TRAP_10,
    GO_MAMMOTH_TRAP_11, GO_MAMMOTH_TRAP_12, GO_MAMMOTH_TRAP_13, GO_MAMMOTH_TRAP_14, GO_MAMMOTH_TRAP_15,
    GO_MAMMOTH_TRAP_16, GO_MAMMOTH_TRAP_17, GO_MAMMOTH_TRAP_18, GO_MAMMOTH_TRAP_19, GO_MAMMOTH_TRAP_20,
    GO_MAMMOTH_TRAP_21, GO_MAMMOTH_TRAP_22
};

class item_dehta_trap_smasher : public ItemScript
{
public:
    item_dehta_trap_smasher() : ItemScript("item_dehta_trap_smasher") { }

    bool OnUse(Player* player, Item* /*item*/, const SpellCastTargets & /*targets*/) override
    {
        if (player->GetQuestStatus(QUEST_CANNOT_HELP_THEMSELVES) != QUEST_STATUS_INCOMPLETE)
            return false;

        Creature* pMammoth = player->FindNearestCreature(NPC_TRAPPED_MAMMOTH_CALF, 5.0f);
        if (!pMammoth)
            return false;

        GameObject* pTrap = NULL;
        for (uint8 i = 0; i < MammothTrapsNum; ++i)
        {
            pTrap = player->FindNearestGameObject(MammothTraps[i], 11.0f);
            if (pTrap)
            {
                pMammoth->AI()->DoAction(1);
                pTrap->SetGoState(GO_STATE_READY);
                player->KilledMonsterCredit(NPC_TRAPPED_MAMMOTH_CALF, 0);
                return true;
            }
        }
        return false;
    }
};

enum TheEmissary
{
    QUEST_THE_EMISSARY      =   11626,
    NPC_LEVIROTH            =   26452
};

class item_trident_of_nazjan : public ItemScript
{
public:
    item_trident_of_nazjan() : ItemScript("item_Trident_of_Nazjan") { }

    bool OnUse(Player* player, Item* item, const SpellCastTargets & /*targets*/) override
    {
        if (player->GetQuestStatus(QUEST_THE_EMISSARY) == QUEST_STATUS_INCOMPLETE)
        {
            if (Creature* pLeviroth = player->FindNearestCreature(NPC_LEVIROTH, 10.0f)) // spell range
            {
                pLeviroth->AI()->AttackStart(player);
                return false;
            } else
                player->SendEquipError(EQUIP_ERR_OUT_OF_RANGE, item, NULL);
        } else
            player->SendEquipError(EQUIP_ERR_CLIENT_LOCKED_OUT, item, NULL);
        return true;
    }
};

enum CapturedFrog
{
    QUEST_THE_PERFECT_SPIES      = 25444,
    NPC_VANIRAS_SENTRY_TOTEM     = 40187
};

class item_captured_frog : public ItemScript
{
public:
    item_captured_frog() : ItemScript("item_captured_frog") { }

    bool OnUse(Player* player, Item* item, SpellCastTargets const& /*targets*/) override
    {
        if (player->GetQuestStatus(QUEST_THE_PERFECT_SPIES) == QUEST_STATUS_INCOMPLETE)
        {
            if (player->FindNearestCreature(NPC_VANIRAS_SENTRY_TOTEM, 10.0f))
                return false;
            else
                player->SendEquipError(EQUIP_ERR_OUT_OF_RANGE, item, NULL);
        }
        else
            player->SendEquipError(EQUIP_ERR_CLIENT_LOCKED_OUT, item, NULL);
        return true;
    }
};

void AddSC_item_scripts()
{
    new item_only_for_flight();
    new item_nether_wraith_beacon();
    new item_gor_dreks_ointment();
    new item_incendiary_explosives();
    new item_mysterious_egg();
    new item_disgusting_jar();
    new item_pile_fake_furs();
    new item_petrov_cluster_bombs();
    new item_dehta_trap_smasher();
    new item_trident_of_nazjan();
    new item_captured_frog();
}<|MERGE_RESOLUTION|>--- conflicted
+++ resolved
@@ -268,11 +268,7 @@
 public:
     item_petrov_cluster_bombs() : ItemScript("item_petrov_cluster_bombs") { }
 
-<<<<<<< HEAD
-    bool OnUse(Player* player, Item* /*item*/, const SpellCastTargets & /*targets*/) OVERRIDE
-=======
-    bool OnUse(Player* player, Item* item, const SpellCastTargets & /*targets*/) override
->>>>>>> f9a6aa54
+    bool OnUse(Player* player, Item* /*item*/, const SpellCastTargets & /*targets*/) override
     {
         if (player->GetZoneId() != ZONE_ID_HOWLING)
             return false;
