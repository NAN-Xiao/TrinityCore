/*
 * Copyright (C) 2008-2012 TrinityCore <http://www.trinitycore.org/>
 * Copyright (C) 2006-2009 ScriptDev2 <https://scriptdev2.svn.sourceforge.net/>
 *
 * This program is free software; you can redistribute it and/or modify it
 * under the terms of the GNU General Public License as published by the
 * Free Software Foundation; either version 2 of the License, or (at your
 * option) any later version.
 *
 * This program is distributed in the hope that it will be useful, but WITHOUT
 * ANY WARRANTY; without even the implied warranty of MERCHANTABILITY or
 * FITNESS FOR A PARTICULAR PURPOSE. See the GNU General Public License for
 * more details.
 *
 * You should have received a copy of the GNU General Public License along
 * with this program. If not, see <http://www.gnu.org/licenses/>.
 */

#include "ScriptMgr.h"
#include "ScriptedCreature.h"
#include "blackrock_spire.h"

enum Text
{
    EMOTE_ONE_STACK                 = 0,
    EMOTE_TEN_STACK                 = 1,
    EMOTE_FREE_OF_BONDS             = 2,
    YELL_FREE_OF_BONDS              = 3,
};

enum Spells
{
    SPELL_ENCAGED_EMBERSEER         = 15282, // Self on spawn
    SPELL_FIRE_SHIELD_TRIGGER       = 13377, // Self on spawn missing from 335 dbc
    SPELL_FREEZE_ANIM               = 16245, // Self on event start
    SPELL_EMBERSEER_GROWING         = 16048, // Self on event start
    SPELL_EMBERSEER_FULL_STRENGTH   = 16047, // Emberseer Full Strength
    SPELL_FIRENOVA                  = 23462, // Combat
    SPELL_FLAMEBUFFET               = 23341, // Combat
    SPELL_PYROBLAST                 = 17274, // Combat
};

enum Events
{
    EVENT_FIRENOVA                  = 1,
    EVENT_FLAMEBUFFET               = 2,
    EVENT_PYROBLAST                 = 3,
};


class boss_pyroguard_emberseer : public CreatureScript
{
public:
    boss_pyroguard_emberseer() : CreatureScript("boss_pyroguard_emberseer") { }

    CreatureAI* GetAI(Creature* creature) const
    {
        return new boss_pyroguard_emberseerAI(creature);
    }

    struct boss_pyroguard_emberseerAI : public BossAI
    {
        boss_pyroguard_emberseerAI(Creature* creature) : BossAI(creature, DATA_PYROGAURD_EMBERSEER) {}

        void Reset()
        {
<<<<<<< HEAD
            if(instance->GetBossState(DATA_PYROGAURD_EMBERSEER) == IN_PROGRESS)
=======
            if (instance->GetBossState(DATA_PYROGAURD_EMBERSEER) == IN_PROGRESS)
>>>>>>> c3cb82b9
                OpenDoors(false);
            instance->SetBossState(DATA_PYROGAURD_EMBERSEER,NOT_STARTED);
            // respawn any dead Blackhand Incarcerators
            DoCast(me, SPELL_ENCAGED_EMBERSEER);
            //DoCast(me, SPELL_FIRE_SHIELD_TRIGGER);
            _Reset();
        }

        void EnterCombat(Unit* /*who*/)
        {
            _EnterCombat();
            events.ScheduleEvent(EVENT_FIRENOVA,    6 * IN_MILLISECONDS);
            events.ScheduleEvent(EVENT_FLAMEBUFFET, 3 * IN_MILLISECONDS);
            events.ScheduleEvent(EVENT_PYROBLAST,  14 * IN_MILLISECONDS);
        }

        void JustDied(Unit* /*killer*/)
        {
            instance->SetBossState(DATA_PYROGAURD_EMBERSEER,DONE);
            OpenDoors(true);
            _JustDied();
        }

       void OpenDoors(bool Boss_Killed)
       {
           if (GameObject* door1 = me->GetMap()->GetGameObject(instance->GetData64(GO_EMBERSEER_IN)))
               door1->SetGoState(GO_STATE_ACTIVE);
           if (GameObject* door2 = me->GetMap()->GetGameObject(instance->GetData64(GO_DOORS)))
               door2->SetGoState(GO_STATE_ACTIVE);
           if (Boss_Killed)
               if (GameObject* door3 = me->GetMap()->GetGameObject(instance->GetData64(GO_EMBERSEER_OUT)))
                    door3->SetGoState(GO_STATE_ACTIVE);
       }

        void UpdateAI(uint32 const diff)
        {
            if (!UpdateVictim())

                return;

            events.Update(diff);

            if (me->HasUnitState(UNIT_STATE_CASTING))
                return;

            while (uint32 eventId = events.ExecuteEvent())
            {
                switch (eventId)
                {
                    case EVENT_FIRENOVA:
                        DoCast(me->getVictim(), SPELL_FIRENOVA);
                        events.ScheduleEvent(EVENT_FIRENOVA, 6 * IN_MILLISECONDS);
                        break;
                    case EVENT_FLAMEBUFFET:
                        DoCast(me->getVictim(), SPELL_FLAMEBUFFET);
                        events.ScheduleEvent(EVENT_FLAMEBUFFET, 14 * IN_MILLISECONDS);
                        break;
                    case EVENT_PYROBLAST:
                        if (Unit* target = SelectTarget(SELECT_TARGET_RANDOM, 0, 100, true))
                            DoCast(target, SPELL_PYROBLAST);
                        events.ScheduleEvent(EVENT_PYROBLAST, 15 * IN_MILLISECONDS);
                        break;
                }
            }
            DoMeleeAttackIfReady();
        }
    };
};

void AddSC_boss_pyroguard_emberseer()
{
    new boss_pyroguard_emberseer();
}<|MERGE_RESOLUTION|>--- conflicted
+++ resolved
@@ -64,11 +64,7 @@
 
         void Reset()
         {
-<<<<<<< HEAD
-            if(instance->GetBossState(DATA_PYROGAURD_EMBERSEER) == IN_PROGRESS)
-=======
             if (instance->GetBossState(DATA_PYROGAURD_EMBERSEER) == IN_PROGRESS)
->>>>>>> c3cb82b9
                 OpenDoors(false);
             instance->SetBossState(DATA_PYROGAURD_EMBERSEER,NOT_STARTED);
             // respawn any dead Blackhand Incarcerators
