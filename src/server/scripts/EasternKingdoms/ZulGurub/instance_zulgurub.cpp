--- conflicted
+++ resolved
@@ -109,7 +109,7 @@
                 }
             }
 
-            uint32 GetData(uint32 type)
+            uint32 GetData(uint32 type) const
             {
                 switch (type)
                 {
@@ -119,7 +119,7 @@
             }
             */
 
-            uint64 GetData64(uint32 type)
+            uint64 GetData64(uint32 type) const
             {
                 switch (type)
                 {
@@ -143,7 +143,6 @@
                         return grilekGUID;
                     default:
                         break;
-
                 }
 
                 return 0;
@@ -160,11 +159,7 @@
                 return saveStream.str();
             }
 
-<<<<<<< HEAD
             void Load(char const* str)
-=======
-            uint32 GetData(uint32 uiType) const
->>>>>>> 7bef4ce4
             {
                 if (!str)
                 {
@@ -172,7 +167,6 @@
                     return;
                 }
 
-<<<<<<< HEAD
                 OUT_LOAD_INST_DATA(str);
 
                 char dataHead1, dataHead2;
@@ -181,11 +175,6 @@
                 loadStream >> dataHead1 >> dataHead2;
 
                 if (dataHead1 == 'Z' && dataHead2 == 'G')
-=======
-            uint64 GetData64(uint32 uiData) const
-            {
-                switch (uiData)
->>>>>>> 7bef4ce4
                 {
                     for (uint8 i = 0; i < EncounterCount; ++i)
                     {
