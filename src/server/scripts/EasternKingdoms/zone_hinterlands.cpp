/*
 * Copyright (C) 2008-2013 TrinityCore <http://www.trinitycore.org/>
 * Copyright (C) 2006-2009 ScriptDev2 <https://scriptdev2.svn.sourceforge.net/>
 *
 * This program is free software; you can redistribute it and/or modify it
 * under the terms of the GNU General Public License as published by the
 * Free Software Foundation; either version 2 of the License, or (at your
 * option) any later version.
 *
 * This program is distributed in the hope that it will be useful, but WITHOUT
 * ANY WARRANTY; without even the implied warranty of MERCHANTABILITY or
 * FITNESS FOR A PARTICULAR PURPOSE. See the GNU General Public License for
 * more details.
 *
 * You should have received a copy of the GNU General Public License along
 * with this program. If not, see <http://www.gnu.org/licenses/>.
 */

/* ScriptData
SDName: Hinterlands
SD%Complete: 100
SDComment: Quest support: 836
SDCategory: The Hinterlands
EndScriptData */

/* ContentData
<<<<<<< HEAD
npc_00x09hl
=======
npc_oox09hl
npc_rinji
>>>>>>> a63780fd
EndContentData */

#include "ScriptMgr.h"
#include "ScriptedCreature.h"
#include "ScriptedEscortAI.h"
#include "Player.h"

/*######
## npc_oox09hl
######*/

enum eOOX
{
    SAY_OOX_START           = 0,
    SAY_OOX_AGGRO           = 1,
    SAY_OOX_AMBUSH          = 2,
    SAY_OOX_AMBUSH_REPLY    = 3,
    SAY_OOX_END             = 4,
    QUEST_RESQUE_OOX_09     = 836,
    NPC_MARAUDING_OWL       = 7808,
    NPC_VILE_AMBUSHER       = 7809,
    FACTION_ESCORTEE_A      = 774,
    FACTION_ESCORTEE_H      = 775
};

class npc_oox09hl : public CreatureScript
{
public:
    npc_oox09hl() : CreatureScript("npc_oox09hl") { }

<<<<<<< HEAD
    bool OnQuestAccept(Player* player, Creature* creature, const Quest* quest)
=======
    struct npc_oox09hlAI : public npc_escortAI
>>>>>>> a63780fd
    {
        npc_oox09hlAI(Creature* creature) : npc_escortAI(creature) { }

        void Reset() OVERRIDE { }

        void EnterCombat(Unit* who) OVERRIDE
        {
            if (who->GetEntry() == NPC_MARAUDING_OWL || who->GetEntry() == NPC_VILE_AMBUSHER)
                return;

            Talk(SAY_OOX_AGGRO);
        }

        void JustSummoned(Creature* summoned) OVERRIDE
        {
            summoned->GetMotionMaster()->MovePoint(0, me->GetPositionX(), me->GetPositionY(), me->GetPositionZ());
        }

        void sQuestAccept(Player* player, Quest const* quest)
        {
            if (quest->GetQuestId() == QUEST_RESQUE_OOX_09)
            {
                me->SetStandState(UNIT_STAND_STATE_STAND);
                me->setFaction(player->GetTeam() == ALLIANCE ? FACTION_ESCORTEE_A : FACTION_ESCORTEE_H);
                Talk(SAY_OOX_START, player);
                npc_escortAI::Start(false, false, player->GetGUID(), quest);
            }
        }

        void WaypointReached(uint32 waypointId)
        {
            switch (waypointId)
            {
                case 26:
                    Talk(SAY_OOX_AMBUSH);
                    break;
                case 43:
                    Talk(SAY_OOX_AMBUSH);
                    break;
                case 64:
                    Talk(SAY_OOX_END);
                    if (Player* player = GetPlayerForEscort())
                        player->GroupEventHappens(QUEST_RESQUE_OOX_09, me);
                    break;
            }
        }

<<<<<<< HEAD
        void WaypointStart(uint32 uiPointId)
=======
        void WaypointStart(uint32 pointId) OVERRIDE
>>>>>>> a63780fd
        {
            switch (pointId)
            {
                case 27:
                    for (uint8 i = 0; i < 3; ++i)
                    {
                        const Position src = {147.927444f, -3851.513428f, 130.893f, 0};
                        Position dst;
                        me->GetRandomPoint(src, 7.0f, dst);
                        DoSummon(NPC_MARAUDING_OWL, dst, 25000, TEMPSUMMON_CORPSE_TIMED_DESPAWN);
                    }
                    break;
                case 44:
                    for (uint8 i = 0; i < 3; ++i)
                    {
                        const Position src = {-141.151581f, -4291.213867f, 120.130f, 0};
                        Position dst;
                        me->GetRandomPoint(src, 7.0f, dst);
                        me->SummonCreature(NPC_VILE_AMBUSHER, dst, TEMPSUMMON_CORPSE_TIMED_DESPAWN, 25000);
                    }
                    break;
            }
        }
<<<<<<< HEAD

        void EnterCombat(Unit* who)
        {
            if (who->GetEntry() == NPC_MARAUDING_OWL || who->GetEntry() == NPC_VILE_AMBUSHER)
                return;

            Talk(SAY_OOX_AGGRO);
        }

        void JustSummoned(Creature* summoned) OVERRIDE
        {
            summoned->GetMotionMaster()->MovePoint(0, me->GetPositionX(), me->GetPositionY(), me->GetPositionZ());
        }
=======
>>>>>>> a63780fd
    };

    CreatureAI* GetAI(Creature* creature) const OVERRIDE
    {
        return new npc_oox09hlAI(creature);
    }
};

<<<<<<< HEAD
void AddSC_hinterlands()
{
    new npc_00x09hl();
=======
/*######
## npc_rinji
######*/

enum Rinji
{
    SAY_RIN_BY_OUTRUNNER    = 0,
    SAY_RIN_FREE            = 0, // from here
    SAY_RIN_HELP            = 1,
    SAY_RIN_COMPLETE        = 2,
    SAY_RIN_PROGRESS_1      = 3,
    SAY_RIN_PROGRESS_2      = 4,
    QUEST_RINJI_TRAPPED     = 2742,
    NPC_RANGER              = 2694,
    NPC_OUTRUNNER           = 2691,
    GO_RINJI_CAGE           = 142036
};

struct Location
{
    float posX, posY, posZ;
};

Location AmbushSpawn[] =
{
    { 191.296204f, -2839.329346f, 107.388f },
    { 70.972466f,  -2848.674805f, 109.459f }
};

Location AmbushMoveTo[] =
{
    { 166.630386f, -2824.780273f, 108.153f },
    { 70.886589f,  -2874.335449f, 116.675f }
};

class npc_rinji : public CreatureScript
{
public:
    npc_rinji() : CreatureScript("npc_rinji") { }

    struct npc_rinjiAI : public npc_escortAI
    {
        npc_rinjiAI(Creature* creature) : npc_escortAI(creature)
        {
            _IsByOutrunner = false;
            spawnId = 0;
        }

        void Reset() OVERRIDE
        {
            postEventCount = 0;
            postEventTimer = 3000;
        }

        void JustRespawned() OVERRIDE
        {
            _IsByOutrunner = false;
            spawnId = 0;

            npc_escortAI::JustRespawned();
        }

        void EnterCombat(Unit* who) OVERRIDE
        {
            if (HasEscortState(STATE_ESCORT_ESCORTING))
            {
                if (who->GetEntry() == NPC_OUTRUNNER && !_IsByOutrunner)
                {
                    if (Creature* talker = who->ToCreature())
                        talker->AI()->Talk(SAY_RIN_BY_OUTRUNNER);
                    _IsByOutrunner = true;
                }

                if (rand()%4)
                    return;

                //only if attacked and escorter is not in combat?
                Talk(SAY_RIN_HELP);
            }
        }

        void DoSpawnAmbush(bool _first)
        {
            if (!_first)
                spawnId = 1;

            me->SummonCreature(NPC_RANGER, AmbushSpawn[spawnId].posX, AmbushSpawn[spawnId].posY, AmbushSpawn[spawnId].posZ, 0.0f,
                TEMPSUMMON_TIMED_OR_CORPSE_DESPAWN, 60000);

            for (int i = 0; i < 2; ++i)
            {
                me->SummonCreature(NPC_OUTRUNNER, AmbushSpawn[spawnId].posX, AmbushSpawn[spawnId].posY, AmbushSpawn[spawnId].posZ, 0.0f,
                    TEMPSUMMON_TIMED_OR_CORPSE_DESPAWN, 60000);
            }
        }

        void JustSummoned(Creature* summoned) OVERRIDE
        {
            summoned->SetWalk(false);
            summoned->GetMotionMaster()->MovePoint(0, AmbushMoveTo[spawnId].posX, AmbushMoveTo[spawnId].posY, AmbushMoveTo[spawnId].posZ);
        }

        void sQuestAccept(Player* player, Quest const* quest)
        {
            if (quest->GetQuestId() == QUEST_RINJI_TRAPPED)
            {
                if (GameObject* go = me->FindNearestGameObject(GO_RINJI_CAGE, INTERACTION_DISTANCE))
                    go->UseDoorOrButton();

                npc_escortAI::Start(false, false, player->GetGUID(), quest);
            }
        }

        void WaypointReached(uint32 waypointId) OVERRIDE
        {
            Player* player = GetPlayerForEscort();
            if (!player)
                return;

            switch (waypointId)
            {
                case 1:
                    Talk(SAY_RIN_FREE, player);
                    break;
                case 7:
                    DoSpawnAmbush(true);
                    break;
                case 13:
                    DoSpawnAmbush(false);
                    break;
                case 17:
                    Talk(SAY_RIN_COMPLETE, player);
                    player->GroupEventHappens(QUEST_RINJI_TRAPPED, me);
                    SetRun();
                    postEventCount = 1;
                    break;
            }
        }

        void UpdateEscortAI(const uint32 diff) OVERRIDE
        {
            //Check if we have a current target
            if (!UpdateVictim())
            {
                if (HasEscortState(STATE_ESCORT_ESCORTING) && postEventCount)
                {
                    if (postEventTimer <= diff)
                    {
                        postEventTimer = 3000;

                        if (Player* player = GetPlayerForEscort())
                        {
                            switch (postEventCount)
                            {
                                case 1:
                                    Talk(SAY_RIN_PROGRESS_1, player);
                                    ++postEventCount;
                                    break;
                                case 2:
                                    Talk(SAY_RIN_PROGRESS_2, player);
                                    postEventCount = 0;
                                    break;
                            }
                        }
                        else
                        {
                            me->DespawnOrUnsummon();
                            return;
                        }
                    }
                    else
                        postEventTimer -= diff;
                }
                return;
            }
            DoMeleeAttackIfReady();
        }

    private:
        uint32 postEventCount;
        uint32 postEventTimer;
        int    spawnId;
        bool   _IsByOutrunner;
    };

    CreatureAI* GetAI(Creature* creature) const OVERRIDE
    {
        return new npc_rinjiAI(creature);
    }
};

void AddSC_hinterlands()
{
    new npc_oox09hl();
    new npc_rinji();
>>>>>>> a63780fd
}<|MERGE_RESOLUTION|>--- conflicted
+++ resolved
@@ -24,12 +24,7 @@
 EndScriptData */
 
 /* ContentData
-<<<<<<< HEAD
-npc_00x09hl
-=======
 npc_oox09hl
-npc_rinji
->>>>>>> a63780fd
 EndContentData */
 
 #include "ScriptMgr.h"
@@ -60,11 +55,7 @@
 public:
     npc_oox09hl() : CreatureScript("npc_oox09hl") { }
 
-<<<<<<< HEAD
-    bool OnQuestAccept(Player* player, Creature* creature, const Quest* quest)
-=======
     struct npc_oox09hlAI : public npc_escortAI
->>>>>>> a63780fd
     {
         npc_oox09hlAI(Creature* creature) : npc_escortAI(creature) { }
 
@@ -112,11 +103,7 @@
             }
         }
 
-<<<<<<< HEAD
-        void WaypointStart(uint32 uiPointId)
-=======
         void WaypointStart(uint32 pointId) OVERRIDE
->>>>>>> a63780fd
         {
             switch (pointId)
             {
@@ -140,22 +127,6 @@
                     break;
             }
         }
-<<<<<<< HEAD
-
-        void EnterCombat(Unit* who)
-        {
-            if (who->GetEntry() == NPC_MARAUDING_OWL || who->GetEntry() == NPC_VILE_AMBUSHER)
-                return;
-
-            Talk(SAY_OOX_AGGRO);
-        }
-
-        void JustSummoned(Creature* summoned) OVERRIDE
-        {
-            summoned->GetMotionMaster()->MovePoint(0, me->GetPositionX(), me->GetPositionY(), me->GetPositionZ());
-        }
-=======
->>>>>>> a63780fd
     };
 
     CreatureAI* GetAI(Creature* creature) const OVERRIDE
@@ -164,205 +135,7 @@
     }
 };
 
-<<<<<<< HEAD
-void AddSC_hinterlands()
-{
-    new npc_00x09hl();
-=======
-/*######
-## npc_rinji
-######*/
-
-enum Rinji
-{
-    SAY_RIN_BY_OUTRUNNER    = 0,
-    SAY_RIN_FREE            = 0, // from here
-    SAY_RIN_HELP            = 1,
-    SAY_RIN_COMPLETE        = 2,
-    SAY_RIN_PROGRESS_1      = 3,
-    SAY_RIN_PROGRESS_2      = 4,
-    QUEST_RINJI_TRAPPED     = 2742,
-    NPC_RANGER              = 2694,
-    NPC_OUTRUNNER           = 2691,
-    GO_RINJI_CAGE           = 142036
-};
-
-struct Location
-{
-    float posX, posY, posZ;
-};
-
-Location AmbushSpawn[] =
-{
-    { 191.296204f, -2839.329346f, 107.388f },
-    { 70.972466f,  -2848.674805f, 109.459f }
-};
-
-Location AmbushMoveTo[] =
-{
-    { 166.630386f, -2824.780273f, 108.153f },
-    { 70.886589f,  -2874.335449f, 116.675f }
-};
-
-class npc_rinji : public CreatureScript
-{
-public:
-    npc_rinji() : CreatureScript("npc_rinji") { }
-
-    struct npc_rinjiAI : public npc_escortAI
-    {
-        npc_rinjiAI(Creature* creature) : npc_escortAI(creature)
-        {
-            _IsByOutrunner = false;
-            spawnId = 0;
-        }
-
-        void Reset() OVERRIDE
-        {
-            postEventCount = 0;
-            postEventTimer = 3000;
-        }
-
-        void JustRespawned() OVERRIDE
-        {
-            _IsByOutrunner = false;
-            spawnId = 0;
-
-            npc_escortAI::JustRespawned();
-        }
-
-        void EnterCombat(Unit* who) OVERRIDE
-        {
-            if (HasEscortState(STATE_ESCORT_ESCORTING))
-            {
-                if (who->GetEntry() == NPC_OUTRUNNER && !_IsByOutrunner)
-                {
-                    if (Creature* talker = who->ToCreature())
-                        talker->AI()->Talk(SAY_RIN_BY_OUTRUNNER);
-                    _IsByOutrunner = true;
-                }
-
-                if (rand()%4)
-                    return;
-
-                //only if attacked and escorter is not in combat?
-                Talk(SAY_RIN_HELP);
-            }
-        }
-
-        void DoSpawnAmbush(bool _first)
-        {
-            if (!_first)
-                spawnId = 1;
-
-            me->SummonCreature(NPC_RANGER, AmbushSpawn[spawnId].posX, AmbushSpawn[spawnId].posY, AmbushSpawn[spawnId].posZ, 0.0f,
-                TEMPSUMMON_TIMED_OR_CORPSE_DESPAWN, 60000);
-
-            for (int i = 0; i < 2; ++i)
-            {
-                me->SummonCreature(NPC_OUTRUNNER, AmbushSpawn[spawnId].posX, AmbushSpawn[spawnId].posY, AmbushSpawn[spawnId].posZ, 0.0f,
-                    TEMPSUMMON_TIMED_OR_CORPSE_DESPAWN, 60000);
-            }
-        }
-
-        void JustSummoned(Creature* summoned) OVERRIDE
-        {
-            summoned->SetWalk(false);
-            summoned->GetMotionMaster()->MovePoint(0, AmbushMoveTo[spawnId].posX, AmbushMoveTo[spawnId].posY, AmbushMoveTo[spawnId].posZ);
-        }
-
-        void sQuestAccept(Player* player, Quest const* quest)
-        {
-            if (quest->GetQuestId() == QUEST_RINJI_TRAPPED)
-            {
-                if (GameObject* go = me->FindNearestGameObject(GO_RINJI_CAGE, INTERACTION_DISTANCE))
-                    go->UseDoorOrButton();
-
-                npc_escortAI::Start(false, false, player->GetGUID(), quest);
-            }
-        }
-
-        void WaypointReached(uint32 waypointId) OVERRIDE
-        {
-            Player* player = GetPlayerForEscort();
-            if (!player)
-                return;
-
-            switch (waypointId)
-            {
-                case 1:
-                    Talk(SAY_RIN_FREE, player);
-                    break;
-                case 7:
-                    DoSpawnAmbush(true);
-                    break;
-                case 13:
-                    DoSpawnAmbush(false);
-                    break;
-                case 17:
-                    Talk(SAY_RIN_COMPLETE, player);
-                    player->GroupEventHappens(QUEST_RINJI_TRAPPED, me);
-                    SetRun();
-                    postEventCount = 1;
-                    break;
-            }
-        }
-
-        void UpdateEscortAI(const uint32 diff) OVERRIDE
-        {
-            //Check if we have a current target
-            if (!UpdateVictim())
-            {
-                if (HasEscortState(STATE_ESCORT_ESCORTING) && postEventCount)
-                {
-                    if (postEventTimer <= diff)
-                    {
-                        postEventTimer = 3000;
-
-                        if (Player* player = GetPlayerForEscort())
-                        {
-                            switch (postEventCount)
-                            {
-                                case 1:
-                                    Talk(SAY_RIN_PROGRESS_1, player);
-                                    ++postEventCount;
-                                    break;
-                                case 2:
-                                    Talk(SAY_RIN_PROGRESS_2, player);
-                                    postEventCount = 0;
-                                    break;
-                            }
-                        }
-                        else
-                        {
-                            me->DespawnOrUnsummon();
-                            return;
-                        }
-                    }
-                    else
-                        postEventTimer -= diff;
-                }
-                return;
-            }
-            DoMeleeAttackIfReady();
-        }
-
-    private:
-        uint32 postEventCount;
-        uint32 postEventTimer;
-        int    spawnId;
-        bool   _IsByOutrunner;
-    };
-
-    CreatureAI* GetAI(Creature* creature) const OVERRIDE
-    {
-        return new npc_rinjiAI(creature);
-    }
-};
-
 void AddSC_hinterlands()
 {
     new npc_oox09hl();
-    new npc_rinji();
->>>>>>> a63780fd
 }