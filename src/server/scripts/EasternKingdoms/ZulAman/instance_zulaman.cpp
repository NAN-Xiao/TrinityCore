/*
 * Copyright (C) 2008-2014 TrinityCore <http://www.trinitycore.org/>
 *
 * This program is free software; you can redistribute it and/or modify it
 * under the terms of the GNU General Public License as published by the
 * Free Software Foundation; either version 2 of the License, or (at your
 * option) any later version.
 *
 * This program is distributed in the hope that it will be useful, but WITHOUT
 * ANY WARRANTY; without even the implied warranty of MERCHANTABILITY or
 * FITNESS FOR A PARTICULAR PURPOSE. See the GNU General Public License for
 * more details.
 *
 * You should have received a copy of the GNU General Public License along
 * with this program. If not, see <http://www.gnu.org/licenses/>.
 */

#include "ScriptMgr.h"
#include "InstanceScript.h"
#include "ScriptedCreature.h"
#include "zulaman.h"

class instance_zulaman : public InstanceMapScript
{
    public:
        instance_zulaman() : InstanceMapScript(ZulAmanScriptName, 568) { }

        struct instance_zulaman_InstanceScript : public InstanceScript
        {
<<<<<<< HEAD
            instance_zulaman_InstanceScript(InstanceMap* map) : InstanceScript(map)
            {
                SetHeaders(DataHeader);
                SetBossNumber(EncounterCount);

                AkilzonGUID             = 0;
                NalorakkGUID            = 0;
                JanalaiGUID             = 0;
                HalazziGUID             = 0;
                HexLordMalacrassGUID    = 0;
                DaakaraGUID             = 0;
                VoljinGUID              = 0;
                HexLordTriggerGUID      = 0;
                SpeedRunTimer           = 16;
                ZulAmanState            = NOT_STARTED;
                ZulAmanBossCount        = 0;
=======
            instance_zulaman_InstanceMapScript(Map* map) : InstanceScript(map) { }

            ObjectGuid HarkorsSatchelGUID;
            ObjectGuid TanzarsTrunkGUID;
            ObjectGuid AshlisBagGUID;
            ObjectGuid KrazsPackageGUID;
            ObjectGuid StrangeGongGUID;
            ObjectGuid HarrisonJonesGUID;

            ObjectGuid HexLordGateGUID;
            ObjectGuid ZulJinGateGUID;
            ObjectGuid MassiveGateGUID;
            ObjectGuid AkilzonDoorGUID;
            ObjectGuid ZulJinDoorGUID;
            ObjectGuid HalazziDoorGUID;

            uint32 QuestTimer;
            uint16 BossKilled;
            uint16 QuestMinute;
            uint16 ChestLooted;

            uint32 m_auiEncounter[MAX_ENCOUNTER];
            uint32 RandVendor[RAND_VENDOR];

            void Initialize() override
            {
                SetHeaders(DataHeader);
                memset(&m_auiEncounter, 0, sizeof(m_auiEncounter));

                QuestTimer = 0;
                QuestMinute = 0;
                BossKilled = 0;
                ChestLooted = 0;

                for (uint8 i = 0; i < RAND_VENDOR; ++i)
                    RandVendor[i] = NOT_STARTED;

                m_auiEncounter[DATA_GONGEVENT] = NOT_STARTED;
>>>>>>> 050d56ac
            }

            void FillInitialWorldStates(WorldPacket& packet) override
            {
                packet << uint32(WORLD_STATE_ZULAMAN_TIMER_ENABLED) << uint32(ZulAmanState ? 1 : 0);
                packet << uint32(WORLD_STATE_ZULAMAN_TIMER) << uint32(SpeedRunTimer);
            }

            void OnCreatureCreate(Creature* creature) override
            {
                switch (creature->GetEntry())
                {
                    case NPC_AKILZON:
                        AkilzonGUID = creature->GetGUID();
                        break;
                    case NPC_NALORAKK:
                        NalorakkGUID = creature->GetGUID();
                        break;
                    case NPC_JANALAI:
                        JanalaiGUID = creature->GetGUID();
                        break;
                    case NPC_HALAZZI:
                        HalazziGUID = creature->GetGUID();
                        break;
                    case NPC_HEXLORD:
                        HexLordMalacrassGUID = creature->GetGUID();
                        break;
                    case NPC_DAAKARA:
                        DaakaraGUID = creature->GetGUID();
                        break;
                    case NPC_VOLJIN:
                        VoljinGUID = creature->GetGUID();
                        break;
                    case NPC_HEXLORD_TRIGGER:
                        HexLordTriggerGUID = creature->GetGUID();
                        break;
                    default:
                        break;
                }
            }

            void OnGameObjectCreate(GameObject* go) override
            {
                switch (go->GetEntry())
                {
                    case GO_STRANGE_GONG:
                        StrangeGongGUID = go->GetGUID();
                        break;
                    case GO_MASSIVE_GATE:
                        MasiveGateGUID = go->GetGUID();
                        AddDoor(go, true);
                        if (ZulAmanState != NOT_STARTED)
                            go->SetGoState(GO_STATE_ACTIVE);
                        break;
                    default:
                        break;
                }
            }

            void OnGameObjectRemove(GameObject* go) override
            {
                switch (go->GetEntry())
                {
                    case GO_MASSIVE_GATE:
                        AddDoor(go, false);
                        break;
                    default:
                        break;
                }
            }

            uint64 GetData64(uint32 type) const override
            {
                switch (type)
                {
                    case DATA_AKILZON:
                        return AkilzonGUID;
                    case DATA_NALORAKK:
                        return NalorakkGUID;
                    case DATA_JANALAI:
                        return JanalaiGUID;
                    case DATA_HALAZZI:
                        return HalazziGUID;
                    case DATA_HEXLORD:
                        return HexLordMalacrassGUID;
                    case DATA_DAAKARA:
                        return DaakaraGUID;
                    case DATA_HEXLORD_TRIGGER:
                        return HexLordTriggerGUID;
                    case DATA_STRANGE_GONG:
                        return StrangeGongGUID;
                    case DATA_MASSIVE_GATE:
                        return MasiveGateGUID;
                    default:
                        break;
                }

                return 0;
            }

            void SetData(uint32 type, uint32 data) override
            {
                switch (type)
                {
                    case DATA_ZULAMAN_STATE:
                    {
                        if (data == IN_PROGRESS)
                        {
                            DoUpdateWorldState(WORLD_STATE_ZULAMAN_TIMER_ENABLED, 1);
                            DoUpdateWorldState(WORLD_STATE_ZULAMAN_TIMER, 15);
                            events.ScheduleEvent(EVENT_UPDATE_ZULAMAN_TIMER, 60000);
                            SpeedRunTimer = 15;
                            ZulAmanState = data;
                            SaveToDB();
                        }
                        break;
                    }
                    default:
                        break;
                }
            }

            uint32 GetData(uint32 type) const override
            {
                switch (type)
                {
                    case DATA_ZULAMAN_STATE:
                        return ZulAmanState;
                    default:
                        break;
                }

                return 0;
            }

            bool SetBossState(uint32 type, EncounterState state) override
            {
                if (!InstanceScript::SetBossState(type, state))
                    return false;

                if (state == DONE)
                {
                    if (ZulAmanState == IN_PROGRESS && SpeedRunTimer)
                    {
                        ++ZulAmanBossCount;

                        if (ZulAmanBossCount < 2)
                        {
                            SpeedRunTimer = SpeedRunTimer + 5;
                            DoUpdateWorldState(WORLD_STATE_ZULAMAN_TIMER, SpeedRunTimer);
                        }
                        else if (ZulAmanBossCount == 4)
                        {
                            DoUpdateWorldState(WORLD_STATE_ZULAMAN_TIMER_ENABLED, 0);
                            events.CancelEvent(EVENT_UPDATE_ZULAMAN_TIMER);
                            ZulAmanState = DONE;
                        }
                    }
                }

                switch (type)
                {
                    case DATA_AKILZON:
                        break;
                    case DATA_NALORAKK:
                        break;
                    case DATA_JANALAI:
                        break;
                    case DATA_HALAZZI:
                    case DATA_HEXLORD:
                    case DATA_DAAKARA:
                        break;
                    default:
                        break;
                }

                return true;
            }

            void ProcessEvent(WorldObject* /*obj*/, uint32 eventId) override
            {
                switch (eventId)
                {
                    case EVENT_START_ZULAMAN:
                        if (Creature* voljin = instance->GetCreature(VoljinGUID))
                        {
                            if (voljin->IsAIEnabled)
                                voljin->AI()->DoAction(ACTION_START_ZULAMAN);
                        }
                        break;
                    default:
                        break;
                }
            }

            void Update(uint32 diff)
            {
                if (events.Empty())
                    return;

                events.Update(diff);

                while (uint32 eventId = events.ExecuteEvent())
                {
                    switch (eventId)
                    {
                        case EVENT_UPDATE_ZULAMAN_TIMER:
                            SaveToDB();
                            DoUpdateWorldState(WORLD_STATE_ZULAMAN_TIMER, --SpeedRunTimer);
                            if (SpeedRunTimer)
                                events.ScheduleEvent(EVENT_UPDATE_ZULAMAN_TIMER, 60000);
                            else
                            {
                                DoUpdateWorldState(WORLD_STATE_ZULAMAN_TIMER_ENABLED, 0);
                                events.CancelEvent(EVENT_UPDATE_ZULAMAN_TIMER);
                                ZulAmanState = FAIL;
                            }
                            break;
                        default:
                            break;
                    }
                }
            }

<<<<<<< HEAD
            void WriteSaveDataMore(std::ostringstream& data) override
=======
            ObjectGuid GetGuidData(uint32 type) const override
>>>>>>> 050d56ac
            {
                data << ZulAmanState  << ' '
                     << SpeedRunTimer << ' '
                     << ZulAmanBossCount;
            }

            void ReadSaveDataMore(std::istringstream& data) override
            {
                data >> ZulAmanState;
                data >> SpeedRunTimer;
                data >> ZulAmanBossCount;

                if (ZulAmanState == IN_PROGRESS && SpeedRunTimer && SpeedRunTimer <= 15)
                {
                    events.ScheduleEvent(EVENT_UPDATE_ZULAMAN_TIMER, 60000);
                    DoUpdateWorldState(WORLD_STATE_ZULAMAN_TIMER_ENABLED, 1);
                    DoUpdateWorldState(WORLD_STATE_ZULAMAN_TIMER, SpeedRunTimer);
                }
<<<<<<< HEAD
=======

                return ObjectGuid::Empty;
>>>>>>> 050d56ac
            }

        protected:
            EventMap events;
            uint64 AkilzonGUID;
            uint64 NalorakkGUID;
            uint64 JanalaiGUID;
            uint64 HalazziGUID;
            uint64 HexLordMalacrassGUID;
            uint64 DaakaraGUID;
            uint64 VoljinGUID;
            uint64 HexLordTriggerGUID;
            uint64 StrangeGongGUID;
            uint64 MasiveGateGUID;
            uint32 SpeedRunTimer;
            uint32 ZulAmanState;
            uint32 ZulAmanBossCount;
        };

        InstanceScript* GetInstanceScript(InstanceMap* map) const override
        {
            return new instance_zulaman_InstanceScript(map);
        }
};

void AddSC_instance_zulaman()
{
    new instance_zulaman();
}<|MERGE_RESOLUTION|>--- conflicted
+++ resolved
@@ -27,63 +27,14 @@
 
         struct instance_zulaman_InstanceScript : public InstanceScript
         {
-<<<<<<< HEAD
             instance_zulaman_InstanceScript(InstanceMap* map) : InstanceScript(map)
             {
                 SetHeaders(DataHeader);
                 SetBossNumber(EncounterCount);
 
-                AkilzonGUID             = 0;
-                NalorakkGUID            = 0;
-                JanalaiGUID             = 0;
-                HalazziGUID             = 0;
-                HexLordMalacrassGUID    = 0;
-                DaakaraGUID             = 0;
-                VoljinGUID              = 0;
-                HexLordTriggerGUID      = 0;
                 SpeedRunTimer           = 16;
                 ZulAmanState            = NOT_STARTED;
                 ZulAmanBossCount        = 0;
-=======
-            instance_zulaman_InstanceMapScript(Map* map) : InstanceScript(map) { }
-
-            ObjectGuid HarkorsSatchelGUID;
-            ObjectGuid TanzarsTrunkGUID;
-            ObjectGuid AshlisBagGUID;
-            ObjectGuid KrazsPackageGUID;
-            ObjectGuid StrangeGongGUID;
-            ObjectGuid HarrisonJonesGUID;
-
-            ObjectGuid HexLordGateGUID;
-            ObjectGuid ZulJinGateGUID;
-            ObjectGuid MassiveGateGUID;
-            ObjectGuid AkilzonDoorGUID;
-            ObjectGuid ZulJinDoorGUID;
-            ObjectGuid HalazziDoorGUID;
-
-            uint32 QuestTimer;
-            uint16 BossKilled;
-            uint16 QuestMinute;
-            uint16 ChestLooted;
-
-            uint32 m_auiEncounter[MAX_ENCOUNTER];
-            uint32 RandVendor[RAND_VENDOR];
-
-            void Initialize() override
-            {
-                SetHeaders(DataHeader);
-                memset(&m_auiEncounter, 0, sizeof(m_auiEncounter));
-
-                QuestTimer = 0;
-                QuestMinute = 0;
-                BossKilled = 0;
-                ChestLooted = 0;
-
-                for (uint8 i = 0; i < RAND_VENDOR; ++i)
-                    RandVendor[i] = NOT_STARTED;
-
-                m_auiEncounter[DATA_GONGEVENT] = NOT_STARTED;
->>>>>>> 050d56ac
             }
 
             void FillInitialWorldStates(WorldPacket& packet) override
@@ -155,7 +106,7 @@
                 }
             }
 
-            uint64 GetData64(uint32 type) const override
+            ObjectGuid GetGuidData(uint32 type) const override
             {
                 switch (type)
                 {
@@ -181,7 +132,7 @@
                         break;
                 }
 
-                return 0;
+                return ObjectGuid::Empty;
             }
 
             void SetData(uint32 type, uint32 data) override
@@ -308,11 +259,7 @@
                 }
             }
 
-<<<<<<< HEAD
             void WriteSaveDataMore(std::ostringstream& data) override
-=======
-            ObjectGuid GetGuidData(uint32 type) const override
->>>>>>> 050d56ac
             {
                 data << ZulAmanState  << ' '
                      << SpeedRunTimer << ' '
@@ -331,25 +278,20 @@
                     DoUpdateWorldState(WORLD_STATE_ZULAMAN_TIMER_ENABLED, 1);
                     DoUpdateWorldState(WORLD_STATE_ZULAMAN_TIMER, SpeedRunTimer);
                 }
-<<<<<<< HEAD
-=======
-
-                return ObjectGuid::Empty;
->>>>>>> 050d56ac
             }
 
         protected:
             EventMap events;
-            uint64 AkilzonGUID;
-            uint64 NalorakkGUID;
-            uint64 JanalaiGUID;
-            uint64 HalazziGUID;
-            uint64 HexLordMalacrassGUID;
-            uint64 DaakaraGUID;
-            uint64 VoljinGUID;
-            uint64 HexLordTriggerGUID;
-            uint64 StrangeGongGUID;
-            uint64 MasiveGateGUID;
+            ObjectGuid AkilzonGUID;
+            ObjectGuid NalorakkGUID;
+            ObjectGuid JanalaiGUID;
+            ObjectGuid HalazziGUID;
+            ObjectGuid HexLordMalacrassGUID;
+            ObjectGuid DaakaraGUID;
+            ObjectGuid VoljinGUID;
+            ObjectGuid HexLordTriggerGUID;
+            ObjectGuid StrangeGongGUID;
+            ObjectGuid MasiveGateGUID;
             uint32 SpeedRunTimer;
             uint32 ZulAmanState;
             uint32 ZulAmanBossCount;
