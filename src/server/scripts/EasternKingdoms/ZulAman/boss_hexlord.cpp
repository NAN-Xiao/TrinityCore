--- conflicted
+++ resolved
@@ -39,84 +39,6 @@
 
 enum Events
 {
-<<<<<<< HEAD
-=======
-    uint32 spell;
-    AbilityTarget target;
-    uint32 cooldown; //FIXME - it's never used
-};
-
-static PlayerAbilityStruct PlayerAbility[][3] =
-{
-    // 1 warrior
-    {{SPELL_WR_SPELL_REFLECT, ABILITY_TARGET_SELF, 10000},
-    {SPELL_WR_WHIRLWIND, ABILITY_TARGET_SELF, 10000},
-    {SPELL_WR_MORTAL_STRIKE, ABILITY_TARGET_VICTIM, 6000}},
-    // 2 paladin
-    {{SPELL_PA_CONSECRATION, ABILITY_TARGET_SELF, 10000},
-    {SPELL_PA_HOLY_LIGHT, ABILITY_TARGET_HEAL, 10000},
-    {SPELL_PA_AVENGING_WRATH, ABILITY_TARGET_SELF, 10000}},
-    // 3 hunter
-    {{SPELL_HU_EXPLOSIVE_TRAP, ABILITY_TARGET_SELF, 10000},
-    {SPELL_HU_FREEZING_TRAP, ABILITY_TARGET_SELF, 10000},
-    {SPELL_HU_SNAKE_TRAP, ABILITY_TARGET_SELF, 10000}},
-    // 4 rogue
-    {{SPELL_RO_WOUND_POISON, ABILITY_TARGET_VICTIM, 3000},
-    {SPELL_RO_SLICE_DICE, ABILITY_TARGET_SELF, 10000},
-    {SPELL_RO_BLIND, ABILITY_TARGET_ENEMY, 10000}},
-    // 5 priest
-    {{SPELL_PR_PAIN_SUPP, ABILITY_TARGET_HEAL, 10000},
-    {SPELL_PR_HEAL, ABILITY_TARGET_HEAL, 10000},
-    {SPELL_PR_PSYCHIC_SCREAM, ABILITY_TARGET_SELF, 10000}},
-    // 5* shadow priest
-    {{SPELL_PR_MIND_CONTROL, ABILITY_TARGET_ENEMY, 15000},
-    {SPELL_PR_MIND_BLAST, ABILITY_TARGET_ENEMY, 5000},
-    {SPELL_PR_SW_DEATH, ABILITY_TARGET_ENEMY, 10000}},
-    // 7 shaman
-    {{SPELL_SH_FIRE_NOVA, ABILITY_TARGET_SELF, 10000},
-    {SPELL_SH_HEALING_WAVE, ABILITY_TARGET_HEAL, 10000},
-    {SPELL_SH_CHAIN_LIGHT, ABILITY_TARGET_ENEMY, 8000}},
-    // 8 mage
-    {{SPELL_MG_FIREBALL, ABILITY_TARGET_ENEMY, 5000},
-    {SPELL_MG_FROSTBOLT, ABILITY_TARGET_ENEMY, 5000},
-    {SPELL_MG_ICE_LANCE, ABILITY_TARGET_SPECIAL, 2000}},
-    // 9 warlock
-    {{SPELL_WL_CURSE_OF_DOOM, ABILITY_TARGET_ENEMY, 10000},
-    {SPELL_WL_RAIN_OF_FIRE, ABILITY_TARGET_ENEMY, 10000},
-    {SPELL_WL_UNSTABLE_AFFL, ABILITY_TARGET_ENEMY, 10000}},
-    // 11 druid
-    {{SPELL_DR_LIFEBLOOM, ABILITY_TARGET_HEAL, 10000},
-    {SPELL_DR_THORNS, ABILITY_TARGET_SELF, 10000},
-    {SPELL_DR_MOONFIRE, ABILITY_TARGET_ENEMY, 8000}}
-};
-
-struct boss_hexlord_addAI : public ScriptedAI
-{
-    InstanceScript* instance;
-
-    boss_hexlord_addAI(Creature* creature) : ScriptedAI(creature)
-    {
-        instance = creature->GetInstanceScript();
-    }
-
-    void Reset() override { }
-
-    void EnterCombat(Unit* /*who*/) override
-    {
-        DoZoneInCombat();
-    }
-
-    void UpdateAI(uint32 /*diff*/) override
-    {
-        if (instance->GetData(DATA_HEXLORDEVENT) != IN_PROGRESS)
-        {
-            EnterEvadeMode();
-            return;
-        }
-
-        DoMeleeAttackIfReady();
-    }
->>>>>>> f9a6aa54
 };
 
 class boss_hexlord_malacrass : public CreatureScript
@@ -136,43 +58,8 @@
 
             void EnterCombat(Unit* /*who*/) override
             {
-<<<<<<< HEAD
                 Talk(SAY_AGGRO);
                 _EnterCombat();
-=======
-                instance->SetData(DATA_HEXLORDEVENT, IN_PROGRESS);
-
-                DoZoneInCombat();
-                me->MonsterYell(YELL_AGGRO, LANG_UNIVERSAL, NULL);
-                DoPlaySoundToSet(me, SOUND_YELL_AGGRO);
-
-                for (uint8 i = 0; i < 4; ++i)
-                {
-                    Creature* creature = Unit::GetCreature(*me, AddGUID[i]);
-                    if (creature && creature->IsAlive())
-                        creature->AI()->AttackStart(me->GetVictim());
-                    else
-                    {
-                        EnterEvadeMode();
-                        break;
-                    }
-                }
-            }
-
-            void KilledUnit(Unit* /*victim*/) override
-            {
-                switch (urand(0, 1))
-                {
-                    case 0:
-                        me->MonsterYell(YELL_KILL_ONE, LANG_UNIVERSAL, NULL);
-                        DoPlaySoundToSet(me, SOUND_YELL_KILL_ONE);
-                        break;
-                    case 1:
-                        me->MonsterYell(YELL_KILL_TWO, LANG_UNIVERSAL, NULL);
-                        DoPlaySoundToSet(me, SOUND_YELL_KILL_TWO);
-                        break;
-                }
->>>>>>> f9a6aa54
             }
 
             void JustDied(Unit* /*killer*/) override
@@ -181,7 +68,7 @@
                 _JustDied();
             }
 
-            void KilledUnit(Unit* victim) OVERRIDE
+            void KilledUnit(Unit* victim) override
             {
                 if (victim->GetTypeId() == TYPEID_PLAYER)
                     Talk(SAY_PLAYER_KILL);
@@ -194,560 +81,20 @@
 
                 events.Update(diff);
 
-<<<<<<< HEAD
                 if (me->HasUnitState(UNIT_STATE_CASTING))
-=======
-                    CheckAddState_Timer = 5000;
-                } else CheckAddState_Timer -= diff;
-
-                if (DrainPower_Timer <= diff)
-                {
-                    DoCast(me, SPELL_DRAIN_POWER, true);
-                    me->MonsterYell(YELL_DRAIN_POWER, LANG_UNIVERSAL, NULL);
-                    DoPlaySoundToSet(me, SOUND_YELL_DRAIN_POWER);
-                    DrainPower_Timer = urand(40000, 55000);    // must cast in 60 sec, or buff/debuff will disappear
-                } else DrainPower_Timer -= diff;
-
-                if (SpiritBolts_Timer <= diff)
-                {
-                    if (DrainPower_Timer < 12000)    // channel 10 sec
-                        SpiritBolts_Timer = 13000;   // cast drain power first
-                    else
-                    {
-                        DoCast(me, SPELL_SPIRIT_BOLTS, false);
-                        me->MonsterYell(YELL_SPIRIT_BOLTS, LANG_UNIVERSAL, NULL);
-                        DoPlaySoundToSet(me, SOUND_YELL_SPIRIT_BOLTS);
-                        SpiritBolts_Timer = 40000;
-                        SiphonSoul_Timer = 10000;    // ready to drain
-                        PlayerAbility_Timer = 99999;
-                    }
-                } else SpiritBolts_Timer -= diff;
-
-                if (SiphonSoul_Timer <= diff)
-                {
-                    Unit* target = SelectTarget(SELECT_TARGET_RANDOM, 0, 70, true);
-                    Unit* trigger = DoSpawnCreature(NPC_TEMP_TRIGGER, 0, 0, 0, 0, TEMPSUMMON_TIMED_DESPAWN, 30000);
-                    if (!target || !trigger)
-                    {
-                        EnterEvadeMode();
-                        return;
-                    }
-                    else
-                    {
-                        trigger->SetDisplayId(11686);
-                        trigger->SetFlag(UNIT_FIELD_FLAGS, UNIT_FLAG_NOT_SELECTABLE);
-                        trigger->CastSpell(target, SPELL_SIPHON_SOUL, true);
-                        trigger->GetMotionMaster()->MoveChase(me);
-
-                        //DoCast(target, SPELL_SIPHON_SOUL, true);
-                        //me->SetUInt64Value(UNIT_FIELD_CHANNEL_OBJECT, target->GetGUID());
-                        //me->SetUInt32Value(UNIT_CHANNEL_SPELL, SPELL_SIPHON_SOUL);
-
-                        PlayerGUID = target->GetGUID();
-                        PlayerAbility_Timer = urand(8000, 10000);
-                        PlayerClass = target->getClass() - 1;
-
-                        if (PlayerClass == CLASS_DRUID-1)
-                            PlayerClass = CLASS_DRUID;
-                        else if (PlayerClass == CLASS_PRIEST-1 && target->HasSpell(15473))
-                            PlayerClass = CLASS_PRIEST; // shadow priest
-
-                        SiphonSoul_Timer = 99999;   // buff lasts 30 sec
-                    }
-                } else SiphonSoul_Timer -= diff;
-
-                if (PlayerAbility_Timer <= diff)
-                {
-                    //Unit* target = Unit::GetUnit(*me, PlayerGUID);
-                    //if (target && target->IsAlive())
-                    //{
-                        UseAbility();
-                        PlayerAbility_Timer = urand(8000, 10000);
-                    //}
-                } else PlayerAbility_Timer -= diff;
-
-                DoMeleeAttackIfReady();
-            }
-
-            void UseAbility()
-            {
-                uint8 random = urand(0, 2);
-                Unit* target = NULL;
-                switch (PlayerAbility[PlayerClass][random].target)
-                {
-                    case ABILITY_TARGET_SELF:
-                        target = me;
-                        break;
-                    case ABILITY_TARGET_VICTIM:
-                        target = me->GetVictim();
-                        break;
-                    case ABILITY_TARGET_ENEMY:
-                    default:
-                        target = SelectTarget(SELECT_TARGET_RANDOM, 0, 100, true);
-                        break;
-                    case ABILITY_TARGET_HEAL:
-                        target = DoSelectLowestHpFriendly(50, 0);
-                        break;
-                    case ABILITY_TARGET_BUFF:
-                        {
-                            std::list<Creature*> templist = DoFindFriendlyMissingBuff(50, PlayerAbility[PlayerClass][random].spell);
-                            if (!templist.empty())
-                                target = *(templist.begin());
-                        }
-                        break;
-                }
-                if (target)
-                    DoCast(target, PlayerAbility[PlayerClass][random].spell, false);
-            }
-        };
-
-        CreatureAI* GetAI(Creature* creature) const override
-        {
-            return GetInstanceAI<boss_hex_lord_malacrassAI>(creature);
-        }
-};
-
-class boss_thurg : public CreatureScript
-{
-    public:
-
-        boss_thurg()
-            : CreatureScript("boss_thurg")
-        {
-        }
-
-        struct boss_thurgAI : public boss_hexlord_addAI
-        {
-
-            boss_thurgAI(Creature* creature) : boss_hexlord_addAI(creature) { }
-
-            uint32 bloodlust_timer;
-            uint32 cleave_timer;
-
-            void Reset() override
-            {
-                bloodlust_timer = 15000;
-                cleave_timer = 10000;
-
-                boss_hexlord_addAI::Reset();
-            }
-
-            void UpdateAI(uint32 diff) override
-            {
-                if (!UpdateVictim())
->>>>>>> f9a6aa54
                     return;
                 /*
                 while (uint32 eventId = events.ExecuteEvent())
                 {
                     switch (eventId)
                     {
-<<<<<<< HEAD
                         default:
                             break;
-=======
-                        if (Unit* target = *(templist.begin()))
-                            DoCast(target, SPELL_BLOODLUST, false);
-                    }
-                    bloodlust_timer = 12000;
-                } else bloodlust_timer -= diff;
-
-                if (cleave_timer <= diff)
-                {
-                    DoCastVictim(SPELL_CLEAVE, false);
-                    cleave_timer = 12000; //3 sec cast
-                } else cleave_timer -= diff;
-
-                boss_hexlord_addAI::UpdateAI(diff);
-            }
-        };
-
-        CreatureAI* GetAI(Creature* creature) const override
-        {
-            return GetInstanceAI<boss_thurgAI>(creature);
-        }
-};
-
-class boss_alyson_antille : public CreatureScript
-{
-    public:
-
-        boss_alyson_antille()
-            : CreatureScript("boss_alyson_antille")
-        {
-        }
-
-        struct boss_alyson_antilleAI : public boss_hexlord_addAI
-        {
-            //Holy Priest
-            boss_alyson_antilleAI(Creature* creature) : boss_hexlord_addAI(creature) { }
-
-            uint32 flashheal_timer;
-            uint32 dispelmagic_timer;
-
-            void Reset() override
-            {
-                flashheal_timer = 2500;
-                dispelmagic_timer = 10000;
-
-                //AcquireGUID();
-
-                boss_hexlord_addAI::Reset();
-            }
-
-            void AttackStart(Unit* who) override
-            {
-                if (!who)
-                    return;
-
-                if (who->isTargetableForAttack())
-                {
-                    if (me->Attack(who, false))
-                    {
-                        me->GetMotionMaster()->MoveChase(who, 20);
-                        me->AddThreat(who, 0.0f);
->>>>>>> f9a6aa54
                     }
                 }
                 */
 
-<<<<<<< HEAD
                 DoMeleeAttackIfReady();
-=======
-            void UpdateAI(uint32 diff) override
-            {
-                if (!UpdateVictim())
-                    return;
-
-                if (flashheal_timer <= diff)
-                {
-                    Unit* target = DoSelectLowestHpFriendly(99, 30000);
-                    if (target)
-                    {
-                        if (target->IsWithinDistInMap(me, 50))
-                            DoCast(target, SPELL_FLASH_HEAL, false);
-                        else
-                        {
-                            // bugged
-                            //me->GetMotionMaster()->Clear();
-                            //me->GetMotionMaster()->MoveChase(target, 20);
-                        }
-                    }
-                    else
-                    {
-                        if (urand(0, 1))
-                            target = DoSelectLowestHpFriendly(50, 0);
-                        else
-                            target = SelectTarget(SELECT_TARGET_RANDOM, 0);
-                        if (target)
-                            DoCast(target, SPELL_DISPEL_MAGIC, false);
-                    }
-                    flashheal_timer = 2500;
-                } else flashheal_timer -= diff;
-
-                /*if (dispelmagic_timer <= diff)
-                {
-                if (urand(0, 1))
-                {
-                    Unit* target = SelectTarget();
-
-                    DoCast(target, SPELL_DISPEL_MAGIC, false);
-                }
-                else
-                    me->CastSpell(SelectUnit(SELECT_TARGET_RANDOM, 0), SPELL_DISPEL_MAGIC, false);
-
-                dispelmagic_timer = 12000;
-                } else dispelmagic_timer -= diff;*/
-
-                boss_hexlord_addAI::UpdateAI(diff);
-            }
-        };
-
-        CreatureAI* GetAI(Creature* creature) const override
-        {
-            return GetInstanceAI<boss_alyson_antilleAI>(creature);
-        }
-};
-
-struct boss_gazakrothAI : public boss_hexlord_addAI
-{
-    boss_gazakrothAI(Creature* creature) : boss_hexlord_addAI(creature)  { }
-
-    uint32 firebolt_timer;
-
-    void Reset() override
-    {
-        firebolt_timer = 2000;
-        boss_hexlord_addAI::Reset();
-    }
-
-    void AttackStart(Unit* who) override
-    {
-        if (!who)
-            return;
-
-        if (who->isTargetableForAttack())
-        {
-            if (me->Attack(who, false))
-            {
-                me->GetMotionMaster()->MoveChase(who, 20);
-                me->AddThreat(who, 0.0f);
-            }
-        }
-    }
-
-    void UpdateAI(uint32 diff) override
-    {
-        if (!UpdateVictim())
-            return;
-
-        if (firebolt_timer <= diff)
-        {
-            DoCastVictim(SPELL_FIREBOLT, false);
-            firebolt_timer = 700;
-        } else firebolt_timer -= diff;
-
-        boss_hexlord_addAI::UpdateAI(diff);
-    }
-};
-
-class boss_lord_raadan : public CreatureScript
-{
-    public:
-
-        boss_lord_raadan()
-            : CreatureScript("boss_lord_raadan")
-        {
-        }
-
-        struct boss_lord_raadanAI : public boss_hexlord_addAI
-        {
-            boss_lord_raadanAI(Creature* creature) : boss_hexlord_addAI(creature)  { }
-
-            uint32 flamebreath_timer;
-            uint32 thunderclap_timer;
-
-            void Reset() override
-            {
-                flamebreath_timer = 8000;
-                thunderclap_timer = 13000;
-
-                boss_hexlord_addAI::Reset();
-
-            }
-            void UpdateAI(uint32 diff) override
-            {
-                if (!UpdateVictim())
-                    return;
-
-                if (thunderclap_timer <= diff)
-                {
-                    DoCastVictim(SPELL_THUNDERCLAP, false);
-                    thunderclap_timer = 12000;
-                } else thunderclap_timer -= diff;
-
-                if (flamebreath_timer <= diff)
-                {
-                    DoCastVictim(SPELL_FLAME_BREATH, false);
-                    flamebreath_timer = 12000;
-                } else flamebreath_timer -= diff;
-
-                boss_hexlord_addAI::UpdateAI(diff);
-            }
-        };
-
-        CreatureAI* GetAI(Creature* creature) const override
-        {
-            return GetInstanceAI<boss_lord_raadanAI>(creature);
-        }
-};
-
-class boss_darkheart : public CreatureScript
-{
-    public:
-
-        boss_darkheart()
-            : CreatureScript("boss_darkheart")
-        {
-        }
-
-        struct boss_darkheartAI : public boss_hexlord_addAI
-        {
-            boss_darkheartAI(Creature* creature) : boss_hexlord_addAI(creature)  { }
-
-            uint32 psychicwail_timer;
-
-            void Reset() override
-            {
-                psychicwail_timer = 8000;
-                boss_hexlord_addAI::Reset();
-            }
-            void UpdateAI(uint32 diff) override
-            {
-                if (!UpdateVictim())
-                    return;
-
-                if (psychicwail_timer <= diff)
-                {
-                    DoCastVictim(SPELL_PSYCHIC_WAIL, false);
-                    psychicwail_timer = 12000;
-                } else psychicwail_timer -= diff;
-
-                boss_hexlord_addAI::UpdateAI(diff);
-            }
-        };
-
-        CreatureAI* GetAI(Creature* creature) const override
-        {
-            return GetInstanceAI<boss_darkheartAI>(creature);
-        }
-};
-
-
-class boss_slither : public CreatureScript
-{
-    public:
-
-        boss_slither()
-            : CreatureScript("boss_slither")
-        {
-        }
-
-        struct boss_slitherAI : public boss_hexlord_addAI
-        {
-            boss_slitherAI(Creature* creature) : boss_hexlord_addAI(creature) { }
-
-            uint32 venomspit_timer;
-
-            void Reset() override
-            {
-                venomspit_timer = 5000;
-                boss_hexlord_addAI::Reset();
-            }
-
-            void AttackStart(Unit* who) override
-            {
-                if (!who)
-                    return;
-
-                if (who->isTargetableForAttack())
-                {
-                    if (me->Attack(who, false))
-                    {
-                        me->GetMotionMaster()->MoveChase(who, 20);
-                        me->AddThreat(who, 0.0f);
-                    }
-                }
-            }
-
-            void UpdateAI(uint32 diff) override
-            {
-                if (!UpdateVictim())
-                    return;
-
-                if (venomspit_timer <= diff)
-                {
-                    if (Unit* victim = SelectTarget(SELECT_TARGET_RANDOM, 0, 100, true))
-                        DoCast(victim, SPELL_VENOM_SPIT, false);
-                    venomspit_timer = 2500;
-                } else venomspit_timer -= diff;
-
-                boss_hexlord_addAI::UpdateAI(diff);
-            }
-        };
-
-        CreatureAI* GetAI(Creature* creature) const override
-        {
-            return GetInstanceAI<boss_slitherAI>(creature);
-        }
-};
-
-class boss_fenstalker : public CreatureScript
-{
-    public:
-
-        boss_fenstalker()
-            : CreatureScript("boss_fenstalker")
-        {
-        }
-
-        struct boss_fenstalkerAI : public boss_hexlord_addAI
-        {
-            boss_fenstalkerAI(Creature* creature) : boss_hexlord_addAI(creature) { }
-
-            uint32 volatileinf_timer;
-
-            void Reset() override
-            {
-                volatileinf_timer = 15000;
-                boss_hexlord_addAI::Reset();
-
-            }
-            void UpdateAI(uint32 diff) override
-            {
-                if (!UpdateVictim())
-                    return;
-
-                if (volatileinf_timer <= diff)
-                {
-                    // core bug
-                    if (me->GetVictim())
-                        me->EnsureVictim()->CastSpell(me->GetVictim(), SPELL_VOLATILE_INFECTION, false);
-                    volatileinf_timer = 12000;
-                } else volatileinf_timer -= diff;
-
-                boss_hexlord_addAI::UpdateAI(diff);
-            }
-        };
-
-        CreatureAI* GetAI(Creature* creature) const override
-        {
-            return GetInstanceAI<boss_fenstalkerAI>(creature);
-        }
-};
-
-class boss_koragg : public CreatureScript
-{
-    public:
-
-        boss_koragg()
-            : CreatureScript("boss_koragg")
-        {
-        }
-
-        struct boss_koraggAI : public boss_hexlord_addAI
-        {
-            boss_koraggAI(Creature* creature) : boss_hexlord_addAI(creature) { }
-
-            uint32 coldstare_timer;
-            uint32 mightyblow_timer;
-
-            void Reset() override
-            {
-                coldstare_timer = 15000;
-                mightyblow_timer = 10000;
-                boss_hexlord_addAI::Reset();
-
-            }
-            void UpdateAI(uint32 diff) override
-            {
-                if (!UpdateVictim())
-                    return;
-
-                if (mightyblow_timer <= diff)
-                {
-                    DoCastVictim(SPELL_MIGHTY_BLOW, false);
-                    mightyblow_timer = 12000;
-                }
-                if (coldstare_timer <= diff)
-                {
-                    if (Unit* victim = SelectTarget(SELECT_TARGET_RANDOM, 0, 100, true))
-                        DoCast(victim, SPELL_COLD_STARE, false);
-                    coldstare_timer = 12000;
-                }
-
-                boss_hexlord_addAI::UpdateAI(diff);
->>>>>>> f9a6aa54
             }
         };
 
