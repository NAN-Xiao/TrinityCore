--- conflicted
+++ resolved
@@ -16,142 +16,6 @@
  * with this program. If not, see <http://www.gnu.org/licenses/>.
  */
 
-#include "ScriptMgr.h"
-#include "ScriptedCreature.h"
-#include "ScriptedEscortAI.h"
-#include "Player.h"
-
-<<<<<<< HEAD
-=======
-/*######
-## npc_galen_goodward
-######*/
-
-enum Galen
-{
-    QUEST_GALENS_ESCAPE     = 1393,
-
-    GO_GALENS_CAGE          = 37118,
-
-    SAY_PERIODIC            = 0,
-    SAY_QUEST_ACCEPTED      = 1,
-    SAY_ATTACKED            = 2,
-    SAY_QUEST_COMPLETE      = 3,
-    EMOTE_WHISPER           = 4,
-    EMOTE_DISAPPEAR         = 5,
-};
-
-class npc_galen_goodward : public CreatureScript
-{
-public:
-
-    npc_galen_goodward() : CreatureScript("npc_galen_goodward") { }
-
-    bool OnQuestAccept(Player* player, Creature* creature, Quest const* quest)
-    {
-        if (quest->GetQuestId() == QUEST_GALENS_ESCAPE)
-        {
-            CAST_AI(npc_galen_goodward::npc_galen_goodwardAI, creature->AI())->Start(false, false, player->GetGUID());
-            creature->setFaction(FACTION_ESCORT_N_NEUTRAL_ACTIVE);
-            creature->AI()->Talk(SAY_QUEST_ACCEPTED);
-        }
-        return true;
-    }
-
-    CreatureAI* GetAI(Creature* creature) const
-    {
-        return new npc_galen_goodwardAI(creature);
-    }
-
-    struct npc_galen_goodwardAI : public npc_escortAI
-    {
-        npc_galen_goodwardAI(Creature* creature) : npc_escortAI(creature)
-        {
-            m_uiGalensCageGUID = 0;
-            Reset();
-        }
-
-        uint64 m_uiGalensCageGUID;
-        uint32 m_uiPeriodicSay;
-
-        void Reset()
-        {
-            m_uiPeriodicSay = 6000;
-        }
-
-        void EnterCombat(Unit* who)
-        {
-            if (HasEscortState(STATE_ESCORT_ESCORTING))
-                Talk(SAY_ATTACKED, who->GetGUID());
-        }
-
-        void WaypointStart(uint32 uiPointId)
-        {
-            switch (uiPointId)
-            {
-            case 0:
-                {
-                    GameObject* pCage = NULL;
-                    if (m_uiGalensCageGUID)
-                        pCage = me->GetMap()->GetGameObject(m_uiGalensCageGUID);
-                    else
-                        pCage = GetClosestGameObjectWithEntry(me, GO_GALENS_CAGE, INTERACTION_DISTANCE);
-                    if (pCage)
-                    {
-                        pCage->UseDoorOrButton();
-                        m_uiGalensCageGUID = pCage->GetGUID();
-                    }
-                    break;
-                }
-            case 21:
-                Talk(EMOTE_DISAPPEAR);
-                break;
-            }
-        }
-
-        void WaypointReached(uint32 waypointId)
-        {
-            switch (waypointId)
-            {
-                case 0:
-                    if (GameObject* pCage = me->GetMap()->GetGameObject(m_uiGalensCageGUID))
-                        pCage->ResetDoorOrButton();
-                    break;
-                case 20:
-                    if (Player* player = GetPlayerForEscort())
-                    {
-                        me->SetFacingToObject(player);
-                        Talk(SAY_QUEST_COMPLETE, player->GetGUID());
-                        Talk(EMOTE_WHISPER, player->GetGUID());
-                        player->GroupEventHappens(QUEST_GALENS_ESCAPE, me);
-                    }
-                    SetRun(true);
-                    break;
-            }
-        }
-
-        void UpdateAI(const uint32 uiDiff)
-        {
-            npc_escortAI::UpdateAI(uiDiff);
-
-            if (HasEscortState(STATE_ESCORT_NONE))
-                return;
-
-            if (m_uiPeriodicSay < uiDiff)
-            {
-                if (!HasEscortState(STATE_ESCORT_ESCORTING))
-                    Talk(SAY_PERIODIC);
-                m_uiPeriodicSay = 15000;
-            }
-            else
-                m_uiPeriodicSay -= uiDiff;
-
-            DoMeleeAttackIfReady();
-        }
-    };
-};
-
->>>>>>> 941be9cd
 void AddSC_swamp_of_sorrows()
 {
 }