--- conflicted
+++ resolved
@@ -32,12 +32,14 @@
     SPELL_ROGUE_CHEAT_DEATH_COOLDOWN             = 31231,
     SPELL_ROGUE_GLYPH_OF_PREPARATION             = 56819,
     SPELL_ROGUE_PREY_ON_THE_WEAK                 = 58670,
-<<<<<<< HEAD
-    SPELL_ROGUE_SHIV_TRIGGERED                   = 5940
-=======
     SPELL_ROGUE_SHIV_TRIGGERED                   = 5940,
     SPELL_ROGUE_TRICKS_OF_THE_TRADE_DMG_BOOST    = 57933,
     SPELL_ROGUE_TRICKS_OF_THE_TRADE_PROC         = 59628,
+};
+
+enum RogueSpellIcons
+{
+    ICON_ROGUE_IMPROVED_RECUPERATE               = 4819
 };
 
 // 13877, 33735, (check 51211, 65956) - Blade Flurry
@@ -93,12 +95,6 @@
         {
             return new spell_rog_blade_flurry_AuraScript();
         }
->>>>>>> da080ac4
-};
-
-enum RogueSpellIcons
-{
-    ICON_ROGUE_IMPROVED_RECUPERATE               = 4819
 };
 
 // 31228 - Cheat Death
@@ -417,7 +413,6 @@
         }
 };
 
-<<<<<<< HEAD
 // 73651 - Recuperate
 class spell_rog_recuperate : public SpellScriptLoader
 {
@@ -451,7 +446,22 @@
                         baseAmount += auraEffect->GetAmount();
 
                     amount = CalculatePct(caster->GetMaxHealth(), float(baseAmount) / 1000.0f);
-=======
+                }
+            }
+
+            void Register()
+            {
+                OnEffectPeriodic += AuraEffectPeriodicFn(spell_rog_recuperate_AuraScript::OnPeriodic, EFFECT_0, SPELL_AURA_PERIODIC_HEAL);
+                DoEffectCalcAmount += AuraEffectCalcAmountFn(spell_rog_recuperate_AuraScript::CalculateBonus, EFFECT_0, SPELL_AURA_PERIODIC_HEAL);
+            }
+        };
+
+        AuraScript* GetAuraScript() const
+        {
+            return new spell_rog_recuperate_AuraScript();
+        }
+};
+
 // -1943 - Rupture
 class spell_rog_rupture : public SpellScriptLoader
 {
@@ -489,28 +499,18 @@
                         cp = 5;
 
                     amount += int32(caster->GetTotalAttackPowerValue(BASE_ATTACK) * attackpowerPerCombo[cp]);
->>>>>>> da080ac4
                 }
             }
 
             void Register()
             {
-<<<<<<< HEAD
-                OnEffectPeriodic += AuraEffectPeriodicFn(spell_rog_recuperate_AuraScript::OnPeriodic, EFFECT_0, SPELL_AURA_PERIODIC_HEAL);
-                DoEffectCalcAmount += AuraEffectCalcAmountFn(spell_rog_recuperate_AuraScript::CalculateBonus, EFFECT_0, SPELL_AURA_PERIODIC_HEAL);
-=======
                 DoEffectCalcAmount += AuraEffectCalcAmountFn(spell_rog_rupture_AuraScript::CalculateAmount, EFFECT_0, SPELL_AURA_PERIODIC_DAMAGE);
->>>>>>> da080ac4
-            }
-        };
-
-        AuraScript* GetAuraScript() const
-        {
-<<<<<<< HEAD
-            return new spell_rog_recuperate_AuraScript();
-=======
+            }
+        };
+
+        AuraScript* GetAuraScript() const
+        {
             return new spell_rog_rupture_AuraScript();
->>>>>>> da080ac4
         }
 };
 
@@ -654,11 +654,8 @@
     new spell_rog_nerves_of_steel();
     new spell_rog_preparation();
     new spell_rog_prey_on_the_weak();
-<<<<<<< HEAD
     new spell_rog_recuperate();
-=======
     new spell_rog_rupture();
->>>>>>> da080ac4
     new spell_rog_shiv();
     new spell_rog_tricks_of_the_trade();
     new spell_rog_tricks_of_the_trade_proc();
