--- conflicted
+++ resolved
@@ -1373,13 +1373,7 @@
 
             void HandleProc(AuraEffect const* aurEff, ProcEventInfo& /*eventInfo*/)
             {
-<<<<<<< HEAD
                 GetTarget()->CastSpell(GetTarget(), SPELL_DK_WILL_OF_THE_NECROPOLIS, true, NULL, aurEff);
-=======
-                // min pct of hp is stored in effect 0 of talent spell
-                uint8 rank = GetSpellInfo()->GetRank();
-                SpellInfo const* talentProto = sSpellMgr->EnsureSpellInfo(sSpellMgr->GetSpellWithRank(SPELL_DK_WILL_OF_THE_NECROPOLIS_TALENT_R1, rank));
->>>>>>> 29610b25
 
                 if (Player* player = GetTarget()->ToPlayer())
                 {
