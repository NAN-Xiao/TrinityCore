--- conflicted
+++ resolved
@@ -184,10 +184,9 @@
                     damage = caster->SpellDamageBonusDone(target, GetSpellInfo(), damage, SPELL_DIRECT_DAMAGE);
 
                     ApplyPctN(damage, 16 * sSpellMgr->GetSpellRank(GetSpellInfo()->Id));
-<<<<<<< HEAD
-                    
+
                     damage = target->SpellDamageBonusTaken(caster, GetSpellInfo(), damage, SPELL_DIRECT_DAMAGE);
-                    
+
                     SpellInfo const* spellInfo = sSpellMgr->GetSpellInfo(SPELL_DEEP_WOUNDS_RANK_PERIODIC);
                     uint32 ticks = spellInfo->GetDuration() / spellInfo->Effects[EFFECT_0].Amplitude;
 
@@ -197,20 +196,6 @@
 
                     damage = damage / ticks;
 
-=======
-
-                    damage = target->SpellDamageBonusTaken(caster, GetSpellInfo(), damage, SPELL_DIRECT_DAMAGE);
-
-                    SpellInfo const* spellInfo = sSpellMgr->GetSpellInfo(SPELL_DEEP_WOUNDS_RANK_PERIODIC);
-                    uint32 ticks = spellInfo->GetDuration() / spellInfo->Effects[EFFECT_0].Amplitude;
-
-                    // Add remaining ticks to damage done
-                    if (AuraEffect const* aurEff = target->GetAuraEffect(SPELL_DEEP_WOUNDS_RANK_PERIODIC, EFFECT_0, caster->GetGUID()))
-                        damage += aurEff->GetAmount() * (ticks - aurEff->GetTickNumber());
-
-                    damage = damage / ticks;
-
->>>>>>> c3cb82b9
                     caster->CastCustomSpell(target, SPELL_DEEP_WOUNDS_RANK_PERIODIC, &damage, NULL, NULL, true);
                 }
             }
@@ -415,8 +400,6 @@
             void HandleDamage(SpellEffIndex /*effIndex*/)
             {
                 int32 damage = GetEffectValue();
-<<<<<<< HEAD
-=======
                 ApplyPctF(damage, GetCaster()->GetTotalAttackPowerValue(BASE_ATTACK));
 
                 if (Unit* target = GetHitUnit())
@@ -430,7 +413,6 @@
             void HandleDummy(SpellEffIndex /*effIndex*/)
             {
                 int32 damage = GetEffectValue();
->>>>>>> c3cb82b9
                 GetCaster()->CastCustomSpell(GetCaster(), SPELL_BLOODTHIRST, &damage, NULL, NULL, true, NULL);
             }
 
@@ -447,8 +429,6 @@
         }
 };
 
-<<<<<<< HEAD
-=======
 enum BloodthirstHeal
 {
     SPELL_BLOODTHIRST_DAMAGE = 23881,
@@ -481,7 +461,6 @@
         }
 };
 
->>>>>>> c3cb82b9
 enum Overpower
 {
     SPELL_UNRELENTING_ASSAULT_RANK_1        = 46859,
@@ -538,9 +517,6 @@
     new spell_warr_execute();
     new spell_warr_concussion_blow();
     new spell_warr_bloodthirst();
-<<<<<<< HEAD
-=======
     new spell_warr_bloodthirst_heal();
->>>>>>> c3cb82b9
     new spell_warr_overpower();
 }