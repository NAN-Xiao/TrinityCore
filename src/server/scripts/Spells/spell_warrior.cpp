--- conflicted
+++ resolved
@@ -200,49 +200,7 @@
         }
 };
 
-<<<<<<< HEAD
 /// Updated 4.3.4
-=======
-// -58872 - Damage Shield
-class spell_warr_damage_shield : public SpellScriptLoader
-{
-    public:
-        spell_warr_damage_shield() : SpellScriptLoader("spell_warr_damage_shield") { }
-
-        class spell_warr_damage_shield_AuraScript : public AuraScript
-        {
-            PrepareAuraScript(spell_warr_damage_shield_AuraScript);
-
-            bool Validate(SpellInfo const* /*spellInfo*/) OVERRIDE
-            {
-                if (!sSpellMgr->GetSpellInfo(SPELL_WARRIOR_DAMAGE_SHIELD_DAMAGE))
-                    return false;
-                return true;
-            }
-
-            void OnProc(AuraEffect const* aurEff, ProcEventInfo& eventInfo)
-            {
-                PreventDefaultAction();
-
-                // % of amount blocked
-                int32 damage = CalculatePct(int32(GetTarget()->GetShieldBlockValue()), aurEff->GetAmount());
-                GetTarget()->CastCustomSpell(SPELL_WARRIOR_DAMAGE_SHIELD_DAMAGE, SPELLVALUE_BASE_POINT0, damage, eventInfo.GetProcTarget(), true, NULL, aurEff);
-            }
-
-            void Register() OVERRIDE
-            {
-                OnEffectProc += AuraEffectProcFn(spell_warr_damage_shield_AuraScript::OnProc, EFFECT_0, SPELL_AURA_DUMMY);
-            }
-        };
-
-        AuraScript* GetAuraScript() const OVERRIDE
-        {
-            return new spell_warr_damage_shield_AuraScript();
-        }
-};
-
-// -12162 - Deep Wounds
->>>>>>> bedb2e56
 class spell_warr_deep_wounds : public SpellScriptLoader
 {
     public:
@@ -307,18 +265,7 @@
         {
             PrepareSpellScript(spell_warr_execute_SpellScript);
 
-<<<<<<< HEAD
-            void HandleEffect(SpellEffIndex /*effIndex*/)
-=======
-            bool Validate(SpellInfo const* /*spellInfo*/) OVERRIDE
-            {
-                if (!sSpellMgr->GetSpellInfo(SPELL_WARRIOR_EXECUTE) || !sSpellMgr->GetSpellInfo(SPELL_WARRIOR_GLYPH_OF_EXECUTION))
-                    return false;
-                return true;
-            }
-
-            void HandleDummy(SpellEffIndex effIndex)
->>>>>>> bedb2e56
+            void HandleEffect(SpellEffIndex /*effIndex*/) OVERRIDE
             {
                 Unit* caster = GetCaster();
                 if (GetHitUnit())
