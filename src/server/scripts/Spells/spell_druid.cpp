/*
 * Copyright (C) 2008-2014 TrinityCore <http://www.trinitycore.org/>
 *
 * This program is free software; you can redistribute it and/or modify it
 * under the terms of the GNU General Public License as published by the
 * Free Software Foundation; either version 2 of the License, or (at your
 * option) any later version.
 *
 * This program is distributed in the hope that it will be useful, but WITHOUT
 * ANY WARRANTY; without even the implied warranty of MERCHANTABILITY or
 * FITNESS FOR A PARTICULAR PURPOSE. See the GNU General Public License for
 * more details.
 *
 * You should have received a copy of the GNU General Public License along
 * with this program. If not, see <http://www.gnu.org/licenses/>.
 */

/*
 * Scripts for spells with SPELLFAMILY_DRUID and SPELLFAMILY_GENERIC spells used by druid players.
 * Ordered alphabetically using scriptname.
 * Scriptnames of files in this file should be prefixed with "spell_dru_".
 */

#include "Player.h"
#include "ScriptMgr.h"
#include "SpellScript.h"
#include "SpellAuraEffects.h"
#include "Containers.h"

enum DruidSpells
{
    SPELL_DRUID_WRATH                       = 5176,
    SPELL_DRUID_STARFIRE                    = 2912,
    SPELL_DRUID_STARSURGE                   = 78674,
    SPELL_DRUID_ECLIPSE_GENERAL_ENERGIZE    = 89265,
    SPELL_DRUID_STARSURGE_ENERGIZE          = 86605,
    SPELL_DRUID_LUNAR_ECLIPSE_MARKER        = 67484, // Will make the yellow arrow on eclipse bar point to the blue side (lunar)
    SPELL_DRUID_SOLAR_ECLIPSE_MARKER        = 67483, // Will make the yellow arrow on eclipse bar point to the yellow side (solar)
    SPELL_DRUID_SOLAR_ECLIPSE               = 48517,
    SPELL_DRUID_LUNAR_ECLIPSE               = 48518,
    SPELL_DRUID_ENRAGE_MOD_DAMAGE           = 51185,
    SPELL_DRUID_FERAL_CHARGE_BEAR           = 16979,
    SPELL_DRUID_FERAL_CHARGE_CAT            = 49376,
    SPELL_DRUID_GLYPH_OF_INNERVATE          = 54833,
    SPELL_DRUID_GLYPH_OF_STARFIRE           = 54846,
    SPELL_DRUID_GLYPH_OF_TYPHOON            = 62135,
    SPELL_DRUID_IDOL_OF_FERAL_SHADOWS       = 34241,
    SPELL_DRUID_IDOL_OF_WORSHIP             = 60774,
    SPELL_DRUID_INCREASED_MOONFIRE_DURATION = 38414,
    SPELL_DRUID_ITEM_T8_BALANCE_RELIC       = 64950,
    SPELL_DRUID_KING_OF_THE_JUNGLE          = 48492,
    SPELL_DRUID_LIFEBLOOM_ENERGIZE          = 64372,
    SPELL_DRUID_LIFEBLOOM_FINAL_HEAL        = 33778,
    SPELL_DRUID_LIVING_SEED_HEAL            = 48503,
    SPELL_DRUID_LIVING_SEED_PROC            = 48504,
    SPELL_DRUID_NATURES_GRACE               = 16880,
    SPELL_DRUID_NATURES_GRACE_TRIGGER       = 16886,
    SPELL_DRUID_SURVIVAL_INSTINCTS          = 50322,
    SPELL_DRUID_SAVAGE_ROAR                 = 62071,
    SPELL_DRUID_STAMPEDE_BAER_RANK_1        = 81016,
    SPELL_DRUID_STAMPEDE_CAT_RANK_1         = 81021,
    SPELL_DRUID_STAMPEDE_CAT_STATE          = 109881,
    SPELL_DRUID_TIGER_S_FURY_ENERGIZE       = 51178
};

// 1850 - Dash
class spell_dru_dash : public SpellScriptLoader
{
    public:
        spell_dru_dash() : SpellScriptLoader("spell_dru_dash") { }

        class spell_dru_dash_AuraScript : public AuraScript
        {
            PrepareAuraScript(spell_dru_dash_AuraScript);

            void CalculateAmount(AuraEffect const* /*aurEff*/, int32& amount, bool& /*canBeRecalculated*/)
            {
                // do not set speed if not in cat form
                if (GetUnitOwner()->GetShapeshiftForm() != FORM_CAT)
                    amount = 0;
            }

            void Register() override
            {
                DoEffectCalcAmount += AuraEffectCalcAmountFn(spell_dru_dash_AuraScript::CalculateAmount, EFFECT_0, SPELL_AURA_MOD_INCREASE_SPEED);
            }
        };

        AuraScript* GetAuraScript() const override
        {
            return new spell_dru_dash_AuraScript();
        }
};

// 48517 - Eclipse (Solar)
// 48518 - Eclipse (Lunar)
class spell_dru_eclipse : public SpellScriptLoader
{
    public:
        spell_dru_eclipse(char const* scriptName) : SpellScriptLoader(scriptName) { }

        class spell_dru_eclipse_AuraScript : public AuraScript
        {
            PrepareAuraScript(spell_dru_eclipse_AuraScript);

            bool Validate(SpellInfo const* /*spellInfo*/) OVERRIDE
            {
                if (!sSpellMgr->GetSpellInfo(SPELL_DRUID_NATURES_GRACE) ||
                    !sSpellMgr->GetSpellInfo(SPELL_DRUID_NATURES_GRACE_TRIGGER))
                    return false;
                return true;
            }

            bool Load() OVERRIDE
            {
                return GetCaster() && GetCaster()->GetTypeId() == TYPEID_PLAYER;
            }

            void ApplyEffect(AuraEffect const* /*aurEff*/, AuraEffectHandleModes /*mode*/)
            {
                Unit* caster = GetCaster();
                if (!caster)
                    return;

                if (caster->ToPlayer()->GetAuraOfRankedSpell(SPELL_DRUID_NATURES_GRACE))
                    caster->ToPlayer()->RemoveSpellCooldown(SPELL_DRUID_NATURES_GRACE_TRIGGER, true);
            }

            void Register() OVERRIDE
            {
                OnEffectApply += AuraEffectApplyFn(spell_dru_eclipse_AuraScript::ApplyEffect, EFFECT_0, SPELL_AURA_MOD_DAMAGE_PERCENT_DONE, AURA_EFFECT_HANDLE_REAL);
            }
        };

        AuraScript* GetAuraScript() const OVERRIDE
        {
            return new spell_dru_eclipse_AuraScript();
        }
};

// 2912, 5176, 78674 - Starfire, Wrath, and Starsurge
class spell_dru_eclipse_energize : public SpellScriptLoader
{
    public:
        spell_dru_eclipse_energize() : SpellScriptLoader("spell_dru_eclipse_energize") { }

        class spell_dru_eclipse_energize_SpellScript : public SpellScript
        {
            PrepareSpellScript(spell_dru_eclipse_energize_SpellScript);

            int32 energizeAmount;

            bool Load() OVERRIDE
            {
                if (GetCaster()->GetTypeId() != TYPEID_PLAYER)
                    return false;

                if (GetCaster()->ToPlayer()->getClass() != CLASS_DRUID)
                    return false;

                energizeAmount = 0;

                return true;
            }

            void HandleEnergize(SpellEffIndex effIndex)
            {
                Player* caster = GetCaster()->ToPlayer();

                // No boomy, no deal.
                if (caster->GetPrimaryTalentTree(caster->GetActiveSpec()) != TALENT_TREE_DRUID_BALANCE)
                    return;

                switch (GetSpellInfo()->Id)
                {
                    case SPELL_DRUID_WRATH:
                    {
                        energizeAmount = -GetSpellInfo()->Effects[effIndex].BasePoints; // -13
                        // If we are set to fill the lunar side or we've just logged in with 0 power..
                        if ((!caster->HasAura(SPELL_DRUID_SOLAR_ECLIPSE_MARKER) && caster->HasAura(SPELL_DRUID_LUNAR_ECLIPSE_MARKER))
                            || caster->GetPower(POWER_ECLIPSE) == 0)
                        {
                            caster->CastCustomSpell(caster, SPELL_DRUID_ECLIPSE_GENERAL_ENERGIZE, &energizeAmount, 0, 0, true);
                            // If the energize was due to 0 power, cast the eclipse marker aura
                            if (!caster->HasAura(SPELL_DRUID_LUNAR_ECLIPSE_MARKER))
                                caster->CastSpell(caster, SPELL_DRUID_LUNAR_ECLIPSE_MARKER, true);
                        }
                        // The energizing effect brought us out of the solar eclipse, remove the aura
                        if (caster->HasAura(SPELL_DRUID_SOLAR_ECLIPSE) && caster->GetPower(POWER_ECLIPSE) <= 0)
                            caster->RemoveAurasDueToSpell(SPELL_DRUID_SOLAR_ECLIPSE);
                        break;
                    }
                    case SPELL_DRUID_STARFIRE:
                    {
                        energizeAmount = GetSpellInfo()->Effects[effIndex].BasePoints; // 20
                        // If we are set to fill the solar side or we've just logged in with 0 power..
                        if ((!caster->HasAura(SPELL_DRUID_LUNAR_ECLIPSE_MARKER) && caster->HasAura(SPELL_DRUID_SOLAR_ECLIPSE_MARKER))
                            || caster->GetPower(POWER_ECLIPSE) == 0)
                        {
                            caster->CastCustomSpell(caster, SPELL_DRUID_ECLIPSE_GENERAL_ENERGIZE, &energizeAmount, 0, 0, true);
                            // If the energize was due to 0 power, cast the eclipse marker aura
                            if (!caster->HasAura(SPELL_DRUID_SOLAR_ECLIPSE_MARKER))
                                caster->CastSpell(caster, SPELL_DRUID_SOLAR_ECLIPSE_MARKER, true);
                        }
                        // The energizing effect brought us out of the lunar eclipse, remove the aura
                        if (caster->HasAura(SPELL_DRUID_LUNAR_ECLIPSE) && caster->GetPower(POWER_ECLIPSE) >= 0)
                            caster->RemoveAura(SPELL_DRUID_LUNAR_ECLIPSE);
                        break;
                    }
                    case SPELL_DRUID_STARSURGE:
                    {
                        // If we are set to fill the solar side or we've just logged in with 0 power (confirmed with sniffs)
                        if ((!caster->HasAura(SPELL_DRUID_LUNAR_ECLIPSE_MARKER) && caster->HasAura(SPELL_DRUID_SOLAR_ECLIPSE_MARKER))
                            || caster->GetPower(POWER_ECLIPSE) == 0)
                        {
                            energizeAmount = GetSpellInfo()->Effects[effIndex].BasePoints; // 15
                            caster->CastCustomSpell(caster, SPELL_DRUID_STARSURGE_ENERGIZE, &energizeAmount, 0, 0, true);

                            // If the energize was due to 0 power, cast the eclipse marker aura
                            if (!caster->HasAura(SPELL_DRUID_SOLAR_ECLIPSE_MARKER))
                                caster->CastSpell(caster, SPELL_DRUID_SOLAR_ECLIPSE_MARKER, true);
                        }
                        else if (!caster->HasAura(SPELL_DRUID_SOLAR_ECLIPSE_MARKER) && caster->HasAura(SPELL_DRUID_LUNAR_ECLIPSE_MARKER))
                        {
                            energizeAmount = -GetSpellInfo()->Effects[effIndex].BasePoints; // -15
                            caster->CastCustomSpell(caster, SPELL_DRUID_STARSURGE_ENERGIZE, &energizeAmount, 0, 0, true);
                        }
                        // The energizing effect brought us out of the lunar eclipse, remove the aura
                        if (caster->HasAura(SPELL_DRUID_LUNAR_ECLIPSE) && caster->GetPower(POWER_ECLIPSE) >= 0)
                            caster->RemoveAura(SPELL_DRUID_LUNAR_ECLIPSE);
                        // The energizing effect brought us out of the solar eclipse, remove the aura
                        else if (caster->HasAura(SPELL_DRUID_SOLAR_ECLIPSE) && caster->GetPower(POWER_ECLIPSE) <= 0)
                            caster->RemoveAura(SPELL_DRUID_SOLAR_ECLIPSE);
                        break;
                    }
                }
            }

            void Register() OVERRIDE
            {
                OnEffectHitTarget += SpellEffectFn(spell_dru_eclipse_energize_SpellScript::HandleEnergize, EFFECT_1, SPELL_EFFECT_DUMMY);
            }
        };

        SpellScript* GetSpellScript() const OVERRIDE
        {
            return new spell_dru_eclipse_energize_SpellScript;
        }
};

// 5229 - Enrage
class spell_dru_enrage : public SpellScriptLoader
{
    public:
        spell_dru_enrage() : SpellScriptLoader("spell_dru_enrage") { }

        class spell_dru_enrage_SpellScript : public SpellScript
        {
            PrepareSpellScript(spell_dru_enrage_SpellScript);

            bool Validate(SpellInfo const* /*spellInfo*/) override
            {
                if (!sSpellMgr->GetSpellInfo(SPELL_DRUID_KING_OF_THE_JUNGLE)
                    || !sSpellMgr->GetSpellInfo(SPELL_DRUID_ENRAGE_MOD_DAMAGE))
                    return false;
                return true;
            }

            void OnHit()
            {
                if (AuraEffect const* aurEff = GetHitUnit()->GetAuraEffectOfRankedSpell(SPELL_DRUID_KING_OF_THE_JUNGLE, EFFECT_0))
                    GetHitUnit()->CastCustomSpell(SPELL_DRUID_ENRAGE_MOD_DAMAGE, SPELLVALUE_BASE_POINT0, aurEff->GetAmount(), GetHitUnit(), true);
            }

            void Register() override
            {
                AfterHit += SpellHitFn(spell_dru_enrage_SpellScript::OnHit);
            }
        };

        SpellScript* GetSpellScript() const override
        {
            return new spell_dru_enrage_SpellScript();
        }
};

// 54832 - Glyph of Innervate
class spell_dru_glyph_of_innervate : public SpellScriptLoader
{
    public:
        spell_dru_glyph_of_innervate() : SpellScriptLoader("spell_dru_glyph_of_innervate") { }

        class spell_dru_glyph_of_innervate_AuraScript : public AuraScript
        {
            PrepareAuraScript(spell_dru_glyph_of_innervate_AuraScript);

            bool Validate(SpellInfo const* /*spellInfo*/) OVERRIDE
            {
                if (!sSpellMgr->GetSpellInfo(SPELL_DRUID_GLYPH_OF_INNERVATE))
                    return false;
                return true;
            }

            bool CheckProc(ProcEventInfo& eventInfo)
            {
                // Not proc from self Innervate
                return GetTarget() != eventInfo.GetProcTarget();
            }

            void HandleEffectProc(AuraEffect const* aurEff, ProcEventInfo& /*eventInfo*/)
            {
                PreventDefaultAction();
                GetTarget()->CastSpell(GetTarget(), SPELL_DRUID_GLYPH_OF_INNERVATE, true, NULL, aurEff);
            }

            void Register() OVERRIDE
            {
                DoCheckProc += AuraCheckProcFn(spell_dru_glyph_of_innervate_AuraScript::CheckProc);
                OnEffectProc += AuraEffectProcFn(spell_dru_glyph_of_innervate_AuraScript::HandleEffectProc, EFFECT_0, SPELL_AURA_DUMMY);
            }
        };

        AuraScript* GetAuraScript() const OVERRIDE
        {
            return new spell_dru_glyph_of_innervate_AuraScript();
        }
};

// 54846 - Glyph of Starfire
class spell_dru_glyph_of_starfire : public SpellScriptLoader
{
    public:
        spell_dru_glyph_of_starfire() : SpellScriptLoader("spell_dru_glyph_of_starfire") { }

        class spell_dru_glyph_of_starfire_SpellScript : public SpellScript
        {
            PrepareSpellScript(spell_dru_glyph_of_starfire_SpellScript);

            bool Validate(SpellInfo const* /*spellInfo*/) override
            {
                if (!sSpellMgr->GetSpellInfo(SPELL_DRUID_INCREASED_MOONFIRE_DURATION))
                    return false;
                return true;
            }

            void HandleScriptEffect(SpellEffIndex /*effIndex*/)
            {
                Unit* caster = GetCaster();
                if (Unit* unitTarget = GetHitUnit())
                    if (AuraEffect const* aurEff = unitTarget->GetAuraEffect(SPELL_AURA_PERIODIC_DAMAGE, SPELLFAMILY_DRUID, 0x2, 0, 0, caster->GetGUID()))
                    {
                        Aura* aura = aurEff->GetBase();

                        uint32 countMin = aura->GetMaxDuration();
                        uint32 countMax = aura->GetSpellInfo()->GetMaxDuration() + 9000;
                        if (caster->HasAura(SPELL_DRUID_INCREASED_MOONFIRE_DURATION))
                            countMax += 3000;

                        if (countMin < countMax)
                        {
                            aura->SetDuration(uint32(aura->GetDuration() + 3000));
                            aura->SetMaxDuration(countMin + 3000);
                        }
                    }
            }

            void Register() override
            {
                OnEffectHitTarget += SpellEffectFn(spell_dru_glyph_of_starfire_SpellScript::HandleScriptEffect, EFFECT_0, SPELL_EFFECT_SCRIPT_EFFECT);
            }
        };

        SpellScript* GetSpellScript() const override
        {
            return new spell_dru_glyph_of_starfire_SpellScript();
        }
};

// 54845 - Glyph of Starfire
class spell_dru_glyph_of_starfire_proc : public SpellScriptLoader
{
    public:
        spell_dru_glyph_of_starfire_proc() : SpellScriptLoader("spell_dru_glyph_of_starfire_proc") { }

        class spell_dru_glyph_of_starfire_proc_AuraScript : public AuraScript
        {
            PrepareAuraScript(spell_dru_glyph_of_starfire_proc_AuraScript);

            bool Validate(SpellInfo const* /*spellInfo*/) OVERRIDE
            {
                if (!sSpellMgr->GetSpellInfo(SPELL_DRUID_GLYPH_OF_STARFIRE))
                    return false;
                return true;
            }

            void HandleEffectProc(AuraEffect const* aurEff, ProcEventInfo& eventInfo)
            {
                PreventDefaultAction();
                GetTarget()->CastSpell(eventInfo.GetProcTarget(), SPELL_DRUID_GLYPH_OF_STARFIRE, true, NULL, aurEff);
            }

            void Register() OVERRIDE
            {
                OnEffectProc += AuraEffectProcFn(spell_dru_glyph_of_starfire_proc_AuraScript::HandleEffectProc, EFFECT_0, SPELL_AURA_DUMMY);
            }
        };

        AuraScript* GetAuraScript() const OVERRIDE
        {
            return new spell_dru_glyph_of_starfire_proc_AuraScript();
        }
};

// 34246 - Idol of the Emerald Queen
// 60779 - Idol of Lush Moss
class spell_dru_idol_lifebloom : public SpellScriptLoader
{
    public:
        spell_dru_idol_lifebloom() : SpellScriptLoader("spell_dru_idol_lifebloom") { }

        class spell_dru_idol_lifebloom_AuraScript : public AuraScript
        {
            PrepareAuraScript(spell_dru_idol_lifebloom_AuraScript);

            void HandleEffectCalcSpellMod(AuraEffect const* aurEff, SpellModifier*& spellMod)
            {
                if (!spellMod)
                {
                    spellMod = new SpellModifier(GetAura());
                    spellMod->op = SPELLMOD_DOT;
                    spellMod->type = SPELLMOD_FLAT;
                    spellMod->spellId = GetId();
                    spellMod->mask = GetSpellInfo()->Effects[aurEff->GetEffIndex()].SpellClassMask;
                }
                spellMod->value = aurEff->GetAmount() / 7;
            }

            void Register() override
            {
                DoEffectCalcSpellMod += AuraEffectCalcSpellModFn(spell_dru_idol_lifebloom_AuraScript::HandleEffectCalcSpellMod, EFFECT_0, SPELL_AURA_DUMMY);
            }
        };

        AuraScript* GetAuraScript() const override
        {
            return new spell_dru_idol_lifebloom_AuraScript();
        }
};

// 29166 - Innervate
class spell_dru_innervate : public SpellScriptLoader
{
    public:
        spell_dru_innervate() : SpellScriptLoader("spell_dru_innervate") { }

        class spell_dru_innervate_AuraScript : public AuraScript
        {
            PrepareAuraScript(spell_dru_innervate_AuraScript);

            void CalculateAmount(AuraEffect const* aurEff, int32& amount, bool& /*canBeRecalculated*/)
            {
                amount = CalculatePct(int32(GetUnitOwner()->GetCreatePowers(POWER_MANA) / aurEff->GetTotalTicks()), amount);
            }

            void Register() override
            {
                DoEffectCalcAmount += AuraEffectCalcAmountFn(spell_dru_innervate_AuraScript::CalculateAmount, EFFECT_0, SPELL_AURA_PERIODIC_ENERGIZE);
            }
        };

        AuraScript* GetAuraScript() const override
        {
            return new spell_dru_innervate_AuraScript();
        }
};

// 5570 - Insect Swarm
class spell_dru_insect_swarm : public SpellScriptLoader
{
    public:
        spell_dru_insect_swarm() : SpellScriptLoader("spell_dru_insect_swarm") { }

        class spell_dru_insect_swarm_AuraScript : public AuraScript
        {
            PrepareAuraScript(spell_dru_insect_swarm_AuraScript);

            void CalculateAmount(AuraEffect const* aurEff, int32 & amount, bool & /*canBeRecalculated*/)
            {
                if (Unit* caster = GetCaster())
                    if (AuraEffect const* relicAurEff = caster->GetAuraEffect(SPELL_DRUID_ITEM_T8_BALANCE_RELIC, EFFECT_0))
                        amount += relicAurEff->GetAmount() / aurEff->GetTotalTicks();
            }

            void Register() override
            {
                 DoEffectCalcAmount += AuraEffectCalcAmountFn(spell_dru_insect_swarm_AuraScript::CalculateAmount, EFFECT_0, SPELL_AURA_PERIODIC_DAMAGE);
            }
        };

        AuraScript* GetAuraScript() const override
        {
            return new spell_dru_insect_swarm_AuraScript();
        }
};

// 33763 - Lifebloom
class spell_dru_lifebloom : public SpellScriptLoader
{
    public:
        spell_dru_lifebloom() : SpellScriptLoader("spell_dru_lifebloom") { }

        class spell_dru_lifebloom_AuraScript : public AuraScript
        {
            PrepareAuraScript(spell_dru_lifebloom_AuraScript);

            bool Validate(SpellInfo const* /*spell*/) override
            {
                if (!sSpellMgr->GetSpellInfo(SPELL_DRUID_LIFEBLOOM_FINAL_HEAL))
                    return false;
                if (!sSpellMgr->GetSpellInfo(SPELL_DRUID_LIFEBLOOM_ENERGIZE))
                    return false;
                return true;
            }

            void AfterRemove(AuraEffect const* aurEff, AuraEffectHandleModes /*mode*/)
            {
                // Final heal only on duration end
                if (GetTargetApplication()->GetRemoveMode() != AURA_REMOVE_BY_EXPIRE)
                    return;

                // final heal
                int32 stack = GetStackAmount();
                int32 healAmount = aurEff->GetAmount();
                if (Unit* caster = GetCaster())
                {
                    healAmount = caster->SpellHealingBonusDone(GetTarget(), GetSpellInfo(), healAmount, HEAL, stack);
                    healAmount = GetTarget()->SpellHealingBonusTaken(caster, GetSpellInfo(), healAmount, HEAL, stack);

                    GetTarget()->CastCustomSpell(GetTarget(), SPELL_DRUID_LIFEBLOOM_FINAL_HEAL, &healAmount, NULL, NULL, true, NULL, aurEff, GetCasterGUID());

                    // restore mana
                    int32 returnMana = CalculatePct(caster->GetCreateMana(), GetSpellInfo()->ManaCostPercentage) * stack / 2;
                    caster->CastCustomSpell(caster, SPELL_DRUID_LIFEBLOOM_ENERGIZE, &returnMana, NULL, NULL, true, NULL, aurEff, GetCasterGUID());
                    return;
                }

                GetTarget()->CastCustomSpell(GetTarget(), SPELL_DRUID_LIFEBLOOM_FINAL_HEAL, &healAmount, NULL, NULL, true, NULL, aurEff, GetCasterGUID());
            }

            void HandleDispel(DispelInfo* dispelInfo)
            {
                if (Unit* target = GetUnitOwner())
                {
                    if (AuraEffect const* aurEff = GetEffect(EFFECT_1))
                    {
                        // final heal
                        int32 healAmount = aurEff->GetAmount();
                        if (Unit* caster = GetCaster())
                        {
                            healAmount = caster->SpellHealingBonusDone(target, GetSpellInfo(), healAmount, HEAL, dispelInfo->GetRemovedCharges());
                            healAmount = target->SpellHealingBonusTaken(caster, GetSpellInfo(), healAmount, HEAL, dispelInfo->GetRemovedCharges());
                            target->CastCustomSpell(target, SPELL_DRUID_LIFEBLOOM_FINAL_HEAL, &healAmount, NULL, NULL, true, NULL, NULL, GetCasterGUID());

                            // restore mana
                            int32 returnMana = CalculatePct(caster->GetCreateMana(), GetSpellInfo()->ManaCostPercentage) * dispelInfo->GetRemovedCharges() / 2;
                            caster->CastCustomSpell(caster, SPELL_DRUID_LIFEBLOOM_ENERGIZE, &returnMana, NULL, NULL, true, NULL, NULL, GetCasterGUID());
                            return;
                        }

                        target->CastCustomSpell(target, SPELL_DRUID_LIFEBLOOM_FINAL_HEAL, &healAmount, NULL, NULL, true, NULL, NULL, GetCasterGUID());
                    }
                }
            }

            void Register() override
            {
                AfterEffectRemove += AuraEffectRemoveFn(spell_dru_lifebloom_AuraScript::AfterRemove, EFFECT_1, SPELL_AURA_DUMMY, AURA_EFFECT_HANDLE_REAL);
                AfterDispel += AuraDispelFn(spell_dru_lifebloom_AuraScript::HandleDispel);
            }
        };

        AuraScript* GetAuraScript() const override
        {
            return new spell_dru_lifebloom_AuraScript();
        }
};

// -48496 - Living Seed
class spell_dru_living_seed : public SpellScriptLoader
{
    public:
        spell_dru_living_seed() : SpellScriptLoader("spell_dru_living_seed") { }

        class spell_dru_living_seed_AuraScript : public AuraScript
        {
            PrepareAuraScript(spell_dru_living_seed_AuraScript);

            bool Validate(SpellInfo const* /*spellInfo*/) override
            {
                if (!sSpellMgr->GetSpellInfo(SPELL_DRUID_LIVING_SEED_PROC))
                    return false;
                return true;
            }

            void HandleProc(AuraEffect const* aurEff, ProcEventInfo& eventInfo)
            {
                PreventDefaultAction();
                int32 amount = CalculatePct(eventInfo.GetHealInfo()->GetHeal(), aurEff->GetAmount());
                GetTarget()->CastCustomSpell(SPELL_DRUID_LIVING_SEED_PROC, SPELLVALUE_BASE_POINT0, amount, eventInfo.GetProcTarget(), true, NULL, aurEff);
            }

            void Register() override
            {
                OnEffectProc += AuraEffectProcFn(spell_dru_living_seed_AuraScript::HandleProc, EFFECT_0, SPELL_AURA_DUMMY);
            }
        };

        AuraScript* GetAuraScript() const override
        {
            return new spell_dru_living_seed_AuraScript();
        }
};

// 48504 - Living Seed (Proc)
class spell_dru_living_seed_proc : public SpellScriptLoader
{
    public:
        spell_dru_living_seed_proc() : SpellScriptLoader("spell_dru_living_seed_proc") { }

        class spell_dru_living_seed_proc_AuraScript : public AuraScript
        {
            PrepareAuraScript(spell_dru_living_seed_proc_AuraScript);

            bool Validate(SpellInfo const* /*spellInfo*/) override
            {
                if (!sSpellMgr->GetSpellInfo(SPELL_DRUID_LIVING_SEED_HEAL))
                    return false;
                return true;
            }

            void HandleProc(AuraEffect const* aurEff, ProcEventInfo& /*eventInfo*/)
            {
                PreventDefaultAction();
                GetTarget()->CastCustomSpell(SPELL_DRUID_LIVING_SEED_HEAL, SPELLVALUE_BASE_POINT0, aurEff->GetAmount(), GetTarget(), true, NULL, aurEff);
            }

            void Register() override
            {
                OnEffectProc += AuraEffectProcFn(spell_dru_living_seed_proc_AuraScript::HandleProc, EFFECT_0, SPELL_AURA_DUMMY);
            }
        };

        AuraScript* GetAuraScript() const override
        {
            return new spell_dru_living_seed_proc_AuraScript();
        }
};

<<<<<<< HEAD
=======
// 69366 - Moonkin Form passive
class spell_dru_moonkin_form_passive : public SpellScriptLoader
{
    public:
        spell_dru_moonkin_form_passive() : SpellScriptLoader("spell_dru_moonkin_form_passive") { }

        class spell_dru_moonkin_form_passive_AuraScript : public AuraScript
        {
            PrepareAuraScript(spell_dru_moonkin_form_passive_AuraScript);

            uint32 absorbPct;

            bool Load() override
            {
                absorbPct = GetSpellInfo()->Effects[EFFECT_0].CalcValue(GetCaster());
                return true;
            }

            void CalculateAmount(AuraEffect const* /*aurEff*/, int32 & amount, bool & /*canBeRecalculated*/)
            {
                // Set absorbtion amount to unlimited
                amount = -1;
            }

            void Absorb(AuraEffect* /*aurEff*/, DamageInfo & dmgInfo, uint32 & absorbAmount)
            {
                // reduces all damage taken while Stunned in Moonkin Form
                if (GetTarget()->GetUInt32Value(UNIT_FIELD_FLAGS) & (UNIT_FLAG_STUNNED) && GetTarget()->HasAuraWithMechanic(1<<MECHANIC_STUN))
                    absorbAmount = CalculatePct(dmgInfo.GetDamage(), absorbPct);
            }

            void Register() override
            {
                 DoEffectCalcAmount += AuraEffectCalcAmountFn(spell_dru_moonkin_form_passive_AuraScript::CalculateAmount, EFFECT_0, SPELL_AURA_SCHOOL_ABSORB);
                 OnEffectAbsorb += AuraEffectAbsorbFn(spell_dru_moonkin_form_passive_AuraScript::Absorb, EFFECT_0);
            }
        };

        AuraScript* GetAuraScript() const override
        {
            return new spell_dru_moonkin_form_passive_AuraScript();
        }
};

// 48391 - Owlkin Frenzy
class spell_dru_owlkin_frenzy : public SpellScriptLoader
{
    public:
        spell_dru_owlkin_frenzy() : SpellScriptLoader("spell_dru_owlkin_frenzy") { }

        class spell_dru_owlkin_frenzy_AuraScript : public AuraScript
        {
            PrepareAuraScript(spell_dru_owlkin_frenzy_AuraScript);

            void CalculateAmount(AuraEffect const* /*aurEff*/, int32& amount, bool& /*canBeRecalculated*/)
            {
                amount = CalculatePct(GetUnitOwner()->GetCreatePowers(POWER_MANA), amount);
            }

            void Register() override
            {
                DoEffectCalcAmount += AuraEffectCalcAmountFn(spell_dru_owlkin_frenzy_AuraScript::CalculateAmount, EFFECT_2, SPELL_AURA_PERIODIC_ENERGIZE);
            }
        };

        AuraScript* GetAuraScript() const override
        {
            return new spell_dru_owlkin_frenzy_AuraScript();
        }
};

>>>>>>> f9a6aa54
// -16972 - Predatory Strikes
class spell_dru_predatory_strikes : public SpellScriptLoader
{
    public:
        spell_dru_predatory_strikes() : SpellScriptLoader("spell_dru_predatory_strikes") { }

        class spell_dru_predatory_strikes_AuraScript : public AuraScript
        {
            PrepareAuraScript(spell_dru_predatory_strikes_AuraScript);

            void UpdateAmount(AuraEffect const* /*aurEff*/, AuraEffectHandleModes /*mode*/)
            {
                if (Player* target = GetTarget()->ToPlayer())
                    target->UpdateAttackPowerAndDamage();
            }

            void Register() override
            {
                AfterEffectApply += AuraEffectApplyFn(spell_dru_predatory_strikes_AuraScript::UpdateAmount, EFFECT_ALL, SPELL_AURA_DUMMY, AURA_EFFECT_HANDLE_CHANGE_AMOUNT_MASK);
                AfterEffectRemove += AuraEffectRemoveFn(spell_dru_predatory_strikes_AuraScript::UpdateAmount, EFFECT_ALL, SPELL_AURA_DUMMY, AURA_EFFECT_HANDLE_CHANGE_AMOUNT_MASK);
            }
        };

        AuraScript* GetAuraScript() const override
        {
            return new spell_dru_predatory_strikes_AuraScript();
        }
};

<<<<<<< HEAD
// 1079 - Rip
=======
// 33851 - Primal Tenacity
class spell_dru_primal_tenacity : public SpellScriptLoader
{
    public:
        spell_dru_primal_tenacity() : SpellScriptLoader("spell_dru_primal_tenacity") { }

        class spell_dru_primal_tenacity_AuraScript : public AuraScript
        {
            PrepareAuraScript(spell_dru_primal_tenacity_AuraScript);

            uint32 absorbPct;

            bool Load() override
            {
                absorbPct = GetSpellInfo()->Effects[EFFECT_1].CalcValue(GetCaster());
                return true;
            }

            void CalculateAmount(AuraEffect const* /*aurEff*/, int32 & amount, bool & /*canBeRecalculated*/)
            {
                // Set absorbtion amount to unlimited
                amount = -1;
            }

            void Absorb(AuraEffect* /*aurEff*/, DamageInfo & dmgInfo, uint32 & absorbAmount)
            {
                // reduces all damage taken while Stunned in Cat Form
                if (GetTarget()->GetShapeshiftForm() == FORM_CAT && GetTarget()->HasFlag(UNIT_FIELD_FLAGS, UNIT_FLAG_STUNNED) && GetTarget()->HasAuraWithMechanic(1<<MECHANIC_STUN))
                    absorbAmount = CalculatePct(dmgInfo.GetDamage(), absorbPct);
            }

            void Register() override
            {
                 DoEffectCalcAmount += AuraEffectCalcAmountFn(spell_dru_primal_tenacity_AuraScript::CalculateAmount, EFFECT_1, SPELL_AURA_SCHOOL_ABSORB);
                 OnEffectAbsorb += AuraEffectAbsorbFn(spell_dru_primal_tenacity_AuraScript::Absorb, EFFECT_1);
            }
        };

        AuraScript* GetAuraScript() const override
        {
            return new spell_dru_primal_tenacity_AuraScript();
        }
};

// -1079 - Rip
>>>>>>> f9a6aa54
class spell_dru_rip : public SpellScriptLoader
{
    public:
        spell_dru_rip() : SpellScriptLoader("spell_dru_rip") { }

        class spell_dru_rip_AuraScript : public AuraScript
        {
            PrepareAuraScript(spell_dru_rip_AuraScript);

            bool Load() override
            {
                Unit* caster = GetCaster();
                return caster && caster->GetTypeId() == TYPEID_PLAYER;
            }

            void CalculateAmount(AuraEffect const* /*aurEff*/, int32& amount, bool& canBeRecalculated)
            {
                canBeRecalculated = false;

                if (Unit* caster = GetCaster())
                {
                    // 0.01 * $AP * cp
                    uint8 cp = caster->ToPlayer()->GetComboPoints();

                    // Idol of Feral Shadows. Can't be handled as SpellMod due its dependency from CPs
                    if (AuraEffect const* idol = caster->GetAuraEffect(SPELL_DRUID_IDOL_OF_FERAL_SHADOWS, EFFECT_0))
                        amount += cp * idol->GetAmount();
                    // Idol of Worship. Can't be handled as SpellMod due its dependency from CPs
                    else if (AuraEffect const* idol = caster->GetAuraEffect(SPELL_DRUID_IDOL_OF_WORSHIP, EFFECT_0))
                        amount += cp * idol->GetAmount();

                    amount += int32(CalculatePct(caster->GetTotalAttackPowerValue(BASE_ATTACK), cp));
                }
            }

            void Register() override
            {
                DoEffectCalcAmount += AuraEffectCalcAmountFn(spell_dru_rip_AuraScript::CalculateAmount, EFFECT_0, SPELL_AURA_PERIODIC_DAMAGE);
            }
        };

        AuraScript* GetAuraScript() const override
        {
            return new spell_dru_rip_AuraScript();
        }
};

// 62606 - Savage Defense
class spell_dru_savage_defense : public SpellScriptLoader
{
    public:
        spell_dru_savage_defense() : SpellScriptLoader("spell_dru_savage_defense") { }

        class spell_dru_savage_defense_AuraScript : public AuraScript
        {
            PrepareAuraScript(spell_dru_savage_defense_AuraScript);

            uint32 absorbPct;

            bool Load() override
            {
                absorbPct = GetSpellInfo()->Effects[EFFECT_0].CalcValue(GetCaster());
                return true;
            }

            void CalculateAmount(AuraEffect const* /*aurEff*/, int32 & amount, bool & /*canBeRecalculated*/)
            {
                // Set absorbtion amount to unlimited
                amount = -1;
            }

            void Absorb(AuraEffect* aurEff, DamageInfo & /*dmgInfo*/, uint32 & absorbAmount)
            {
                absorbAmount = uint32(CalculatePct(GetTarget()->GetTotalAttackPowerValue(BASE_ATTACK), absorbPct));
                aurEff->SetAmount(0);
            }

            void Register() override
            {
                 DoEffectCalcAmount += AuraEffectCalcAmountFn(spell_dru_savage_defense_AuraScript::CalculateAmount, EFFECT_0, SPELL_AURA_SCHOOL_ABSORB);
                 OnEffectAbsorb += AuraEffectAbsorbFn(spell_dru_savage_defense_AuraScript::Absorb, EFFECT_0);
            }
        };

        AuraScript* GetAuraScript() const override
        {
            return new spell_dru_savage_defense_AuraScript();
        }
};

// 52610 - Savage Roar
class spell_dru_savage_roar : public SpellScriptLoader
{
    public:
        spell_dru_savage_roar() : SpellScriptLoader("spell_dru_savage_roar") { }

        class spell_dru_savage_roar_SpellScript : public SpellScript
        {
            PrepareSpellScript(spell_dru_savage_roar_SpellScript);

            SpellCastResult CheckCast()
            {
                Unit* caster = GetCaster();
                if (caster->GetShapeshiftForm() != FORM_CAT)
                    return SPELL_FAILED_ONLY_SHAPESHIFT;

                return SPELL_CAST_OK;
            }

            void Register() override
            {
                OnCheckCast += SpellCheckCastFn(spell_dru_savage_roar_SpellScript::CheckCast);
            }
        };

        class spell_dru_savage_roar_AuraScript : public AuraScript
        {
            PrepareAuraScript(spell_dru_savage_roar_AuraScript);

<<<<<<< HEAD
            bool Validate(SpellInfo const* /*spellInfo*/) OVERRIDE
=======
            bool Validate(SpellInfo const* /*spell*/) override
>>>>>>> f9a6aa54
            {
                if (!sSpellMgr->GetSpellInfo(SPELL_DRUID_SAVAGE_ROAR))
                    return false;
                return true;
            }

            void AfterApply(AuraEffect const* aurEff, AuraEffectHandleModes /*mode*/)
            {
                Unit* target = GetTarget();
                target->CastSpell(target, SPELL_DRUID_SAVAGE_ROAR, true, NULL, aurEff, GetCasterGUID());
            }

            void AfterRemove(AuraEffect const* /*aurEff*/, AuraEffectHandleModes /*mode*/)
            {
                GetTarget()->RemoveAurasDueToSpell(SPELL_DRUID_SAVAGE_ROAR);
            }

            void Register() override
            {
                AfterEffectApply += AuraEffectApplyFn(spell_dru_savage_roar_AuraScript::AfterApply, EFFECT_1, SPELL_AURA_DUMMY, AURA_EFFECT_HANDLE_REAL);
                AfterEffectRemove += AuraEffectRemoveFn(spell_dru_savage_roar_AuraScript::AfterRemove, EFFECT_1, SPELL_AURA_DUMMY, AURA_EFFECT_HANDLE_REAL);
            }
        };

        SpellScript* GetSpellScript() const override
        {
            return new spell_dru_savage_roar_SpellScript();
        }

        AuraScript* GetAuraScript() const override
        {
            return new spell_dru_savage_roar_AuraScript();
        }
};

<<<<<<< HEAD
// 50286 - Starfall (Dummy)
=======
// -50294 - Starfall (AOE)
class spell_dru_starfall_aoe : public SpellScriptLoader
{
    public:
        spell_dru_starfall_aoe() : SpellScriptLoader("spell_dru_starfall_aoe") { }

        class spell_dru_starfall_aoe_SpellScript : public SpellScript
        {
            PrepareSpellScript(spell_dru_starfall_aoe_SpellScript);

            void FilterTargets(std::list<WorldObject*>& targets)
            {
                targets.remove(GetExplTargetUnit());
            }

            void Register() override
            {
                OnObjectAreaTargetSelect += SpellObjectAreaTargetSelectFn(spell_dru_starfall_aoe_SpellScript::FilterTargets, EFFECT_0, TARGET_UNIT_DEST_AREA_ENEMY);
            }
        };

        SpellScript* GetSpellScript() const override
        {
            return new spell_dru_starfall_aoe_SpellScript();
        }
};

// -50286 - Starfall (Dummy)
>>>>>>> f9a6aa54
class spell_dru_starfall_dummy : public SpellScriptLoader
{
    public:
        spell_dru_starfall_dummy() : SpellScriptLoader("spell_dru_starfall_dummy") { }

        class spell_dru_starfall_dummy_SpellScript : public SpellScript
        {
            PrepareSpellScript(spell_dru_starfall_dummy_SpellScript);

            void FilterTargets(std::list<WorldObject*>& targets)
            {
                Trinity::Containers::RandomResizeList(targets, 2);
            }

            void HandleDummy(SpellEffIndex /*effIndex*/)
            {
                Unit* caster = GetCaster();
                // Shapeshifting into an animal form or mounting cancels the effect
                if (caster->GetCreatureType() == CREATURE_TYPE_BEAST || caster->IsMounted())
                {
                    if (SpellInfo const* spellInfo = GetTriggeringSpell())
                        caster->RemoveAurasDueToSpell(spellInfo->Id);
                    return;
                }

                // Any effect which causes you to lose control of your character will supress the starfall effect.
                if (caster->HasUnitState(UNIT_STATE_CONTROLLED))
                    return;

                caster->CastSpell(GetHitUnit(), uint32(GetEffectValue()), true);
            }

            void Register() override
            {
                OnObjectAreaTargetSelect += SpellObjectAreaTargetSelectFn(spell_dru_starfall_dummy_SpellScript::FilterTargets, EFFECT_0, TARGET_UNIT_SRC_AREA_ENEMY);
                OnEffectHitTarget += SpellEffectFn(spell_dru_starfall_dummy_SpellScript::HandleDummy, EFFECT_0, SPELL_EFFECT_DUMMY);
            }
        };

        SpellScript* GetSpellScript() const override
        {
            return new spell_dru_starfall_dummy_SpellScript();
        }
};

// -78892 - Stampede
class spell_dru_stampede : public SpellScriptLoader
{
    public:
        spell_dru_stampede() : SpellScriptLoader("spell_dru_stampede") { }

        class spell_dru_stampede_AuraScript : public AuraScript
        {
            PrepareAuraScript(spell_dru_stampede_AuraScript);

            bool Validate(SpellInfo const* /*spellInfo*/) OVERRIDE
            {
                if (!sSpellMgr->GetSpellInfo(SPELL_DRUID_STAMPEDE_BAER_RANK_1) ||
                    !sSpellMgr->GetSpellInfo(SPELL_DRUID_STAMPEDE_CAT_RANK_1) ||
                    !sSpellMgr->GetSpellInfo(SPELL_DRUID_STAMPEDE_CAT_STATE) ||
                    !sSpellMgr->GetSpellInfo(SPELL_DRUID_FERAL_CHARGE_CAT) ||
                    !sSpellMgr->GetSpellInfo(SPELL_DRUID_FERAL_CHARGE_BEAR))
                    return false;
                return true;
            }

            void HandleEffectCatProc(AuraEffect const* aurEff, ProcEventInfo& eventInfo)
            {
                PreventDefaultAction();
                if (GetTarget()->GetShapeshiftForm() != FORM_CAT || eventInfo.GetDamageInfo()->GetSpellInfo()->Id != SPELL_DRUID_FERAL_CHARGE_CAT)
                    return;

                GetTarget()->CastSpell(GetTarget(), sSpellMgr->GetSpellWithRank(SPELL_DRUID_STAMPEDE_CAT_RANK_1, GetSpellInfo()->GetRank()), true, NULL, aurEff);
                GetTarget()->CastSpell(GetTarget(), SPELL_DRUID_STAMPEDE_CAT_STATE, true, NULL, aurEff);
            }

            void HandleEffectBearProc(AuraEffect const* aurEff, ProcEventInfo& eventInfo)
            {
                PreventDefaultAction();
                if (GetTarget()->GetShapeshiftForm() != FORM_BEAR || eventInfo.GetDamageInfo()->GetSpellInfo()->Id != SPELL_DRUID_FERAL_CHARGE_BEAR)
                    return;

                GetTarget()->CastSpell(GetTarget(), sSpellMgr->GetSpellWithRank(SPELL_DRUID_STAMPEDE_BAER_RANK_1, GetSpellInfo()->GetRank()), true, NULL, aurEff);
            }

            void Register() OVERRIDE
            {
                OnEffectProc += AuraEffectProcFn(spell_dru_stampede_AuraScript::HandleEffectCatProc, EFFECT_0, SPELL_AURA_DUMMY);
                OnEffectProc += AuraEffectProcFn(spell_dru_stampede_AuraScript::HandleEffectBearProc, EFFECT_1, SPELL_AURA_DUMMY);
            }
        };

        AuraScript* GetAuraScript() const OVERRIDE
        {
            return new spell_dru_stampede_AuraScript();
        }
};

// 61336 - Survival Instincts
class spell_dru_survival_instincts : public SpellScriptLoader
{
    public:
        spell_dru_survival_instincts() : SpellScriptLoader("spell_dru_survival_instincts") { }

        class spell_dru_survival_instincts_SpellScript : public SpellScript
        {
            PrepareSpellScript(spell_dru_survival_instincts_SpellScript);

            SpellCastResult CheckCast()
            {
                Unit* caster = GetCaster();
                if (!caster->IsInFeralForm())
                    return SPELL_FAILED_ONLY_SHAPESHIFT;

                return SPELL_CAST_OK;
            }

            void Register() override
            {
                OnCheckCast += SpellCheckCastFn(spell_dru_survival_instincts_SpellScript::CheckCast);
            }
        };

        class spell_dru_survival_instincts_AuraScript : public AuraScript
        {
            PrepareAuraScript(spell_dru_survival_instincts_AuraScript);

            bool Validate(SpellInfo const* /*spell*/) override
            {
                if (!sSpellMgr->GetSpellInfo(SPELL_DRUID_SURVIVAL_INSTINCTS))
                    return false;
                return true;
            }

            void AfterApply(AuraEffect const* aurEff, AuraEffectHandleModes /*mode*/)
            {
                Unit* target = GetTarget();
                int32 bp0 = target->CountPctFromMaxHealth(aurEff->GetAmount());
                target->CastCustomSpell(target, SPELL_DRUID_SURVIVAL_INSTINCTS, &bp0, NULL, NULL, true);
            }

            void AfterRemove(AuraEffect const* /*aurEff*/, AuraEffectHandleModes /*mode*/)
            {
                GetTarget()->RemoveAurasDueToSpell(SPELL_DRUID_SURVIVAL_INSTINCTS);
            }

            void Register() override
            {
                AfterEffectApply += AuraEffectApplyFn(spell_dru_survival_instincts_AuraScript::AfterApply, EFFECT_0, SPELL_AURA_DUMMY, AURA_EFFECT_HANDLE_CHANGE_AMOUNT_MASK);
                AfterEffectRemove += AuraEffectRemoveFn(spell_dru_survival_instincts_AuraScript::AfterRemove, EFFECT_0, SPELL_AURA_DUMMY, AURA_EFFECT_HANDLE_CHANGE_AMOUNT_MASK);
            }
        };

        SpellScript* GetSpellScript() const override
        {
            return new spell_dru_survival_instincts_SpellScript();
        }

        AuraScript* GetAuraScript() const override
        {
            return new spell_dru_survival_instincts_AuraScript();
        }
};

// 40121 - Swift Flight Form (Passive)
class spell_dru_swift_flight_passive : public SpellScriptLoader
{
    public:
        spell_dru_swift_flight_passive() : SpellScriptLoader("spell_dru_swift_flight_passive") { }

        class spell_dru_swift_flight_passive_AuraScript : public AuraScript
        {
            PrepareAuraScript(spell_dru_swift_flight_passive_AuraScript);

            bool Load() override
            {
                return GetCaster()->GetTypeId() == TYPEID_PLAYER;
            }

            void CalculateAmount(AuraEffect const* /*aurEff*/, int32 & amount, bool & /*canBeRecalculated*/)
            {
                if (Player* caster = GetCaster()->ToPlayer())
                    if (caster->GetSkillValue(SKILL_RIDING) >= 375)
                        amount = 310;
            }

            void Register() override
            {
                DoEffectCalcAmount += AuraEffectCalcAmountFn(spell_dru_swift_flight_passive_AuraScript::CalculateAmount, EFFECT_1, SPELL_AURA_MOD_INCREASE_VEHICLE_FLIGHT_SPEED);
            }
        };

        AuraScript* GetAuraScript() const override
        {
            return new spell_dru_swift_flight_passive_AuraScript();
        }
};

// 5217 - Tiger's Fury
class spell_dru_tiger_s_fury : public SpellScriptLoader
{
    public:
        spell_dru_tiger_s_fury() : SpellScriptLoader("spell_dru_tiger_s_fury") { }

        class spell_dru_tiger_s_fury_SpellScript : public SpellScript
        {
            PrepareSpellScript(spell_dru_tiger_s_fury_SpellScript);

            void OnHit()
            {
                if (AuraEffect const* aurEff = GetHitUnit()->GetAuraEffectOfRankedSpell(SPELL_DRUID_KING_OF_THE_JUNGLE, EFFECT_1))
                    GetHitUnit()->CastCustomSpell(SPELL_DRUID_TIGER_S_FURY_ENERGIZE, SPELLVALUE_BASE_POINT0, aurEff->GetAmount(), GetHitUnit(), true);
            }

            void Register() override
            {
                AfterHit += SpellHitFn(spell_dru_tiger_s_fury_SpellScript::OnHit);
            }
        };

        SpellScript* GetSpellScript() const override
        {
            return new spell_dru_tiger_s_fury_SpellScript();
        }
};

// 61391 - Typhoon
class spell_dru_typhoon : public SpellScriptLoader
{
    public:
        spell_dru_typhoon() : SpellScriptLoader("spell_dru_typhoon") { }

        class spell_dru_typhoon_SpellScript : public SpellScript
        {
            PrepareSpellScript(spell_dru_typhoon_SpellScript);

            void HandleKnockBack(SpellEffIndex effIndex)
            {
                // Glyph of Typhoon
                if (GetCaster()->HasAura(SPELL_DRUID_GLYPH_OF_TYPHOON))
                    PreventHitDefaultEffect(effIndex);
            }

            void Register() override
            {
                OnEffectHitTarget += SpellEffectFn(spell_dru_typhoon_SpellScript::HandleKnockBack, EFFECT_0, SPELL_EFFECT_KNOCK_BACK);
            }
        };

        SpellScript* GetSpellScript() const override
        {
            return new spell_dru_typhoon_SpellScript();
        }
};

// 70691 - Item T10 Restoration 4P Bonus
class spell_dru_t10_restoration_4p_bonus : public SpellScriptLoader
{
    public:
        spell_dru_t10_restoration_4p_bonus() : SpellScriptLoader("spell_dru_t10_restoration_4p_bonus") { }

        class spell_dru_t10_restoration_4p_bonus_SpellScript : public SpellScript
        {
            PrepareSpellScript(spell_dru_t10_restoration_4p_bonus_SpellScript);

            bool Load() override
            {
                return GetCaster()->GetTypeId() == TYPEID_PLAYER;
            }

            void FilterTargets(std::list<WorldObject*>& targets)
            {
                if (!GetCaster()->ToPlayer()->GetGroup())
                {
                    targets.clear();
                    targets.push_back(GetCaster());
                }
                else
                {
                    targets.remove(GetExplTargetUnit());
                    std::list<Unit*> tempTargets;
                    for (std::list<WorldObject*>::const_iterator itr = targets.begin(); itr != targets.end(); ++itr)
                        if ((*itr)->GetTypeId() == TYPEID_PLAYER && GetCaster()->IsInRaidWith((*itr)->ToUnit()))
                            tempTargets.push_back((*itr)->ToUnit());

                    if (tempTargets.empty())
                    {
                        targets.clear();
                        FinishCast(SPELL_FAILED_DONT_REPORT);
                        return;
                    }

                    Unit* target = Trinity::Containers::SelectRandomContainerElement(tempTargets);
                    targets.clear();
                    targets.push_back(target);
                }
            }

            void Register() override
            {
                OnObjectAreaTargetSelect += SpellObjectAreaTargetSelectFn(spell_dru_t10_restoration_4p_bonus_SpellScript::FilterTargets, EFFECT_0, TARGET_UNIT_DEST_AREA_ALLY);
            }
        };

        SpellScript* GetSpellScript() const override
        {
            return new spell_dru_t10_restoration_4p_bonus_SpellScript();
        }
};

class RaidCheck
{
    public:
        explicit RaidCheck(Unit const* caster) : _caster(caster) { }

        bool operator()(WorldObject* obj) const
        {
            if (Unit* target = obj->ToUnit())
                return !_caster->IsInRaidWith(target);

            return true;
        }

    private:
        Unit const* _caster;
};

// 48438 - Wild Growth
class spell_dru_wild_growth : public SpellScriptLoader
{
    public:
        spell_dru_wild_growth() : SpellScriptLoader("spell_dru_wild_growth") { }

        class spell_dru_wild_growth_SpellScript : public SpellScript
        {
            PrepareSpellScript(spell_dru_wild_growth_SpellScript);

            bool Validate(SpellInfo const* spellInfo) override
            {
                if (spellInfo->Effects[EFFECT_2].IsEffect() || spellInfo->Effects[EFFECT_2].CalcValue() <= 0)
                    return false;
                return true;
            }

            void FilterTargets(std::list<WorldObject*>& targets)
            {
                targets.remove_if(RaidCheck(GetCaster()));

                uint32 const maxTargets = uint32(GetSpellInfo()->Effects[EFFECT_2].CalcValue(GetCaster()));

                if (targets.size() > maxTargets)
                {
                    targets.sort(Trinity::HealthPctOrderPred());
                    targets.resize(maxTargets);
                }

                _targets = targets;
            }

            void SetTargets(std::list<WorldObject*>& targets)
            {
                targets = _targets;
            }

            void Register() override
            {
                OnObjectAreaTargetSelect += SpellObjectAreaTargetSelectFn(spell_dru_wild_growth_SpellScript::FilterTargets, EFFECT_0, TARGET_UNIT_DEST_AREA_ALLY);
                OnObjectAreaTargetSelect += SpellObjectAreaTargetSelectFn(spell_dru_wild_growth_SpellScript::SetTargets, EFFECT_1, TARGET_UNIT_DEST_AREA_ALLY);
            }

        private:
            std::list<WorldObject*> _targets;
        };

        SpellScript* GetSpellScript() const override
        {
            return new spell_dru_wild_growth_SpellScript();
        }
};

void AddSC_druid_spell_scripts()
{
    new spell_dru_dash();
    new spell_dru_eclipse("spell_dru_eclipse_lunar");
    new spell_dru_eclipse("spell_dru_eclipse_solar");
    new spell_dru_eclipse_energize();
    new spell_dru_enrage();
    new spell_dru_glyph_of_innervate();
    new spell_dru_glyph_of_starfire();
    new spell_dru_glyph_of_starfire_proc();
    new spell_dru_idol_lifebloom();
    new spell_dru_innervate();
    new spell_dru_insect_swarm();
    new spell_dru_lifebloom();
    new spell_dru_living_seed();
    new spell_dru_living_seed_proc();
    new spell_dru_predatory_strikes();
    new spell_dru_rip();
    new spell_dru_savage_defense();
    new spell_dru_savage_roar();
    new spell_dru_starfall_dummy();
    new spell_dru_stampede();
    new spell_dru_survival_instincts();
    new spell_dru_swift_flight_passive();
    new spell_dru_tiger_s_fury();
    new spell_dru_typhoon();
    new spell_dru_t10_restoration_4p_bonus();
    new spell_dru_wild_growth();
}<|MERGE_RESOLUTION|>--- conflicted
+++ resolved
@@ -103,7 +103,7 @@
         {
             PrepareAuraScript(spell_dru_eclipse_AuraScript);
 
-            bool Validate(SpellInfo const* /*spellInfo*/) OVERRIDE
+            bool Validate(SpellInfo const* /*spellInfo*/) override
             {
                 if (!sSpellMgr->GetSpellInfo(SPELL_DRUID_NATURES_GRACE) ||
                     !sSpellMgr->GetSpellInfo(SPELL_DRUID_NATURES_GRACE_TRIGGER))
@@ -111,7 +111,7 @@
                 return true;
             }
 
-            bool Load() OVERRIDE
+            bool Load() override
             {
                 return GetCaster() && GetCaster()->GetTypeId() == TYPEID_PLAYER;
             }
@@ -126,13 +126,13 @@
                     caster->ToPlayer()->RemoveSpellCooldown(SPELL_DRUID_NATURES_GRACE_TRIGGER, true);
             }
 
-            void Register() OVERRIDE
+            void Register() override
             {
                 OnEffectApply += AuraEffectApplyFn(spell_dru_eclipse_AuraScript::ApplyEffect, EFFECT_0, SPELL_AURA_MOD_DAMAGE_PERCENT_DONE, AURA_EFFECT_HANDLE_REAL);
             }
         };
 
-        AuraScript* GetAuraScript() const OVERRIDE
+        AuraScript* GetAuraScript() const override
         {
             return new spell_dru_eclipse_AuraScript();
         }
@@ -150,7 +150,7 @@
 
             int32 energizeAmount;
 
-            bool Load() OVERRIDE
+            bool Load() override
             {
                 if (GetCaster()->GetTypeId() != TYPEID_PLAYER)
                     return false;
@@ -236,13 +236,13 @@
                 }
             }
 
-            void Register() OVERRIDE
+            void Register() override
             {
                 OnEffectHitTarget += SpellEffectFn(spell_dru_eclipse_energize_SpellScript::HandleEnergize, EFFECT_1, SPELL_EFFECT_DUMMY);
             }
         };
 
-        SpellScript* GetSpellScript() const OVERRIDE
+        SpellScript* GetSpellScript() const override
         {
             return new spell_dru_eclipse_energize_SpellScript;
         }
@@ -294,7 +294,7 @@
         {
             PrepareAuraScript(spell_dru_glyph_of_innervate_AuraScript);
 
-            bool Validate(SpellInfo const* /*spellInfo*/) OVERRIDE
+            bool Validate(SpellInfo const* /*spellInfo*/) override
             {
                 if (!sSpellMgr->GetSpellInfo(SPELL_DRUID_GLYPH_OF_INNERVATE))
                     return false;
@@ -313,14 +313,14 @@
                 GetTarget()->CastSpell(GetTarget(), SPELL_DRUID_GLYPH_OF_INNERVATE, true, NULL, aurEff);
             }
 
-            void Register() OVERRIDE
+            void Register() override
             {
                 DoCheckProc += AuraCheckProcFn(spell_dru_glyph_of_innervate_AuraScript::CheckProc);
                 OnEffectProc += AuraEffectProcFn(spell_dru_glyph_of_innervate_AuraScript::HandleEffectProc, EFFECT_0, SPELL_AURA_DUMMY);
             }
         };
 
-        AuraScript* GetAuraScript() const OVERRIDE
+        AuraScript* GetAuraScript() const override
         {
             return new spell_dru_glyph_of_innervate_AuraScript();
         }
@@ -386,7 +386,7 @@
         {
             PrepareAuraScript(spell_dru_glyph_of_starfire_proc_AuraScript);
 
-            bool Validate(SpellInfo const* /*spellInfo*/) OVERRIDE
+            bool Validate(SpellInfo const* /*spellInfo*/) override
             {
                 if (!sSpellMgr->GetSpellInfo(SPELL_DRUID_GLYPH_OF_STARFIRE))
                     return false;
@@ -399,13 +399,13 @@
                 GetTarget()->CastSpell(eventInfo.GetProcTarget(), SPELL_DRUID_GLYPH_OF_STARFIRE, true, NULL, aurEff);
             }
 
-            void Register() OVERRIDE
+            void Register() override
             {
                 OnEffectProc += AuraEffectProcFn(spell_dru_glyph_of_starfire_proc_AuraScript::HandleEffectProc, EFFECT_0, SPELL_AURA_DUMMY);
             }
         };
 
-        AuraScript* GetAuraScript() const OVERRIDE
+        AuraScript* GetAuraScript() const override
         {
             return new spell_dru_glyph_of_starfire_proc_AuraScript();
         }
@@ -656,80 +656,6 @@
         }
 };
 
-<<<<<<< HEAD
-=======
-// 69366 - Moonkin Form passive
-class spell_dru_moonkin_form_passive : public SpellScriptLoader
-{
-    public:
-        spell_dru_moonkin_form_passive() : SpellScriptLoader("spell_dru_moonkin_form_passive") { }
-
-        class spell_dru_moonkin_form_passive_AuraScript : public AuraScript
-        {
-            PrepareAuraScript(spell_dru_moonkin_form_passive_AuraScript);
-
-            uint32 absorbPct;
-
-            bool Load() override
-            {
-                absorbPct = GetSpellInfo()->Effects[EFFECT_0].CalcValue(GetCaster());
-                return true;
-            }
-
-            void CalculateAmount(AuraEffect const* /*aurEff*/, int32 & amount, bool & /*canBeRecalculated*/)
-            {
-                // Set absorbtion amount to unlimited
-                amount = -1;
-            }
-
-            void Absorb(AuraEffect* /*aurEff*/, DamageInfo & dmgInfo, uint32 & absorbAmount)
-            {
-                // reduces all damage taken while Stunned in Moonkin Form
-                if (GetTarget()->GetUInt32Value(UNIT_FIELD_FLAGS) & (UNIT_FLAG_STUNNED) && GetTarget()->HasAuraWithMechanic(1<<MECHANIC_STUN))
-                    absorbAmount = CalculatePct(dmgInfo.GetDamage(), absorbPct);
-            }
-
-            void Register() override
-            {
-                 DoEffectCalcAmount += AuraEffectCalcAmountFn(spell_dru_moonkin_form_passive_AuraScript::CalculateAmount, EFFECT_0, SPELL_AURA_SCHOOL_ABSORB);
-                 OnEffectAbsorb += AuraEffectAbsorbFn(spell_dru_moonkin_form_passive_AuraScript::Absorb, EFFECT_0);
-            }
-        };
-
-        AuraScript* GetAuraScript() const override
-        {
-            return new spell_dru_moonkin_form_passive_AuraScript();
-        }
-};
-
-// 48391 - Owlkin Frenzy
-class spell_dru_owlkin_frenzy : public SpellScriptLoader
-{
-    public:
-        spell_dru_owlkin_frenzy() : SpellScriptLoader("spell_dru_owlkin_frenzy") { }
-
-        class spell_dru_owlkin_frenzy_AuraScript : public AuraScript
-        {
-            PrepareAuraScript(spell_dru_owlkin_frenzy_AuraScript);
-
-            void CalculateAmount(AuraEffect const* /*aurEff*/, int32& amount, bool& /*canBeRecalculated*/)
-            {
-                amount = CalculatePct(GetUnitOwner()->GetCreatePowers(POWER_MANA), amount);
-            }
-
-            void Register() override
-            {
-                DoEffectCalcAmount += AuraEffectCalcAmountFn(spell_dru_owlkin_frenzy_AuraScript::CalculateAmount, EFFECT_2, SPELL_AURA_PERIODIC_ENERGIZE);
-            }
-        };
-
-        AuraScript* GetAuraScript() const override
-        {
-            return new spell_dru_owlkin_frenzy_AuraScript();
-        }
-};
-
->>>>>>> f9a6aa54
 // -16972 - Predatory Strikes
 class spell_dru_predatory_strikes : public SpellScriptLoader
 {
@@ -759,55 +685,7 @@
         }
 };
 
-<<<<<<< HEAD
 // 1079 - Rip
-=======
-// 33851 - Primal Tenacity
-class spell_dru_primal_tenacity : public SpellScriptLoader
-{
-    public:
-        spell_dru_primal_tenacity() : SpellScriptLoader("spell_dru_primal_tenacity") { }
-
-        class spell_dru_primal_tenacity_AuraScript : public AuraScript
-        {
-            PrepareAuraScript(spell_dru_primal_tenacity_AuraScript);
-
-            uint32 absorbPct;
-
-            bool Load() override
-            {
-                absorbPct = GetSpellInfo()->Effects[EFFECT_1].CalcValue(GetCaster());
-                return true;
-            }
-
-            void CalculateAmount(AuraEffect const* /*aurEff*/, int32 & amount, bool & /*canBeRecalculated*/)
-            {
-                // Set absorbtion amount to unlimited
-                amount = -1;
-            }
-
-            void Absorb(AuraEffect* /*aurEff*/, DamageInfo & dmgInfo, uint32 & absorbAmount)
-            {
-                // reduces all damage taken while Stunned in Cat Form
-                if (GetTarget()->GetShapeshiftForm() == FORM_CAT && GetTarget()->HasFlag(UNIT_FIELD_FLAGS, UNIT_FLAG_STUNNED) && GetTarget()->HasAuraWithMechanic(1<<MECHANIC_STUN))
-                    absorbAmount = CalculatePct(dmgInfo.GetDamage(), absorbPct);
-            }
-
-            void Register() override
-            {
-                 DoEffectCalcAmount += AuraEffectCalcAmountFn(spell_dru_primal_tenacity_AuraScript::CalculateAmount, EFFECT_1, SPELL_AURA_SCHOOL_ABSORB);
-                 OnEffectAbsorb += AuraEffectAbsorbFn(spell_dru_primal_tenacity_AuraScript::Absorb, EFFECT_1);
-            }
-        };
-
-        AuraScript* GetAuraScript() const override
-        {
-            return new spell_dru_primal_tenacity_AuraScript();
-        }
-};
-
-// -1079 - Rip
->>>>>>> f9a6aa54
 class spell_dru_rip : public SpellScriptLoader
 {
     public:
@@ -927,11 +805,7 @@
         {
             PrepareAuraScript(spell_dru_savage_roar_AuraScript);
 
-<<<<<<< HEAD
-            bool Validate(SpellInfo const* /*spellInfo*/) OVERRIDE
-=======
-            bool Validate(SpellInfo const* /*spell*/) override
->>>>>>> f9a6aa54
+            bool Validate(SpellInfo const* /*spellInfo*/) override
             {
                 if (!sSpellMgr->GetSpellInfo(SPELL_DRUID_SAVAGE_ROAR))
                     return false;
@@ -967,38 +841,7 @@
         }
 };
 
-<<<<<<< HEAD
 // 50286 - Starfall (Dummy)
-=======
-// -50294 - Starfall (AOE)
-class spell_dru_starfall_aoe : public SpellScriptLoader
-{
-    public:
-        spell_dru_starfall_aoe() : SpellScriptLoader("spell_dru_starfall_aoe") { }
-
-        class spell_dru_starfall_aoe_SpellScript : public SpellScript
-        {
-            PrepareSpellScript(spell_dru_starfall_aoe_SpellScript);
-
-            void FilterTargets(std::list<WorldObject*>& targets)
-            {
-                targets.remove(GetExplTargetUnit());
-            }
-
-            void Register() override
-            {
-                OnObjectAreaTargetSelect += SpellObjectAreaTargetSelectFn(spell_dru_starfall_aoe_SpellScript::FilterTargets, EFFECT_0, TARGET_UNIT_DEST_AREA_ENEMY);
-            }
-        };
-
-        SpellScript* GetSpellScript() const override
-        {
-            return new spell_dru_starfall_aoe_SpellScript();
-        }
-};
-
-// -50286 - Starfall (Dummy)
->>>>>>> f9a6aa54
 class spell_dru_starfall_dummy : public SpellScriptLoader
 {
     public:
@@ -1054,7 +897,7 @@
         {
             PrepareAuraScript(spell_dru_stampede_AuraScript);
 
-            bool Validate(SpellInfo const* /*spellInfo*/) OVERRIDE
+            bool Validate(SpellInfo const* /*spellInfo*/) override
             {
                 if (!sSpellMgr->GetSpellInfo(SPELL_DRUID_STAMPEDE_BAER_RANK_1) ||
                     !sSpellMgr->GetSpellInfo(SPELL_DRUID_STAMPEDE_CAT_RANK_1) ||
@@ -1084,14 +927,14 @@
                 GetTarget()->CastSpell(GetTarget(), sSpellMgr->GetSpellWithRank(SPELL_DRUID_STAMPEDE_BAER_RANK_1, GetSpellInfo()->GetRank()), true, NULL, aurEff);
             }
 
-            void Register() OVERRIDE
+            void Register() override
             {
                 OnEffectProc += AuraEffectProcFn(spell_dru_stampede_AuraScript::HandleEffectCatProc, EFFECT_0, SPELL_AURA_DUMMY);
                 OnEffectProc += AuraEffectProcFn(spell_dru_stampede_AuraScript::HandleEffectBearProc, EFFECT_1, SPELL_AURA_DUMMY);
             }
         };
 
-        AuraScript* GetAuraScript() const OVERRIDE
+        AuraScript* GetAuraScript() const override
         {
             return new spell_dru_stampede_AuraScript();
         }
