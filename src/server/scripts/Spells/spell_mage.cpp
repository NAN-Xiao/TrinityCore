/*
 * Copyright (C) 2008-2014 TrinityCore <http://www.trinitycore.org/>
 *
 * This program is free software; you can redistribute it and/or modify it
 * under the terms of the GNU General Public License as published by the
 * Free Software Foundation; either version 2 of the License, or (at your
 * option) any later version.
 *
 * This program is distributed in the hope that it will be useful, but WITHOUT
 * ANY WARRANTY; without even the implied warranty of MERCHANTABILITY or
 * FITNESS FOR A PARTICULAR PURPOSE. See the GNU General Public License for
 * more details.
 *
 * You should have received a copy of the GNU General Public License along
 * with this program. If not, see <http://www.gnu.org/licenses/>.
 */

/*
 * Scripts for spells with SPELLFAMILY_MAGE and SPELLFAMILY_GENERIC spells used by mage players.
 * Ordered alphabetically using scriptname.
 * Scriptnames of files in this file should be prefixed with "spell_mage_".
 */

#include "Player.h"
#include "ScriptMgr.h"
#include "SpellScript.h"
#include "SpellAuraEffects.h"
#include "Pet.h"
#include "GridNotifiers.h"

enum MageSpells
{
    SPELL_ARCANCE_POTENCY_RANK_1                 = 31571,
    SPELL_ARCANCE_POTENCY_RANK_2                 = 31572,
    SPELL_ARCANCE_POTENCY_TRIGGER_RANK_1         = 57529,
    SPELL_ARCANCE_POTENCY_TRIGGER_RANK_2         = 57531,
    SPELL_MAGE_BLAZING_SPEED                     = 31643,
    SPELL_MAGE_BURNOUT                           = 29077,
    SPELL_MAGE_COLD_SNAP                         = 11958,
    SPELL_MAGE_FOCUS_MAGIC_PROC                  = 54648,
    SPELL_MAGE_FROST_NOVA                        = 122,
    SPELL_MAGE_FROST_WARDING_R1                  = 11189,
    SPELL_MAGE_FROST_WARDING_TRIGGERED           = 57776,
    SPELL_MAGE_IMPROVED_POLYMORPH_RANK_1         = 11210,
    SPELL_MAGE_IMPROVED_POLYMORPH_STUN_RANK_1    = 83046,
    SPELL_MAGE_IMPROVED_POLYMORPH_MARKER         = 87515,
    SPELL_MAGE_INCANTERS_ABSORBTION_R1           = 44394,
    SPELL_MAGE_INCANTERS_ABSORBTION_TRIGGERED    = 44413,
    SPELL_MAGE_IGNITE                            = 12654,
    SPELL_MAGE_MASTER_OF_ELEMENTS_ENERGIZE       = 29077,
    SPELL_MAGE_PERMAFROST                        = 91394,
    SPELL_MAGE_SLOW                              = 31589,
    SPELL_MAGE_SQUIRREL_FORM                     = 32813,
    SPELL_MAGE_GIRAFFE_FORM                      = 32816,
    SPELL_MAGE_SERPENT_FORM                      = 32817,
    SPELL_MAGE_DRAGONHAWK_FORM                   = 32818,
    SPELL_MAGE_WORGEN_FORM                       = 32819,
    SPELL_MAGE_SHEEP_FORM                        = 32820,
    SPELL_MAGE_GLYPH_OF_ETERNAL_WATER            = 70937,
    SPELL_MAGE_SUMMON_WATER_ELEMENTAL_PERMANENT  = 70908,
    SPELL_MAGE_SUMMON_WATER_ELEMENTAL_TEMPORARY  = 70907,
    SPELL_MAGE_GLYPH_OF_BLAST_WAVE               = 62126,

    SPELL_MAGE_FLAMESTRIKE                       = 2120,

    SPELL_MAGE_CHILLED_R1                        = 12484,
    SPELL_MAGE_CHILLED_R2                        = 12485,

    SPELL_MAGE_CONE_OF_COLD_AURA_R1              = 11190,
    SPELL_MAGE_CONE_OF_COLD_AURA_R2              = 12489,
    SPELL_MAGE_CONE_OF_COLD_TRIGGER_R1           = 83301,
    SPELL_MAGE_CONE_OF_COLD_TRIGGER_R2           = 83302,

    SPELL_MAGE_SHATTERED_BARRIER_R1              = 44745,
    SPELL_MAGE_SHATTERED_BARRIER_R2              = 54787,
    SPELL_MAGE_SHATTERED_BARRIER_FREEZE_R1       = 55080,
    SPELL_MAGE_SHATTERED_BARRIER_FREEZE_R2       = 83073,

    SPELL_MAGE_IMPROVED_MANA_GEM_TRIGGERED       = 83098,

    SPELL_MAGE_RING_OF_FROST_SUMMON              = 82676,
    SPELL_MAGE_RING_OF_FROST_FREEZE              = 82691,
    SPELL_MAGE_RING_OF_FROST_DUMMY               = 91264,

    SPELL_MAGE_FINGERS_OF_FROST                  = 44544,
    SPELL_MAGE_TEMPORAL_DISPLACEMENT             = 80354,
};

enum MageIcons
{
    ICON_MAGE_SHATTER                            = 976,
    ICON_MAGE_IMPROVED_FLAMESTRIKE               = 37,
    ICON_MAGE_IMPROVED_FREEZE                    = 94,
    ICON_MAGE_INCANTER_S_ABSORPTION              = 2941,
    ICON_MAGE_IMPROVED_MANA_GEM                  = 1036
};

enum MiscSpells
{
    SPELL_HUNTER_INSANITY                        = 95809,
    SPELL_PRIEST_SHADOW_WORD_DEATH               = 32409,
    SPELL_SHAMAN_EXHAUSTION                      = 57723,
    SPELL_SHAMAN_SATED                           = 57724
};

// -31571 - Arcane Potency
class spell_mage_arcane_potency : public SpellScriptLoader
{
    public:
        spell_mage_arcane_potency () : SpellScriptLoader("spell_mage_arcane_potency") { }

        class spell_mage_arcane_potency_AuraScript : public AuraScript
        {
            PrepareAuraScript(spell_mage_arcane_potency_AuraScript);

            bool Validate(SpellInfo const* /*spellInfo*/) OVERRIDE
            {
                if (!sSpellMgr->GetSpellInfo(SPELL_ARCANCE_POTENCY_RANK_1) ||
                    !sSpellMgr->GetSpellInfo(SPELL_ARCANCE_POTENCY_RANK_2) ||
                    !sSpellMgr->GetSpellInfo(SPELL_ARCANCE_POTENCY_TRIGGER_RANK_1) ||
                    !sSpellMgr->GetSpellInfo(SPELL_ARCANCE_POTENCY_TRIGGER_RANK_2))
                    return false;
                return true;
            }

            void HandleProc(AuraEffect const* aurEff, ProcEventInfo& /*eventInfo*/)
            {
                PreventDefaultAction();
                uint32 spellId = 0;

                if (GetSpellInfo()->Id == SPELL_ARCANCE_POTENCY_RANK_1)
                    spellId = SPELL_ARCANCE_POTENCY_TRIGGER_RANK_1;
                else if (GetSpellInfo()->Id == SPELL_ARCANCE_POTENCY_RANK_2)
                    spellId = SPELL_ARCANCE_POTENCY_TRIGGER_RANK_2;
                if (!spellId)
                    return;

                GetTarget()->CastSpell(GetTarget(), spellId, true, NULL, aurEff);

            }

            void Register() OVERRIDE
            {
                OnEffectProc += AuraEffectProcFn(spell_mage_arcane_potency_AuraScript::HandleProc, EFFECT_0, SPELL_AURA_DUMMY);
            }
        };

        AuraScript* GetAuraScript() const OVERRIDE
        {
            return new spell_mage_arcane_potency_AuraScript();
        }
};

// Incanter's Absorbtion
class spell_mage_incanters_absorbtion_base_AuraScript : public AuraScript
{
    public:
        bool Validate(SpellInfo const* /*spellInfo*/) override
        {
            if (!sSpellMgr->GetSpellInfo(SPELL_MAGE_INCANTERS_ABSORBTION_TRIGGERED))
                return false;
            if (!sSpellMgr->GetSpellInfo(SPELL_MAGE_INCANTERS_ABSORBTION_R1))
                return false;
            return true;
        }

        void Trigger(AuraEffect* aurEff, DamageInfo& /*dmgInfo*/, uint32& absorbAmount)
        {
            Unit* target = GetTarget();

            if (AuraEffect* talentAurEff = target->GetAuraEffectOfRankedSpell(SPELL_MAGE_INCANTERS_ABSORBTION_R1, EFFECT_0))
            {
                int32 bp = CalculatePct(absorbAmount, talentAurEff->GetAmount());
                target->CastCustomSpell(target, SPELL_MAGE_INCANTERS_ABSORBTION_TRIGGERED, &bp, NULL, NULL, true, NULL, aurEff);
            }
        }
};

// 11113 - Blast Wave
class spell_mage_blast_wave : public SpellScriptLoader
{
    public:
        spell_mage_blast_wave() : SpellScriptLoader("spell_mage_blast_wave") { }

        class spell_mage_blast_wave_SpellScript : public SpellScript
        {
            PrepareSpellScript(spell_mage_blast_wave_SpellScript);

            bool Validate(SpellInfo const* /*spellInfo*/) override
            {
                if (!sSpellMgr->GetSpellInfo(SPELL_MAGE_FLAMESTRIKE))
                    return false;
                return true;
            }

            void CountTargets(std::list<WorldObject*>& targetList)
            {
                _targetCount = targetList.size();
            }

            void HandleImprovedFlamestrike()
            {
                if (_targetCount >= 2)
                    if (AuraEffect* aurEff = GetCaster()->GetAuraEffect(SPELL_AURA_DUMMY, SPELLFAMILY_MAGE, ICON_MAGE_IMPROVED_FLAMESTRIKE, EFFECT_0))
                        if (roll_chance_i(aurEff->GetAmount()))
                        {
                            float x, y, z;
                            WorldLocation const* loc = GetExplTargetDest();
                            if (!loc)
                                return;

                            loc->GetPosition(x, y, z);
                            GetCaster()->CastSpell(x, y, z, SPELL_MAGE_FLAMESTRIKE, true);
                        }
            }

            void Register() override
            {
                OnObjectAreaTargetSelect += SpellObjectAreaTargetSelectFn(spell_mage_blast_wave_SpellScript::CountTargets, EFFECT_0, TARGET_UNIT_DEST_AREA_ENEMY);
                AfterCast += SpellCastFn(spell_mage_blast_wave_SpellScript::HandleImprovedFlamestrike);
            }

        private:
            uint32 _targetCount;
        };

        SpellScript* GetSpellScript() const override
        {
            return new spell_mage_blast_wave_SpellScript();
        }
};

// -31641 - Blazing Speed
class spell_mage_blazing_speed : public SpellScriptLoader
{
    public:
        spell_mage_blazing_speed() : SpellScriptLoader("spell_mage_blazing_speed") { }

        class spell_mage_blazing_speed_AuraScript : public AuraScript
        {
            PrepareAuraScript(spell_mage_blazing_speed_AuraScript);

            bool Validate(SpellInfo const* /*spellInfo*/) override
            {
                if (!sSpellMgr->GetSpellInfo(SPELL_MAGE_BLAZING_SPEED))
                    return false;
                return true;
            }

            void OnProc(AuraEffect const* aurEff, ProcEventInfo& /*eventInfo*/)
            {
                PreventDefaultAction();
                GetTarget()->CastSpell(GetTarget(), SPELL_MAGE_BLAZING_SPEED, true, NULL, aurEff);
            }

            void Register() override
            {
                OnEffectProc += AuraEffectProcFn(spell_mage_blazing_speed_AuraScript::OnProc, EFFECT_0, SPELL_AURA_PROC_TRIGGER_SPELL);
            }
        };

        AuraScript* GetAuraScript() const override
        {
            return new spell_mage_blazing_speed_AuraScript();
        }
};

// 42208 - Blizzard
/// Updated 4.3.4
class spell_mage_blizzard : public SpellScriptLoader
{
   public:
       spell_mage_blizzard() : SpellScriptLoader("spell_mage_blizzard") { }

       class spell_mage_blizzard_SpellScript : public SpellScript
       {
           PrepareSpellScript(spell_mage_blizzard_SpellScript);

           bool Validate(SpellInfo const* /*spellInfo*/)
           {
               if (!sSpellMgr->GetSpellInfo(SPELL_MAGE_CHILLED_R1))
                   return false;
               if (!sSpellMgr->GetSpellInfo(SPELL_MAGE_CHILLED_R2))
                   return false;
               return true;
           }

           void AddChillEffect(SpellEffIndex /*effIndex*/)
           {
               Unit* caster = GetCaster();
               if (Unit* unitTarget = GetHitUnit())
               {
                   if (caster->IsScriptOverriden(GetSpellInfo(), 836))
                       caster->CastSpell(unitTarget, SPELL_MAGE_CHILLED_R1, true);
                   else if (caster->IsScriptOverriden(GetSpellInfo(), 988))
                       caster->CastSpell(unitTarget, SPELL_MAGE_CHILLED_R2, true);
               }
           }

           void Register()
           {
               OnEffectHitTarget += SpellEffectFn(spell_mage_blizzard_SpellScript::AddChillEffect, EFFECT_0, SPELL_EFFECT_SCHOOL_DAMAGE);
           }
       };

       SpellScript* GetSpellScript() const
       {
           return new spell_mage_blizzard_SpellScript();
       }
};

// 11958 - Cold Snap
class spell_mage_cold_snap : public SpellScriptLoader
{
    public:
        spell_mage_cold_snap() : SpellScriptLoader("spell_mage_cold_snap") { }

        class spell_mage_cold_snap_SpellScript : public SpellScript
        {
            PrepareSpellScript(spell_mage_cold_snap_SpellScript);

            bool Load() override
            {
                return GetCaster()->GetTypeId() == TYPEID_PLAYER;
            }

            void HandleDummy(SpellEffIndex /*effIndex*/)
            {
                Player* caster = GetCaster()->ToPlayer();
                // immediately finishes the cooldown on Frost spells
                const SpellCooldowns& cm = caster->GetSpellCooldownMap();
                for (SpellCooldowns::const_iterator itr = cm.begin(); itr != cm.end();)
                {
                    SpellInfo const* spellInfo = sSpellMgr->EnsureSpellInfo(itr->first);

                    if (spellInfo->SpellFamilyName == SPELLFAMILY_MAGE &&
                        (spellInfo->GetSchoolMask() & SPELL_SCHOOL_MASK_FROST) &&
                        spellInfo->Id != SPELL_MAGE_COLD_SNAP && spellInfo->GetRecoveryTime() > 0)
                    {
                        caster->RemoveSpellCooldown((itr++)->first, true);
                    }
                    else
                        ++itr;
                }
            }

            void Register() override
            {
                OnEffectHit += SpellEffectFn(spell_mage_cold_snap_SpellScript::HandleDummy, EFFECT_0, SPELL_EFFECT_DUMMY);
            }
        };

        SpellScript* GetSpellScript() const override
        {
            return new spell_mage_cold_snap_SpellScript();
        }
};

// 120 - Cone of Cold
/// Updated 4.3.4
class spell_mage_cone_of_cold : public SpellScriptLoader
{
    public:
        spell_mage_cone_of_cold() : SpellScriptLoader("spell_mage_cone_of_cold") { }

        class spell_mage_cone_of_cold_SpellScript : public SpellScript
        {
            PrepareSpellScript(spell_mage_cone_of_cold_SpellScript);

            void HandleConeOfColdScript(SpellEffIndex /*effIndex*/)
            {
                Unit* caster = GetCaster();
                if (Unit* unitTarget = GetHitUnit())
                {
                    if (caster->HasAura(SPELL_MAGE_CONE_OF_COLD_AURA_R1)) // Improved Cone of Cold Rank 1
                        unitTarget->CastSpell(unitTarget, SPELL_MAGE_CONE_OF_COLD_TRIGGER_R1, true);
                    else if (caster->HasAura(SPELL_MAGE_CONE_OF_COLD_AURA_R2)) // Improved Cone of Cold Rank 2
                        unitTarget->CastSpell(unitTarget, SPELL_MAGE_CONE_OF_COLD_TRIGGER_R2, true);
                }
            }

            void Register() OVERRIDE
            {
                OnEffectHitTarget += SpellEffectFn(spell_mage_cone_of_cold_SpellScript::HandleConeOfColdScript, EFFECT_0, SPELL_EFFECT_APPLY_AURA);
            }
        };

        SpellScript* GetSpellScript() const OVERRIDE
        {
            return new spell_mage_cone_of_cold_SpellScript();
        }
};

// 42955 Conjure Refreshment
/// Updated 4.3.4
struct ConjureRefreshmentData
{
    uint32 minLevel;
    uint32 maxLevel;
    uint32 spellId;
};

uint8 const MAX_CONJURE_REFRESHMENT_SPELLS = 7;
ConjureRefreshmentData const _conjureData[MAX_CONJURE_REFRESHMENT_SPELLS] =
{
    { 33, 43, 92739 },
    { 44, 53, 92799 },
    { 54, 63, 92802 },
    { 64, 73, 92805 },
    { 74, 79, 74625 },
    { 80, 84, 92822 },
    { 85, 85, 92727 }
};

// 42955 - Conjure Refreshment
class spell_mage_conjure_refreshment : public SpellScriptLoader
{
    public:
        spell_mage_conjure_refreshment() : SpellScriptLoader("spell_mage_conjure_refreshment") { }

        class spell_mage_conjure_refreshment_SpellScript : public SpellScript
        {
            PrepareSpellScript(spell_mage_conjure_refreshment_SpellScript);

            bool Validate(SpellInfo const* /*spellInfo*/) OVERRIDE
            {
                for (uint8 i = 0; i < MAX_CONJURE_REFRESHMENT_SPELLS; ++i)
                    if (!sSpellMgr->GetSpellInfo(_conjureData[i].spellId))
                        return false;
                return true;
            }

            bool Load() OVERRIDE
            {
                if (GetCaster()->GetTypeId() != TYPEID_PLAYER)
                    return false;
                return true;
            }

            void HandleDummy(SpellEffIndex /*effIndex*/)
            {
                uint8 level = GetHitUnit()->getLevel();
                for (uint8 i = 0; i < MAX_CONJURE_REFRESHMENT_SPELLS; ++i)
                {
                    ConjureRefreshmentData const& spellData = _conjureData[i];
                    if (level < spellData.minLevel || level > spellData.maxLevel)
                        continue;
                    GetHitUnit()->CastSpell(GetHitUnit(), spellData.spellId);
                    break;
                }
            }

            void Register() OVERRIDE
            {
                OnEffectHitTarget += SpellEffectFn(spell_mage_conjure_refreshment_SpellScript::HandleDummy, EFFECT_0, SPELL_EFFECT_DUMMY);
            }
        };

        SpellScript* GetSpellScript() const OVERRIDE
        {
            return new spell_mage_conjure_refreshment_SpellScript();
        }
};

// 543  - Fire War
class spell_mage_fire_frost_ward : public SpellScriptLoader
{
    public:
        spell_mage_fire_frost_ward() : SpellScriptLoader("spell_mage_fire_frost_ward") { }

        class spell_mage_fire_frost_ward_AuraScript : public spell_mage_incanters_absorbtion_base_AuraScript
        {
            PrepareAuraScript(spell_mage_fire_frost_ward_AuraScript);

            bool Validate(SpellInfo const* /*spellInfo*/) override
            {
                if (!sSpellMgr->GetSpellInfo(SPELL_MAGE_FROST_WARDING_TRIGGERED) ||
                    !sSpellMgr->GetSpellInfo(SPELL_MAGE_FROST_WARDING_R1))
                    return false;
                return true;
            }

            void CalculateAmount(AuraEffect const* /*aurEff*/, int32& amount, bool& canBeRecalculated)
            {
                canBeRecalculated = false;
                if (Unit* caster = GetCaster())
                {
                    // +80.68% from sp bonus
                    float bonus = 0.8068f;

                    bonus *= caster->SpellBaseHealingBonusDone(GetSpellInfo()->GetSchoolMask());
                    bonus *= caster->CalculateLevelPenalty(GetSpellInfo());

                    amount += int32(bonus);
                }
            }

            void Absorb(AuraEffect* aurEff, DamageInfo& dmgInfo, uint32& absorbAmount)
            {
                Unit* target = GetTarget();
                if (AuraEffect* talentAurEff = target->GetAuraEffectOfRankedSpell(SPELL_MAGE_FROST_WARDING_R1, EFFECT_0))
                {
                    int32 chance = talentAurEff->GetSpellInfo()->Effects[EFFECT_1].CalcValue(); // SPELL_EFFECT_DUMMY with NO_TARGET

                    if (roll_chance_i(chance))
                    {
                        int32 bp = dmgInfo.GetDamage();
                        dmgInfo.AbsorbDamage(bp);
                        target->CastCustomSpell(target, SPELL_MAGE_FROST_WARDING_TRIGGERED, &bp, NULL, NULL, true, NULL, aurEff);
                        absorbAmount = 0;
                        PreventDefaultAction();
                    }
                }
            }

            void Register() override
            {
                DoEffectCalcAmount += AuraEffectCalcAmountFn(spell_mage_fire_frost_ward_AuraScript::CalculateAmount, EFFECT_0, SPELL_AURA_SCHOOL_ABSORB);
                OnEffectAbsorb += AuraEffectAbsorbFn(spell_mage_fire_frost_ward_AuraScript::Absorb, EFFECT_0);
                AfterEffectAbsorb += AuraEffectAbsorbFn(spell_mage_fire_frost_ward_AuraScript::Trigger, EFFECT_0);
            }
        };

        AuraScript* GetAuraScript() const override
        {
            return new spell_mage_fire_frost_ward_AuraScript();
        }
};

// 54646 - Focus Magic
class spell_mage_focus_magic : public SpellScriptLoader
{
    public:
        spell_mage_focus_magic() : SpellScriptLoader("spell_mage_focus_magic") { }

        class spell_mage_focus_magic_AuraScript : public AuraScript
        {
            PrepareAuraScript(spell_mage_focus_magic_AuraScript);

            bool Validate(SpellInfo const* /*spellInfo*/) override
            {
                if (!sSpellMgr->GetSpellInfo(SPELL_MAGE_FOCUS_MAGIC_PROC))
                    return false;
                return true;
            }

            bool Load() override
            {
                _procTarget = NULL;
                return true;
            }

            bool CheckProc(ProcEventInfo& /*eventInfo*/)
            {
                _procTarget = GetCaster();
                return _procTarget && _procTarget->IsAlive();
            }

            void HandleProc(AuraEffect const* aurEff, ProcEventInfo& /*eventInfo*/)
            {
                PreventDefaultAction();
                GetTarget()->CastSpell(_procTarget, SPELL_MAGE_FOCUS_MAGIC_PROC, true, NULL, aurEff);
            }

            void Register() override
            {
                DoCheckProc += AuraCheckProcFn(spell_mage_focus_magic_AuraScript::CheckProc);
                OnEffectProc += AuraEffectProcFn(spell_mage_focus_magic_AuraScript::HandleProc, EFFECT_0, SPELL_AURA_MOD_SPELL_CRIT_CHANCE);
            }

        private:
            Unit* _procTarget;
        };

        AuraScript* GetAuraScript() const override
        {
            return new spell_mage_focus_magic_AuraScript();
        }
};

// 116 - Frostbolt
/// Updated 4.3.4
class spell_mage_frostbolt : public SpellScriptLoader
{
   public:
       spell_mage_frostbolt() : SpellScriptLoader("spell_mage_frostbolt") { }

       class spell_mage_frostbolt_SpellScript : public SpellScript
       {
           PrepareSpellScript(spell_mage_frostbolt_SpellScript);

           void RecalculateDamage(SpellEffIndex /*effIndex*/)
           {
               if (GetHitUnit() && GetHitUnit()->HasAuraState(AURA_STATE_FROZEN, GetSpellInfo(), GetCaster()))
               {
                   if (AuraEffect* aurEff = GetCaster()->GetAuraEffect(SPELL_AURA_DUMMY, SPELLFAMILY_MAGE, ICON_MAGE_SHATTER, EFFECT_1))
                   {
                       int32 damage = GetHitDamage();
                       AddPct(damage, aurEff->GetAmount());
                       SetHitDamage(damage);
                   }
               }
           }

           void Register()
           {
               OnEffectHitTarget += SpellEffectFn(spell_mage_frostbolt_SpellScript::RecalculateDamage, EFFECT_1, SPELL_EFFECT_SCHOOL_DAMAGE);
           }
       };

       SpellScript* GetSpellScript() const
       {
           return new spell_mage_frostbolt_SpellScript();
       }
};

// 56372 - Glyph of Ice Block
class spell_mage_glyph_of_ice_block : public SpellScriptLoader
{
    public:
        spell_mage_glyph_of_ice_block() : SpellScriptLoader("spell_mage_glyph_of_ice_block") { }

        class spell_mage_glyph_of_ice_block_AuraScript : public AuraScript
        {
            PrepareAuraScript(spell_mage_glyph_of_ice_block_AuraScript);

            bool Validate(SpellInfo const* /*spellInfo*/) OVERRIDE
            {
                if (!sSpellMgr->GetSpellInfo(SPELL_MAGE_FROST_NOVA))
                    return false;
                return true;
            }

            bool CheckProc(ProcEventInfo& /*eventInfo*/)
            {
                return GetTarget()->GetTypeId() == TYPEID_PLAYER;
            }

            void HandleEffectProc(AuraEffect const* /*aurEff*/, ProcEventInfo& /*eventInfo*/)
            {
                PreventDefaultAction();
                // Remove Frost Nova cooldown
                GetTarget()->ToPlayer()->RemoveSpellCooldown(SPELL_MAGE_FROST_NOVA, true);
            }

            void Register() OVERRIDE
            {
                DoCheckProc += AuraCheckProcFn(spell_mage_glyph_of_ice_block_AuraScript::CheckProc);
                OnEffectProc += AuraEffectProcFn(spell_mage_glyph_of_ice_block_AuraScript::HandleEffectProc, EFFECT_0, SPELL_AURA_DUMMY);
            }
        };

        AuraScript* GetAuraScript() const OVERRIDE
        {
            return new spell_mage_glyph_of_ice_block_AuraScript();
        }
};

// 56374 - Glyph of Icy Veins
class spell_mage_glyph_of_icy_veins : public SpellScriptLoader
{
    public:
        spell_mage_glyph_of_icy_veins() : SpellScriptLoader("spell_mage_glyph_of_icy_veins") { }

        class spell_mage_glyph_of_icy_veins_AuraScript : public AuraScript
        {
            PrepareAuraScript(spell_mage_glyph_of_icy_veins_AuraScript);

            void HandleEffectProc(AuraEffect const* /*aurEff*/, ProcEventInfo& /*eventInfo*/)
            {
                PreventDefaultAction();

                GetTarget()->RemoveAurasByType(SPELL_AURA_HASTE_SPELLS, 0, 0, true, false);
                GetTarget()->RemoveAurasByType(SPELL_AURA_MOD_DECREASE_SPEED);
            }

            void Register() override
            {
                OnEffectProc += AuraEffectProcFn(spell_mage_glyph_of_icy_veins_AuraScript::HandleEffectProc, EFFECT_0, SPELL_AURA_DUMMY);
            }
        };

        AuraScript* GetAuraScript() const override
        {
            return new spell_mage_glyph_of_icy_veins_AuraScript();
        }
};

// 56375 - Glyph of Polymorph
class spell_mage_glyph_of_polymorph : public SpellScriptLoader
{
    public:
        spell_mage_glyph_of_polymorph() : SpellScriptLoader("spell_mage_glyph_of_polymorph") { }

        class spell_mage_glyph_of_polymorph_AuraScript : public AuraScript
        {
            PrepareAuraScript(spell_mage_glyph_of_polymorph_AuraScript);

            bool Validate(SpellInfo const* /*spellInfo*/) override
            {
                if (!sSpellMgr->GetSpellInfo(SPELL_PRIEST_SHADOW_WORD_DEATH))
                    return false;
                return true;
            }

            void HandleEffectProc(AuraEffect const* /*aurEff*/, ProcEventInfo& eventInfo)
            {
                PreventDefaultAction();
                Unit* target = eventInfo.GetProcTarget();

                target->RemoveAurasByType(SPELL_AURA_PERIODIC_DAMAGE, 0, target->GetAura(SPELL_PRIEST_SHADOW_WORD_DEATH)); // SW:D shall not be removed.
                target->RemoveAurasByType(SPELL_AURA_PERIODIC_DAMAGE_PERCENT);
                target->RemoveAurasByType(SPELL_AURA_PERIODIC_LEECH);
            }

            void Register() override
            {
                OnEffectProc += AuraEffectProcFn(spell_mage_glyph_of_polymorph_AuraScript::HandleEffectProc, EFFECT_0, SPELL_AURA_DUMMY);
            }
        };

        AuraScript* GetAuraScript() const override
        {
            return new spell_mage_glyph_of_polymorph_AuraScript();
        }
};

// 44457 - Living Bomb
class spell_mage_living_bomb : public SpellScriptLoader
{
    public:
        spell_mage_living_bomb() : SpellScriptLoader("spell_mage_living_bomb") { }

        class spell_mage_living_bomb_AuraScript : public AuraScript
        {
            PrepareAuraScript(spell_mage_living_bomb_AuraScript);

<<<<<<< HEAD
            bool Validate(SpellInfo const* spellInfo)
=======
            bool Validate(SpellInfo const* spell) override
>>>>>>> f9a6aa54
            {
                if (!sSpellMgr->GetSpellInfo(uint32(spellInfo->Effects[EFFECT_1].CalcValue())))
                    return false;
                return true;
            }

            void AfterRemove(AuraEffect const* aurEff, AuraEffectHandleModes /*mode*/)
            {
                AuraRemoveMode removeMode = GetTargetApplication()->GetRemoveMode();
                if (removeMode != AURA_REMOVE_BY_ENEMY_SPELL && removeMode != AURA_REMOVE_BY_EXPIRE)
                    return;

                if (Unit* caster = GetCaster())
                    caster->CastSpell(GetTarget(), uint32(aurEff->GetAmount()), true, NULL, aurEff);
            }

            void Register() override
            {
                AfterEffectRemove += AuraEffectRemoveFn(spell_mage_living_bomb_AuraScript::AfterRemove, EFFECT_1, SPELL_AURA_DUMMY, AURA_EFFECT_HANDLE_REAL);
            }
        };

        AuraScript* GetAuraScript() const override
        {
            return new spell_mage_living_bomb_AuraScript();
        }
};

// 11426 - Ice Barrier
/// Updated 4.3.4
class spell_mage_ice_barrier : public SpellScriptLoader
{
   public:
       spell_mage_ice_barrier() : SpellScriptLoader("spell_mage_ice_barrier") { }

       class spell_mage_ice_barrier_AuraScript : public AuraScript
       {
           PrepareAuraScript(spell_mage_ice_barrier_AuraScript);

           void AfterRemove(AuraEffect const* /*aurEff*/, AuraEffectHandleModes /*mode*/)
           {
               if (GetTargetApplication()->GetRemoveMode() != AURA_REMOVE_BY_ENEMY_SPELL)
                   return;

               if (GetTarget()->HasAura(SPELL_MAGE_SHATTERED_BARRIER_R1))
                   GetTarget()->CastSpell(GetTarget(), SPELL_MAGE_SHATTERED_BARRIER_FREEZE_R1, true);
               else if (GetTarget()->HasAura(SPELL_MAGE_SHATTERED_BARRIER_R2))
                   GetTarget()->CastSpell(GetTarget(), SPELL_MAGE_SHATTERED_BARRIER_FREEZE_R2, true);
           }

           void Register()
           {
                AfterEffectRemove += AuraEffectRemoveFn(spell_mage_ice_barrier_AuraScript::AfterRemove, EFFECT_0, SPELL_AURA_SCHOOL_ABSORB, AURA_EFFECT_HANDLE_REAL);
           }
       };

       AuraScript* GetAuraScript() const OVERRIDE
       {
           return new spell_mage_ice_barrier_AuraScript();
       }
};

// -11119 - Ignite
class spell_mage_ignite : public SpellScriptLoader
{
    public:
        spell_mage_ignite() : SpellScriptLoader("spell_mage_ignite") { }

        class spell_mage_ignite_AuraScript : public AuraScript
        {
            PrepareAuraScript(spell_mage_ignite_AuraScript);

            bool Validate(SpellInfo const* /*spellInfo*/) OVERRIDE
            {
                if (!sSpellMgr->GetSpellInfo(SPELL_MAGE_IGNITE))
                    return false;
                return true;
            }

            bool CheckProc(ProcEventInfo& eventInfo)
            {
                return eventInfo.GetProcTarget();
            }

            void HandleProc(AuraEffect const* aurEff, ProcEventInfo& eventInfo)
            {
                PreventDefaultAction();

                SpellInfo const* igniteDot = sSpellMgr->EnsureSpellInfo(SPELL_MAGE_IGNITE);
                int32 pct = 8 * GetSpellInfo()->GetRank();

                int32 amount = int32(CalculatePct(eventInfo.GetDamageInfo()->GetDamage(), pct) / igniteDot->GetMaxTicks());
                amount += eventInfo.GetProcTarget()->GetRemainingPeriodicAmount(eventInfo.GetActor()->GetGUID(), SPELL_MAGE_IGNITE, SPELL_AURA_PERIODIC_DAMAGE);
                GetTarget()->CastCustomSpell(SPELL_MAGE_IGNITE, SPELLVALUE_BASE_POINT0, amount, eventInfo.GetProcTarget(), true, NULL, aurEff);
            }

            void Register() override
            {
                DoCheckProc += AuraCheckProcFn(spell_mage_ignite_AuraScript::CheckProc);
                OnEffectProc += AuraEffectProcFn(spell_mage_ignite_AuraScript::HandleProc, EFFECT_0, SPELL_AURA_DUMMY);
            }
        };

        AuraScript* GetAuraScript() const override
        {
            return new spell_mage_ignite_AuraScript();
        }
};

// 543 - Mage Ward
/// Updated 4.3.4
class spell_mage_mage_ward : public SpellScriptLoader
{
   public:
       spell_mage_mage_ward() : SpellScriptLoader("spell_mage_mage_ward") { }

       class spell_mage_mage_ward_AuraScript : public AuraScript
       {
           PrepareAuraScript(spell_mage_mage_ward_AuraScript);

           void HandleAbsorb(AuraEffect* /*aurEff*/, DamageInfo & /*dmgInfo*/, uint32 & absorbAmount)
           {
               if (AuraEffect* aurEff = GetTarget()->GetAuraEffect(SPELL_AURA_DUMMY, SPELLFAMILY_GENERIC, ICON_MAGE_INCANTER_S_ABSORPTION, EFFECT_0))
               {
                   int32 bp = CalculatePct(absorbAmount, aurEff->GetAmount());
                   GetTarget()->CastCustomSpell(GetTarget(), SPELL_MAGE_INCANTERS_ABSORBTION_TRIGGERED, &bp, NULL, NULL, true);
               }
           }

            void Register() OVERRIDE
           {
               AfterEffectAbsorb += AuraEffectAbsorbFn(spell_mage_mage_ward_AuraScript::HandleAbsorb, EFFECT_0);
           }
       };

        AuraScript* GetAuraScript() const OVERRIDE
       {
           return new spell_mage_mage_ward_AuraScript();
       }
};

// 1463 - Mana Shield
/// Updated 4.3.4
class spell_mage_mana_shield : public SpellScriptLoader
{
    public:
       spell_mage_mana_shield() : SpellScriptLoader("spell_mage_mana_shield") { }

       class spell_mage_mana_shield_AuraScript : public AuraScript
       {
           PrepareAuraScript(spell_mage_mana_shield_AuraScript);

           void HandleAbsorb(AuraEffect* /*aurEff*/, DamageInfo & /*dmgInfo*/, uint32 & absorbAmount)
           {
               if (AuraEffect* aurEff = GetTarget()->GetAuraEffect(SPELL_AURA_DUMMY, SPELLFAMILY_GENERIC, ICON_MAGE_INCANTER_S_ABSORPTION, EFFECT_0))
               {
                   int32 bp = CalculatePct(absorbAmount, aurEff->GetAmount());
                   GetTarget()->CastCustomSpell(GetTarget(), SPELL_MAGE_INCANTERS_ABSORBTION_TRIGGERED, &bp, NULL, NULL, true);
               }
           }

           void AfterRemove(AuraEffect const* /*aurEff*/, AuraEffectHandleModes /*mode*/)
           {
               if (GetTargetApplication()->GetRemoveMode() == AURA_REMOVE_BY_ENEMY_SPELL)
                   GetTarget()->CastSpell(GetTarget(), SPELL_MAGE_INCANTERS_ABSORBTION_R1, true);
           }

           void Register() OVERRIDE
           {
                AfterEffectManaShield += AuraEffectManaShieldFn(spell_mage_mana_shield_AuraScript::HandleAbsorb, EFFECT_0);
                AfterEffectRemove += AuraEffectRemoveFn(spell_mage_mana_shield_AuraScript::AfterRemove, EFFECT_0, SPELL_AURA_MANA_SHIELD, AURA_EFFECT_HANDLE_REAL);
           }
       };

        AuraScript* GetAuraScript() const OVERRIDE
       {
           return new spell_mage_mana_shield_AuraScript();
       }
};

// -29074 - Master of Elements
class spell_mage_master_of_elements : public SpellScriptLoader
{
    public:
        spell_mage_master_of_elements() : SpellScriptLoader("spell_mage_master_of_elements") { }

        class spell_mage_master_of_elements_AuraScript : public AuraScript
        {
            PrepareAuraScript(spell_mage_master_of_elements_AuraScript);

            bool Validate(SpellInfo const* /*spellInfo*/) override
            {
                if (!sSpellMgr->GetSpellInfo(SPELL_MAGE_MASTER_OF_ELEMENTS_ENERGIZE))
                    return false;
                return true;
            }

            bool CheckProc(ProcEventInfo& eventInfo)
            {
                return eventInfo.GetDamageInfo()->GetSpellInfo(); // eventInfo.GetSpellInfo()
            }

            void HandleProc(AuraEffect const* aurEff, ProcEventInfo& eventInfo)
            {
                PreventDefaultAction();

                int32 mana = int32(eventInfo.GetDamageInfo()->GetSpellInfo()->CalcPowerCost(GetTarget(), eventInfo.GetDamageInfo()->GetSchoolMask()));
                mana = CalculatePct(mana, aurEff->GetAmount());

                if (mana > 0)
                    GetTarget()->CastCustomSpell(SPELL_MAGE_MASTER_OF_ELEMENTS_ENERGIZE, SPELLVALUE_BASE_POINT0, mana, GetTarget(), true, NULL, aurEff);
            }

            void Register() override
            {
                DoCheckProc += AuraCheckProcFn(spell_mage_master_of_elements_AuraScript::CheckProc);
                OnEffectProc += AuraEffectProcFn(spell_mage_master_of_elements_AuraScript::HandleProc, EFFECT_0, SPELL_AURA_DUMMY);
            }
        };

        AuraScript* GetAuraScript() const override
        {
            return new spell_mage_master_of_elements_AuraScript();
        }
};

// 86181 - Nether Vortex
class spell_mage_nether_vortex : public SpellScriptLoader
{
    public:
        spell_mage_nether_vortex() : SpellScriptLoader("spell_mage_nether_vortex") { }

        class spell_mage_nether_vortex_AuraScript : public AuraScript
        {
            PrepareAuraScript(spell_mage_nether_vortex_AuraScript);

            bool Validate(SpellInfo const* /*spellInfo*/) OVERRIDE
            {
                if (!sSpellMgr->GetSpellInfo(SPELL_MAGE_SLOW))
                    return false;
               return true;
            }

            bool DoCheck(ProcEventInfo& eventInfo)
            {
                if (Aura* aura = eventInfo.GetProcTarget()->GetAura(SPELL_MAGE_SLOW))
                    if (aura->GetCasterGUID() != GetTarget()->GetGUID())
                        return false;

                return true;
            }

            void HandleEffectProc(AuraEffect const* aurEff, ProcEventInfo& eventInfo)
            {
                PreventDefaultAction();
                GetTarget()->CastSpell(eventInfo.GetProcTarget(), SPELL_MAGE_SLOW, true, NULL, aurEff);
            }

            void Register() OVERRIDE
            {
                DoCheckProc += AuraCheckProcFn(spell_mage_nether_vortex_AuraScript::DoCheck);
                OnEffectProc += AuraEffectProcFn(spell_mage_nether_vortex_AuraScript::HandleEffectProc, EFFECT_0, SPELL_AURA_DUMMY);
            }
        };

        AuraScript* GetAuraScript() const OVERRIDE
        {
            return new spell_mage_nether_vortex_AuraScript();
        }
};

// -11175 - Permafrost
class spell_mage_permafrost : public SpellScriptLoader
{
    public:
        spell_mage_permafrost() : SpellScriptLoader("spell_mage_permafrost") { }

        class spell_mage_permafrost_AuraScript : public AuraScript
        {
            PrepareAuraScript(spell_mage_permafrost_AuraScript);

            bool Validate(SpellInfo const* /*spellInfo*/) OVERRIDE
            {
                if (!sSpellMgr->GetSpellInfo(SPELL_MAGE_PERMAFROST))
                    return false;
               return true;
            }

            bool DoCheck(ProcEventInfo& eventInfo)
            {
                return GetTarget()->GetGuardianPet() && eventInfo.GetDamageInfo()->GetDamage();
            }

            void HandleEffectProc(AuraEffect const* aurEff, ProcEventInfo& eventInfo)
            {
                PreventDefaultAction();

                int32 heal = int32(CalculatePct(eventInfo.GetDamageInfo()->GetDamage(), aurEff->GetAmount()));
                GetTarget()->CastCustomSpell(SPELL_MAGE_PERMAFROST, SPELLVALUE_BASE_POINT0, heal, (Unit*)NULL, true, NULL, aurEff);
            }

            void Register() OVERRIDE
            {
                DoCheckProc += AuraCheckProcFn(spell_mage_permafrost_AuraScript::DoCheck);
                OnEffectProc += AuraEffectProcFn(spell_mage_permafrost_AuraScript::HandleEffectProc, EFFECT_0, SPELL_AURA_DUMMY);
            }
        };

        AuraScript* GetAuraScript() const OVERRIDE
        {
            return new spell_mage_permafrost_AuraScript();
        }
};

// 118 - Polymorph
class spell_mage_polymorph : public SpellScriptLoader
{
    public:
        spell_mage_polymorph() : SpellScriptLoader("spell_mage_polymorph") { }

        class spell_mage_polymorph_AuraScript : public AuraScript
        {
            PrepareAuraScript(spell_mage_polymorph_AuraScript);

            bool Validate(SpellInfo const* /*spellInfo*/) OVERRIDE
            {
                if (!sSpellMgr->GetSpellInfo(SPELL_MAGE_IMPROVED_POLYMORPH_RANK_1) ||
                    !sSpellMgr->GetSpellInfo(SPELL_MAGE_IMPROVED_POLYMORPH_STUN_RANK_1) ||
                    !sSpellMgr->GetSpellInfo(SPELL_MAGE_IMPROVED_POLYMORPH_MARKER))
                    return false;
               return true;
            }

            bool Load() OVERRIDE
            {
                _caster = NULL;
                return true;
            }

            bool DoCheck(ProcEventInfo& eventInfo)
            {
                _caster = GetCaster();
                return _caster && eventInfo.GetDamageInfo();
            }

            void HandleEffectProc(AuraEffect const* aurEff, ProcEventInfo& /*eventInfo*/)
            {
                PreventDefaultAction();
                // Improved Polymorph
                if (AuraEffect const* improvedPolymorph = _caster->GetAuraEffectOfRankedSpell(SPELL_MAGE_IMPROVED_POLYMORPH_RANK_1, EFFECT_0))
                {
                    if (_caster->HasAura(SPELL_MAGE_IMPROVED_POLYMORPH_MARKER))
                        return;

                    GetTarget()->CastSpell(GetTarget(), sSpellMgr->GetSpellWithRank(SPELL_MAGE_IMPROVED_POLYMORPH_STUN_RANK_1, improvedPolymorph->GetSpellInfo()->GetRank()), true, NULL, aurEff);
                    _caster->CastSpell(_caster, SPELL_MAGE_IMPROVED_POLYMORPH_MARKER, true, NULL, aurEff);
                }
            }

            void Register() OVERRIDE
            {
                DoCheckProc += AuraCheckProcFn(spell_mage_polymorph_AuraScript::DoCheck);
                OnEffectProc += AuraEffectProcFn(spell_mage_polymorph_AuraScript::HandleEffectProc, EFFECT_0, SPELL_AURA_MOD_CONFUSE);
            }

        private:
            Unit* _caster;
        };

        AuraScript* GetAuraScript() const OVERRIDE
        {
            return new spell_mage_polymorph_AuraScript();
        }
};

enum SilvermoonPolymorph
{
    NPC_AUROSALIA       = 18744
};

/// @todo move out of here and rename - not a mage spell
// 32826 - Polymorph (Visual)
class spell_mage_polymorph_cast_visual : public SpellScriptLoader
{
    public:
        spell_mage_polymorph_cast_visual() : SpellScriptLoader("spell_mage_polymorph_visual") { }

        class spell_mage_polymorph_cast_visual_SpellScript : public SpellScript
        {
            PrepareSpellScript(spell_mage_polymorph_cast_visual_SpellScript);

            static const uint32 PolymorhForms[6];

            bool Validate(SpellInfo const* /*spellInfo*/) override
            {
                // check if spell ids exist in dbc
                for (uint32 i = 0; i < 6; i++)
                    if (!sSpellMgr->GetSpellInfo(PolymorhForms[i]))
                        return false;
                return true;
            }

            void HandleDummy(SpellEffIndex /*effIndex*/)
            {
                if (Unit* target = GetCaster()->FindNearestCreature(NPC_AUROSALIA, 30.0f))
                    if (target->GetTypeId() == TYPEID_UNIT)
                        target->CastSpell(target, PolymorhForms[urand(0, 5)], true);
            }

            void Register() override
            {
                // add dummy effect spell handler to Polymorph visual
                OnEffectHitTarget += SpellEffectFn(spell_mage_polymorph_cast_visual_SpellScript::HandleDummy, EFFECT_0, SPELL_EFFECT_DUMMY);
            }
        };

        SpellScript* GetSpellScript() const override
        {
            return new spell_mage_polymorph_cast_visual_SpellScript();
        }
};

uint32 const spell_mage_polymorph_cast_visual::spell_mage_polymorph_cast_visual_SpellScript::PolymorhForms[6] =
{
    SPELL_MAGE_SQUIRREL_FORM,
    SPELL_MAGE_GIRAFFE_FORM,
    SPELL_MAGE_SERPENT_FORM,
    SPELL_MAGE_DRAGONHAWK_FORM,
    SPELL_MAGE_WORGEN_FORM,
    SPELL_MAGE_SHEEP_FORM
};

// 5405  - Replenish Mana (Mana Gem)
/// Updated 4.3.4
class spell_mage_replenish_mana : public SpellScriptLoader
{
   public:
       spell_mage_replenish_mana() : SpellScriptLoader("spell_mage_replenish_mana") { }

       class spell_mage_replenish_mana_SpellScript : public SpellScript
       {
           PrepareSpellScript(spell_mage_replenish_mana_SpellScript);

           bool Validate(SpellInfo const* /*spellInfo*/)
           {
               if (!sSpellMgr->GetSpellInfo(SPELL_MAGE_IMPROVED_MANA_GEM_TRIGGERED))
                   return false;
               return true;
           }

           void HandleImprovedManaGem()
           {
               if (AuraEffect* aurEff = GetCaster()->GetAuraEffect(SPELL_AURA_DUMMY, SPELLFAMILY_MAGE, ICON_MAGE_IMPROVED_MANA_GEM, EFFECT_0))
               {
                   int32 bp = CalculatePct(GetCaster()->GetMaxPower(POWER_MANA), aurEff->GetAmount());
                   GetCaster()->CastCustomSpell(GetCaster(), SPELL_MAGE_IMPROVED_MANA_GEM_TRIGGERED, &bp, &bp, NULL, true);
               }
           }

           void Register()
           {
               AfterCast += SpellCastFn(spell_mage_replenish_mana_SpellScript::HandleImprovedManaGem);
           }
       };

       SpellScript* GetSpellScript() const
       {
           return new spell_mage_replenish_mana_SpellScript();
       }
};

// 82676 - Ring of Frost
/// Updated 4.3.4
class spell_mage_ring_of_frost : public SpellScriptLoader
{
    public:
        spell_mage_ring_of_frost() : SpellScriptLoader("spell_mage_ring_of_frost") { }

        class spell_mage_ring_of_frost_AuraScript : public AuraScript
        {
            PrepareAuraScript(spell_mage_ring_of_frost_AuraScript);

            bool Validate(SpellInfo const* /*spellInfo*/) override
            {
                if (!sSpellMgr->GetSpellInfo(SPELL_MAGE_RING_OF_FROST_SUMMON))
                    return false;
                if (!sSpellMgr->GetSpellInfo(SPELL_MAGE_RING_OF_FROST_FREEZE))
                    return false;
                if (!sSpellMgr->GetSpellInfo(SPELL_MAGE_RING_OF_FROST_DUMMY))
                    return false;
                return true;
            }

            bool Load() OVERRIDE
            {
                ringOfFrost = NULL;
                return true;
            }

            void HandleEffectPeriodic(AuraEffect const* /*aurEff*/)
            {
                if (ringOfFrost)
                    if (GetMaxDuration() - (int32)ringOfFrost->GetTimer() >= sSpellMgr->GetSpellInfo(SPELL_MAGE_RING_OF_FROST_DUMMY)->GetDuration())
                        GetTarget()->CastSpell(ringOfFrost->GetPositionX(), ringOfFrost->GetPositionY(), ringOfFrost->GetPositionZ(), SPELL_MAGE_RING_OF_FROST_FREEZE, true);
            }

            void Apply(AuraEffect const* /*aurEff*/, AuraEffectHandleModes /*mode*/)
            {
                std::list<Creature*> MinionList;
                GetTarget()->GetAllMinionsByEntry(MinionList, GetSpellInfo()->Effects[EFFECT_0].MiscValue);

                // Get the last summoned RoF, save it and despawn older ones
                for (std::list<Creature*>::iterator itr = MinionList.begin(); itr != MinionList.end(); itr++)
                {
                    TempSummon* summon = (*itr)->ToTempSummon();

                    if (ringOfFrost && summon)
                    {
                        if (summon->GetTimer() > ringOfFrost->GetTimer())
                        {
                            ringOfFrost->DespawnOrUnsummon();
                            ringOfFrost = summon;
                        }
                        else
                            summon->DespawnOrUnsummon();
                    }
                    else if (summon)
                        ringOfFrost = summon;
                }
            }

<<<<<<< HEAD
            TempSummon* ringOfFrost;

            void Register() OVERRIDE
=======
            void Register() override
>>>>>>> f9a6aa54
            {
                 OnEffectPeriodic += AuraEffectPeriodicFn(spell_mage_ring_of_frost_AuraScript::HandleEffectPeriodic, EFFECT_1, SPELL_AURA_PERIODIC_TRIGGER_SPELL);
                 OnEffectApply += AuraEffectApplyFn(spell_mage_ring_of_frost_AuraScript::Apply, EFFECT_1, SPELL_AURA_PERIODIC_TRIGGER_SPELL, AURA_EFFECT_HANDLE_REAL_OR_REAPPLY_MASK);
            }
        };

        AuraScript* GetAuraScript() const OVERRIDE
        {
            return new spell_mage_ring_of_frost_AuraScript();
        }
};

// 82691 - Ring of Frost (freeze efect)
/// Updated 4.3.4
class spell_mage_ring_of_frost_freeze : public SpellScriptLoader
{
    public:
        spell_mage_ring_of_frost_freeze() : SpellScriptLoader("spell_mage_ring_of_frost_freeze") { }

        class spell_mage_ring_of_frost_freeze_SpellScript : public SpellScript
        {
            PrepareSpellScript(spell_mage_ring_of_frost_freeze_SpellScript);

            bool Validate(SpellInfo const* /*spellInfo*/) OVERRIDE
            {
                if (!sSpellMgr->GetSpellInfo(SPELL_MAGE_RING_OF_FROST_SUMMON))
                    return false;
                if (!sSpellMgr->GetSpellInfo(SPELL_MAGE_RING_OF_FROST_FREEZE))
                    return false;
                return true;
            }

            void FilterTargets(std::list<WorldObject*>& targets)
            {
                float outRadius = sSpellMgr->GetSpellInfo(SPELL_MAGE_RING_OF_FROST_SUMMON)->Effects[EFFECT_0].CalcRadius();
                float inRadius  = 4.7f;

                for (std::list<WorldObject*>::iterator itr = targets.begin(); itr != targets.end(); ++itr)
                    if (Unit* unit = (*itr)->ToUnit())
                        if (unit->HasAura(SPELL_MAGE_RING_OF_FROST_DUMMY) || unit->HasAura(SPELL_MAGE_RING_OF_FROST_FREEZE) || unit->GetExactDist(GetExplTargetDest()) > outRadius || unit->GetExactDist(GetExplTargetDest()) < inRadius)
                            targets.erase(itr--);
            }

            void Register() OVERRIDE
            {
                OnObjectAreaTargetSelect += SpellObjectAreaTargetSelectFn(spell_mage_ring_of_frost_freeze_SpellScript::FilterTargets, EFFECT_0, TARGET_UNIT_DEST_AREA_ENEMY);
            }
        };

        SpellScript* GetSpellScript() const override
        {
            return new spell_mage_ring_of_frost_freeze_SpellScript();
        }

        class spell_mage_ring_of_frost_freeze_AuraScript : public AuraScript
        {
            PrepareAuraScript(spell_mage_ring_of_frost_freeze_AuraScript);

            bool Validate(SpellInfo const* /*spellInfo*/) OVERRIDE
            {
                if (!sSpellMgr->GetSpellInfo(SPELL_MAGE_RING_OF_FROST_DUMMY))
                    return false;
                return true;
            }

            void OnRemove(AuraEffect const* /*aurEff*/, AuraEffectHandleModes /*mode*/)
            {
                if (GetTargetApplication()->GetRemoveMode() != AURA_REMOVE_BY_EXPIRE)
                    if (GetCaster())
                        GetCaster()->CastSpell(GetTarget(), SPELL_MAGE_RING_OF_FROST_DUMMY, true);
            }

            void Register() OVERRIDE
            {
                AfterEffectRemove += AuraEffectRemoveFn(spell_mage_ring_of_frost_freeze_AuraScript::OnRemove, EFFECT_0, SPELL_AURA_MOD_STUN, AURA_EFFECT_HANDLE_REAL);
            }
        };

        AuraScript* GetAuraScript() const OVERRIDE
        {
            return new spell_mage_ring_of_frost_freeze_AuraScript();
        }
};

// 80353 - Time Warp
class spell_mage_time_warp : public SpellScriptLoader
{
    public:
        spell_mage_time_warp() : SpellScriptLoader("spell_mage_time_warp") { }

        class spell_mage_time_warp_SpellScript : public SpellScript
        {
            PrepareSpellScript(spell_mage_time_warp_SpellScript);

            bool Validate(SpellInfo const* /*spellInfo*/) OVERRIDE
            {
                if (!sSpellMgr->GetSpellInfo(SPELL_MAGE_TEMPORAL_DISPLACEMENT)
                    || !sSpellMgr->GetSpellInfo(SPELL_HUNTER_INSANITY)
                    || !sSpellMgr->GetSpellInfo(SPELL_SHAMAN_EXHAUSTION)
                    || !sSpellMgr->GetSpellInfo(SPELL_SHAMAN_SATED))
                    return false;
                return true;
            }

            void RemoveInvalidTargets(std::list<WorldObject*>& targets)
            {
                targets.remove_if(Trinity::UnitAuraCheck(true, SPELL_MAGE_TEMPORAL_DISPLACEMENT));
                targets.remove_if(Trinity::UnitAuraCheck(true, SPELL_HUNTER_INSANITY));
                targets.remove_if(Trinity::UnitAuraCheck(true, SPELL_SHAMAN_EXHAUSTION));
                targets.remove_if(Trinity::UnitAuraCheck(true, SPELL_SHAMAN_SATED));
            }

            void ApplyDebuff()
            {
                if (Unit* target = GetHitUnit())
                    target->CastSpell(target, SPELL_MAGE_TEMPORAL_DISPLACEMENT, true);
            }

            void Register() OVERRIDE
            {
                OnObjectAreaTargetSelect += SpellObjectAreaTargetSelectFn(spell_mage_time_warp_SpellScript::RemoveInvalidTargets, EFFECT_ALL, TARGET_UNIT_CASTER_AREA_RAID);
                AfterHit += SpellHitFn(spell_mage_time_warp_SpellScript::ApplyDebuff);
            }
        };

        SpellScript* GetSpellScript() const OVERRIDE
        {
            return new spell_mage_time_warp_SpellScript();
        }
};

// 33395 Water Elemental's Freeze
/// Updated 4.3.4
class spell_mage_water_elemental_freeze : public SpellScriptLoader
{
   public:
       spell_mage_water_elemental_freeze() : SpellScriptLoader("spell_mage_water_elemental_freeze") { }

       class spell_mage_water_elemental_freeze_SpellScript : public SpellScript
       {
           PrepareSpellScript(spell_mage_water_elemental_freeze_SpellScript);

           bool Validate(SpellInfo const* /*spellInfo*/)
           {
               if (!sSpellMgr->GetSpellInfo(SPELL_MAGE_FINGERS_OF_FROST))
                   return false;
               return true;
           }

           void CountTargets(std::list<WorldObject*>& targetList)
           {
               _didHit = !targetList.empty();
           }

           void HandleImprovedFreeze()
           {
               if (!_didHit)
                   return;

               Unit* owner = GetCaster()->GetOwner();
               if (!owner)
                   return;

               if (AuraEffect* aurEff = owner->GetAuraEffect(SPELL_AURA_DUMMY, SPELLFAMILY_MAGE, ICON_MAGE_IMPROVED_FREEZE, EFFECT_0))
               {
                   if (roll_chance_i(aurEff->GetAmount()))
                       owner->CastCustomSpell(SPELL_MAGE_FINGERS_OF_FROST, SPELLVALUE_AURA_STACK, 2, owner, true);
               }
           }

           void Register()
           {
               OnObjectAreaTargetSelect += SpellObjectAreaTargetSelectFn(spell_mage_water_elemental_freeze_SpellScript::CountTargets, EFFECT_0, TARGET_UNIT_DEST_AREA_ENEMY);
               AfterCast += SpellCastFn(spell_mage_water_elemental_freeze_SpellScript::HandleImprovedFreeze);
           }

       private:
           bool _didHit;
       };

       SpellScript* GetSpellScript() const
       {
           return new spell_mage_water_elemental_freeze_SpellScript();
       }
};

void AddSC_mage_spell_scripts()
{
    new spell_mage_arcane_potency();
    new spell_mage_blast_wave();
    new spell_mage_blazing_speed();
    new spell_mage_blizzard();
    new spell_mage_cold_snap();
    new spell_mage_cone_of_cold();
    new spell_mage_conjure_refreshment();
    new spell_mage_fire_frost_ward();
    new spell_mage_focus_magic();
    new spell_mage_frostbolt();
    new spell_mage_ice_barrier();
    new spell_mage_ignite();
    new spell_mage_glyph_of_ice_block();
    new spell_mage_glyph_of_icy_veins();
    new spell_mage_glyph_of_polymorph();
    new spell_mage_living_bomb();
    new spell_mage_mage_ward();
    new spell_mage_mana_shield();
    new spell_mage_master_of_elements();
    new spell_mage_nether_vortex();
    new spell_mage_permafrost();
    new spell_mage_polymorph();
    new spell_mage_polymorph_cast_visual();
    new spell_mage_replenish_mana();
    new spell_mage_ring_of_frost();
    new spell_mage_ring_of_frost_freeze();
    new spell_mage_time_warp();
    new spell_mage_water_elemental_freeze();
}<|MERGE_RESOLUTION|>--- conflicted
+++ resolved
@@ -113,7 +113,7 @@
         {
             PrepareAuraScript(spell_mage_arcane_potency_AuraScript);
 
-            bool Validate(SpellInfo const* /*spellInfo*/) OVERRIDE
+            bool Validate(SpellInfo const* /*spellInfo*/) override
             {
                 if (!sSpellMgr->GetSpellInfo(SPELL_ARCANCE_POTENCY_RANK_1) ||
                     !sSpellMgr->GetSpellInfo(SPELL_ARCANCE_POTENCY_RANK_2) ||
@@ -139,13 +139,13 @@
 
             }
 
-            void Register() OVERRIDE
+            void Register() override
             {
                 OnEffectProc += AuraEffectProcFn(spell_mage_arcane_potency_AuraScript::HandleProc, EFFECT_0, SPELL_AURA_DUMMY);
             }
         };
 
-        AuraScript* GetAuraScript() const OVERRIDE
+        AuraScript* GetAuraScript() const override
         {
             return new spell_mage_arcane_potency_AuraScript();
         }
@@ -379,13 +379,13 @@
                 }
             }
 
-            void Register() OVERRIDE
+            void Register() override
             {
                 OnEffectHitTarget += SpellEffectFn(spell_mage_cone_of_cold_SpellScript::HandleConeOfColdScript, EFFECT_0, SPELL_EFFECT_APPLY_AURA);
             }
         };
 
-        SpellScript* GetSpellScript() const OVERRIDE
+        SpellScript* GetSpellScript() const override
         {
             return new spell_mage_cone_of_cold_SpellScript();
         }
@@ -422,7 +422,7 @@
         {
             PrepareSpellScript(spell_mage_conjure_refreshment_SpellScript);
 
-            bool Validate(SpellInfo const* /*spellInfo*/) OVERRIDE
+            bool Validate(SpellInfo const* /*spellInfo*/) override
             {
                 for (uint8 i = 0; i < MAX_CONJURE_REFRESHMENT_SPELLS; ++i)
                     if (!sSpellMgr->GetSpellInfo(_conjureData[i].spellId))
@@ -430,7 +430,7 @@
                 return true;
             }
 
-            bool Load() OVERRIDE
+            bool Load() override
             {
                 if (GetCaster()->GetTypeId() != TYPEID_PLAYER)
                     return false;
@@ -450,13 +450,13 @@
                 }
             }
 
-            void Register() OVERRIDE
+            void Register() override
             {
                 OnEffectHitTarget += SpellEffectFn(spell_mage_conjure_refreshment_SpellScript::HandleDummy, EFFECT_0, SPELL_EFFECT_DUMMY);
             }
         };
 
-        SpellScript* GetSpellScript() const OVERRIDE
+        SpellScript* GetSpellScript() const override
         {
             return new spell_mage_conjure_refreshment_SpellScript();
         }
@@ -624,7 +624,7 @@
         {
             PrepareAuraScript(spell_mage_glyph_of_ice_block_AuraScript);
 
-            bool Validate(SpellInfo const* /*spellInfo*/) OVERRIDE
+            bool Validate(SpellInfo const* /*spellInfo*/) override
             {
                 if (!sSpellMgr->GetSpellInfo(SPELL_MAGE_FROST_NOVA))
                     return false;
@@ -643,14 +643,14 @@
                 GetTarget()->ToPlayer()->RemoveSpellCooldown(SPELL_MAGE_FROST_NOVA, true);
             }
 
-            void Register() OVERRIDE
+            void Register() override
             {
                 DoCheckProc += AuraCheckProcFn(spell_mage_glyph_of_ice_block_AuraScript::CheckProc);
                 OnEffectProc += AuraEffectProcFn(spell_mage_glyph_of_ice_block_AuraScript::HandleEffectProc, EFFECT_0, SPELL_AURA_DUMMY);
             }
         };
 
-        AuraScript* GetAuraScript() const OVERRIDE
+        AuraScript* GetAuraScript() const override
         {
             return new spell_mage_glyph_of_ice_block_AuraScript();
         }
@@ -735,11 +735,7 @@
         {
             PrepareAuraScript(spell_mage_living_bomb_AuraScript);
 
-<<<<<<< HEAD
             bool Validate(SpellInfo const* spellInfo)
-=======
-            bool Validate(SpellInfo const* spell) override
->>>>>>> f9a6aa54
             {
                 if (!sSpellMgr->GetSpellInfo(uint32(spellInfo->Effects[EFFECT_1].CalcValue())))
                     return false;
@@ -796,7 +792,7 @@
            }
        };
 
-       AuraScript* GetAuraScript() const OVERRIDE
+       AuraScript* GetAuraScript() const override
        {
            return new spell_mage_ice_barrier_AuraScript();
        }
@@ -812,7 +808,7 @@
         {
             PrepareAuraScript(spell_mage_ignite_AuraScript);
 
-            bool Validate(SpellInfo const* /*spellInfo*/) OVERRIDE
+            bool Validate(SpellInfo const* /*spellInfo*/) override
             {
                 if (!sSpellMgr->GetSpellInfo(SPELL_MAGE_IGNITE))
                     return false;
@@ -869,13 +865,13 @@
                }
            }
 
-            void Register() OVERRIDE
+            void Register() override
            {
                AfterEffectAbsorb += AuraEffectAbsorbFn(spell_mage_mage_ward_AuraScript::HandleAbsorb, EFFECT_0);
            }
        };
 
-        AuraScript* GetAuraScript() const OVERRIDE
+        AuraScript* GetAuraScript() const override
        {
            return new spell_mage_mage_ward_AuraScript();
        }
@@ -907,14 +903,14 @@
                    GetTarget()->CastSpell(GetTarget(), SPELL_MAGE_INCANTERS_ABSORBTION_R1, true);
            }
 
-           void Register() OVERRIDE
+           void Register() override
            {
                 AfterEffectManaShield += AuraEffectManaShieldFn(spell_mage_mana_shield_AuraScript::HandleAbsorb, EFFECT_0);
                 AfterEffectRemove += AuraEffectRemoveFn(spell_mage_mana_shield_AuraScript::AfterRemove, EFFECT_0, SPELL_AURA_MANA_SHIELD, AURA_EFFECT_HANDLE_REAL);
            }
        };
 
-        AuraScript* GetAuraScript() const OVERRIDE
+        AuraScript* GetAuraScript() const override
        {
            return new spell_mage_mana_shield_AuraScript();
        }
@@ -976,7 +972,7 @@
         {
             PrepareAuraScript(spell_mage_nether_vortex_AuraScript);
 
-            bool Validate(SpellInfo const* /*spellInfo*/) OVERRIDE
+            bool Validate(SpellInfo const* /*spellInfo*/) override
             {
                 if (!sSpellMgr->GetSpellInfo(SPELL_MAGE_SLOW))
                     return false;
@@ -998,14 +994,14 @@
                 GetTarget()->CastSpell(eventInfo.GetProcTarget(), SPELL_MAGE_SLOW, true, NULL, aurEff);
             }
 
-            void Register() OVERRIDE
+            void Register() override
             {
                 DoCheckProc += AuraCheckProcFn(spell_mage_nether_vortex_AuraScript::DoCheck);
                 OnEffectProc += AuraEffectProcFn(spell_mage_nether_vortex_AuraScript::HandleEffectProc, EFFECT_0, SPELL_AURA_DUMMY);
             }
         };
 
-        AuraScript* GetAuraScript() const OVERRIDE
+        AuraScript* GetAuraScript() const override
         {
             return new spell_mage_nether_vortex_AuraScript();
         }
@@ -1021,7 +1017,7 @@
         {
             PrepareAuraScript(spell_mage_permafrost_AuraScript);
 
-            bool Validate(SpellInfo const* /*spellInfo*/) OVERRIDE
+            bool Validate(SpellInfo const* /*spellInfo*/) override
             {
                 if (!sSpellMgr->GetSpellInfo(SPELL_MAGE_PERMAFROST))
                     return false;
@@ -1041,14 +1037,14 @@
                 GetTarget()->CastCustomSpell(SPELL_MAGE_PERMAFROST, SPELLVALUE_BASE_POINT0, heal, (Unit*)NULL, true, NULL, aurEff);
             }
 
-            void Register() OVERRIDE
+            void Register() override
             {
                 DoCheckProc += AuraCheckProcFn(spell_mage_permafrost_AuraScript::DoCheck);
                 OnEffectProc += AuraEffectProcFn(spell_mage_permafrost_AuraScript::HandleEffectProc, EFFECT_0, SPELL_AURA_DUMMY);
             }
         };
 
-        AuraScript* GetAuraScript() const OVERRIDE
+        AuraScript* GetAuraScript() const override
         {
             return new spell_mage_permafrost_AuraScript();
         }
@@ -1064,7 +1060,7 @@
         {
             PrepareAuraScript(spell_mage_polymorph_AuraScript);
 
-            bool Validate(SpellInfo const* /*spellInfo*/) OVERRIDE
+            bool Validate(SpellInfo const* /*spellInfo*/) override
             {
                 if (!sSpellMgr->GetSpellInfo(SPELL_MAGE_IMPROVED_POLYMORPH_RANK_1) ||
                     !sSpellMgr->GetSpellInfo(SPELL_MAGE_IMPROVED_POLYMORPH_STUN_RANK_1) ||
@@ -1073,7 +1069,7 @@
                return true;
             }
 
-            bool Load() OVERRIDE
+            bool Load() override
             {
                 _caster = NULL;
                 return true;
@@ -1099,7 +1095,7 @@
                 }
             }
 
-            void Register() OVERRIDE
+            void Register() override
             {
                 DoCheckProc += AuraCheckProcFn(spell_mage_polymorph_AuraScript::DoCheck);
                 OnEffectProc += AuraEffectProcFn(spell_mage_polymorph_AuraScript::HandleEffectProc, EFFECT_0, SPELL_AURA_MOD_CONFUSE);
@@ -1109,7 +1105,7 @@
             Unit* _caster;
         };
 
-        AuraScript* GetAuraScript() const OVERRIDE
+        AuraScript* GetAuraScript() const override
         {
             return new spell_mage_polymorph_AuraScript();
         }
@@ -1233,7 +1229,7 @@
                 return true;
             }
 
-            bool Load() OVERRIDE
+            bool Load() override
             {
                 ringOfFrost = NULL;
                 return true;
@@ -1271,20 +1267,16 @@
                 }
             }
 
-<<<<<<< HEAD
             TempSummon* ringOfFrost;
 
-            void Register() OVERRIDE
-=======
-            void Register() override
->>>>>>> f9a6aa54
+            void Register() override
             {
                  OnEffectPeriodic += AuraEffectPeriodicFn(spell_mage_ring_of_frost_AuraScript::HandleEffectPeriodic, EFFECT_1, SPELL_AURA_PERIODIC_TRIGGER_SPELL);
                  OnEffectApply += AuraEffectApplyFn(spell_mage_ring_of_frost_AuraScript::Apply, EFFECT_1, SPELL_AURA_PERIODIC_TRIGGER_SPELL, AURA_EFFECT_HANDLE_REAL_OR_REAPPLY_MASK);
             }
         };
 
-        AuraScript* GetAuraScript() const OVERRIDE
+        AuraScript* GetAuraScript() const override
         {
             return new spell_mage_ring_of_frost_AuraScript();
         }
@@ -1301,7 +1293,7 @@
         {
             PrepareSpellScript(spell_mage_ring_of_frost_freeze_SpellScript);
 
-            bool Validate(SpellInfo const* /*spellInfo*/) OVERRIDE
+            bool Validate(SpellInfo const* /*spellInfo*/) override
             {
                 if (!sSpellMgr->GetSpellInfo(SPELL_MAGE_RING_OF_FROST_SUMMON))
                     return false;
@@ -1321,7 +1313,7 @@
                             targets.erase(itr--);
             }
 
-            void Register() OVERRIDE
+            void Register() override
             {
                 OnObjectAreaTargetSelect += SpellObjectAreaTargetSelectFn(spell_mage_ring_of_frost_freeze_SpellScript::FilterTargets, EFFECT_0, TARGET_UNIT_DEST_AREA_ENEMY);
             }
@@ -1336,7 +1328,7 @@
         {
             PrepareAuraScript(spell_mage_ring_of_frost_freeze_AuraScript);
 
-            bool Validate(SpellInfo const* /*spellInfo*/) OVERRIDE
+            bool Validate(SpellInfo const* /*spellInfo*/) override
             {
                 if (!sSpellMgr->GetSpellInfo(SPELL_MAGE_RING_OF_FROST_DUMMY))
                     return false;
@@ -1350,13 +1342,13 @@
                         GetCaster()->CastSpell(GetTarget(), SPELL_MAGE_RING_OF_FROST_DUMMY, true);
             }
 
-            void Register() OVERRIDE
+            void Register() override
             {
                 AfterEffectRemove += AuraEffectRemoveFn(spell_mage_ring_of_frost_freeze_AuraScript::OnRemove, EFFECT_0, SPELL_AURA_MOD_STUN, AURA_EFFECT_HANDLE_REAL);
             }
         };
 
-        AuraScript* GetAuraScript() const OVERRIDE
+        AuraScript* GetAuraScript() const override
         {
             return new spell_mage_ring_of_frost_freeze_AuraScript();
         }
@@ -1372,7 +1364,7 @@
         {
             PrepareSpellScript(spell_mage_time_warp_SpellScript);
 
-            bool Validate(SpellInfo const* /*spellInfo*/) OVERRIDE
+            bool Validate(SpellInfo const* /*spellInfo*/) override
             {
                 if (!sSpellMgr->GetSpellInfo(SPELL_MAGE_TEMPORAL_DISPLACEMENT)
                     || !sSpellMgr->GetSpellInfo(SPELL_HUNTER_INSANITY)
@@ -1396,14 +1388,14 @@
                     target->CastSpell(target, SPELL_MAGE_TEMPORAL_DISPLACEMENT, true);
             }
 
-            void Register() OVERRIDE
+            void Register() override
             {
                 OnObjectAreaTargetSelect += SpellObjectAreaTargetSelectFn(spell_mage_time_warp_SpellScript::RemoveInvalidTargets, EFFECT_ALL, TARGET_UNIT_CASTER_AREA_RAID);
                 AfterHit += SpellHitFn(spell_mage_time_warp_SpellScript::ApplyDebuff);
             }
         };
 
-        SpellScript* GetSpellScript() const OVERRIDE
+        SpellScript* GetSpellScript() const override
         {
             return new spell_mage_time_warp_SpellScript();
         }
