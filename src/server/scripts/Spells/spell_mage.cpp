/*
 * Copyright (C) 2008-2014 TrinityCore <http://www.trinitycore.org/>
 *
 * This program is free software; you can redistribute it and/or modify it
 * under the terms of the GNU General Public License as published by the
 * Free Software Foundation; either version 2 of the License, or (at your
 * option) any later version.
 *
 * This program is distributed in the hope that it will be useful, but WITHOUT
 * ANY WARRANTY; without even the implied warranty of MERCHANTABILITY or
 * FITNESS FOR A PARTICULAR PURPOSE. See the GNU General Public License for
 * more details.
 *
 * You should have received a copy of the GNU General Public License along
 * with this program. If not, see <http://www.gnu.org/licenses/>.
 */

/*
 * Scripts for spells with SPELLFAMILY_MAGE and SPELLFAMILY_GENERIC spells used by mage players.
 * Ordered alphabetically using scriptname.
 * Scriptnames of files in this file should be prefixed with "spell_mage_".
 */

#include "Player.h"
#include "ScriptMgr.h"
#include "SpellScript.h"
#include "SpellAuraEffects.h"
#include "Pet.h"
#include "GridNotifiers.h"

enum MageSpells
{
    SPELL_ARCANCE_POTENCY_RANK_1                 = 31571,
    SPELL_ARCANCE_POTENCY_RANK_2                 = 31572,
    SPELL_ARCANCE_POTENCY_TRIGGER_RANK_1         = 57529,
    SPELL_ARCANCE_POTENCY_TRIGGER_RANK_2         = 57531,
    SPELL_MAGE_BLAZING_SPEED                     = 31643,
    SPELL_MAGE_BURNOUT                           = 29077,
    SPELL_MAGE_COLD_SNAP                         = 11958,
    SPELL_MAGE_FOCUS_MAGIC_PROC                  = 54648,
    SPELL_MAGE_FROST_NOVA                        = 122,
    SPELL_MAGE_FROST_WARDING_R1                  = 11189,
    SPELL_MAGE_FROST_WARDING_TRIGGERED           = 57776,
    SPELL_MAGE_IMPROVED_POLYMORPH_RANK_1         = 11210,
    SPELL_MAGE_IMPROVED_POLYMORPH_STUN_RANK_1    = 83046,
    SPELL_MAGE_IMPROVED_POLYMORPH_MARKER         = 87515,
    SPELL_MAGE_INCANTERS_ABSORBTION_R1           = 44394,
    SPELL_MAGE_INCANTERS_ABSORBTION_TRIGGERED    = 44413,
    SPELL_MAGE_IGNITE                            = 12654,
    SPELL_MAGE_MASTER_OF_ELEMENTS_ENERGIZE       = 29077,
    SPELL_MAGE_PERMAFROST                        = 91394,
    SPELL_MAGE_SLOW                              = 31589,
    SPELL_MAGE_SQUIRREL_FORM                     = 32813,
    SPELL_MAGE_GIRAFFE_FORM                      = 32816,
    SPELL_MAGE_SERPENT_FORM                      = 32817,
    SPELL_MAGE_DRAGONHAWK_FORM                   = 32818,
    SPELL_MAGE_WORGEN_FORM                       = 32819,
    SPELL_MAGE_SHEEP_FORM                        = 32820,
    SPELL_MAGE_GLYPH_OF_ETERNAL_WATER            = 70937,
    SPELL_MAGE_SUMMON_WATER_ELEMENTAL_PERMANENT  = 70908,
    SPELL_MAGE_SUMMON_WATER_ELEMENTAL_TEMPORARY  = 70907,
    SPELL_MAGE_GLYPH_OF_BLAST_WAVE               = 62126,

    SPELL_MAGE_FLAMESTRIKE                       = 2120,

    SPELL_MAGE_CHILLED_R1                        = 12484,
    SPELL_MAGE_CHILLED_R2                        = 12485,

    SPELL_MAGE_CONE_OF_COLD_AURA_R1              = 11190,
    SPELL_MAGE_CONE_OF_COLD_AURA_R2              = 12489,
    SPELL_MAGE_CONE_OF_COLD_TRIGGER_R1           = 83301,
    SPELL_MAGE_CONE_OF_COLD_TRIGGER_R2           = 83302,

    SPELL_MAGE_SHATTERED_BARRIER_R1              = 44745,
    SPELL_MAGE_SHATTERED_BARRIER_R2              = 54787,
    SPELL_MAGE_SHATTERED_BARRIER_FREEZE_R1       = 55080,
    SPELL_MAGE_SHATTERED_BARRIER_FREEZE_R2       = 83073,

    SPELL_MAGE_IMPROVED_MANA_GEM_TRIGGERED       = 83098,

    SPELL_MAGE_RING_OF_FROST_SUMMON              = 82676,
    SPELL_MAGE_RING_OF_FROST_FREEZE              = 82691,
    SPELL_MAGE_RING_OF_FROST_DUMMY               = 91264,

    SPELL_MAGE_FINGERS_OF_FROST                  = 44544,
    SPELL_MAGE_TEMPORAL_DISPLACEMENT             = 80354,
};

enum MageIcons
{
    ICON_MAGE_SHATTER                            = 976,
    ICON_MAGE_IMPROVED_FLAMESTRIKE               = 37,
    ICON_MAGE_IMPROVED_FREEZE                    = 94,
    ICON_MAGE_INCANTER_S_ABSORPTION              = 2941,
    ICON_MAGE_IMPROVED_MANA_GEM                  = 1036
};

enum MiscSpells
{
    SPELL_HUNTER_INSANITY                        = 95809,
    SPELL_PRIEST_SHADOW_WORD_DEATH               = 32409,
    SPELL_SHAMAN_EXHAUSTION                      = 57723,
    SPELL_SHAMAN_SATED                           = 57724
};

// -31571 - Arcane Potency
class spell_mage_arcane_potency : public SpellScriptLoader
{
    public:
        spell_mage_arcane_potency () : SpellScriptLoader("spell_mage_arcane_potency") { }

        class spell_mage_arcane_potency_AuraScript : public AuraScript
        {
            PrepareAuraScript(spell_mage_arcane_potency_AuraScript);

            bool Validate(SpellInfo const* /*spellInfo*/) OVERRIDE
            {
                if (!sSpellMgr->GetSpellInfo(SPELL_ARCANCE_POTENCY_RANK_1) ||
                    !sSpellMgr->GetSpellInfo(SPELL_ARCANCE_POTENCY_RANK_2) ||
                    !sSpellMgr->GetSpellInfo(SPELL_ARCANCE_POTENCY_TRIGGER_RANK_1) ||
                    !sSpellMgr->GetSpellInfo(SPELL_ARCANCE_POTENCY_TRIGGER_RANK_2))
                    return false;
                return true;
            }

            void HandleProc(AuraEffect const* aurEff, ProcEventInfo& /*eventInfo*/)
            {
                PreventDefaultAction();
                uint32 spellId = 0;

                if (GetSpellInfo()->Id == SPELL_ARCANCE_POTENCY_RANK_1)
                    spellId = SPELL_ARCANCE_POTENCY_TRIGGER_RANK_1;
                else if (GetSpellInfo()->Id == SPELL_ARCANCE_POTENCY_RANK_2)
                    spellId = SPELL_ARCANCE_POTENCY_TRIGGER_RANK_2;
                if (!spellId)
                    return;

                GetTarget()->CastSpell(GetTarget(), spellId, true, NULL, aurEff);

            }

            void Register() OVERRIDE
            {
                OnEffectProc += AuraEffectProcFn(spell_mage_arcane_potency_AuraScript::HandleProc, EFFECT_0, SPELL_AURA_DUMMY);
            }
        };

        AuraScript* GetAuraScript() const OVERRIDE
        {
            return new spell_mage_arcane_potency_AuraScript();
        }
};

// Incanter's Absorbtion
class spell_mage_incanters_absorbtion_base_AuraScript : public AuraScript
{
    public:
        bool Validate(SpellInfo const* /*spellInfo*/) OVERRIDE
        {
            if (!sSpellMgr->GetSpellInfo(SPELL_MAGE_INCANTERS_ABSORBTION_TRIGGERED))
                return false;
            if (!sSpellMgr->GetSpellInfo(SPELL_MAGE_INCANTERS_ABSORBTION_R1))
                return false;
            return true;
        }

        void Trigger(AuraEffect* aurEff, DamageInfo& /*dmgInfo*/, uint32& absorbAmount)
        {
            Unit* target = GetTarget();

            if (AuraEffect* talentAurEff = target->GetAuraEffectOfRankedSpell(SPELL_MAGE_INCANTERS_ABSORBTION_R1, EFFECT_0))
            {
                int32 bp = CalculatePct(absorbAmount, talentAurEff->GetAmount());
                target->CastCustomSpell(target, SPELL_MAGE_INCANTERS_ABSORBTION_TRIGGERED, &bp, NULL, NULL, true, NULL, aurEff);
            }
        }
};

// 11113 - Blast Wave
class spell_mage_blast_wave : public SpellScriptLoader
{
    public:
        spell_mage_blast_wave() : SpellScriptLoader("spell_mage_blast_wave") { }

        class spell_mage_blast_wave_SpellScript : public SpellScript
        {
            PrepareSpellScript(spell_mage_blast_wave_SpellScript);

            bool Validate(SpellInfo const* /*spellInfo*/) OVERRIDE
            {
                if (!sSpellMgr->GetSpellInfo(SPELL_MAGE_FLAMESTRIKE))
                    return false;
                return true;
            }

            void CountTargets(std::list<WorldObject*>& targetList)
            {
                _targetCount = targetList.size();
            }

            void HandleImprovedFlamestrike()
            {
                if (_targetCount >= 2)
                    if (AuraEffect* aurEff = GetCaster()->GetAuraEffect(SPELL_AURA_DUMMY, SPELLFAMILY_MAGE, ICON_MAGE_IMPROVED_FLAMESTRIKE, EFFECT_0))
                        if (roll_chance_i(aurEff->GetAmount()))
                        {
                            float x, y, z;
                            WorldLocation const* loc = GetExplTargetDest();
                            if (!loc)
                                return;

                            loc->GetPosition(x, y, z);
                            GetCaster()->CastSpell(x, y, z, SPELL_MAGE_FLAMESTRIKE, true);
                        }
            }

            void Register() OVERRIDE
            {
                OnObjectAreaTargetSelect += SpellObjectAreaTargetSelectFn(spell_mage_blast_wave_SpellScript::CountTargets, EFFECT_0, TARGET_UNIT_DEST_AREA_ENEMY);
                AfterCast += SpellCastFn(spell_mage_blast_wave_SpellScript::HandleImprovedFlamestrike);
            }

        private:
            uint32 _targetCount;
        };

        SpellScript* GetSpellScript() const OVERRIDE
        {
            return new spell_mage_blast_wave_SpellScript();
        }
};

// -31641 - Blazing Speed
class spell_mage_blazing_speed : public SpellScriptLoader
{
    public:
        spell_mage_blazing_speed() : SpellScriptLoader("spell_mage_blazing_speed") { }

        class spell_mage_blazing_speed_AuraScript : public AuraScript
        {
            PrepareAuraScript(spell_mage_blazing_speed_AuraScript);

            bool Validate(SpellInfo const* /*spellInfo*/) OVERRIDE
            {
                if (!sSpellMgr->GetSpellInfo(SPELL_MAGE_BLAZING_SPEED))
                    return false;
                return true;
            }

            void OnProc(AuraEffect const* aurEff, ProcEventInfo& /*eventInfo*/)
            {
                PreventDefaultAction();
                GetTarget()->CastSpell(GetTarget(), SPELL_MAGE_BLAZING_SPEED, true, NULL, aurEff);
            }

            void Register() OVERRIDE
            {
                OnEffectProc += AuraEffectProcFn(spell_mage_blazing_speed_AuraScript::OnProc, EFFECT_0, SPELL_AURA_PROC_TRIGGER_SPELL);
            }
        };

        AuraScript* GetAuraScript() const OVERRIDE
        {
            return new spell_mage_blazing_speed_AuraScript();
        }
};

// 42208 - Blizzard
/// Updated 4.3.4
class spell_mage_blizzard : public SpellScriptLoader
{
   public:
       spell_mage_blizzard() : SpellScriptLoader("spell_mage_blizzard") { }

       class spell_mage_blizzard_SpellScript : public SpellScript
       {
           PrepareSpellScript(spell_mage_blizzard_SpellScript);

           bool Validate(SpellInfo const* /*spellInfo*/)
           {
               if (!sSpellMgr->GetSpellInfo(SPELL_MAGE_CHILLED_R1))
                   return false;
               if (!sSpellMgr->GetSpellInfo(SPELL_MAGE_CHILLED_R2))
                   return false;
               return true;
           }

           void AddChillEffect(SpellEffIndex /*effIndex*/)
           {
               Unit* caster = GetCaster();
               if (Unit* unitTarget = GetHitUnit())
               {
                   if (caster->IsScriptOverriden(GetSpellInfo(), 836))
                       caster->CastSpell(unitTarget, SPELL_MAGE_CHILLED_R1, true);
                   else if (caster->IsScriptOverriden(GetSpellInfo(), 988))
                       caster->CastSpell(unitTarget, SPELL_MAGE_CHILLED_R2, true);
               }
           }

           void Register()
           {
               OnEffectHitTarget += SpellEffectFn(spell_mage_blizzard_SpellScript::AddChillEffect, EFFECT_0, SPELL_EFFECT_SCHOOL_DAMAGE);
           }
       };

       SpellScript* GetSpellScript() const
       {
           return new spell_mage_blizzard_SpellScript();
       }
};

// 11958 - Cold Snap
class spell_mage_cold_snap : public SpellScriptLoader
{
    public:
        spell_mage_cold_snap() : SpellScriptLoader("spell_mage_cold_snap") { }

        class spell_mage_cold_snap_SpellScript : public SpellScript
        {
            PrepareSpellScript(spell_mage_cold_snap_SpellScript);

            bool Load() OVERRIDE
            {
                return GetCaster()->GetTypeId() == TYPEID_PLAYER;
            }

            void HandleDummy(SpellEffIndex /*effIndex*/)
            {
                Player* caster = GetCaster()->ToPlayer();
                // immediately finishes the cooldown on Frost spells
                const SpellCooldowns& cm = caster->GetSpellCooldownMap();
                for (SpellCooldowns::const_iterator itr = cm.begin(); itr != cm.end();)
                {
                    SpellInfo const* spellInfo = sSpellMgr->EnsureSpellInfo(itr->first);

                    if (spellInfo->SpellFamilyName == SPELLFAMILY_MAGE &&
                        (spellInfo->GetSchoolMask() & SPELL_SCHOOL_MASK_FROST) &&
                        spellInfo->Id != SPELL_MAGE_COLD_SNAP && spellInfo->GetRecoveryTime() > 0)
                    {
                        caster->RemoveSpellCooldown((itr++)->first, true);
                    }
                    else
                        ++itr;
                }
            }

            void Register() OVERRIDE
            {
                OnEffectHit += SpellEffectFn(spell_mage_cold_snap_SpellScript::HandleDummy, EFFECT_0, SPELL_EFFECT_DUMMY);
            }
        };

        SpellScript* GetSpellScript() const OVERRIDE
        {
            return new spell_mage_cold_snap_SpellScript();
        }
};

// 120 - Cone of Cold
/// Updated 4.3.4
class spell_mage_cone_of_cold : public SpellScriptLoader
{
    public:
        spell_mage_cone_of_cold() : SpellScriptLoader("spell_mage_cone_of_cold") { }

        class spell_mage_cone_of_cold_SpellScript : public SpellScript
        {
            PrepareSpellScript(spell_mage_cone_of_cold_SpellScript);

            void HandleConeOfColdScript(SpellEffIndex /*effIndex*/)
            {
                Unit* caster = GetCaster();
                if (Unit* unitTarget = GetHitUnit())
                {
                    if (caster->HasAura(SPELL_MAGE_CONE_OF_COLD_AURA_R1)) // Improved Cone of Cold Rank 1
                        unitTarget->CastSpell(unitTarget, SPELL_MAGE_CONE_OF_COLD_TRIGGER_R1, true);
                    else if (caster->HasAura(SPELL_MAGE_CONE_OF_COLD_AURA_R2)) // Improved Cone of Cold Rank 2
                        unitTarget->CastSpell(unitTarget, SPELL_MAGE_CONE_OF_COLD_TRIGGER_R2, true);
                }
            }

            void Register() OVERRIDE
            {
                OnEffectHitTarget += SpellEffectFn(spell_mage_cone_of_cold_SpellScript::HandleConeOfColdScript, EFFECT_0, SPELL_EFFECT_APPLY_AURA);
            }
        };

        SpellScript* GetSpellScript() const OVERRIDE
        {
            return new spell_mage_cone_of_cold_SpellScript();
        }
};

// 42955 Conjure Refreshment
/// Updated 4.3.4
struct ConjureRefreshmentData
{
    uint32 minLevel;
    uint32 maxLevel;
    uint32 spellId;
};

uint8 const MAX_CONJURE_REFRESHMENT_SPELLS = 7;
ConjureRefreshmentData const _conjureData[MAX_CONJURE_REFRESHMENT_SPELLS] =
{
    { 33, 43, 92739 },
    { 44, 53, 92799 },
    { 54, 63, 92802 },
    { 64, 73, 92805 },
    { 74, 79, 74625 },
    { 80, 84, 92822 },
    { 85, 85, 92727 }
};

// 42955 - Conjure Refreshment
class spell_mage_conjure_refreshment : public SpellScriptLoader
{
    public:
        spell_mage_conjure_refreshment() : SpellScriptLoader("spell_mage_conjure_refreshment") { }

        class spell_mage_conjure_refreshment_SpellScript : public SpellScript
        {
            PrepareSpellScript(spell_mage_conjure_refreshment_SpellScript);

            bool Validate(SpellInfo const* /*spellInfo*/) OVERRIDE
            {
                for (uint8 i = 0; i < MAX_CONJURE_REFRESHMENT_SPELLS; ++i)
                    if (!sSpellMgr->GetSpellInfo(_conjureData[i].spellId))
                        return false;
                return true;
            }

            bool Load() OVERRIDE
            {
                if (GetCaster()->GetTypeId() != TYPEID_PLAYER)
                    return false;
                return true;
            }

            void HandleDummy(SpellEffIndex /*effIndex*/)
            {
                uint8 level = GetHitUnit()->getLevel();
                for (uint8 i = 0; i < MAX_CONJURE_REFRESHMENT_SPELLS; ++i)
                {
                    ConjureRefreshmentData const& spellData = _conjureData[i];
                    if (level < spellData.minLevel || level > spellData.maxLevel)
                        continue;
                    GetHitUnit()->CastSpell(GetHitUnit(), spellData.spellId);
                    break;
                }
            }

            void Register() OVERRIDE
            {
                OnEffectHitTarget += SpellEffectFn(spell_mage_conjure_refreshment_SpellScript::HandleDummy, EFFECT_0, SPELL_EFFECT_DUMMY);
            }
        };

        SpellScript* GetSpellScript() const OVERRIDE
        {
            return new spell_mage_conjure_refreshment_SpellScript();
        }
};

// 543  - Fire War
class spell_mage_fire_frost_ward : public SpellScriptLoader
{
    public:
        spell_mage_fire_frost_ward() : SpellScriptLoader("spell_mage_fire_frost_ward") { }

        class spell_mage_fire_frost_ward_AuraScript : public spell_mage_incanters_absorbtion_base_AuraScript
        {
            PrepareAuraScript(spell_mage_fire_frost_ward_AuraScript);

            bool Validate(SpellInfo const* /*spellInfo*/) OVERRIDE
            {
                if (!sSpellMgr->GetSpellInfo(SPELL_MAGE_FROST_WARDING_TRIGGERED) ||
                    !sSpellMgr->GetSpellInfo(SPELL_MAGE_FROST_WARDING_R1))
                    return false;
                return true;
            }

            void CalculateAmount(AuraEffect const* /*aurEff*/, int32& amount, bool& canBeRecalculated)
            {
                canBeRecalculated = false;
                if (Unit* caster = GetCaster())
                {
                    // +80.68% from sp bonus
                    float bonus = 0.8068f;

                    bonus *= caster->SpellBaseHealingBonusDone(GetSpellInfo()->GetSchoolMask());
                    bonus *= caster->CalculateLevelPenalty(GetSpellInfo());

                    amount += int32(bonus);
                }
            }

            void Absorb(AuraEffect* aurEff, DamageInfo& dmgInfo, uint32& absorbAmount)
            {
                Unit* target = GetTarget();
                if (AuraEffect* talentAurEff = target->GetAuraEffectOfRankedSpell(SPELL_MAGE_FROST_WARDING_R1, EFFECT_0))
                {
                    int32 chance = talentAurEff->GetSpellInfo()->Effects[EFFECT_1].CalcValue(); // SPELL_EFFECT_DUMMY with NO_TARGET

                    if (roll_chance_i(chance))
                    {
                        int32 bp = dmgInfo.GetDamage();
                        dmgInfo.AbsorbDamage(bp);
                        target->CastCustomSpell(target, SPELL_MAGE_FROST_WARDING_TRIGGERED, &bp, NULL, NULL, true, NULL, aurEff);
                        absorbAmount = 0;
                        PreventDefaultAction();
                    }
                }
            }

            void Register() OVERRIDE
            {
                DoEffectCalcAmount += AuraEffectCalcAmountFn(spell_mage_fire_frost_ward_AuraScript::CalculateAmount, EFFECT_0, SPELL_AURA_SCHOOL_ABSORB);
                OnEffectAbsorb += AuraEffectAbsorbFn(spell_mage_fire_frost_ward_AuraScript::Absorb, EFFECT_0);
                AfterEffectAbsorb += AuraEffectAbsorbFn(spell_mage_fire_frost_ward_AuraScript::Trigger, EFFECT_0);
            }
        };

        AuraScript* GetAuraScript() const OVERRIDE
        {
            return new spell_mage_fire_frost_ward_AuraScript();
        }
};

// 54646 - Focus Magic
class spell_mage_focus_magic : public SpellScriptLoader
{
    public:
        spell_mage_focus_magic() : SpellScriptLoader("spell_mage_focus_magic") { }

        class spell_mage_focus_magic_AuraScript : public AuraScript
        {
            PrepareAuraScript(spell_mage_focus_magic_AuraScript);

            bool Validate(SpellInfo const* /*spellInfo*/) OVERRIDE
            {
                if (!sSpellMgr->GetSpellInfo(SPELL_MAGE_FOCUS_MAGIC_PROC))
                    return false;
                return true;
            }

            bool Load() OVERRIDE
            {
                _procTarget = NULL;
                return true;
            }

            bool CheckProc(ProcEventInfo& /*eventInfo*/)
            {
                _procTarget = GetCaster();
                return _procTarget && _procTarget->IsAlive();
            }

            void HandleProc(AuraEffect const* aurEff, ProcEventInfo& /*eventInfo*/)
            {
                PreventDefaultAction();
                GetTarget()->CastSpell(_procTarget, SPELL_MAGE_FOCUS_MAGIC_PROC, true, NULL, aurEff);
            }

            void Register() OVERRIDE
            {
                DoCheckProc += AuraCheckProcFn(spell_mage_focus_magic_AuraScript::CheckProc);
                OnEffectProc += AuraEffectProcFn(spell_mage_focus_magic_AuraScript::HandleProc, EFFECT_0, SPELL_AURA_MOD_SPELL_CRIT_CHANCE);
            }

        private:
            Unit* _procTarget;
        };

        AuraScript* GetAuraScript() const OVERRIDE
        {
            return new spell_mage_focus_magic_AuraScript();
        }
};

// 116 - Frostbolt
/// Updated 4.3.4
class spell_mage_frostbolt : public SpellScriptLoader
{
   public:
       spell_mage_frostbolt() : SpellScriptLoader("spell_mage_frostbolt") { }

       class spell_mage_frostbolt_SpellScript : public SpellScript
       {
           PrepareSpellScript(spell_mage_frostbolt_SpellScript);

           void RecalculateDamage(SpellEffIndex /*effIndex*/)
           {
               if (GetHitUnit() && GetHitUnit()->HasAuraState(AURA_STATE_FROZEN, GetSpellInfo(), GetCaster()))
               {
                   if (AuraEffect* aurEff = GetCaster()->GetAuraEffect(SPELL_AURA_DUMMY, SPELLFAMILY_MAGE, ICON_MAGE_SHATTER, EFFECT_1))
                   {
                       int32 damage = GetHitDamage();
                       AddPct(damage, aurEff->GetAmount());
                       SetHitDamage(damage);
                   }
               }
           }

           void Register()
           {
               OnEffectHitTarget += SpellEffectFn(spell_mage_frostbolt_SpellScript::RecalculateDamage, EFFECT_1, SPELL_EFFECT_SCHOOL_DAMAGE);
           }
       };

       SpellScript* GetSpellScript() const
       {
           return new spell_mage_frostbolt_SpellScript();
       }
};

// 56372 - Glyph of Ice Block
class spell_mage_glyph_of_ice_block : public SpellScriptLoader
{
    public:
        spell_mage_glyph_of_ice_block() : SpellScriptLoader("spell_mage_glyph_of_ice_block") { }

        class spell_mage_glyph_of_ice_block_AuraScript : public AuraScript
        {
            PrepareAuraScript(spell_mage_glyph_of_ice_block_AuraScript);

            bool Validate(SpellInfo const* /*spellInfo*/) OVERRIDE
            {
                if (!sSpellMgr->GetSpellInfo(SPELL_MAGE_FROST_NOVA))
                    return false;
                return true;
            }

            bool CheckProc(ProcEventInfo& /*eventInfo*/)
            {
                return GetTarget()->GetTypeId() == TYPEID_PLAYER;
            }

            void HandleEffectProc(AuraEffect const* /*aurEff*/, ProcEventInfo& /*eventInfo*/)
            {
                PreventDefaultAction();
                // Remove Frost Nova cooldown
                GetTarget()->ToPlayer()->RemoveSpellCooldown(SPELL_MAGE_FROST_NOVA, true);
            }

            void Register() OVERRIDE
            {
                DoCheckProc += AuraCheckProcFn(spell_mage_glyph_of_ice_block_AuraScript::CheckProc);
                OnEffectProc += AuraEffectProcFn(spell_mage_glyph_of_ice_block_AuraScript::HandleEffectProc, EFFECT_0, SPELL_AURA_DUMMY);
            }
        };

        AuraScript* GetAuraScript() const OVERRIDE
        {
            return new spell_mage_glyph_of_ice_block_AuraScript();
        }
};

// 56374 - Glyph of Icy Veins
class spell_mage_glyph_of_icy_veins : public SpellScriptLoader
{
    public:
        spell_mage_glyph_of_icy_veins() : SpellScriptLoader("spell_mage_glyph_of_icy_veins") { }

        class spell_mage_glyph_of_icy_veins_AuraScript : public AuraScript
        {
            PrepareAuraScript(spell_mage_glyph_of_icy_veins_AuraScript);

            void HandleEffectProc(AuraEffect const* /*aurEff*/, ProcEventInfo& /*eventInfo*/)
            {
                PreventDefaultAction();

                GetTarget()->RemoveAurasByType(SPELL_AURA_HASTE_SPELLS, 0, 0, true, false);
                GetTarget()->RemoveAurasByType(SPELL_AURA_MOD_DECREASE_SPEED);
            }

            void Register() OVERRIDE
            {
                OnEffectProc += AuraEffectProcFn(spell_mage_glyph_of_icy_veins_AuraScript::HandleEffectProc, EFFECT_0, SPELL_AURA_DUMMY);
            }
        };

        AuraScript* GetAuraScript() const OVERRIDE
        {
            return new spell_mage_glyph_of_icy_veins_AuraScript();
        }
};

// 56375 - Glyph of Polymorph
class spell_mage_glyph_of_polymorph : public SpellScriptLoader
{
    public:
        spell_mage_glyph_of_polymorph() : SpellScriptLoader("spell_mage_glyph_of_polymorph") { }

        class spell_mage_glyph_of_polymorph_AuraScript : public AuraScript
        {
            PrepareAuraScript(spell_mage_glyph_of_polymorph_AuraScript);

            bool Validate(SpellInfo const* /*spellInfo*/) OVERRIDE
            {
                if (!sSpellMgr->GetSpellInfo(SPELL_PRIEST_SHADOW_WORD_DEATH))
                    return false;
                return true;
            }

            void HandleEffectProc(AuraEffect const* /*aurEff*/, ProcEventInfo& eventInfo)
            {
                PreventDefaultAction();
                Unit* target = eventInfo.GetProcTarget();

<<<<<<< HEAD
                target->RemoveAurasByType(SPELL_AURA_PERIODIC_DAMAGE, 0, target->GetAura(SPELL_PRIEST_SHADOW_WORD_DEATH)); // SW:D shall not be removed.
                target->RemoveAurasByType(SPELL_AURA_PERIODIC_DAMAGE_PERCENT);
                target->RemoveAurasByType(SPELL_AURA_PERIODIC_LEECH);
=======
                SpellInfo const* igniteDot = sSpellMgr->EnsureSpellInfo(SPELL_MAGE_IGNITE);
                int32 pct = 8 * GetSpellInfo()->GetRank();

                int32 amount = int32(CalculatePct(eventInfo.GetDamageInfo()->GetDamage(), pct) / igniteDot->GetMaxTicks());
                amount += eventInfo.GetProcTarget()->GetRemainingPeriodicAmount(eventInfo.GetActor()->GetGUID(), SPELL_MAGE_IGNITE, SPELL_AURA_PERIODIC_DAMAGE);
                GetTarget()->CastCustomSpell(SPELL_MAGE_IGNITE, SPELLVALUE_BASE_POINT0, amount, eventInfo.GetProcTarget(), true, NULL, aurEff);
>>>>>>> 29610b25
            }

            void Register() OVERRIDE
            {
                OnEffectProc += AuraEffectProcFn(spell_mage_glyph_of_polymorph_AuraScript::HandleEffectProc, EFFECT_0, SPELL_AURA_DUMMY);
            }
        };

        AuraScript* GetAuraScript() const OVERRIDE
        {
            return new spell_mage_glyph_of_polymorph_AuraScript();
        }
};

// 44457 - Living Bomb
class spell_mage_living_bomb : public SpellScriptLoader
{
    public:
        spell_mage_living_bomb() : SpellScriptLoader("spell_mage_living_bomb") { }

        class spell_mage_living_bomb_AuraScript : public AuraScript
        {
            PrepareAuraScript(spell_mage_living_bomb_AuraScript);

            bool Validate(SpellInfo const* spellInfo)
            {
                if (!sSpellMgr->GetSpellInfo(uint32(spellInfo->Effects[EFFECT_1].CalcValue())))
                    return false;
                return true;
            }

            void AfterRemove(AuraEffect const* aurEff, AuraEffectHandleModes /*mode*/)
            {
                AuraRemoveMode removeMode = GetTargetApplication()->GetRemoveMode();
                if (removeMode != AURA_REMOVE_BY_ENEMY_SPELL && removeMode != AURA_REMOVE_BY_EXPIRE)
                    return;

                if (Unit* caster = GetCaster())
                    caster->CastSpell(GetTarget(), uint32(aurEff->GetAmount()), true, NULL, aurEff);
            }

            void Register() OVERRIDE
            {
                AfterEffectRemove += AuraEffectRemoveFn(spell_mage_living_bomb_AuraScript::AfterRemove, EFFECT_1, SPELL_AURA_DUMMY, AURA_EFFECT_HANDLE_REAL);
            }
        };

        AuraScript* GetAuraScript() const OVERRIDE
        {
            return new spell_mage_living_bomb_AuraScript();
        }
};

// 11426 - Ice Barrier
/// Updated 4.3.4
class spell_mage_ice_barrier : public SpellScriptLoader
{
   public:
       spell_mage_ice_barrier() : SpellScriptLoader("spell_mage_ice_barrier") { }

       class spell_mage_ice_barrier_AuraScript : public AuraScript
       {
           PrepareAuraScript(spell_mage_ice_barrier_AuraScript);

           void AfterRemove(AuraEffect const* /*aurEff*/, AuraEffectHandleModes /*mode*/)
           {
               if (GetTargetApplication()->GetRemoveMode() != AURA_REMOVE_BY_ENEMY_SPELL)
                   return;

               if (GetTarget()->HasAura(SPELL_MAGE_SHATTERED_BARRIER_R1))
                   GetTarget()->CastSpell(GetTarget(), SPELL_MAGE_SHATTERED_BARRIER_FREEZE_R1, true);
               else if (GetTarget()->HasAura(SPELL_MAGE_SHATTERED_BARRIER_R2))
                   GetTarget()->CastSpell(GetTarget(), SPELL_MAGE_SHATTERED_BARRIER_FREEZE_R2, true);
           }

           void Register()
           {
                AfterEffectRemove += AuraEffectRemoveFn(spell_mage_ice_barrier_AuraScript::AfterRemove, EFFECT_0, SPELL_AURA_SCHOOL_ABSORB, AURA_EFFECT_HANDLE_REAL);
           }
       };

       AuraScript* GetAuraScript() const OVERRIDE
       {
           return new spell_mage_ice_barrier_AuraScript();
       }
};

// -11119 - Ignite
class spell_mage_ignite : public SpellScriptLoader
{
    public:
        spell_mage_ignite() : SpellScriptLoader("spell_mage_ignite") { }

        class spell_mage_ignite_AuraScript : public AuraScript
        {
            PrepareAuraScript(spell_mage_ignite_AuraScript);

            bool Validate(SpellInfo const* /*spellInfo*/) OVERRIDE
            {
                if (!sSpellMgr->GetSpellInfo(SPELL_MAGE_IGNITE))
                    return false;
                return true;
            }

            bool CheckProc(ProcEventInfo& eventInfo)
            {
                return eventInfo.GetProcTarget();
            }

            void HandleProc(AuraEffect const* aurEff, ProcEventInfo& eventInfo)
            {
                PreventDefaultAction();

                SpellInfo const* igniteDot = sSpellMgr->GetSpellInfo(SPELL_MAGE_IGNITE);
                int32 pct = 8 * GetSpellInfo()->GetRank();

                int32 amount = int32(CalculatePct(eventInfo.GetDamageInfo()->GetDamage(), pct) / igniteDot->GetMaxTicks());
                amount += eventInfo.GetProcTarget()->GetRemainingPeriodicAmount(eventInfo.GetActor()->GetGUID(), SPELL_MAGE_IGNITE, SPELL_AURA_PERIODIC_DAMAGE);
                GetTarget()->CastCustomSpell(SPELL_MAGE_IGNITE, SPELLVALUE_BASE_POINT0, amount, eventInfo.GetProcTarget(), true, NULL, aurEff);
            }

            void Register() OVERRIDE
            {
                DoCheckProc += AuraCheckProcFn(spell_mage_ignite_AuraScript::CheckProc);
                OnEffectProc += AuraEffectProcFn(spell_mage_ignite_AuraScript::HandleProc, EFFECT_0, SPELL_AURA_DUMMY);
            }
        };

        AuraScript* GetAuraScript() const OVERRIDE
        {
            return new spell_mage_ignite_AuraScript();
        }
};

// 543 - Mage Ward
/// Updated 4.3.4
class spell_mage_mage_ward : public SpellScriptLoader
{
   public:
       spell_mage_mage_ward() : SpellScriptLoader("spell_mage_mage_ward") { }

       class spell_mage_mage_ward_AuraScript : public AuraScript
       {
           PrepareAuraScript(spell_mage_mage_ward_AuraScript);

           void HandleAbsorb(AuraEffect* /*aurEff*/, DamageInfo & /*dmgInfo*/, uint32 & absorbAmount)
           {
               if (AuraEffect* aurEff = GetTarget()->GetAuraEffect(SPELL_AURA_DUMMY, SPELLFAMILY_GENERIC, ICON_MAGE_INCANTER_S_ABSORPTION, EFFECT_0))
               {
                   int32 bp = CalculatePct(absorbAmount, aurEff->GetAmount());
                   GetTarget()->CastCustomSpell(GetTarget(), SPELL_MAGE_INCANTERS_ABSORBTION_TRIGGERED, &bp, NULL, NULL, true);
               }
           }

            void Register() OVERRIDE
           {
               AfterEffectAbsorb += AuraEffectAbsorbFn(spell_mage_mage_ward_AuraScript::HandleAbsorb, EFFECT_0);
           }
       };

        AuraScript* GetAuraScript() const OVERRIDE
       {
           return new spell_mage_mage_ward_AuraScript();
       }
};

// 1463 - Mana Shield
/// Updated 4.3.4
class spell_mage_mana_shield : public SpellScriptLoader
{
    public:
       spell_mage_mana_shield() : SpellScriptLoader("spell_mage_mana_shield") { }

       class spell_mage_mana_shield_AuraScript : public AuraScript
       {
           PrepareAuraScript(spell_mage_mana_shield_AuraScript);

           void HandleAbsorb(AuraEffect* /*aurEff*/, DamageInfo & /*dmgInfo*/, uint32 & absorbAmount)
           {
               if (AuraEffect* aurEff = GetTarget()->GetAuraEffect(SPELL_AURA_DUMMY, SPELLFAMILY_GENERIC, ICON_MAGE_INCANTER_S_ABSORPTION, EFFECT_0))
               {
                   int32 bp = CalculatePct(absorbAmount, aurEff->GetAmount());
                   GetTarget()->CastCustomSpell(GetTarget(), SPELL_MAGE_INCANTERS_ABSORBTION_TRIGGERED, &bp, NULL, NULL, true);
               }
           }

           void AfterRemove(AuraEffect const* /*aurEff*/, AuraEffectHandleModes /*mode*/)
           {
               if (GetTargetApplication()->GetRemoveMode() == AURA_REMOVE_BY_ENEMY_SPELL)
                   GetTarget()->CastSpell(GetTarget(), SPELL_MAGE_INCANTERS_ABSORBTION_R1, true);
           }

           void Register() OVERRIDE
           {
                AfterEffectManaShield += AuraEffectManaShieldFn(spell_mage_mana_shield_AuraScript::HandleAbsorb, EFFECT_0);
                AfterEffectRemove += AuraEffectRemoveFn(spell_mage_mana_shield_AuraScript::AfterRemove, EFFECT_0, SPELL_AURA_MANA_SHIELD, AURA_EFFECT_HANDLE_REAL);
           }
       };

        AuraScript* GetAuraScript() const OVERRIDE
       {
           return new spell_mage_mana_shield_AuraScript();
       }
};

// -29074 - Master of Elements
class spell_mage_master_of_elements : public SpellScriptLoader
{
    public:
        spell_mage_master_of_elements() : SpellScriptLoader("spell_mage_master_of_elements") { }

        class spell_mage_master_of_elements_AuraScript : public AuraScript
        {
            PrepareAuraScript(spell_mage_master_of_elements_AuraScript);

            bool Validate(SpellInfo const* /*spellInfo*/) OVERRIDE
            {
                if (!sSpellMgr->GetSpellInfo(SPELL_MAGE_MASTER_OF_ELEMENTS_ENERGIZE))
                    return false;
                return true;
            }

            bool CheckProc(ProcEventInfo& eventInfo)
            {
                return eventInfo.GetDamageInfo()->GetSpellInfo(); // eventInfo.GetSpellInfo()
            }

            void HandleProc(AuraEffect const* aurEff, ProcEventInfo& eventInfo)
            {
                PreventDefaultAction();

                int32 mana = int32(eventInfo.GetDamageInfo()->GetSpellInfo()->CalcPowerCost(GetTarget(), eventInfo.GetDamageInfo()->GetSchoolMask()));
                mana = CalculatePct(mana, aurEff->GetAmount());

                if (mana > 0)
                    GetTarget()->CastCustomSpell(SPELL_MAGE_MASTER_OF_ELEMENTS_ENERGIZE, SPELLVALUE_BASE_POINT0, mana, GetTarget(), true, NULL, aurEff);
            }

            void Register() OVERRIDE
            {
                DoCheckProc += AuraCheckProcFn(spell_mage_master_of_elements_AuraScript::CheckProc);
                OnEffectProc += AuraEffectProcFn(spell_mage_master_of_elements_AuraScript::HandleProc, EFFECT_0, SPELL_AURA_DUMMY);
            }
        };

        AuraScript* GetAuraScript() const OVERRIDE
        {
            return new spell_mage_master_of_elements_AuraScript();
        }
};

// 86181 - Nether Vortex
class spell_mage_nether_vortex : public SpellScriptLoader
{
    public:
        spell_mage_nether_vortex() : SpellScriptLoader("spell_mage_nether_vortex") { }

        class spell_mage_nether_vortex_AuraScript : public AuraScript
        {
            PrepareAuraScript(spell_mage_nether_vortex_AuraScript);

            bool Validate(SpellInfo const* /*spellInfo*/) OVERRIDE
            {
                if (!sSpellMgr->GetSpellInfo(SPELL_MAGE_SLOW))
                    return false;
               return true;
            }

            bool DoCheck(ProcEventInfo& eventInfo)
            {
                if (Aura* aura = eventInfo.GetProcTarget()->GetAura(SPELL_MAGE_SLOW))
                    if (aura->GetCasterGUID() != GetTarget()->GetGUID())
                        return false;

                return true;
            }

            void HandleEffectProc(AuraEffect const* aurEff, ProcEventInfo& eventInfo)
            {
                PreventDefaultAction();
                GetTarget()->CastSpell(eventInfo.GetProcTarget(), SPELL_MAGE_SLOW, true, NULL, aurEff);
            }

            void Register() OVERRIDE
            {
                DoCheckProc += AuraCheckProcFn(spell_mage_nether_vortex_AuraScript::DoCheck);
                OnEffectProc += AuraEffectProcFn(spell_mage_nether_vortex_AuraScript::HandleEffectProc, EFFECT_0, SPELL_AURA_DUMMY);
            }
        };

        AuraScript* GetAuraScript() const OVERRIDE
        {
            return new spell_mage_nether_vortex_AuraScript();
        }
};

// -11175 - Permafrost
class spell_mage_permafrost : public SpellScriptLoader
{
    public:
        spell_mage_permafrost() : SpellScriptLoader("spell_mage_permafrost") { }

        class spell_mage_permafrost_AuraScript : public AuraScript
        {
            PrepareAuraScript(spell_mage_permafrost_AuraScript);

            bool Validate(SpellInfo const* /*spellInfo*/) OVERRIDE
            {
                if (!sSpellMgr->GetSpellInfo(SPELL_MAGE_PERMAFROST))
                    return false;
               return true;
            }

            bool DoCheck(ProcEventInfo& eventInfo)
            {
                return GetTarget()->GetGuardianPet() && eventInfo.GetDamageInfo()->GetDamage();
            }

            void HandleEffectProc(AuraEffect const* aurEff, ProcEventInfo& eventInfo)
            {
                PreventDefaultAction();

                int32 heal = int32(CalculatePct(eventInfo.GetDamageInfo()->GetDamage(), aurEff->GetAmount()));
                GetTarget()->CastCustomSpell(SPELL_MAGE_PERMAFROST, SPELLVALUE_BASE_POINT0, heal, (Unit*)NULL, true, NULL, aurEff);
            }

            void Register() OVERRIDE
            {
                DoCheckProc += AuraCheckProcFn(spell_mage_permafrost_AuraScript::DoCheck);
                OnEffectProc += AuraEffectProcFn(spell_mage_permafrost_AuraScript::HandleEffectProc, EFFECT_0, SPELL_AURA_DUMMY);
            }
        };

        AuraScript* GetAuraScript() const OVERRIDE
        {
            return new spell_mage_permafrost_AuraScript();
        }
};

// 118 - Polymorph
class spell_mage_polymorph : public SpellScriptLoader
{
    public:
        spell_mage_polymorph() : SpellScriptLoader("spell_mage_polymorph") { }

        class spell_mage_polymorph_AuraScript : public AuraScript
        {
            PrepareAuraScript(spell_mage_polymorph_AuraScript);

            bool Validate(SpellInfo const* /*spellInfo*/) OVERRIDE
            {
                if (!sSpellMgr->GetSpellInfo(SPELL_MAGE_IMPROVED_POLYMORPH_RANK_1) ||
                    !sSpellMgr->GetSpellInfo(SPELL_MAGE_IMPROVED_POLYMORPH_STUN_RANK_1) ||
                    !sSpellMgr->GetSpellInfo(SPELL_MAGE_IMPROVED_POLYMORPH_MARKER))
                    return false;
               return true;
            }

            bool Load() OVERRIDE
            {
                _caster = NULL;
                return true;
            }

            bool DoCheck(ProcEventInfo& eventInfo)
            {
                _caster = GetCaster();
                return _caster && eventInfo.GetDamageInfo();
            }

            void HandleEffectProc(AuraEffect const* aurEff, ProcEventInfo& /*eventInfo*/)
            {
                PreventDefaultAction();
                // Improved Polymorph
                if (AuraEffect const* improvedPolymorph = _caster->GetAuraEffectOfRankedSpell(SPELL_MAGE_IMPROVED_POLYMORPH_RANK_1, EFFECT_0))
                {
                    if (_caster->HasAura(SPELL_MAGE_IMPROVED_POLYMORPH_MARKER))
                        return;

                    GetTarget()->CastSpell(GetTarget(), sSpellMgr->GetSpellWithRank(SPELL_MAGE_IMPROVED_POLYMORPH_STUN_RANK_1, improvedPolymorph->GetSpellInfo()->GetRank()), true, NULL, aurEff);
                    _caster->CastSpell(_caster, SPELL_MAGE_IMPROVED_POLYMORPH_MARKER, true, NULL, aurEff);
                }
            }

            void Register() OVERRIDE
            {
                DoCheckProc += AuraCheckProcFn(spell_mage_polymorph_AuraScript::DoCheck);
                OnEffectProc += AuraEffectProcFn(spell_mage_polymorph_AuraScript::HandleEffectProc, EFFECT_0, SPELL_AURA_MOD_CONFUSE);
            }

        private:
            Unit* _caster;
        };

        AuraScript* GetAuraScript() const OVERRIDE
        {
            return new spell_mage_polymorph_AuraScript();
        }
};

enum SilvermoonPolymorph
{
    NPC_AUROSALIA       = 18744
};

/// @todo move out of here and rename - not a mage spell
// 32826 - Polymorph (Visual)
class spell_mage_polymorph_cast_visual : public SpellScriptLoader
{
    public:
        spell_mage_polymorph_cast_visual() : SpellScriptLoader("spell_mage_polymorph_visual") { }

        class spell_mage_polymorph_cast_visual_SpellScript : public SpellScript
        {
            PrepareSpellScript(spell_mage_polymorph_cast_visual_SpellScript);

            static const uint32 PolymorhForms[6];

            bool Validate(SpellInfo const* /*spellInfo*/) OVERRIDE
            {
                // check if spell ids exist in dbc
                for (uint32 i = 0; i < 6; i++)
                    if (!sSpellMgr->GetSpellInfo(PolymorhForms[i]))
                        return false;
                return true;
            }

            void HandleDummy(SpellEffIndex /*effIndex*/)
            {
                if (Unit* target = GetCaster()->FindNearestCreature(NPC_AUROSALIA, 30.0f))
                    if (target->GetTypeId() == TYPEID_UNIT)
                        target->CastSpell(target, PolymorhForms[urand(0, 5)], true);
            }

            void Register() OVERRIDE
            {
                // add dummy effect spell handler to Polymorph visual
                OnEffectHitTarget += SpellEffectFn(spell_mage_polymorph_cast_visual_SpellScript::HandleDummy, EFFECT_0, SPELL_EFFECT_DUMMY);
            }
        };

        SpellScript* GetSpellScript() const OVERRIDE
        {
            return new spell_mage_polymorph_cast_visual_SpellScript();
        }
};

uint32 const spell_mage_polymorph_cast_visual::spell_mage_polymorph_cast_visual_SpellScript::PolymorhForms[6] =
{
    SPELL_MAGE_SQUIRREL_FORM,
    SPELL_MAGE_GIRAFFE_FORM,
    SPELL_MAGE_SERPENT_FORM,
    SPELL_MAGE_DRAGONHAWK_FORM,
    SPELL_MAGE_WORGEN_FORM,
    SPELL_MAGE_SHEEP_FORM
};

// 5405  - Replenish Mana (Mana Gem)
/// Updated 4.3.4
class spell_mage_replenish_mana : public SpellScriptLoader
{
   public:
       spell_mage_replenish_mana() : SpellScriptLoader("spell_mage_replenish_mana") { }

       class spell_mage_replenish_mana_SpellScript : public SpellScript
       {
           PrepareSpellScript(spell_mage_replenish_mana_SpellScript);

           bool Validate(SpellInfo const* /*spellInfo*/)
           {
               if (!sSpellMgr->GetSpellInfo(SPELL_MAGE_IMPROVED_MANA_GEM_TRIGGERED))
                   return false;
               return true;
           }

           void HandleImprovedManaGem()
           {
               if (AuraEffect* aurEff = GetCaster()->GetAuraEffect(SPELL_AURA_DUMMY, SPELLFAMILY_MAGE, ICON_MAGE_IMPROVED_MANA_GEM, EFFECT_0))
               {
                   int32 bp = CalculatePct(GetCaster()->GetMaxPower(POWER_MANA), aurEff->GetAmount());
                   GetCaster()->CastCustomSpell(GetCaster(), SPELL_MAGE_IMPROVED_MANA_GEM_TRIGGERED, &bp, &bp, NULL, true);
               }
           }

           void Register()
           {
               AfterCast += SpellCastFn(spell_mage_replenish_mana_SpellScript::HandleImprovedManaGem);
           }
       };

       SpellScript* GetSpellScript() const
       {
           return new spell_mage_replenish_mana_SpellScript();
       }
};

// 82676 - Ring of Frost
/// Updated 4.3.4
class spell_mage_ring_of_frost : public SpellScriptLoader
{
    public:
        spell_mage_ring_of_frost() : SpellScriptLoader("spell_mage_ring_of_frost") { }

        class spell_mage_ring_of_frost_AuraScript : public AuraScript
        {
            PrepareAuraScript(spell_mage_ring_of_frost_AuraScript);

            bool Validate(SpellInfo const* /*spellInfo*/) OVERRIDE
            {
                if (!sSpellMgr->GetSpellInfo(SPELL_MAGE_RING_OF_FROST_SUMMON))
                    return false;
                if (!sSpellMgr->GetSpellInfo(SPELL_MAGE_RING_OF_FROST_FREEZE))
                    return false;
                if (!sSpellMgr->GetSpellInfo(SPELL_MAGE_RING_OF_FROST_DUMMY))
                    return false;
                return true;
            }

            bool Load() OVERRIDE
            {
                ringOfFrost = NULL;
                return true;
            }

            void HandleEffectPeriodic(AuraEffect const* /*aurEff*/)
            {
                if (ringOfFrost)
                    if (GetMaxDuration() - (int32)ringOfFrost->GetTimer() >= sSpellMgr->GetSpellInfo(SPELL_MAGE_RING_OF_FROST_DUMMY)->GetDuration())
                        GetTarget()->CastSpell(ringOfFrost->GetPositionX(), ringOfFrost->GetPositionY(), ringOfFrost->GetPositionZ(), SPELL_MAGE_RING_OF_FROST_FREEZE, true);
            }

            void Apply(AuraEffect const* /*aurEff*/, AuraEffectHandleModes /*mode*/)
            {
                std::list<Creature*> MinionList;
                GetTarget()->GetAllMinionsByEntry(MinionList, GetSpellInfo()->Effects[EFFECT_0].MiscValue);

                // Get the last summoned RoF, save it and despawn older ones
                for (std::list<Creature*>::iterator itr = MinionList.begin(); itr != MinionList.end(); itr++)
                {
                    TempSummon* summon = (*itr)->ToTempSummon();

                    if (ringOfFrost && summon)
                    {
                        if (summon->GetTimer() > ringOfFrost->GetTimer())
                        {
                            ringOfFrost->DespawnOrUnsummon();
                            ringOfFrost = summon;
                        }
                        else
                            summon->DespawnOrUnsummon();
                    }
                    else if (summon)
                        ringOfFrost = summon;
                }
            }

            TempSummon* ringOfFrost;

            void Register() OVERRIDE
            {
                 OnEffectPeriodic += AuraEffectPeriodicFn(spell_mage_ring_of_frost_AuraScript::HandleEffectPeriodic, EFFECT_1, SPELL_AURA_PERIODIC_TRIGGER_SPELL);
                 OnEffectApply += AuraEffectApplyFn(spell_mage_ring_of_frost_AuraScript::Apply, EFFECT_1, SPELL_AURA_PERIODIC_TRIGGER_SPELL, AURA_EFFECT_HANDLE_REAL_OR_REAPPLY_MASK);
            }
        };

        AuraScript* GetAuraScript() const OVERRIDE
        {
            return new spell_mage_ring_of_frost_AuraScript();
        }
};

// 82691 - Ring of Frost (freeze efect)
/// Updated 4.3.4
class spell_mage_ring_of_frost_freeze : public SpellScriptLoader
{
    public:
        spell_mage_ring_of_frost_freeze() : SpellScriptLoader("spell_mage_ring_of_frost_freeze") { }

        class spell_mage_ring_of_frost_freeze_SpellScript : public SpellScript
        {
            PrepareSpellScript(spell_mage_ring_of_frost_freeze_SpellScript);

            bool Validate(SpellInfo const* /*spellInfo*/) OVERRIDE
            {
                if (!sSpellMgr->GetSpellInfo(SPELL_MAGE_RING_OF_FROST_SUMMON))
                    return false;
                if (!sSpellMgr->GetSpellInfo(SPELL_MAGE_RING_OF_FROST_FREEZE))
                    return false;
                return true;
            }

            void FilterTargets(std::list<WorldObject*>& targets)
            {
                float outRadius = sSpellMgr->GetSpellInfo(SPELL_MAGE_RING_OF_FROST_SUMMON)->Effects[EFFECT_0].CalcRadius();
                float inRadius  = 4.7f;

                for (std::list<WorldObject*>::iterator itr = targets.begin(); itr != targets.end(); ++itr)
                    if (Unit* unit = (*itr)->ToUnit())
                        if (unit->HasAura(SPELL_MAGE_RING_OF_FROST_DUMMY) || unit->HasAura(SPELL_MAGE_RING_OF_FROST_FREEZE) || unit->GetExactDist(GetExplTargetDest()) > outRadius || unit->GetExactDist(GetExplTargetDest()) < inRadius)
                            targets.erase(itr--);
            }

            void Register() OVERRIDE
            {
                OnObjectAreaTargetSelect += SpellObjectAreaTargetSelectFn(spell_mage_ring_of_frost_freeze_SpellScript::FilterTargets, EFFECT_0, TARGET_UNIT_DEST_AREA_ENEMY);
            }
        };

        SpellScript* GetSpellScript() const OVERRIDE
        {
            return new spell_mage_ring_of_frost_freeze_SpellScript();
        }

        class spell_mage_ring_of_frost_freeze_AuraScript : public AuraScript
        {
            PrepareAuraScript(spell_mage_ring_of_frost_freeze_AuraScript);

            bool Validate(SpellInfo const* /*spellInfo*/) OVERRIDE
            {
                if (!sSpellMgr->GetSpellInfo(SPELL_MAGE_RING_OF_FROST_DUMMY))
                    return false;
                return true;
            }

            void OnRemove(AuraEffect const* /*aurEff*/, AuraEffectHandleModes /*mode*/)
            {
                if (GetTargetApplication()->GetRemoveMode() != AURA_REMOVE_BY_EXPIRE)
                    if (GetCaster())
                        GetCaster()->CastSpell(GetTarget(), SPELL_MAGE_RING_OF_FROST_DUMMY, true);
            }

            void Register() OVERRIDE
            {
                AfterEffectRemove += AuraEffectRemoveFn(spell_mage_ring_of_frost_freeze_AuraScript::OnRemove, EFFECT_0, SPELL_AURA_MOD_STUN, AURA_EFFECT_HANDLE_REAL);
            }
        };

        AuraScript* GetAuraScript() const OVERRIDE
        {
            return new spell_mage_ring_of_frost_freeze_AuraScript();
        }
};

// 80353 - Time Warp
class spell_mage_time_warp : public SpellScriptLoader
{
    public:
        spell_mage_time_warp() : SpellScriptLoader("spell_mage_time_warp") { }

        class spell_mage_time_warp_SpellScript : public SpellScript
        {
            PrepareSpellScript(spell_mage_time_warp_SpellScript);

            bool Validate(SpellInfo const* /*spellInfo*/) OVERRIDE
            {
                if (!sSpellMgr->GetSpellInfo(SPELL_MAGE_TEMPORAL_DISPLACEMENT)
                    || !sSpellMgr->GetSpellInfo(SPELL_HUNTER_INSANITY)
                    || !sSpellMgr->GetSpellInfo(SPELL_SHAMAN_EXHAUSTION)
                    || !sSpellMgr->GetSpellInfo(SPELL_SHAMAN_SATED))
                    return false;
                return true;
            }

            void RemoveInvalidTargets(std::list<WorldObject*>& targets)
            {
                targets.remove_if(Trinity::UnitAuraCheck(true, SPELL_MAGE_TEMPORAL_DISPLACEMENT));
                targets.remove_if(Trinity::UnitAuraCheck(true, SPELL_HUNTER_INSANITY));
                targets.remove_if(Trinity::UnitAuraCheck(true, SPELL_SHAMAN_EXHAUSTION));
                targets.remove_if(Trinity::UnitAuraCheck(true, SPELL_SHAMAN_SATED));
            }

            void ApplyDebuff()
            {
                if (Unit* target = GetHitUnit())
                    target->CastSpell(target, SPELL_MAGE_TEMPORAL_DISPLACEMENT, true);
            }

            void Register() OVERRIDE
            {
                OnObjectAreaTargetSelect += SpellObjectAreaTargetSelectFn(spell_mage_time_warp_SpellScript::RemoveInvalidTargets, EFFECT_ALL, TARGET_UNIT_CASTER_AREA_RAID);
                AfterHit += SpellHitFn(spell_mage_time_warp_SpellScript::ApplyDebuff);
            }
        };

        SpellScript* GetSpellScript() const OVERRIDE
        {
            return new spell_mage_time_warp_SpellScript();
        }
};

// 33395 Water Elemental's Freeze
/// Updated 4.3.4
class spell_mage_water_elemental_freeze : public SpellScriptLoader
{
   public:
       spell_mage_water_elemental_freeze() : SpellScriptLoader("spell_mage_water_elemental_freeze") { }

       class spell_mage_water_elemental_freeze_SpellScript : public SpellScript
       {
           PrepareSpellScript(spell_mage_water_elemental_freeze_SpellScript);

           bool Validate(SpellInfo const* /*spellInfo*/)
           {
               if (!sSpellMgr->GetSpellInfo(SPELL_MAGE_FINGERS_OF_FROST))
                   return false;
               return true;
           }

           void CountTargets(std::list<WorldObject*>& targetList)
           {
               _didHit = !targetList.empty();
           }

           void HandleImprovedFreeze()
           {
               if (!_didHit)
                   return;

               Unit* owner = GetCaster()->GetOwner();
               if (!owner)
                   return;

               if (AuraEffect* aurEff = owner->GetAuraEffect(SPELL_AURA_DUMMY, SPELLFAMILY_MAGE, ICON_MAGE_IMPROVED_FREEZE, EFFECT_0))
               {
                   if (roll_chance_i(aurEff->GetAmount()))
                       owner->CastCustomSpell(SPELL_MAGE_FINGERS_OF_FROST, SPELLVALUE_AURA_STACK, 2, owner, true);
               }
           }

           void Register()
           {
               OnObjectAreaTargetSelect += SpellObjectAreaTargetSelectFn(spell_mage_water_elemental_freeze_SpellScript::CountTargets, EFFECT_0, TARGET_UNIT_DEST_AREA_ENEMY);
               AfterCast += SpellCastFn(spell_mage_water_elemental_freeze_SpellScript::HandleImprovedFreeze);
           }

       private:
           bool _didHit;
       };

       SpellScript* GetSpellScript() const
       {
           return new spell_mage_water_elemental_freeze_SpellScript();
       }
};

void AddSC_mage_spell_scripts()
{
    new spell_mage_arcane_potency();
    new spell_mage_blast_wave();
    new spell_mage_blazing_speed();
    new spell_mage_blizzard();
    new spell_mage_cold_snap();
    new spell_mage_cone_of_cold();
    new spell_mage_conjure_refreshment();
    new spell_mage_fire_frost_ward();
    new spell_mage_focus_magic();
    new spell_mage_frostbolt();
    new spell_mage_ice_barrier();
    new spell_mage_ignite();
    new spell_mage_glyph_of_ice_block();
    new spell_mage_glyph_of_icy_veins();
    new spell_mage_glyph_of_polymorph();
    new spell_mage_living_bomb();
    new spell_mage_mage_ward();
    new spell_mage_mana_shield();
    new spell_mage_master_of_elements();
    new spell_mage_nether_vortex();
    new spell_mage_permafrost();
    new spell_mage_polymorph();
    new spell_mage_polymorph_cast_visual();
    new spell_mage_replenish_mana();
    new spell_mage_ring_of_frost();
    new spell_mage_ring_of_frost_freeze();
    new spell_mage_time_warp();
    new spell_mage_water_elemental_freeze();
}<|MERGE_RESOLUTION|>--- conflicted
+++ resolved
@@ -708,18 +708,9 @@
                 PreventDefaultAction();
                 Unit* target = eventInfo.GetProcTarget();
 
-<<<<<<< HEAD
                 target->RemoveAurasByType(SPELL_AURA_PERIODIC_DAMAGE, 0, target->GetAura(SPELL_PRIEST_SHADOW_WORD_DEATH)); // SW:D shall not be removed.
                 target->RemoveAurasByType(SPELL_AURA_PERIODIC_DAMAGE_PERCENT);
                 target->RemoveAurasByType(SPELL_AURA_PERIODIC_LEECH);
-=======
-                SpellInfo const* igniteDot = sSpellMgr->EnsureSpellInfo(SPELL_MAGE_IGNITE);
-                int32 pct = 8 * GetSpellInfo()->GetRank();
-
-                int32 amount = int32(CalculatePct(eventInfo.GetDamageInfo()->GetDamage(), pct) / igniteDot->GetMaxTicks());
-                amount += eventInfo.GetProcTarget()->GetRemainingPeriodicAmount(eventInfo.GetActor()->GetGUID(), SPELL_MAGE_IGNITE, SPELL_AURA_PERIODIC_DAMAGE);
-                GetTarget()->CastCustomSpell(SPELL_MAGE_IGNITE, SPELLVALUE_BASE_POINT0, amount, eventInfo.GetProcTarget(), true, NULL, aurEff);
->>>>>>> 29610b25
             }
 
             void Register() OVERRIDE
@@ -833,7 +824,7 @@
             {
                 PreventDefaultAction();
 
-                SpellInfo const* igniteDot = sSpellMgr->GetSpellInfo(SPELL_MAGE_IGNITE);
+                SpellInfo const* igniteDot = sSpellMgr->EnsureSpellInfo(SPELL_MAGE_IGNITE);
                 int32 pct = 8 * GetSpellInfo()->GetRank();
 
                 int32 amount = int32(CalculatePct(eventInfo.GetDamageInfo()->GetDamage(), pct) / igniteDot->GetMaxTicks());
