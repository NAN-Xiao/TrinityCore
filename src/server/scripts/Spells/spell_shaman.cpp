/*
 * Copyright (C) 2008-2013 TrinityCore <http://www.trinitycore.org/>
 *
 * This program is free software; you can redistribute it and/or modify it
 * under the terms of the GNU General Public License as published by the
 * Free Software Foundation; either version 2 of the License, or (at your
 * option) any later version.
 *
 * This program is distributed in the hope that it will be useful, but WITHOUT
 * ANY WARRANTY; without even the implied warranty of MERCHANTABILITY or
 * FITNESS FOR A PARTICULAR PURPOSE. See the GNU General Public License for
 * more details.
 *
 * You should have received a copy of the GNU General Public License along
 * with this program. If not, see <http://www.gnu.org/licenses/>.
 */

/*
 * Scripts for spells with SPELLFAMILY_SHAMAN and SPELLFAMILY_GENERIC spells used by shaman players.
 * Ordered alphabetically using scriptname.
 * Scriptnames of files in this file should be prefixed with "spell_sha_".
 */

#include "Player.h"
#include "ScriptMgr.h"
#include "GridNotifiers.h"
#include "Unit.h"
#include "SpellScript.h"
#include "SpellAuraEffects.h"

enum ShamanSpells
{
<<<<<<< HEAD
    SHAMAN_SPELL_FLAME_SHOCK               = 8050,
    SHAMAN_SPELL_FIRE_NOVA_TRIGGERED_R1    = 8349,
    SHAMAN_SPELL_SATED                     = 57724,
    SHAMAN_SPELL_EXHAUSTION                = 57723,
    HUNTER_SPELL_INSANITY                  = 95809,
    MAGE_SPELL_TEMPORAL_DISPLACEMENT       = 80354,

    SHAMAN_SPELL_EARTH_GRASP               = 51483,
    EARTHBIND_TOTEM_SPELL_EARTHGRAB        = 64695,
=======
    SPELL_SHAMAN_ANCESTRAL_AWAKENING_PROC       = 52752,
    SPELL_SHAMAN_BIND_SIGHT                     = 6277,
    SPELL_SHAMAN_CLEANSING_TOTEM_EFFECT         = 52025,
    SPELL_SHAMAN_EXHAUSTION                     = 57723,
    SPELL_SHAMAN_FIRE_NOVA_R1                   = 1535,
    SPELL_SHAMAN_FIRE_NOVA_TRIGGERED_R1         = 8349,
    SPELL_SHAMAN_GLYPH_OF_HEALING_STREAM_TOTEM  = 55456,
    SPELL_SHAMAN_GLYPH_OF_MANA_TIDE             = 55441,
    SPELL_SHAMAN_LAVA_FLOWS_R1                  = 51480,
    SPELL_SHAMAN_LAVA_FLOWS_TRIGGERED_R1        = 64694,
    SPELL_SHAMAN_MANA_SPRING_TOTEM_ENERGIZE     = 52032,
    SPELL_SHAMAN_MANA_TIDE_TOTEM                = 39609,
    SPELL_SHAMAN_SATED                          = 57724,
    SPELL_SHAMAN_STORM_EARTH_AND_FIRE           = 51483,
    SPELL_SHAMAN_TOTEM_EARTHBIND_EARTHGRAB      = 64695,
    SPELL_SHAMAN_TOTEM_EARTHBIND_TOTEM          = 6474,
    SPELL_SHAMAN_TOTEM_EARTHEN_POWER            = 59566,
    SPELL_SHAMAN_TOTEM_HEALING_STREAM_HEAL      = 52042
};

enum ShamanSpellIcons
{
    SHAMAN_ICON_ID_RESTORATIVE_TOTEMS  = 338,
    SHAMAN_ICON_ID_SHAMAN_LAVA_FLOW    = 3087
};
>>>>>>> 80265725

// 52759 - Ancestral Awakening (Proc)
class spell_sha_ancestral_awakening_proc : public SpellScriptLoader
{
    public:
        spell_sha_ancestral_awakening_proc() : SpellScriptLoader("spell_sha_ancestral_awakening_proc") { }

        class spell_sha_ancestral_awakening_proc_SpellScript : public SpellScript
        {
            PrepareSpellScript(spell_sha_ancestral_awakening_proc_SpellScript);

<<<<<<< HEAD
    ICON_ID_SHAMAN_LAVA_FLOW               = 3087,
    SHAMAN_LAVA_FLOWS_R1                   = 51480,
    SHAMAN_LAVA_FLOWS_TRIGGERED_R1         = 65264,
    SHAMAN_SPELL_ANCESTRAL_AWAKENING_PROC  = 52752,
=======
            bool Validate(SpellInfo const* /*spellInfo*/)
            {
                if (!sSpellMgr->GetSpellInfo(SPELL_SHAMAN_ANCESTRAL_AWAKENING_PROC))
                    return false;
                return true;
            }

            void HandleDummy(SpellEffIndex /*effIndex*/)
            {
                int32 damage = GetEffectValue();
                if (GetHitUnit())
                    GetCaster()->CastCustomSpell(GetHitUnit(), SPELL_SHAMAN_ANCESTRAL_AWAKENING_PROC, &damage, NULL, NULL, true);
            }

            void Register()
            {
                OnEffectHitTarget += SpellEffectFn(spell_sha_ancestral_awakening_proc_SpellScript::HandleDummy, EFFECT_0, SPELL_EFFECT_DUMMY);
            }
        };

        SpellScript* GetSpellScript() const
        {
            return new spell_sha_ancestral_awakening_proc_SpellScript();
        }
};

// 51474 - Astral Shift
class spell_sha_astral_shift : public SpellScriptLoader
{
    public:
        spell_sha_astral_shift() : SpellScriptLoader("spell_sha_astral_shift") { }

        class spell_sha_astral_shift_AuraScript : public AuraScript
        {
            PrepareAuraScript(spell_sha_astral_shift_AuraScript);

            uint32 absorbPct;

            bool Load()
            {
                absorbPct = GetSpellInfo()->Effects[EFFECT_0].CalcValue(GetCaster());
                return true;
            }

            void CalculateAmount(AuraEffect const* /*aurEff*/, int32 & amount, bool & /*canBeRecalculated*/)
            {
                // Set absorbtion amount to unlimited
                amount = -1;
            }
>>>>>>> 80265725

    ICON_ID_SOOTHING_RAIN                  = 2011,
    SPELL_HEALING_STREAM_TOTEM_HEAL        = 52042,
};

<<<<<<< HEAD
// 1535 Fire Nova
/// Updated 4.3.4
class spell_sha_fire_nova : public SpellScriptLoader
=======
// 2825 - Bloodlust
class spell_sha_bloodlust : public SpellScriptLoader
>>>>>>> 80265725
{
    public:
        spell_sha_bloodlust() : SpellScriptLoader("spell_sha_bloodlust") { }

        class spell_sha_bloodlust_SpellScript : public SpellScript
        {
            PrepareSpellScript(spell_sha_bloodlust_SpellScript);

<<<<<<< HEAD
            void HandleDummy(SpellEffIndex /*effIndex*/)
            {
                Unit* caster = GetCaster();
                if (Unit* target = GetHitUnit())
                {
                    if (target->HasAura(SHAMAN_SPELL_FLAME_SHOCK))
                    {
                        caster->CastSpell(target, SHAMAN_SPELL_FIRE_NOVA_TRIGGERED_R1, true);
                        target->RemoveAurasDueToSpell(SHAMAN_SPELL_FLAME_SHOCK);
=======
            bool Validate(SpellInfo const* /*spellInfo*/)
            {
                if (!sSpellMgr->GetSpellInfo(SPELL_SHAMAN_SATED))
                    return false;
                return true;
            }

            void RemoveInvalidTargets(std::list<WorldObject*>& targets)
            {
                targets.remove_if(Trinity::UnitAuraCheck(true, SPELL_SHAMAN_SATED));
            }

            void ApplyDebuff()
            {
                if (Unit* target = GetHitUnit())
                    target->CastSpell(target, SPELL_SHAMAN_SATED, true);
            }

            void Register()
            {
                OnObjectAreaTargetSelect += SpellObjectAreaTargetSelectFn(spell_sha_bloodlust_SpellScript::RemoveInvalidTargets, EFFECT_0, TARGET_UNIT_CASTER_AREA_RAID);
                OnObjectAreaTargetSelect += SpellObjectAreaTargetSelectFn(spell_sha_bloodlust_SpellScript::RemoveInvalidTargets, EFFECT_1, TARGET_UNIT_CASTER_AREA_RAID);
                OnObjectAreaTargetSelect += SpellObjectAreaTargetSelectFn(spell_sha_bloodlust_SpellScript::RemoveInvalidTargets, EFFECT_2, TARGET_UNIT_CASTER_AREA_RAID);
                AfterHit += SpellHitFn(spell_sha_bloodlust_SpellScript::ApplyDebuff);
            }
        };

        SpellScript* GetSpellScript() const
        {
            return new spell_sha_bloodlust_SpellScript();
        }
};

// -1064 - Chain Heal
class spell_sha_chain_heal : public SpellScriptLoader
{
    public:
        spell_sha_chain_heal() : SpellScriptLoader("spell_sha_chain_heal") { }

        class spell_sha_chain_heal_SpellScript : public SpellScript
        {
            PrepareSpellScript(spell_sha_chain_heal_SpellScript);

            bool Load()
            {
                firstHeal = true;
                riptide = false;
                return true;
            }

            void HandleHeal(SpellEffIndex /*effIndex*/)
            {
                if (firstHeal)
                {
                    // Check if the target has Riptide
                    if (AuraEffect* aurEff = GetHitUnit()->GetAuraEffect(SPELL_AURA_PERIODIC_HEAL, SPELLFAMILY_SHAMAN, 0, 0, 0x10, GetCaster()->GetGUID()))
                    {
                        riptide = true;
                        // Consume it
                        GetHitUnit()->RemoveAura(aurEff->GetBase());
>>>>>>> 80265725
                    }
                    firstHeal = false;
                }
                // Riptide increases the Chain Heal effect by 25%
                if (riptide)
                    SetHitHeal(GetHitHeal() * 1.25f);
            }

            void Register()
            {
<<<<<<< HEAD
                OnEffectHitTarget += SpellEffectFn(spell_sha_fire_nova_SpellScript::HandleDummy, EFFECT_0, SPELL_EFFECT_DUMMY);
=======
                OnEffectHitTarget += SpellEffectFn(spell_sha_chain_heal_SpellScript::HandleHeal, EFFECT_0, SPELL_EFFECT_HEAL);
>>>>>>> 80265725
            }

            bool firstHeal;
            bool riptide;
        };

        SpellScript* GetSpellScript() const
        {
            return new spell_sha_chain_heal_SpellScript();
        }
};

<<<<<<< HEAD
// 16191 Mana Tide
/// Updated 4.3.4
class spell_sha_mana_tide : public SpellScriptLoader
{
    public:
        spell_sha_mana_tide() : SpellScriptLoader("spell_sha_mana_tide") { }

        class spell_sha_mana_tide_AuraScript : public AuraScript
        {
            PrepareAuraScript(spell_sha_mana_tide_AuraScript);
=======
// 8171 - Cleansing Totem (Pulse)
class spell_sha_cleansing_totem_pulse : public SpellScriptLoader
{
    public:
        spell_sha_cleansing_totem_pulse() : SpellScriptLoader("spell_sha_cleansing_totem_pulse") { }

        class spell_sha_cleansing_totem_pulse_SpellScript : public SpellScript
        {
            PrepareSpellScript(spell_sha_cleansing_totem_pulse_SpellScript);

            bool Validate(SpellInfo const* /*spellInfo*/)
            {
                if (!sSpellMgr->GetSpellInfo(SPELL_SHAMAN_CLEANSING_TOTEM_EFFECT))
                    return false;
                return true;
            }
>>>>>>> 80265725

            void CalculateAmount(AuraEffect const* aurEff, int32& amount, bool& /*canBeRecalculated*/)
            {
<<<<<<< HEAD
                ///@TODO: Exclude the "short term" buffs from the stat value
                if (Unit* caster = GetCaster())
                    if (Unit* owner = caster->GetOwner())
                        amount = CalculatePct(owner->GetStat(STAT_SPIRIT), aurEff->GetAmount());
=======
                int32 bp = 1;
                if (GetCaster() && GetHitUnit() && GetOriginalCaster())
                    GetCaster()->CastCustomSpell(GetHitUnit(), SPELL_SHAMAN_CLEANSING_TOTEM_EFFECT, NULL, &bp, NULL, true, NULL, NULL, GetOriginalCaster()->GetGUID());
>>>>>>> 80265725
            }

            void Register()
            {
<<<<<<< HEAD
                DoEffectCalcAmount += AuraEffectCalcAmountFn(spell_sha_mana_tide_AuraScript::CalculateAmount, EFFECT_0, SPELL_AURA_MOD_STAT);
=======
                OnEffectHitTarget += SpellEffectFn(spell_sha_cleansing_totem_pulse_SpellScript::HandleDummy, EFFECT_0, SPELL_EFFECT_DUMMY);
>>>>>>> 80265725
            }
        };

        AuraScript* GetAuraScript() const
        {
<<<<<<< HEAD
            return new spell_sha_mana_tide_AuraScript();
        }
};

// 6474 - Earthbind Totem - Fix Talent:Earthen Power, Earth's Grasp
/// Updated 4.3.4
=======
            return new spell_sha_cleansing_totem_pulse_SpellScript();
        }
};

// 6474 - Earthbind Totem - Fix Talent: Earthen Power
>>>>>>> 80265725
class spell_sha_earthbind_totem : public SpellScriptLoader
{
    public:
        spell_sha_earthbind_totem() : SpellScriptLoader("spell_sha_earthbind_totem") { }

        class spell_sha_earthbind_totem_AuraScript : public AuraScript
        {
            PrepareAuraScript(spell_sha_earthbind_totem_AuraScript);

            bool Validate(SpellInfo const* /*spellInfo*/)
            {
                if (!sSpellMgr->GetSpellInfo(SPELL_SHAMAN_TOTEM_EARTHBIND_TOTEM) || !sSpellMgr->GetSpellInfo(SPELL_SHAMAN_TOTEM_EARTHEN_POWER))
                    return false;
                return true;
            }

            void HandleEffectPeriodic(AuraEffect const* /*aurEff*/)
            {
                if (!GetCaster())
                    return;
                if (Player* owner = GetCaster()->GetCharmerOrOwnerPlayerOrPlayerItself())
                    if (AuraEffect* aur = owner->GetDummyAuraEffect(SPELLFAMILY_SHAMAN, 2289, 0))
                        if (roll_chance_i(aur->GetBaseAmount()))
                            GetTarget()->CastSpell((Unit*)NULL, SPELL_SHAMAN_TOTEM_EARTHEN_POWER, true);
            }

            void Apply(AuraEffect const* /*aurEff*/, AuraEffectHandleModes /*mode*/)
            {
                if (!GetCaster())
                    return;
                Player* owner = GetCaster()->GetCharmerOrOwnerPlayerOrPlayerItself();
                if (!owner)
                    return;
<<<<<<< HEAD
                // Earth's Grasp
                if (AuraEffect* aurEff = owner->GetAuraEffectOfRankedSpell(SHAMAN_SPELL_EARTH_GRASP, EFFECT_1))
=======
                // Storm, Earth and Fire
                if (AuraEffect* aurEff = owner->GetAuraEffectOfRankedSpell(SPELL_SHAMAN_STORM_EARTH_AND_FIRE, EFFECT_1))
>>>>>>> 80265725
                {
                    if (roll_chance_i(aurEff->GetAmount()))
                        GetCaster()->CastSpell(GetCaster(), SPELL_SHAMAN_TOTEM_EARTHBIND_EARTHGRAB, false);
                }
            }

            void Register()
            {
                 OnEffectPeriodic += AuraEffectPeriodicFn(spell_sha_earthbind_totem_AuraScript::HandleEffectPeriodic, EFFECT_0, SPELL_AURA_PERIODIC_TRIGGER_SPELL);
                 OnEffectApply += AuraEffectApplyFn(spell_sha_earthbind_totem_AuraScript::Apply, EFFECT_0, SPELL_AURA_PERIODIC_TRIGGER_SPELL, AURA_EFFECT_HANDLE_REAL);
            }
        };

        AuraScript* GetAuraScript() const
        {
            return new spell_sha_earthbind_totem_AuraScript();
        }
};

class EarthenPowerTargetSelector
{
    public:
        EarthenPowerTargetSelector() { }

        bool operator() (WorldObject* target)
        {
            if (!target->ToUnit())
                return true;

            if (!target->ToUnit()->HasAuraWithMechanic(1 << MECHANIC_SNARE))
                return true;

            return false;
        }
};

// 59566 - Earthen Power
class spell_sha_earthen_power : public SpellScriptLoader
{
    public:
        spell_sha_earthen_power() : SpellScriptLoader("spell_sha_earthen_power") { }

        class spell_sha_earthen_power_SpellScript : public SpellScript
        {
            PrepareSpellScript(spell_sha_earthen_power_SpellScript);

            void FilterTargets(std::list<WorldObject*>& unitList)
            {
                unitList.remove_if(EarthenPowerTargetSelector());
            }

            void Register()
            {
                OnObjectAreaTargetSelect += SpellObjectAreaTargetSelectFn(spell_sha_earthen_power_SpellScript::FilterTargets, EFFECT_0, TARGET_UNIT_SRC_AREA_ALLY);
            }
        };

        SpellScript* GetSpellScript() const
        {
            return new spell_sha_earthen_power_SpellScript();
        }
};

<<<<<<< HEAD
/// Updated 4.3.4
class spell_sha_bloodlust : public SpellScriptLoader
=======
// -1535 - Fire Nova
class spell_sha_fire_nova : public SpellScriptLoader
>>>>>>> 80265725
{
    public:
        spell_sha_fire_nova() : SpellScriptLoader("spell_sha_fire_nova") { }

        class spell_sha_fire_nova_SpellScript : public SpellScript
        {
            PrepareSpellScript(spell_sha_fire_nova_SpellScript);

            bool Validate(SpellInfo const* spellInfo)
            {
                if (!sSpellMgr->GetSpellInfo(SPELL_SHAMAN_FIRE_NOVA_R1) || sSpellMgr->GetFirstSpellInChain(SPELL_SHAMAN_FIRE_NOVA_R1) != sSpellMgr->GetFirstSpellInChain(spellInfo->Id))
                    return false;

<<<<<<< HEAD
            void RemoveInvalidTargets(std::list<WorldObject*>& targets)
            {
                targets.remove_if(Trinity::UnitAuraCheck(true, SHAMAN_SPELL_SATED));
                targets.remove_if(Trinity::UnitAuraCheck(true, HUNTER_SPELL_INSANITY));
                targets.remove_if(Trinity::UnitAuraCheck(true, MAGE_SPELL_TEMPORAL_DISPLACEMENT));
            }

            void ApplyDebuff()
            {
                if (Unit* target = GetHitUnit())
                    target->CastSpell(target, SHAMAN_SPELL_SATED, true);
            }

            void Register()
            {
                OnObjectAreaTargetSelect += SpellObjectAreaTargetSelectFn(spell_sha_bloodlust_SpellScript::RemoveInvalidTargets, EFFECT_0, TARGET_UNIT_CASTER_AREA_RAID);
                OnObjectAreaTargetSelect += SpellObjectAreaTargetSelectFn(spell_sha_bloodlust_SpellScript::RemoveInvalidTargets, EFFECT_1, TARGET_UNIT_CASTER_AREA_RAID);
                OnObjectAreaTargetSelect += SpellObjectAreaTargetSelectFn(spell_sha_bloodlust_SpellScript::RemoveInvalidTargets, EFFECT_2, TARGET_UNIT_CASTER_AREA_RAID);
                AfterHit += SpellHitFn(spell_sha_bloodlust_SpellScript::ApplyDebuff);
            }
        };

        SpellScript* GetSpellScript() const
        {
            return new spell_sha_bloodlust_SpellScript();
        }
};

/// Updated 4.3.4
class spell_sha_heroism : public SpellScriptLoader
{
    public:
        spell_sha_heroism() : SpellScriptLoader("spell_sha_heroism") { }

        class spell_sha_heroism_SpellScript : public SpellScript
        {
            PrepareSpellScript(spell_sha_heroism_SpellScript);

            bool Validate(SpellInfo const* /*spellEntry*/)
            {
                if (!sSpellMgr->GetSpellInfo(SHAMAN_SPELL_EXHAUSTION))
=======
                uint8 rank = sSpellMgr->GetSpellRank(spellInfo->Id);
                if (!sSpellMgr->GetSpellWithRank(SPELL_SHAMAN_FIRE_NOVA_TRIGGERED_R1, rank, true))
>>>>>>> 80265725
                    return false;
                return true;
            }

<<<<<<< HEAD
            void RemoveInvalidTargets(std::list<WorldObject*>& targets)
            {
                targets.remove_if(Trinity::UnitAuraCheck(true, SHAMAN_SPELL_EXHAUSTION));
                targets.remove_if(Trinity::UnitAuraCheck(true, HUNTER_SPELL_INSANITY));
                targets.remove_if(Trinity::UnitAuraCheck(true, MAGE_SPELL_TEMPORAL_DISPLACEMENT));
            }

            void ApplyDebuff()
            {
                if (Unit* target = GetHitUnit())
                    target->CastSpell(target, SHAMAN_SPELL_EXHAUSTION, true);
            }

            void Register()
            {
                OnObjectAreaTargetSelect += SpellObjectAreaTargetSelectFn(spell_sha_heroism_SpellScript::RemoveInvalidTargets, EFFECT_0, TARGET_UNIT_CASTER_AREA_RAID);
                OnObjectAreaTargetSelect += SpellObjectAreaTargetSelectFn(spell_sha_heroism_SpellScript::RemoveInvalidTargets, EFFECT_1, TARGET_UNIT_CASTER_AREA_RAID);
                OnObjectAreaTargetSelect += SpellObjectAreaTargetSelectFn(spell_sha_heroism_SpellScript::RemoveInvalidTargets, EFFECT_2, TARGET_UNIT_CASTER_AREA_RAID);
                AfterHit += SpellHitFn(spell_sha_heroism_SpellScript::ApplyDebuff);
            }
        };

        SpellScript* GetSpellScript() const
        {
            return new spell_sha_heroism_SpellScript();
        }
};

/// Updated 4.3.4
class spell_sha_ancestral_awakening_proc : public SpellScriptLoader
{
    public:
        spell_sha_ancestral_awakening_proc() : SpellScriptLoader("spell_sha_ancestral_awakening_proc") { }

        class spell_sha_ancestral_awakening_proc_SpellScript : public SpellScript
        {
            PrepareSpellScript(spell_sha_ancestral_awakening_proc_SpellScript);

            bool Validate(SpellInfo const* /*SpellEntry*/)
            {
                if (!sSpellMgr->GetSpellInfo(SHAMAN_SPELL_ANCESTRAL_AWAKENING_PROC))
                    return false;
                return true;
=======
            SpellCastResult CheckFireTotem()
            {
                // fire totem
                if (!GetCaster()->m_SummonSlot[1])
                {
                    SetCustomCastResultMessage(SPELL_CUSTOM_ERROR_MUST_HAVE_FIRE_TOTEM);
                    return SPELL_FAILED_CUSTOM_ERROR;
                }

                return SPELL_CAST_OK;
>>>>>>> 80265725
            }

            void HandleDummy(SpellEffIndex /*effIndex*/)
            {
<<<<<<< HEAD
                int32 damage = GetEffectValue();
                if (GetCaster() && GetHitUnit())
                    GetCaster()->CastCustomSpell(GetHitUnit(), SHAMAN_SPELL_ANCESTRAL_AWAKENING_PROC, &damage, NULL, NULL, true);
=======
                if (Unit* caster = GetCaster())
                {
                    uint8 rank = sSpellMgr->GetSpellRank(GetSpellInfo()->Id);
                    if (uint32 spellId = sSpellMgr->GetSpellWithRank(SPELL_SHAMAN_FIRE_NOVA_TRIGGERED_R1, rank))
                    {
                        Creature* totem = caster->GetMap()->GetCreature(caster->m_SummonSlot[1]);
                        if (totem && totem->isTotem())
                            caster->CastSpell(totem, spellId, true);
                    }
                }
>>>>>>> 80265725
            }

            void Register()
            {
                OnCheckCast += SpellCheckCastFn(spell_sha_fire_nova_SpellScript::CheckFireTotem);
                OnEffectHitTarget += SpellEffectFn(spell_sha_fire_nova_SpellScript::HandleDummy, EFFECT_0, SPELL_EFFECT_DUMMY);
            }
        };

        SpellScript* GetSpellScript() const
        {
            return new spell_sha_fire_nova_SpellScript();
        }
};

<<<<<<< HEAD
/// Updated 4.3.4
=======
// -8050 - Flame Shock
class spell_sha_flame_shock : public SpellScriptLoader
{
    public:
        spell_sha_flame_shock() : SpellScriptLoader("spell_sha_flame_shock") { }

        class spell_sha_flame_shock_AuraScript : public AuraScript
        {
            PrepareAuraScript(spell_sha_flame_shock_AuraScript);

            bool Validate(SpellInfo const* /*spell*/)
            {
                if (!sSpellMgr->GetSpellInfo(SPELL_SHAMAN_LAVA_FLOWS_R1))
                    return false;
                if (!sSpellMgr->GetSpellInfo(SPELL_SHAMAN_LAVA_FLOWS_TRIGGERED_R1))
                    return false;
                return true;
            }

            void HandleDispel(DispelInfo* /*dispelInfo*/)
            {
                if (Unit* caster = GetCaster())
                    // Lava Flows
                    if (AuraEffect const* aurEff = caster->GetDummyAuraEffect(SPELLFAMILY_SHAMAN, SHAMAN_ICON_ID_SHAMAN_LAVA_FLOW, EFFECT_0))
                    {
                        if (sSpellMgr->GetFirstSpellInChain(SPELL_SHAMAN_LAVA_FLOWS_R1) != sSpellMgr->GetFirstSpellInChain(aurEff->GetId()))
                            return;

                        uint8 rank = sSpellMgr->GetSpellRank(aurEff->GetId());
                        caster->CastSpell(caster, sSpellMgr->GetSpellWithRank(SPELL_SHAMAN_LAVA_FLOWS_TRIGGERED_R1, rank), true);
                    }
            }

            void Register()
            {
                AfterDispel += AuraDispelFn(spell_sha_flame_shock_AuraScript::HandleDispel);
            }
        };

        AuraScript* GetAuraScript() const
        {
            return new spell_sha_flame_shock_AuraScript();
        }
};

// 52041, 52046, 52047, 52048, 52049, 52050, 58759, 58760, 58761 - Healing Stream Totem
>>>>>>> 80265725
class spell_sha_healing_stream_totem : public SpellScriptLoader
{
    public:
        spell_sha_healing_stream_totem() : SpellScriptLoader("spell_sha_healing_stream_totem") { }

        class spell_sha_healing_stream_totem_SpellScript : public SpellScript
        {
            PrepareSpellScript(spell_sha_healing_stream_totem_SpellScript);

            bool Validate(SpellInfo const* /*spellInfo*/)
            {
<<<<<<< HEAD
                return sSpellMgr->GetSpellInfo(SPELL_HEALING_STREAM_TOTEM_HEAL);
=======
                if (!sSpellMgr->GetSpellInfo(SPELL_SHAMAN_GLYPH_OF_HEALING_STREAM_TOTEM) || !sSpellMgr->GetSpellInfo(SPELL_SHAMAN_TOTEM_HEALING_STREAM_HEAL))
                    return false;
                return true;
>>>>>>> 80265725
            }

            void HandleDummy(SpellEffIndex /*effIndex*/)
            {
                int32 damage = GetEffectValue();
                SpellInfo const* triggeringSpell = GetTriggeringSpell();
                if (Unit* target = GetHitUnit())
                    if (Unit* caster = GetCaster())
                    {
                        if (Unit* owner = caster->GetOwner())
                        {
                            if (triggeringSpell)
                                damage = int32(owner->SpellHealingBonusDone(target, triggeringSpell, damage, HEAL));

<<<<<<< HEAD
                            // Soothing Rains
                            if (AuraEffect* dummy = owner->GetAuraEffect(SPELL_AURA_DUMMY, SPELLFAMILY_SHAMAN, ICON_ID_SOOTHING_RAIN, EFFECT_0))
                                AddPct(damage, dummy->GetAmount());

=======
                            // Restorative Totems
                            if (AuraEffect* dummy = owner->GetAuraEffect(SPELL_AURA_DUMMY, SPELLFAMILY_SHAMAN, SHAMAN_ICON_ID_RESTORATIVE_TOTEMS, 1))
                                AddPct(damage, dummy->GetAmount());

                            // Glyph of Healing Stream Totem
                            if (AuraEffect const* aurEff = owner->GetAuraEffect(SPELL_SHAMAN_GLYPH_OF_HEALING_STREAM_TOTEM, EFFECT_0))
                                AddPct(damage, aurEff->GetAmount());

>>>>>>> 80265725
                            damage = int32(target->SpellHealingBonusTaken(owner, triggeringSpell, damage, HEAL));
                        }
                        caster->CastCustomSpell(target, SPELL_SHAMAN_TOTEM_HEALING_STREAM_HEAL, &damage, 0, 0, true, 0, 0, GetOriginalCaster()->GetGUID());
                    }
            }

            void Register()
            {
                OnEffectHitTarget += SpellEffectFn(spell_sha_healing_stream_totem_SpellScript::HandleDummy, EFFECT_0, SPELL_EFFECT_DUMMY);
            }
        };

        SpellScript* GetSpellScript() const
        {
            return new spell_sha_healing_stream_totem_SpellScript();
        }
};

<<<<<<< HEAD
/// Updated 4.3.4
=======
// 32182 - Heroism
class spell_sha_heroism : public SpellScriptLoader
{
    public:
        spell_sha_heroism() : SpellScriptLoader("spell_sha_heroism") { }

        class spell_sha_heroism_SpellScript : public SpellScript
        {
            PrepareSpellScript(spell_sha_heroism_SpellScript);

            bool Validate(SpellInfo const* /*spellInfo*/)
            {
                if (!sSpellMgr->GetSpellInfo(SPELL_SHAMAN_EXHAUSTION))
                    return false;
                return true;
            }

            void RemoveInvalidTargets(std::list<WorldObject*>& targets)
            {
                targets.remove_if(Trinity::UnitAuraCheck(true, SPELL_SHAMAN_EXHAUSTION));
            }

            void ApplyDebuff()
            {
                if (Unit* target = GetHitUnit())
                    target->CastSpell(target, SPELL_SHAMAN_EXHAUSTION, true);
            }

            void Register()
            {
                OnObjectAreaTargetSelect += SpellObjectAreaTargetSelectFn(spell_sha_heroism_SpellScript::RemoveInvalidTargets, EFFECT_0, TARGET_UNIT_CASTER_AREA_RAID);
                OnObjectAreaTargetSelect += SpellObjectAreaTargetSelectFn(spell_sha_heroism_SpellScript::RemoveInvalidTargets, EFFECT_1, TARGET_UNIT_CASTER_AREA_RAID);
                OnObjectAreaTargetSelect += SpellObjectAreaTargetSelectFn(spell_sha_heroism_SpellScript::RemoveInvalidTargets, EFFECT_2, TARGET_UNIT_CASTER_AREA_RAID);
                AfterHit += SpellHitFn(spell_sha_heroism_SpellScript::ApplyDebuff);
            }
        };

        SpellScript* GetSpellScript() const
        {
            return new spell_sha_heroism_SpellScript();
        }
};

// 60103 - Lava Lash
>>>>>>> 80265725
class spell_sha_lava_lash : public SpellScriptLoader
{
    public:
        spell_sha_lava_lash() : SpellScriptLoader("spell_sha_lava_lash") { }

        class spell_sha_lava_lash_SpellScript : public SpellScript
        {
            PrepareSpellScript(spell_sha_lava_lash_SpellScript)

            bool Load()
            {
                return GetCaster()->GetTypeId() == TYPEID_PLAYER;
            }

            void HandleDummy(SpellEffIndex /*effIndex*/)
            {
                if (Player* caster = GetCaster()->ToPlayer())
                {
                    int32 damage = GetEffectValue();
                    int32 hitDamage = GetHitDamage();
                    if (caster->GetItemByPos(INVENTORY_SLOT_BAG_0, EQUIPMENT_SLOT_OFFHAND))
                    {
                        // Damage is increased by 25% if your off-hand weapon is enchanted with Flametongue.
                        if (caster->GetAuraEffect(SPELL_AURA_DUMMY, SPELLFAMILY_SHAMAN, 0x200000, 0, 0))
                            AddPct(hitDamage, damage);
                        SetHitDamage(hitDamage);
                    }
                }
            }

            void Register()
            {
                OnEffectHitTarget += SpellEffectFn(spell_sha_lava_lash_SpellScript::HandleDummy, EFFECT_1, SPELL_EFFECT_DUMMY);
            }

        };

        SpellScript* GetSpellScript() const
        {
            return new spell_sha_lava_lash_SpellScript();
        }
};

<<<<<<< HEAD
// 1064 Chain Heal
/// Updated 4.3.4
class spell_sha_chain_heal : public SpellScriptLoader
=======
// 52031, 52033, 52034, 52035, 52036, 58778, 58779, 58780 - Mana Spring Totem
class spell_sha_mana_spring_totem : public SpellScriptLoader
>>>>>>> 80265725
{
    public:
        spell_sha_mana_spring_totem() : SpellScriptLoader("spell_sha_mana_spring_totem") { }

        class spell_sha_mana_spring_totem_SpellScript : public SpellScript
        {
            PrepareSpellScript(spell_sha_mana_spring_totem_SpellScript);

            bool Validate(SpellInfo const* /*spellInfo*/)
            {
<<<<<<< HEAD
                firstHeal = true;
                riptide = false;
                amount = 0;
=======
                if (!sSpellMgr->GetSpellInfo(SPELL_SHAMAN_MANA_SPRING_TOTEM_ENERGIZE))
                    return false;
>>>>>>> 80265725
                return true;
            }

            void HandleDummy(SpellEffIndex /*effIndex*/)
            {
<<<<<<< HEAD
                if (firstHeal)
                {
                    // Check if the target has Riptide
                    if (AuraEffect* aurEff = GetHitUnit()->GetAuraEffect(SPELL_AURA_PERIODIC_HEAL, SPELLFAMILY_SHAMAN, 0, 0, 0x10, GetCaster()->GetGUID()))
                    {
                        riptide = true;
                        amount = aurEff->GetSpellInfo()->Effects[EFFECT_2].CalcValue();
                        // Consume it
                        GetHitUnit()->RemoveAura(aurEff->GetBase());
                    }
                    firstHeal = false;
                }
                // Riptide increases the Chain Heal effect by 25%
                if (riptide)
                {
                    uint32 bonus = CalculatePct(GetHitHeal(), amount);
                    SetHitHeal(GetHitHeal() + bonus);
                }
=======
                int32 damage = GetEffectValue();
                if (Unit* target = GetHitUnit())
                    if (Unit* caster = GetCaster())
                        if (target->getPowerType() == POWER_MANA)
                            caster->CastCustomSpell(target, SPELL_SHAMAN_MANA_SPRING_TOTEM_ENERGIZE, &damage, 0, 0, true, 0, 0, GetOriginalCaster()->GetGUID());
>>>>>>> 80265725
            }

            void Register()
            {
                OnEffectHitTarget += SpellEffectFn(spell_sha_mana_spring_totem_SpellScript::HandleDummy, EFFECT_0, SPELL_EFFECT_DUMMY);
            }

<<<<<<< HEAD
            bool firstHeal;
            bool riptide;
            uint32 amount;
=======
>>>>>>> 80265725
        };

        SpellScript* GetSpellScript() const
        {
            return new spell_sha_mana_spring_totem_SpellScript();
        }
};

<<<<<<< HEAD
/// Updated 4.3.4
class spell_sha_flame_shock : public SpellScriptLoader
=======
// 39610 - Mana Tide Totem
class spell_sha_mana_tide_totem : public SpellScriptLoader
>>>>>>> 80265725
{
    public:
        spell_sha_mana_tide_totem() : SpellScriptLoader("spell_sha_mana_tide_totem") { }

        class spell_sha_mana_tide_totem_SpellScript : public SpellScript
        {
            PrepareSpellScript(spell_sha_mana_tide_totem_SpellScript);

            bool Validate(SpellInfo const* /*spellInfo*/)
            {
                if (!sSpellMgr->GetSpellInfo(SPELL_SHAMAN_GLYPH_OF_MANA_TIDE) || !sSpellMgr->GetSpellInfo(SPELL_SHAMAN_MANA_TIDE_TOTEM))
                    return false;
                return true;
            }

            void HandleDummy(SpellEffIndex /*effIndex*/)
            {
                if (Unit* caster = GetCaster())
<<<<<<< HEAD
                {
                    // Lava Flows
                    if (AuraEffect const* aurEff = caster->GetDummyAuraEffect(SPELLFAMILY_SHAMAN, ICON_ID_SHAMAN_LAVA_FLOW, EFFECT_0))
                    {
                        if (sSpellMgr->GetFirstSpellInChain(SHAMAN_LAVA_FLOWS_R1) != sSpellMgr->GetFirstSpellInChain(aurEff->GetId()))
                            return;

                        int32 basepoints = aurEff->GetAmount();
                        caster->CastCustomSpell(caster, SHAMAN_LAVA_FLOWS_TRIGGERED_R1, &basepoints, NULL, NULL, true);
=======
                    if (Unit* unitTarget = GetHitUnit())
                    {
                        if (unitTarget->getPowerType() == POWER_MANA)
                        {
                            int32 effValue = GetEffectValue();
                            // Glyph of Mana Tide
                            if (Unit* owner = caster->GetOwner())
                                if (AuraEffect* dummy = owner->GetAuraEffect(SPELL_SHAMAN_GLYPH_OF_MANA_TIDE, 0))
                                    effValue += dummy->GetAmount();
                            // Regenerate 6% of Total Mana Every 3 secs
                            int32 effBasePoints0 = int32(CalculatePct(unitTarget->GetMaxPower(POWER_MANA), effValue));
                            caster->CastCustomSpell(unitTarget, SPELL_SHAMAN_MANA_TIDE_TOTEM, &effBasePoints0, NULL, NULL, true, NULL, NULL, GetOriginalCaster()->GetGUID());
                        }
>>>>>>> 80265725
                    }
                }
            }

            void Register()
            {
                OnEffectHitTarget += SpellEffectFn(spell_sha_mana_tide_totem_SpellScript::HandleDummy, EFFECT_0, SPELL_EFFECT_DUMMY);
            }
        };

        SpellScript* GetSpellScript() const
        {
            return new spell_sha_mana_tide_totem_SpellScript();
        }
};

<<<<<<< HEAD
void AddSC_shaman_spell_scripts()
{
    new spell_sha_fire_nova();
    new spell_sha_mana_tide();
    new spell_sha_earthbind_totem();
    new spell_sha_earthen_power();
    new spell_sha_bloodlust();
    new spell_sha_heroism();
    new spell_sha_ancestral_awakening_proc();
    new spell_sha_healing_stream_totem();
    new spell_sha_lava_lash();
    new spell_sha_chain_heal();
    new spell_sha_flame_shock();
=======
// 6495 - Sentry Totem
class spell_sha_sentry_totem : public SpellScriptLoader
{
    public:
        spell_sha_sentry_totem() : SpellScriptLoader("spell_sha_sentry_totem") { }

        class spell_sha_sentry_totem_AuraScript : public AuraScript
        {
            PrepareAuraScript(spell_sha_sentry_totem_AuraScript);

            bool Validate(SpellInfo const* /*spell*/)
            {
                if (!sSpellMgr->GetSpellInfo(SPELL_SHAMAN_BIND_SIGHT))
                    return false;
                return true;
            }

            void AfterApply(AuraEffect const* /*aurEff*/, AuraEffectHandleModes /*mode*/)
            {
                if (Unit* caster = GetCaster())
                    if (Creature* totem = caster->GetMap()->GetCreature(caster->m_SummonSlot[4]))
                        if (totem->isTotem())
                            caster->CastSpell(totem, SPELL_SHAMAN_BIND_SIGHT, true);
            }

            void AfterRemove(AuraEffect const* /*aurEff*/, AuraEffectHandleModes /*mode*/)
            {
                if (Unit* caster = GetCaster())
                    if (caster->GetTypeId() == TYPEID_PLAYER)
                        caster->ToPlayer()->StopCastingBindSight();
            }

            void Register()
            {
                 AfterEffectApply += AuraEffectApplyFn(spell_sha_sentry_totem_AuraScript::AfterApply, EFFECT_1, SPELL_AURA_DUMMY, AURA_EFFECT_HANDLE_REAL);
                 AfterEffectRemove += AuraEffectRemoveFn(spell_sha_sentry_totem_AuraScript::AfterRemove, EFFECT_1, SPELL_AURA_DUMMY, AURA_EFFECT_HANDLE_REAL);
            }
        };

        AuraScript* GetAuraScript() const
        {
            return new spell_sha_sentry_totem_AuraScript();
        }
};

void AddSC_shaman_spell_scripts()
{
    new spell_sha_ancestral_awakening_proc();
    new spell_sha_astral_shift();
    new spell_sha_bloodlust();
    new spell_sha_chain_heal();
    new spell_sha_cleansing_totem_pulse();
    new spell_sha_earthbind_totem();
    new spell_sha_earthen_power();
    new spell_sha_fire_nova();
    new spell_sha_flame_shock();
    new spell_sha_healing_stream_totem();
    new spell_sha_heroism();
    new spell_sha_lava_lash();
    new spell_sha_mana_spring_totem();
    new spell_sha_mana_tide_totem();
    new spell_sha_sentry_totem();
>>>>>>> 80265725
}<|MERGE_RESOLUTION|>--- conflicted
+++ resolved
@@ -30,29 +30,15 @@
 
 enum ShamanSpells
 {
-<<<<<<< HEAD
-    SHAMAN_SPELL_FLAME_SHOCK               = 8050,
-    SHAMAN_SPELL_FIRE_NOVA_TRIGGERED_R1    = 8349,
-    SHAMAN_SPELL_SATED                     = 57724,
-    SHAMAN_SPELL_EXHAUSTION                = 57723,
-    HUNTER_SPELL_INSANITY                  = 95809,
-    MAGE_SPELL_TEMPORAL_DISPLACEMENT       = 80354,
-
-    SHAMAN_SPELL_EARTH_GRASP               = 51483,
-    EARTHBIND_TOTEM_SPELL_EARTHGRAB        = 64695,
-=======
+    SPELL_HUNTER_INSANITY                       = 95809,
+    SPELL_MAGE_TEMPORAL_DISPLACEMENT            = 80354,
     SPELL_SHAMAN_ANCESTRAL_AWAKENING_PROC       = 52752,
     SPELL_SHAMAN_BIND_SIGHT                     = 6277,
-    SPELL_SHAMAN_CLEANSING_TOTEM_EFFECT         = 52025,
     SPELL_SHAMAN_EXHAUSTION                     = 57723,
-    SPELL_SHAMAN_FIRE_NOVA_R1                   = 1535,
     SPELL_SHAMAN_FIRE_NOVA_TRIGGERED_R1         = 8349,
-    SPELL_SHAMAN_GLYPH_OF_HEALING_STREAM_TOTEM  = 55456,
-    SPELL_SHAMAN_GLYPH_OF_MANA_TIDE             = 55441,
+    SPELL_SHAMAN_FLAME_SHOCK                    = 8050,
     SPELL_SHAMAN_LAVA_FLOWS_R1                  = 51480,
-    SPELL_SHAMAN_LAVA_FLOWS_TRIGGERED_R1        = 64694,
-    SPELL_SHAMAN_MANA_SPRING_TOTEM_ENERGIZE     = 52032,
-    SPELL_SHAMAN_MANA_TIDE_TOTEM                = 39609,
+    SPELL_SHAMAN_LAVA_FLOWS_TRIGGERED_R1        = 65264,
     SPELL_SHAMAN_SATED                          = 57724,
     SPELL_SHAMAN_STORM_EARTH_AND_FIRE           = 51483,
     SPELL_SHAMAN_TOTEM_EARTHBIND_EARTHGRAB      = 64695,
@@ -63,12 +49,11 @@
 
 enum ShamanSpellIcons
 {
-    SHAMAN_ICON_ID_RESTORATIVE_TOTEMS  = 338,
+    SHAMAN_ICON_ID_SOOTHING_RAIN       = 2011,
     SHAMAN_ICON_ID_SHAMAN_LAVA_FLOW    = 3087
 };
->>>>>>> 80265725
-
-// 52759 - Ancestral Awakening (Proc)
+
+/// Updated 4.3.4
 class spell_sha_ancestral_awakening_proc : public SpellScriptLoader
 {
     public:
@@ -78,12 +63,6 @@
         {
             PrepareSpellScript(spell_sha_ancestral_awakening_proc_SpellScript);
 
-<<<<<<< HEAD
-    ICON_ID_SHAMAN_LAVA_FLOW               = 3087,
-    SHAMAN_LAVA_FLOWS_R1                   = 51480,
-    SHAMAN_LAVA_FLOWS_TRIGGERED_R1         = 65264,
-    SHAMAN_SPELL_ANCESTRAL_AWAKENING_PROC  = 52752,
-=======
             bool Validate(SpellInfo const* /*spellInfo*/)
             {
                 if (!sSpellMgr->GetSpellInfo(SPELL_SHAMAN_ANCESTRAL_AWAKENING_PROC))
@@ -94,7 +73,7 @@
             void HandleDummy(SpellEffIndex /*effIndex*/)
             {
                 int32 damage = GetEffectValue();
-                if (GetHitUnit())
+                if (GetCaster() && GetHitUnit())
                     GetCaster()->CastCustomSpell(GetHitUnit(), SPELL_SHAMAN_ANCESTRAL_AWAKENING_PROC, &damage, NULL, NULL, true);
             }
 
@@ -110,43 +89,8 @@
         }
 };
 
-// 51474 - Astral Shift
-class spell_sha_astral_shift : public SpellScriptLoader
-{
-    public:
-        spell_sha_astral_shift() : SpellScriptLoader("spell_sha_astral_shift") { }
-
-        class spell_sha_astral_shift_AuraScript : public AuraScript
-        {
-            PrepareAuraScript(spell_sha_astral_shift_AuraScript);
-
-            uint32 absorbPct;
-
-            bool Load()
-            {
-                absorbPct = GetSpellInfo()->Effects[EFFECT_0].CalcValue(GetCaster());
-                return true;
-            }
-
-            void CalculateAmount(AuraEffect const* /*aurEff*/, int32 & amount, bool & /*canBeRecalculated*/)
-            {
-                // Set absorbtion amount to unlimited
-                amount = -1;
-            }
->>>>>>> 80265725
-
-    ICON_ID_SOOTHING_RAIN                  = 2011,
-    SPELL_HEALING_STREAM_TOTEM_HEAL        = 52042,
-};
-
-<<<<<<< HEAD
-// 1535 Fire Nova
-/// Updated 4.3.4
-class spell_sha_fire_nova : public SpellScriptLoader
-=======
-// 2825 - Bloodlust
+/// Updated 4.3.4
 class spell_sha_bloodlust : public SpellScriptLoader
->>>>>>> 80265725
 {
     public:
         spell_sha_bloodlust() : SpellScriptLoader("spell_sha_bloodlust") { }
@@ -155,17 +99,6 @@
         {
             PrepareSpellScript(spell_sha_bloodlust_SpellScript);
 
-<<<<<<< HEAD
-            void HandleDummy(SpellEffIndex /*effIndex*/)
-            {
-                Unit* caster = GetCaster();
-                if (Unit* target = GetHitUnit())
-                {
-                    if (target->HasAura(SHAMAN_SPELL_FLAME_SHOCK))
-                    {
-                        caster->CastSpell(target, SHAMAN_SPELL_FIRE_NOVA_TRIGGERED_R1, true);
-                        target->RemoveAurasDueToSpell(SHAMAN_SPELL_FLAME_SHOCK);
-=======
             bool Validate(SpellInfo const* /*spellInfo*/)
             {
                 if (!sSpellMgr->GetSpellInfo(SPELL_SHAMAN_SATED))
@@ -176,6 +109,8 @@
             void RemoveInvalidTargets(std::list<WorldObject*>& targets)
             {
                 targets.remove_if(Trinity::UnitAuraCheck(true, SPELL_SHAMAN_SATED));
+                targets.remove_if(Trinity::UnitAuraCheck(true, SPELL_HUNTER_INSANITY));
+                targets.remove_if(Trinity::UnitAuraCheck(true, SPELL_MAGE_TEMPORAL_DISPLACEMENT));
             }
 
             void ApplyDebuff()
@@ -199,7 +134,8 @@
         }
 };
 
-// -1064 - Chain Heal
+// 1064 Chain Heal
+/// Updated 4.3.4
 class spell_sha_chain_heal : public SpellScriptLoader
 {
     public:
@@ -211,621 +147,14 @@
 
             bool Load()
             {
-                firstHeal = true;
-                riptide = false;
-                return true;
-            }
-
-            void HandleHeal(SpellEffIndex /*effIndex*/)
-            {
-                if (firstHeal)
-                {
-                    // Check if the target has Riptide
-                    if (AuraEffect* aurEff = GetHitUnit()->GetAuraEffect(SPELL_AURA_PERIODIC_HEAL, SPELLFAMILY_SHAMAN, 0, 0, 0x10, GetCaster()->GetGUID()))
-                    {
-                        riptide = true;
-                        // Consume it
-                        GetHitUnit()->RemoveAura(aurEff->GetBase());
->>>>>>> 80265725
-                    }
-                    firstHeal = false;
-                }
-                // Riptide increases the Chain Heal effect by 25%
-                if (riptide)
-                    SetHitHeal(GetHitHeal() * 1.25f);
-            }
-
-            void Register()
-            {
-<<<<<<< HEAD
-                OnEffectHitTarget += SpellEffectFn(spell_sha_fire_nova_SpellScript::HandleDummy, EFFECT_0, SPELL_EFFECT_DUMMY);
-=======
-                OnEffectHitTarget += SpellEffectFn(spell_sha_chain_heal_SpellScript::HandleHeal, EFFECT_0, SPELL_EFFECT_HEAL);
->>>>>>> 80265725
-            }
-
-            bool firstHeal;
-            bool riptide;
-        };
-
-        SpellScript* GetSpellScript() const
-        {
-            return new spell_sha_chain_heal_SpellScript();
-        }
-};
-
-<<<<<<< HEAD
-// 16191 Mana Tide
-/// Updated 4.3.4
-class spell_sha_mana_tide : public SpellScriptLoader
-{
-    public:
-        spell_sha_mana_tide() : SpellScriptLoader("spell_sha_mana_tide") { }
-
-        class spell_sha_mana_tide_AuraScript : public AuraScript
-        {
-            PrepareAuraScript(spell_sha_mana_tide_AuraScript);
-=======
-// 8171 - Cleansing Totem (Pulse)
-class spell_sha_cleansing_totem_pulse : public SpellScriptLoader
-{
-    public:
-        spell_sha_cleansing_totem_pulse() : SpellScriptLoader("spell_sha_cleansing_totem_pulse") { }
-
-        class spell_sha_cleansing_totem_pulse_SpellScript : public SpellScript
-        {
-            PrepareSpellScript(spell_sha_cleansing_totem_pulse_SpellScript);
-
-            bool Validate(SpellInfo const* /*spellInfo*/)
-            {
-                if (!sSpellMgr->GetSpellInfo(SPELL_SHAMAN_CLEANSING_TOTEM_EFFECT))
-                    return false;
-                return true;
-            }
->>>>>>> 80265725
-
-            void CalculateAmount(AuraEffect const* aurEff, int32& amount, bool& /*canBeRecalculated*/)
-            {
-<<<<<<< HEAD
-                ///@TODO: Exclude the "short term" buffs from the stat value
-                if (Unit* caster = GetCaster())
-                    if (Unit* owner = caster->GetOwner())
-                        amount = CalculatePct(owner->GetStat(STAT_SPIRIT), aurEff->GetAmount());
-=======
-                int32 bp = 1;
-                if (GetCaster() && GetHitUnit() && GetOriginalCaster())
-                    GetCaster()->CastCustomSpell(GetHitUnit(), SPELL_SHAMAN_CLEANSING_TOTEM_EFFECT, NULL, &bp, NULL, true, NULL, NULL, GetOriginalCaster()->GetGUID());
->>>>>>> 80265725
-            }
-
-            void Register()
-            {
-<<<<<<< HEAD
-                DoEffectCalcAmount += AuraEffectCalcAmountFn(spell_sha_mana_tide_AuraScript::CalculateAmount, EFFECT_0, SPELL_AURA_MOD_STAT);
-=======
-                OnEffectHitTarget += SpellEffectFn(spell_sha_cleansing_totem_pulse_SpellScript::HandleDummy, EFFECT_0, SPELL_EFFECT_DUMMY);
->>>>>>> 80265725
-            }
-        };
-
-        AuraScript* GetAuraScript() const
-        {
-<<<<<<< HEAD
-            return new spell_sha_mana_tide_AuraScript();
-        }
-};
-
-// 6474 - Earthbind Totem - Fix Talent:Earthen Power, Earth's Grasp
-/// Updated 4.3.4
-=======
-            return new spell_sha_cleansing_totem_pulse_SpellScript();
-        }
-};
-
-// 6474 - Earthbind Totem - Fix Talent: Earthen Power
->>>>>>> 80265725
-class spell_sha_earthbind_totem : public SpellScriptLoader
-{
-    public:
-        spell_sha_earthbind_totem() : SpellScriptLoader("spell_sha_earthbind_totem") { }
-
-        class spell_sha_earthbind_totem_AuraScript : public AuraScript
-        {
-            PrepareAuraScript(spell_sha_earthbind_totem_AuraScript);
-
-            bool Validate(SpellInfo const* /*spellInfo*/)
-            {
-                if (!sSpellMgr->GetSpellInfo(SPELL_SHAMAN_TOTEM_EARTHBIND_TOTEM) || !sSpellMgr->GetSpellInfo(SPELL_SHAMAN_TOTEM_EARTHEN_POWER))
-                    return false;
-                return true;
-            }
-
-            void HandleEffectPeriodic(AuraEffect const* /*aurEff*/)
-            {
-                if (!GetCaster())
-                    return;
-                if (Player* owner = GetCaster()->GetCharmerOrOwnerPlayerOrPlayerItself())
-                    if (AuraEffect* aur = owner->GetDummyAuraEffect(SPELLFAMILY_SHAMAN, 2289, 0))
-                        if (roll_chance_i(aur->GetBaseAmount()))
-                            GetTarget()->CastSpell((Unit*)NULL, SPELL_SHAMAN_TOTEM_EARTHEN_POWER, true);
-            }
-
-            void Apply(AuraEffect const* /*aurEff*/, AuraEffectHandleModes /*mode*/)
-            {
-                if (!GetCaster())
-                    return;
-                Player* owner = GetCaster()->GetCharmerOrOwnerPlayerOrPlayerItself();
-                if (!owner)
-                    return;
-<<<<<<< HEAD
-                // Earth's Grasp
-                if (AuraEffect* aurEff = owner->GetAuraEffectOfRankedSpell(SHAMAN_SPELL_EARTH_GRASP, EFFECT_1))
-=======
-                // Storm, Earth and Fire
-                if (AuraEffect* aurEff = owner->GetAuraEffectOfRankedSpell(SPELL_SHAMAN_STORM_EARTH_AND_FIRE, EFFECT_1))
->>>>>>> 80265725
-                {
-                    if (roll_chance_i(aurEff->GetAmount()))
-                        GetCaster()->CastSpell(GetCaster(), SPELL_SHAMAN_TOTEM_EARTHBIND_EARTHGRAB, false);
-                }
-            }
-
-            void Register()
-            {
-                 OnEffectPeriodic += AuraEffectPeriodicFn(spell_sha_earthbind_totem_AuraScript::HandleEffectPeriodic, EFFECT_0, SPELL_AURA_PERIODIC_TRIGGER_SPELL);
-                 OnEffectApply += AuraEffectApplyFn(spell_sha_earthbind_totem_AuraScript::Apply, EFFECT_0, SPELL_AURA_PERIODIC_TRIGGER_SPELL, AURA_EFFECT_HANDLE_REAL);
-            }
-        };
-
-        AuraScript* GetAuraScript() const
-        {
-            return new spell_sha_earthbind_totem_AuraScript();
-        }
-};
-
-class EarthenPowerTargetSelector
-{
-    public:
-        EarthenPowerTargetSelector() { }
-
-        bool operator() (WorldObject* target)
-        {
-            if (!target->ToUnit())
-                return true;
-
-            if (!target->ToUnit()->HasAuraWithMechanic(1 << MECHANIC_SNARE))
-                return true;
-
-            return false;
-        }
-};
-
-// 59566 - Earthen Power
-class spell_sha_earthen_power : public SpellScriptLoader
-{
-    public:
-        spell_sha_earthen_power() : SpellScriptLoader("spell_sha_earthen_power") { }
-
-        class spell_sha_earthen_power_SpellScript : public SpellScript
-        {
-            PrepareSpellScript(spell_sha_earthen_power_SpellScript);
-
-            void FilterTargets(std::list<WorldObject*>& unitList)
-            {
-                unitList.remove_if(EarthenPowerTargetSelector());
-            }
-
-            void Register()
-            {
-                OnObjectAreaTargetSelect += SpellObjectAreaTargetSelectFn(spell_sha_earthen_power_SpellScript::FilterTargets, EFFECT_0, TARGET_UNIT_SRC_AREA_ALLY);
-            }
-        };
-
-        SpellScript* GetSpellScript() const
-        {
-            return new spell_sha_earthen_power_SpellScript();
-        }
-};
-
-<<<<<<< HEAD
-/// Updated 4.3.4
-class spell_sha_bloodlust : public SpellScriptLoader
-=======
-// -1535 - Fire Nova
-class spell_sha_fire_nova : public SpellScriptLoader
->>>>>>> 80265725
-{
-    public:
-        spell_sha_fire_nova() : SpellScriptLoader("spell_sha_fire_nova") { }
-
-        class spell_sha_fire_nova_SpellScript : public SpellScript
-        {
-            PrepareSpellScript(spell_sha_fire_nova_SpellScript);
-
-            bool Validate(SpellInfo const* spellInfo)
-            {
-                if (!sSpellMgr->GetSpellInfo(SPELL_SHAMAN_FIRE_NOVA_R1) || sSpellMgr->GetFirstSpellInChain(SPELL_SHAMAN_FIRE_NOVA_R1) != sSpellMgr->GetFirstSpellInChain(spellInfo->Id))
-                    return false;
-
-<<<<<<< HEAD
-            void RemoveInvalidTargets(std::list<WorldObject*>& targets)
-            {
-                targets.remove_if(Trinity::UnitAuraCheck(true, SHAMAN_SPELL_SATED));
-                targets.remove_if(Trinity::UnitAuraCheck(true, HUNTER_SPELL_INSANITY));
-                targets.remove_if(Trinity::UnitAuraCheck(true, MAGE_SPELL_TEMPORAL_DISPLACEMENT));
-            }
-
-            void ApplyDebuff()
-            {
-                if (Unit* target = GetHitUnit())
-                    target->CastSpell(target, SHAMAN_SPELL_SATED, true);
-            }
-
-            void Register()
-            {
-                OnObjectAreaTargetSelect += SpellObjectAreaTargetSelectFn(spell_sha_bloodlust_SpellScript::RemoveInvalidTargets, EFFECT_0, TARGET_UNIT_CASTER_AREA_RAID);
-                OnObjectAreaTargetSelect += SpellObjectAreaTargetSelectFn(spell_sha_bloodlust_SpellScript::RemoveInvalidTargets, EFFECT_1, TARGET_UNIT_CASTER_AREA_RAID);
-                OnObjectAreaTargetSelect += SpellObjectAreaTargetSelectFn(spell_sha_bloodlust_SpellScript::RemoveInvalidTargets, EFFECT_2, TARGET_UNIT_CASTER_AREA_RAID);
-                AfterHit += SpellHitFn(spell_sha_bloodlust_SpellScript::ApplyDebuff);
-            }
-        };
-
-        SpellScript* GetSpellScript() const
-        {
-            return new spell_sha_bloodlust_SpellScript();
-        }
-};
-
-/// Updated 4.3.4
-class spell_sha_heroism : public SpellScriptLoader
-{
-    public:
-        spell_sha_heroism() : SpellScriptLoader("spell_sha_heroism") { }
-
-        class spell_sha_heroism_SpellScript : public SpellScript
-        {
-            PrepareSpellScript(spell_sha_heroism_SpellScript);
-
-            bool Validate(SpellInfo const* /*spellEntry*/)
-            {
-                if (!sSpellMgr->GetSpellInfo(SHAMAN_SPELL_EXHAUSTION))
-=======
-                uint8 rank = sSpellMgr->GetSpellRank(spellInfo->Id);
-                if (!sSpellMgr->GetSpellWithRank(SPELL_SHAMAN_FIRE_NOVA_TRIGGERED_R1, rank, true))
->>>>>>> 80265725
-                    return false;
-                return true;
-            }
-
-<<<<<<< HEAD
-            void RemoveInvalidTargets(std::list<WorldObject*>& targets)
-            {
-                targets.remove_if(Trinity::UnitAuraCheck(true, SHAMAN_SPELL_EXHAUSTION));
-                targets.remove_if(Trinity::UnitAuraCheck(true, HUNTER_SPELL_INSANITY));
-                targets.remove_if(Trinity::UnitAuraCheck(true, MAGE_SPELL_TEMPORAL_DISPLACEMENT));
-            }
-
-            void ApplyDebuff()
-            {
-                if (Unit* target = GetHitUnit())
-                    target->CastSpell(target, SHAMAN_SPELL_EXHAUSTION, true);
-            }
-
-            void Register()
-            {
-                OnObjectAreaTargetSelect += SpellObjectAreaTargetSelectFn(spell_sha_heroism_SpellScript::RemoveInvalidTargets, EFFECT_0, TARGET_UNIT_CASTER_AREA_RAID);
-                OnObjectAreaTargetSelect += SpellObjectAreaTargetSelectFn(spell_sha_heroism_SpellScript::RemoveInvalidTargets, EFFECT_1, TARGET_UNIT_CASTER_AREA_RAID);
-                OnObjectAreaTargetSelect += SpellObjectAreaTargetSelectFn(spell_sha_heroism_SpellScript::RemoveInvalidTargets, EFFECT_2, TARGET_UNIT_CASTER_AREA_RAID);
-                AfterHit += SpellHitFn(spell_sha_heroism_SpellScript::ApplyDebuff);
-            }
-        };
-
-        SpellScript* GetSpellScript() const
-        {
-            return new spell_sha_heroism_SpellScript();
-        }
-};
-
-/// Updated 4.3.4
-class spell_sha_ancestral_awakening_proc : public SpellScriptLoader
-{
-    public:
-        spell_sha_ancestral_awakening_proc() : SpellScriptLoader("spell_sha_ancestral_awakening_proc") { }
-
-        class spell_sha_ancestral_awakening_proc_SpellScript : public SpellScript
-        {
-            PrepareSpellScript(spell_sha_ancestral_awakening_proc_SpellScript);
-
-            bool Validate(SpellInfo const* /*SpellEntry*/)
-            {
-                if (!sSpellMgr->GetSpellInfo(SHAMAN_SPELL_ANCESTRAL_AWAKENING_PROC))
-                    return false;
-                return true;
-=======
-            SpellCastResult CheckFireTotem()
-            {
-                // fire totem
-                if (!GetCaster()->m_SummonSlot[1])
-                {
-                    SetCustomCastResultMessage(SPELL_CUSTOM_ERROR_MUST_HAVE_FIRE_TOTEM);
-                    return SPELL_FAILED_CUSTOM_ERROR;
-                }
-
-                return SPELL_CAST_OK;
->>>>>>> 80265725
-            }
-
-            void HandleDummy(SpellEffIndex /*effIndex*/)
-            {
-<<<<<<< HEAD
-                int32 damage = GetEffectValue();
-                if (GetCaster() && GetHitUnit())
-                    GetCaster()->CastCustomSpell(GetHitUnit(), SHAMAN_SPELL_ANCESTRAL_AWAKENING_PROC, &damage, NULL, NULL, true);
-=======
-                if (Unit* caster = GetCaster())
-                {
-                    uint8 rank = sSpellMgr->GetSpellRank(GetSpellInfo()->Id);
-                    if (uint32 spellId = sSpellMgr->GetSpellWithRank(SPELL_SHAMAN_FIRE_NOVA_TRIGGERED_R1, rank))
-                    {
-                        Creature* totem = caster->GetMap()->GetCreature(caster->m_SummonSlot[1]);
-                        if (totem && totem->isTotem())
-                            caster->CastSpell(totem, spellId, true);
-                    }
-                }
->>>>>>> 80265725
-            }
-
-            void Register()
-            {
-                OnCheckCast += SpellCheckCastFn(spell_sha_fire_nova_SpellScript::CheckFireTotem);
-                OnEffectHitTarget += SpellEffectFn(spell_sha_fire_nova_SpellScript::HandleDummy, EFFECT_0, SPELL_EFFECT_DUMMY);
-            }
-        };
-
-        SpellScript* GetSpellScript() const
-        {
-            return new spell_sha_fire_nova_SpellScript();
-        }
-};
-
-<<<<<<< HEAD
-/// Updated 4.3.4
-=======
-// -8050 - Flame Shock
-class spell_sha_flame_shock : public SpellScriptLoader
-{
-    public:
-        spell_sha_flame_shock() : SpellScriptLoader("spell_sha_flame_shock") { }
-
-        class spell_sha_flame_shock_AuraScript : public AuraScript
-        {
-            PrepareAuraScript(spell_sha_flame_shock_AuraScript);
-
-            bool Validate(SpellInfo const* /*spell*/)
-            {
-                if (!sSpellMgr->GetSpellInfo(SPELL_SHAMAN_LAVA_FLOWS_R1))
-                    return false;
-                if (!sSpellMgr->GetSpellInfo(SPELL_SHAMAN_LAVA_FLOWS_TRIGGERED_R1))
-                    return false;
-                return true;
-            }
-
-            void HandleDispel(DispelInfo* /*dispelInfo*/)
-            {
-                if (Unit* caster = GetCaster())
-                    // Lava Flows
-                    if (AuraEffect const* aurEff = caster->GetDummyAuraEffect(SPELLFAMILY_SHAMAN, SHAMAN_ICON_ID_SHAMAN_LAVA_FLOW, EFFECT_0))
-                    {
-                        if (sSpellMgr->GetFirstSpellInChain(SPELL_SHAMAN_LAVA_FLOWS_R1) != sSpellMgr->GetFirstSpellInChain(aurEff->GetId()))
-                            return;
-
-                        uint8 rank = sSpellMgr->GetSpellRank(aurEff->GetId());
-                        caster->CastSpell(caster, sSpellMgr->GetSpellWithRank(SPELL_SHAMAN_LAVA_FLOWS_TRIGGERED_R1, rank), true);
-                    }
-            }
-
-            void Register()
-            {
-                AfterDispel += AuraDispelFn(spell_sha_flame_shock_AuraScript::HandleDispel);
-            }
-        };
-
-        AuraScript* GetAuraScript() const
-        {
-            return new spell_sha_flame_shock_AuraScript();
-        }
-};
-
-// 52041, 52046, 52047, 52048, 52049, 52050, 58759, 58760, 58761 - Healing Stream Totem
->>>>>>> 80265725
-class spell_sha_healing_stream_totem : public SpellScriptLoader
-{
-    public:
-        spell_sha_healing_stream_totem() : SpellScriptLoader("spell_sha_healing_stream_totem") { }
-
-        class spell_sha_healing_stream_totem_SpellScript : public SpellScript
-        {
-            PrepareSpellScript(spell_sha_healing_stream_totem_SpellScript);
-
-            bool Validate(SpellInfo const* /*spellInfo*/)
-            {
-<<<<<<< HEAD
-                return sSpellMgr->GetSpellInfo(SPELL_HEALING_STREAM_TOTEM_HEAL);
-=======
-                if (!sSpellMgr->GetSpellInfo(SPELL_SHAMAN_GLYPH_OF_HEALING_STREAM_TOTEM) || !sSpellMgr->GetSpellInfo(SPELL_SHAMAN_TOTEM_HEALING_STREAM_HEAL))
-                    return false;
-                return true;
->>>>>>> 80265725
-            }
-
-            void HandleDummy(SpellEffIndex /*effIndex*/)
-            {
-                int32 damage = GetEffectValue();
-                SpellInfo const* triggeringSpell = GetTriggeringSpell();
-                if (Unit* target = GetHitUnit())
-                    if (Unit* caster = GetCaster())
-                    {
-                        if (Unit* owner = caster->GetOwner())
-                        {
-                            if (triggeringSpell)
-                                damage = int32(owner->SpellHealingBonusDone(target, triggeringSpell, damage, HEAL));
-
-<<<<<<< HEAD
-                            // Soothing Rains
-                            if (AuraEffect* dummy = owner->GetAuraEffect(SPELL_AURA_DUMMY, SPELLFAMILY_SHAMAN, ICON_ID_SOOTHING_RAIN, EFFECT_0))
-                                AddPct(damage, dummy->GetAmount());
-
-=======
-                            // Restorative Totems
-                            if (AuraEffect* dummy = owner->GetAuraEffect(SPELL_AURA_DUMMY, SPELLFAMILY_SHAMAN, SHAMAN_ICON_ID_RESTORATIVE_TOTEMS, 1))
-                                AddPct(damage, dummy->GetAmount());
-
-                            // Glyph of Healing Stream Totem
-                            if (AuraEffect const* aurEff = owner->GetAuraEffect(SPELL_SHAMAN_GLYPH_OF_HEALING_STREAM_TOTEM, EFFECT_0))
-                                AddPct(damage, aurEff->GetAmount());
-
->>>>>>> 80265725
-                            damage = int32(target->SpellHealingBonusTaken(owner, triggeringSpell, damage, HEAL));
-                        }
-                        caster->CastCustomSpell(target, SPELL_SHAMAN_TOTEM_HEALING_STREAM_HEAL, &damage, 0, 0, true, 0, 0, GetOriginalCaster()->GetGUID());
-                    }
-            }
-
-            void Register()
-            {
-                OnEffectHitTarget += SpellEffectFn(spell_sha_healing_stream_totem_SpellScript::HandleDummy, EFFECT_0, SPELL_EFFECT_DUMMY);
-            }
-        };
-
-        SpellScript* GetSpellScript() const
-        {
-            return new spell_sha_healing_stream_totem_SpellScript();
-        }
-};
-
-<<<<<<< HEAD
-/// Updated 4.3.4
-=======
-// 32182 - Heroism
-class spell_sha_heroism : public SpellScriptLoader
-{
-    public:
-        spell_sha_heroism() : SpellScriptLoader("spell_sha_heroism") { }
-
-        class spell_sha_heroism_SpellScript : public SpellScript
-        {
-            PrepareSpellScript(spell_sha_heroism_SpellScript);
-
-            bool Validate(SpellInfo const* /*spellInfo*/)
-            {
-                if (!sSpellMgr->GetSpellInfo(SPELL_SHAMAN_EXHAUSTION))
-                    return false;
-                return true;
-            }
-
-            void RemoveInvalidTargets(std::list<WorldObject*>& targets)
-            {
-                targets.remove_if(Trinity::UnitAuraCheck(true, SPELL_SHAMAN_EXHAUSTION));
-            }
-
-            void ApplyDebuff()
-            {
-                if (Unit* target = GetHitUnit())
-                    target->CastSpell(target, SPELL_SHAMAN_EXHAUSTION, true);
-            }
-
-            void Register()
-            {
-                OnObjectAreaTargetSelect += SpellObjectAreaTargetSelectFn(spell_sha_heroism_SpellScript::RemoveInvalidTargets, EFFECT_0, TARGET_UNIT_CASTER_AREA_RAID);
-                OnObjectAreaTargetSelect += SpellObjectAreaTargetSelectFn(spell_sha_heroism_SpellScript::RemoveInvalidTargets, EFFECT_1, TARGET_UNIT_CASTER_AREA_RAID);
-                OnObjectAreaTargetSelect += SpellObjectAreaTargetSelectFn(spell_sha_heroism_SpellScript::RemoveInvalidTargets, EFFECT_2, TARGET_UNIT_CASTER_AREA_RAID);
-                AfterHit += SpellHitFn(spell_sha_heroism_SpellScript::ApplyDebuff);
-            }
-        };
-
-        SpellScript* GetSpellScript() const
-        {
-            return new spell_sha_heroism_SpellScript();
-        }
-};
-
-// 60103 - Lava Lash
->>>>>>> 80265725
-class spell_sha_lava_lash : public SpellScriptLoader
-{
-    public:
-        spell_sha_lava_lash() : SpellScriptLoader("spell_sha_lava_lash") { }
-
-        class spell_sha_lava_lash_SpellScript : public SpellScript
-        {
-            PrepareSpellScript(spell_sha_lava_lash_SpellScript)
-
-            bool Load()
-            {
-                return GetCaster()->GetTypeId() == TYPEID_PLAYER;
-            }
-
-            void HandleDummy(SpellEffIndex /*effIndex*/)
-            {
-                if (Player* caster = GetCaster()->ToPlayer())
-                {
-                    int32 damage = GetEffectValue();
-                    int32 hitDamage = GetHitDamage();
-                    if (caster->GetItemByPos(INVENTORY_SLOT_BAG_0, EQUIPMENT_SLOT_OFFHAND))
-                    {
-                        // Damage is increased by 25% if your off-hand weapon is enchanted with Flametongue.
-                        if (caster->GetAuraEffect(SPELL_AURA_DUMMY, SPELLFAMILY_SHAMAN, 0x200000, 0, 0))
-                            AddPct(hitDamage, damage);
-                        SetHitDamage(hitDamage);
-                    }
-                }
-            }
-
-            void Register()
-            {
-                OnEffectHitTarget += SpellEffectFn(spell_sha_lava_lash_SpellScript::HandleDummy, EFFECT_1, SPELL_EFFECT_DUMMY);
-            }
-
-        };
-
-        SpellScript* GetSpellScript() const
-        {
-            return new spell_sha_lava_lash_SpellScript();
-        }
-};
-
-<<<<<<< HEAD
-// 1064 Chain Heal
-/// Updated 4.3.4
-class spell_sha_chain_heal : public SpellScriptLoader
-=======
-// 52031, 52033, 52034, 52035, 52036, 58778, 58779, 58780 - Mana Spring Totem
-class spell_sha_mana_spring_totem : public SpellScriptLoader
->>>>>>> 80265725
-{
-    public:
-        spell_sha_mana_spring_totem() : SpellScriptLoader("spell_sha_mana_spring_totem") { }
-
-        class spell_sha_mana_spring_totem_SpellScript : public SpellScript
-        {
-            PrepareSpellScript(spell_sha_mana_spring_totem_SpellScript);
-
-            bool Validate(SpellInfo const* /*spellInfo*/)
-            {
-<<<<<<< HEAD
                 firstHeal = true;
                 riptide = false;
                 amount = 0;
-=======
-                if (!sSpellMgr->GetSpellInfo(SPELL_SHAMAN_MANA_SPRING_TOTEM_ENERGIZE))
-                    return false;
->>>>>>> 80265725
-                return true;
-            }
-
-            void HandleDummy(SpellEffIndex /*effIndex*/)
-            {
-<<<<<<< HEAD
+                return true;
+            }
+
+            void HandleHeal(SpellEffIndex /*effIndex*/)
+            {
                 if (firstHeal)
                 {
                     // Check if the target has Riptide
@@ -844,167 +173,380 @@
                     uint32 bonus = CalculatePct(GetHitHeal(), amount);
                     SetHitHeal(GetHitHeal() + bonus);
                 }
-=======
-                int32 damage = GetEffectValue();
-                if (Unit* target = GetHitUnit())
-                    if (Unit* caster = GetCaster())
-                        if (target->getPowerType() == POWER_MANA)
-                            caster->CastCustomSpell(target, SPELL_SHAMAN_MANA_SPRING_TOTEM_ENERGIZE, &damage, 0, 0, true, 0, 0, GetOriginalCaster()->GetGUID());
->>>>>>> 80265725
-            }
-
-            void Register()
-            {
-                OnEffectHitTarget += SpellEffectFn(spell_sha_mana_spring_totem_SpellScript::HandleDummy, EFFECT_0, SPELL_EFFECT_DUMMY);
-            }
-
-<<<<<<< HEAD
+            }
+
+            void Register()
+            {
+                OnEffectHitTarget += SpellEffectFn(spell_sha_chain_heal_SpellScript::HandleHeal, EFFECT_0, SPELL_EFFECT_HEAL);
+            }
+
             bool firstHeal;
             bool riptide;
             uint32 amount;
-=======
->>>>>>> 80265725
-        };
-
-        SpellScript* GetSpellScript() const
-        {
-            return new spell_sha_mana_spring_totem_SpellScript();
-        }
-};
-
-<<<<<<< HEAD
+        };
+
+        SpellScript* GetSpellScript() const
+        {
+            return new spell_sha_chain_heal_SpellScript();
+        }
+};
+
+// 6474 - Earthbind Totem - Fix Talent:Earthen Power, Earth's Grasp
+/// Updated 4.3.4
+class spell_sha_earthbind_totem : public SpellScriptLoader
+{
+    public:
+        spell_sha_earthbind_totem() : SpellScriptLoader("spell_sha_earthbind_totem") { }
+
+        class spell_sha_earthbind_totem_AuraScript : public AuraScript
+        {
+            PrepareAuraScript(spell_sha_earthbind_totem_AuraScript);
+
+            bool Validate(SpellInfo const* /*spellInfo*/)
+            {
+                if (!sSpellMgr->GetSpellInfo(SPELL_SHAMAN_TOTEM_EARTHBIND_TOTEM) || !sSpellMgr->GetSpellInfo(SPELL_SHAMAN_TOTEM_EARTHEN_POWER))
+                    return false;
+                return true;
+            }
+
+            void HandleEffectPeriodic(AuraEffect const* /*aurEff*/)
+            {
+                if (!GetCaster())
+                    return;
+                if (Player* owner = GetCaster()->GetCharmerOrOwnerPlayerOrPlayerItself())
+                    if (AuraEffect* aur = owner->GetDummyAuraEffect(SPELLFAMILY_SHAMAN, 2289, 0))
+                        if (roll_chance_i(aur->GetBaseAmount()))
+                            GetTarget()->CastSpell((Unit*)NULL, SPELL_SHAMAN_TOTEM_EARTHEN_POWER, true);
+            }
+
+            void Apply(AuraEffect const* /*aurEff*/, AuraEffectHandleModes /*mode*/)
+            {
+                if (!GetCaster())
+                    return;
+                Player* owner = GetCaster()->GetCharmerOrOwnerPlayerOrPlayerItself();
+                if (!owner)
+                    return;
+                // Earth's Grasp
+                if (AuraEffect* aurEff = owner->GetAuraEffectOfRankedSpell(SPELL_SHAMAN_STORM_EARTH_AND_FIRE, EFFECT_1))
+                {
+                    if (roll_chance_i(aurEff->GetAmount()))
+                        GetCaster()->CastSpell(GetCaster(), SPELL_SHAMAN_TOTEM_EARTHBIND_EARTHGRAB, false);
+                }
+            }
+
+            void Register()
+            {
+                 OnEffectPeriodic += AuraEffectPeriodicFn(spell_sha_earthbind_totem_AuraScript::HandleEffectPeriodic, EFFECT_0, SPELL_AURA_PERIODIC_TRIGGER_SPELL);
+                 OnEffectApply += AuraEffectApplyFn(spell_sha_earthbind_totem_AuraScript::Apply, EFFECT_0, SPELL_AURA_PERIODIC_TRIGGER_SPELL, AURA_EFFECT_HANDLE_REAL);
+            }
+        };
+
+        AuraScript* GetAuraScript() const
+        {
+            return new spell_sha_earthbind_totem_AuraScript();
+        }
+};
+
+class EarthenPowerTargetSelector
+{
+    public:
+        EarthenPowerTargetSelector() { }
+
+        bool operator() (WorldObject* target)
+        {
+            if (!target->ToUnit())
+                return true;
+
+            if (!target->ToUnit()->HasAuraWithMechanic(1 << MECHANIC_SNARE))
+                return true;
+
+            return false;
+        }
+};
+
+class spell_sha_earthen_power : public SpellScriptLoader
+{
+    public:
+        spell_sha_earthen_power() : SpellScriptLoader("spell_sha_earthen_power") { }
+
+        class spell_sha_earthen_power_SpellScript : public SpellScript
+        {
+            PrepareSpellScript(spell_sha_earthen_power_SpellScript);
+
+            void FilterTargets(std::list<WorldObject*>& unitList)
+            {
+                unitList.remove_if(EarthenPowerTargetSelector());
+            }
+
+            void Register()
+            {
+                OnObjectAreaTargetSelect += SpellObjectAreaTargetSelectFn(spell_sha_earthen_power_SpellScript::FilterTargets, EFFECT_0, TARGET_UNIT_SRC_AREA_ALLY);
+            }
+        };
+
+        SpellScript* GetSpellScript() const
+        {
+            return new spell_sha_earthen_power_SpellScript();
+        }
+};
+
+// 1535 Fire Nova
+/// Updated 4.3.4
+class spell_sha_fire_nova : public SpellScriptLoader
+{
+    public:
+        spell_sha_fire_nova() : SpellScriptLoader("spell_sha_fire_nova") { }
+
+        class spell_sha_fire_nova_SpellScript : public SpellScript
+        {
+            PrepareSpellScript(spell_sha_fire_nova_SpellScript);
+
+            void HandleDummy(SpellEffIndex /*effIndex*/)
+            {
+                Unit* caster = GetCaster();
+                if (Unit* target = GetHitUnit())
+                {
+                    if (target->HasAura(SPELL_SHAMAN_FLAME_SHOCK))
+                    {
+                        caster->CastSpell(target, SPELL_SHAMAN_FIRE_NOVA_TRIGGERED_R1, true);
+                        target->RemoveAurasDueToSpell(SPELL_SHAMAN_FLAME_SHOCK);
+                    }
+                }
+            }
+
+            void Register()
+            {
+                OnEffectHitTarget += SpellEffectFn(spell_sha_fire_nova_SpellScript::HandleDummy, EFFECT_0, SPELL_EFFECT_DUMMY);
+            }
+        };
+
+        SpellScript* GetSpellScript() const
+        {
+            return new spell_sha_fire_nova_SpellScript();
+        }
+};
+
 /// Updated 4.3.4
 class spell_sha_flame_shock : public SpellScriptLoader
-=======
-// 39610 - Mana Tide Totem
-class spell_sha_mana_tide_totem : public SpellScriptLoader
->>>>>>> 80265725
-{
-    public:
-        spell_sha_mana_tide_totem() : SpellScriptLoader("spell_sha_mana_tide_totem") { }
-
-        class spell_sha_mana_tide_totem_SpellScript : public SpellScript
-        {
-            PrepareSpellScript(spell_sha_mana_tide_totem_SpellScript);
-
-            bool Validate(SpellInfo const* /*spellInfo*/)
-            {
-                if (!sSpellMgr->GetSpellInfo(SPELL_SHAMAN_GLYPH_OF_MANA_TIDE) || !sSpellMgr->GetSpellInfo(SPELL_SHAMAN_MANA_TIDE_TOTEM))
+{
+    public:
+        spell_sha_flame_shock() : SpellScriptLoader("spell_sha_flame_shock") { }
+
+        class spell_sha_flame_shock_AuraScript : public AuraScript
+        {
+            PrepareAuraScript(spell_sha_flame_shock_AuraScript);
+
+            bool Validate(SpellInfo const* /*spell*/)
+            {
+                if (!sSpellMgr->GetSpellInfo(SPELL_SHAMAN_LAVA_FLOWS_R1))
                     return false;
-                return true;
-            }
-
-            void HandleDummy(SpellEffIndex /*effIndex*/)
+                if (!sSpellMgr->GetSpellInfo(SPELL_SHAMAN_LAVA_FLOWS_TRIGGERED_R1))
+                    return false;
+                return true;
+            }
+
+            void HandleDispel(DispelInfo* /*dispelInfo*/)
             {
                 if (Unit* caster = GetCaster())
-<<<<<<< HEAD
                 {
                     // Lava Flows
-                    if (AuraEffect const* aurEff = caster->GetDummyAuraEffect(SPELLFAMILY_SHAMAN, ICON_ID_SHAMAN_LAVA_FLOW, EFFECT_0))
+                    if (AuraEffect const* aurEff = caster->GetDummyAuraEffect(SPELLFAMILY_SHAMAN, SHAMAN_ICON_ID_SHAMAN_LAVA_FLOW, EFFECT_0))
                     {
-                        if (sSpellMgr->GetFirstSpellInChain(SHAMAN_LAVA_FLOWS_R1) != sSpellMgr->GetFirstSpellInChain(aurEff->GetId()))
+                        if (sSpellMgr->GetFirstSpellInChain(SPELL_SHAMAN_LAVA_FLOWS_R1) != sSpellMgr->GetFirstSpellInChain(aurEff->GetId()))
                             return;
 
                         int32 basepoints = aurEff->GetAmount();
-                        caster->CastCustomSpell(caster, SHAMAN_LAVA_FLOWS_TRIGGERED_R1, &basepoints, NULL, NULL, true);
-=======
-                    if (Unit* unitTarget = GetHitUnit())
-                    {
-                        if (unitTarget->getPowerType() == POWER_MANA)
-                        {
-                            int32 effValue = GetEffectValue();
-                            // Glyph of Mana Tide
-                            if (Unit* owner = caster->GetOwner())
-                                if (AuraEffect* dummy = owner->GetAuraEffect(SPELL_SHAMAN_GLYPH_OF_MANA_TIDE, 0))
-                                    effValue += dummy->GetAmount();
-                            // Regenerate 6% of Total Mana Every 3 secs
-                            int32 effBasePoints0 = int32(CalculatePct(unitTarget->GetMaxPower(POWER_MANA), effValue));
-                            caster->CastCustomSpell(unitTarget, SPELL_SHAMAN_MANA_TIDE_TOTEM, &effBasePoints0, NULL, NULL, true, NULL, NULL, GetOriginalCaster()->GetGUID());
-                        }
->>>>>>> 80265725
+                        caster->CastCustomSpell(caster, SPELL_SHAMAN_LAVA_FLOWS_TRIGGERED_R1, &basepoints, NULL, NULL, true);
                     }
                 }
             }
 
             void Register()
             {
-                OnEffectHitTarget += SpellEffectFn(spell_sha_mana_tide_totem_SpellScript::HandleDummy, EFFECT_0, SPELL_EFFECT_DUMMY);
-            }
-        };
-
-        SpellScript* GetSpellScript() const
-        {
-            return new spell_sha_mana_tide_totem_SpellScript();
-        }
-};
-
-<<<<<<< HEAD
+                AfterDispel += AuraDispelFn(spell_sha_flame_shock_AuraScript::HandleDispel);
+            }
+        };
+
+        AuraScript* GetAuraScript() const
+        {
+            return new spell_sha_flame_shock_AuraScript();
+        }
+};
+
+/// Updated 4.3.4
+class spell_sha_healing_stream_totem : public SpellScriptLoader
+{
+    public:
+        spell_sha_healing_stream_totem() : SpellScriptLoader("spell_sha_healing_stream_totem") { }
+
+        class spell_sha_healing_stream_totem_SpellScript : public SpellScript
+        {
+            PrepareSpellScript(spell_sha_healing_stream_totem_SpellScript);
+
+            bool Validate(SpellInfo const* /*spellInfo*/)
+            {
+                return sSpellMgr->GetSpellInfo(SPELL_SHAMAN_TOTEM_HEALING_STREAM_HEAL);
+            }
+
+            void HandleDummy(SpellEffIndex /* effIndex */)
+            {
+                int32 damage = GetEffectValue();
+                SpellInfo const* triggeringSpell = GetTriggeringSpell();
+                if (Unit* target = GetHitUnit())
+                    if (Unit* caster = GetCaster())
+                    {
+                        if (Unit* owner = caster->GetOwner())
+                        {
+                            if (triggeringSpell)
+                                damage = int32(owner->SpellHealingBonusDone(target, triggeringSpell, damage, HEAL));
+
+                            // Soothing Rains
+                            if (AuraEffect* dummy = owner->GetAuraEffect(SPELL_AURA_DUMMY, SPELLFAMILY_SHAMAN, SHAMAN_ICON_ID_SOOTHING_RAIN, EFFECT_0))
+                                AddPct(damage, dummy->GetAmount());
+
+                            damage = int32(target->SpellHealingBonusTaken(owner, triggeringSpell, damage, HEAL));
+                        }
+                        caster->CastCustomSpell(target, SPELL_SHAMAN_TOTEM_HEALING_STREAM_HEAL, &damage, 0, 0, true, 0, 0, GetOriginalCaster()->GetGUID());
+                    }
+            }
+
+            void Register()
+            {
+                OnEffectHitTarget += SpellEffectFn(spell_sha_healing_stream_totem_SpellScript::HandleDummy, EFFECT_0, SPELL_EFFECT_DUMMY);
+            }
+        };
+
+        SpellScript* GetSpellScript() const
+        {
+            return new spell_sha_healing_stream_totem_SpellScript();
+        }
+};
+
+/// Updated 4.3.4
+class spell_sha_heroism : public SpellScriptLoader
+{
+    public:
+        spell_sha_heroism() : SpellScriptLoader("spell_sha_heroism") { }
+
+        class spell_sha_heroism_SpellScript : public SpellScript
+        {
+            PrepareSpellScript(spell_sha_heroism_SpellScript);
+
+            bool Validate(SpellInfo const* /*spellInfo*/)
+            {
+                if (!sSpellMgr->GetSpellInfo(SPELL_SHAMAN_EXHAUSTION))
+                    return false;
+                return true;
+            }
+
+            void RemoveInvalidTargets(std::list<WorldObject*>& targets)
+            {
+                targets.remove_if(Trinity::UnitAuraCheck(true, SPELL_SHAMAN_EXHAUSTION));
+                targets.remove_if(Trinity::UnitAuraCheck(true, SPELL_HUNTER_INSANITY));
+                targets.remove_if(Trinity::UnitAuraCheck(true, SPELL_MAGE_TEMPORAL_DISPLACEMENT));
+            }
+
+            void ApplyDebuff()
+            {
+                if (Unit* target = GetHitUnit())
+                    target->CastSpell(target, SPELL_SHAMAN_EXHAUSTION, true);
+            }
+
+            void Register()
+            {
+                OnObjectAreaTargetSelect += SpellObjectAreaTargetSelectFn(spell_sha_heroism_SpellScript::RemoveInvalidTargets, EFFECT_0, TARGET_UNIT_CASTER_AREA_RAID);
+                OnObjectAreaTargetSelect += SpellObjectAreaTargetSelectFn(spell_sha_heroism_SpellScript::RemoveInvalidTargets, EFFECT_1, TARGET_UNIT_CASTER_AREA_RAID);
+                OnObjectAreaTargetSelect += SpellObjectAreaTargetSelectFn(spell_sha_heroism_SpellScript::RemoveInvalidTargets, EFFECT_2, TARGET_UNIT_CASTER_AREA_RAID);
+                AfterHit += SpellHitFn(spell_sha_heroism_SpellScript::ApplyDebuff);
+            }
+        };
+
+        SpellScript* GetSpellScript() const
+        {
+            return new spell_sha_heroism_SpellScript();
+        }
+};
+
+/// Updated 4.3.4
+class spell_sha_lava_lash : public SpellScriptLoader
+{
+    public:
+        spell_sha_lava_lash() : SpellScriptLoader("spell_sha_lava_lash") { }
+
+        class spell_sha_lava_lash_SpellScript : public SpellScript
+        {
+            PrepareSpellScript(spell_sha_lava_lash_SpellScript)
+
+            bool Load()
+            {
+                return GetCaster()->GetTypeId() == TYPEID_PLAYER;
+            }
+
+            void HandleDummy(SpellEffIndex /*effIndex*/)
+            {
+                if (Player* caster = GetCaster()->ToPlayer())
+                {
+                    int32 damage = GetEffectValue();
+                    int32 hitDamage = GetHitDamage();
+                    if (caster->GetItemByPos(INVENTORY_SLOT_BAG_0, EQUIPMENT_SLOT_OFFHAND))
+                    {
+                        // Damage is increased by 25% if your off-hand weapon is enchanted with Flametongue.
+                        if (caster->GetAuraEffect(SPELL_AURA_DUMMY, SPELLFAMILY_SHAMAN, 0x200000, 0, 0))
+                            AddPct(hitDamage, damage);
+                        SetHitDamage(hitDamage);
+                    }
+                }
+            }
+
+            void Register()
+            {
+                OnEffectHitTarget += SpellEffectFn(spell_sha_lava_lash_SpellScript::HandleDummy, EFFECT_1, SPELL_EFFECT_DUMMY);
+            }
+
+        };
+
+        SpellScript* GetSpellScript() const
+        {
+            return new spell_sha_lava_lash_SpellScript();
+        }
+};
+
+// 16191 Mana Tide
+/// Updated 4.3.4
+class spell_sha_mana_tide_totem : public SpellScriptLoader
+{
+    public:
+        spell_sha_mana_tide_totem() : SpellScriptLoader("spell_sha_mana_tide_totem") { }
+
+        class spell_sha_mana_tide_totem_AuraScript : public AuraScript
+        {
+            PrepareAuraScript(spell_sha_mana_tide_totem_AuraScript);
+
+            void CalculateAmount(AuraEffect const* aurEff, int32& amount, bool& /*canBeRecalculated*/)
+            {
+                ///@TODO: Exclude the "short term" buffs from the stat value
+                if (Unit* caster = GetCaster())
+                    if (Unit* owner = caster->GetOwner())
+                        amount = CalculatePct(owner->GetStat(STAT_SPIRIT), aurEff->GetAmount());
+            }
+
+            void Register()
+            {
+                DoEffectCalcAmount += AuraEffectCalcAmountFn(spell_sha_mana_tide_totem_AuraScript::CalculateAmount, EFFECT_0, SPELL_AURA_MOD_STAT);
+            }
+        };
+
+        AuraScript* GetAuraScript() const
+        {
+            return new spell_sha_mana_tide_totem_AuraScript();
+        }
+};
+
 void AddSC_shaman_spell_scripts()
 {
-    new spell_sha_fire_nova();
-    new spell_sha_mana_tide();
-    new spell_sha_earthbind_totem();
-    new spell_sha_earthen_power();
-    new spell_sha_bloodlust();
-    new spell_sha_heroism();
     new spell_sha_ancestral_awakening_proc();
-    new spell_sha_healing_stream_totem();
-    new spell_sha_lava_lash();
-    new spell_sha_chain_heal();
-    new spell_sha_flame_shock();
-=======
-// 6495 - Sentry Totem
-class spell_sha_sentry_totem : public SpellScriptLoader
-{
-    public:
-        spell_sha_sentry_totem() : SpellScriptLoader("spell_sha_sentry_totem") { }
-
-        class spell_sha_sentry_totem_AuraScript : public AuraScript
-        {
-            PrepareAuraScript(spell_sha_sentry_totem_AuraScript);
-
-            bool Validate(SpellInfo const* /*spell*/)
-            {
-                if (!sSpellMgr->GetSpellInfo(SPELL_SHAMAN_BIND_SIGHT))
-                    return false;
-                return true;
-            }
-
-            void AfterApply(AuraEffect const* /*aurEff*/, AuraEffectHandleModes /*mode*/)
-            {
-                if (Unit* caster = GetCaster())
-                    if (Creature* totem = caster->GetMap()->GetCreature(caster->m_SummonSlot[4]))
-                        if (totem->isTotem())
-                            caster->CastSpell(totem, SPELL_SHAMAN_BIND_SIGHT, true);
-            }
-
-            void AfterRemove(AuraEffect const* /*aurEff*/, AuraEffectHandleModes /*mode*/)
-            {
-                if (Unit* caster = GetCaster())
-                    if (caster->GetTypeId() == TYPEID_PLAYER)
-                        caster->ToPlayer()->StopCastingBindSight();
-            }
-
-            void Register()
-            {
-                 AfterEffectApply += AuraEffectApplyFn(spell_sha_sentry_totem_AuraScript::AfterApply, EFFECT_1, SPELL_AURA_DUMMY, AURA_EFFECT_HANDLE_REAL);
-                 AfterEffectRemove += AuraEffectRemoveFn(spell_sha_sentry_totem_AuraScript::AfterRemove, EFFECT_1, SPELL_AURA_DUMMY, AURA_EFFECT_HANDLE_REAL);
-            }
-        };
-
-        AuraScript* GetAuraScript() const
-        {
-            return new spell_sha_sentry_totem_AuraScript();
-        }
-};
-
-void AddSC_shaman_spell_scripts()
-{
-    new spell_sha_ancestral_awakening_proc();
-    new spell_sha_astral_shift();
     new spell_sha_bloodlust();
     new spell_sha_chain_heal();
-    new spell_sha_cleansing_totem_pulse();
     new spell_sha_earthbind_totem();
     new spell_sha_earthen_power();
     new spell_sha_fire_nova();
@@ -1012,8 +554,5 @@
     new spell_sha_healing_stream_totem();
     new spell_sha_heroism();
     new spell_sha_lava_lash();
-    new spell_sha_mana_spring_totem();
     new spell_sha_mana_tide_totem();
-    new spell_sha_sentry_totem();
->>>>>>> 80265725
 }