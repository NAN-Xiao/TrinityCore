/*
 * Copyright (C) 2008-2014 TrinityCore <http://www.trinitycore.org/>
 *
 * This program is free software; you can redistribute it and/or modify it
 * under the terms of the GNU General Public License as published by the
 * Free Software Foundation; either version 2 of the License, or (at your
 * option) any later version.
 *
 * This program is distributed in the hope that it will be useful, but WITHOUT
 * ANY WARRANTY; without even the implied warranty of MERCHANTABILITY or
 * FITNESS FOR A PARTICULAR PURPOSE. See the GNU General Public License for
 * more details.
 *
 * You should have received a copy of the GNU General Public License along
 * with this program. If not, see <http://www.gnu.org/licenses/>.
 */

/*
 * Scripts for spells with SPELLFAMILY_WARLOCK and SPELLFAMILY_GENERIC spells used by warlock players.
 * Ordered alphabetically using scriptname.
 * Scriptnames of files in this file should be prefixed with "spell_warl_".
 */

#include "Player.h"
#include "ScriptMgr.h"
#include "SpellScript.h"
#include "SpellAuraEffects.h"
#include "SpellAuras.h"

enum WarlockSpells
{
    SPELL_WARLOCK_AFTERMATH_STUN                    = 85387,
    SPELL_WARLOCK_BANE_OF_DOOM_EFFECT               = 18662,
    SPELL_WARLOCK_CREATE_HEALTHSTONE                = 34130,
    SPELL_WARLOCK_CURSE_OF_DOOM_EFFECT              = 18662,
    SPELL_WARLOCK_DEMONIC_CIRCLE_ALLOW_CAST         = 62388,
    SPELL_WARLOCK_DEMONIC_CIRCLE_SUMMON             = 48018,
    SPELL_WARLOCK_DEMONIC_CIRCLE_TELEPORT           = 48020,
    SPELL_WARLOCK_DEMONIC_EMPOWERMENT_FELGUARD      = 54508,
    SPELL_WARLOCK_DEMONIC_EMPOWERMENT_FELHUNTER     = 54509,
    SPELL_WARLOCK_DEMONIC_EMPOWERMENT_IMP           = 54444,
    SPELL_WARLOCK_DEMONIC_EMPOWERMENT_SUCCUBUS      = 54435,
    SPELL_WARLOCK_DEMONIC_EMPOWERMENT_VOIDWALKER    = 54443,
    SPELL_WARLOCK_DEMON_SOUL_IMP                    = 79459,
    SPELL_WARLOCK_DEMON_SOUL_FELHUNTER              = 79460,
    SPELL_WARLOCK_DEMON_SOUL_FELGUARD               = 79452,
    SPELL_WARLOCK_DEMON_SOUL_SUCCUBUS               = 79453,
    SPELL_WARLOCK_DEMON_SOUL_VOIDWALKER             = 79454,
    SPELL_WARLOCK_FEL_SYNERGY_HEAL                  = 54181,
    SPELL_WARLOCK_GLYPH_OF_SHADOWFLAME              = 63311,
    SPELL_WARLOCK_GLYPH_OF_SIPHON_LIFE              = 63106,
    SPELL_WARLOCK_GLYPH_OF_SOUL_SWAP                = 56226,
    SPELL_WARLOCK_GLYPH_OF_SUCCUBUS                 = 56250,
    SPELL_WARLOCK_HAUNT                             = 48181,
    SPELL_WARLOCK_HAUNT_HEAL                        = 48210,
    SPELL_WARLOCK_IMMOLATE                          = 348,
    SPELL_WARLOCK_IMPROVED_HEALTH_FUNNEL_BUFF_R1    = 60955,
    SPELL_WARLOCK_IMPROVED_HEALTH_FUNNEL_BUFF_R2    = 60956,
    SPELL_WARLOCK_IMPROVED_HEALTH_FUNNEL_R1         = 18703,
    SPELL_WARLOCK_IMPROVED_HEALTH_FUNNEL_R2         = 18704,
    SPELL_WARLOCK_IMPROVED_SOUL_FIRE_PCT            = 85383,
    SPELL_WARLOCK_IMPROVED_SOUL_FIRE_STATE          = 85385,
    SPELL_WARLOCK_LIFE_TAP_ENERGIZE                 = 31818,
    SPELL_WARLOCK_LIFE_TAP_ENERGIZE_2               = 32553,
    SPELL_WARLOCK_NETHER_WARD                       = 91711,
    SPELL_WARLOCK_NETHER_TALENT                     = 91713,
    SPELL_WARLOCK_RAIN_OF_FIRE                      = 42223,
    SPELL_WARLOCK_SHADOW_TRANCE                     = 17941,
    SPELL_WARLOCK_SIPHON_LIFE_HEAL                  = 63106,
    SPELL_WARLOCK_SHADOW_WARD                       = 6229,
    SPELL_WARLOCK_SOULSHATTER                       = 32835,
    SPELL_WARLOCK_SOUL_SWAP_CD_MARKER               = 94229,
    SPELL_WARLOCK_SOUL_SWAP_OVERRIDE                = 86211,
    SPELL_WARLOCK_SOUL_SWAP_MOD_COST                = 92794,
    SPELL_WARLOCK_SOUL_SWAP_DOT_MARKER              = 92795,
    SPELL_WARLOCK_UNSTABLE_AFFLICTION               = 30108,
    SPELL_WARLOCK_UNSTABLE_AFFLICTION_DISPEL        = 31117
};

enum WarlockSpellIcons
{
    WARLOCK_ICON_ID_IMPROVED_LIFE_TAP               = 208,
    WARLOCK_ICON_ID_MANA_FEED                       = 1982
};

enum MiscSpells
{
    SPELL_GEN_REPLENISHMENT                         = 57669,
    SPELL_PRIEST_SHADOW_WORD_DEATH                  = 32409
};

// -85113 - Aftermath
class spell_warl_aftermath : public SpellScriptLoader
{
    public:
        spell_warl_aftermath() : SpellScriptLoader("spell_warl_aftermath") { }

        class spell_warl_aftermath_AuraScript : public AuraScript
        {
            PrepareAuraScript(spell_warl_aftermath_AuraScript);

            bool Validate(SpellInfo const* /*spellInfo*/) OVERRIDE
            {
                if (!sSpellMgr->GetSpellInfo(SPELL_WARLOCK_AFTERMATH_STUN))
                    return false;
                return true;
            }

            void HandleProc(AuraEffect const* aurEff, ProcEventInfo& eventInfo)
            {
                if (eventInfo.GetDamageInfo()->GetSpellInfo()->Id == SPELL_WARLOCK_RAIN_OF_FIRE)
                {
                    PreventDefaultAction();

                    if (eventInfo.GetProcTarget() && roll_chance_i(aurEff->GetAmount()))
                        GetTarget()->CastSpell(eventInfo.GetProcTarget(), SPELL_WARLOCK_AFTERMATH_STUN, true, NULL, aurEff);
                }
            }

            void Register() OVERRIDE
            {
                OnEffectProc += AuraEffectProcFn(spell_warl_aftermath_AuraScript::HandleProc, EFFECT_0, SPELL_AURA_PROC_TRIGGER_SPELL);
            }
        };

        AuraScript* GetAuraScript() const OVERRIDE
        {
            return new spell_warl_aftermath_AuraScript();
        }
};

// 710 - Banish
class spell_warl_banish : public SpellScriptLoader
{
    public:
        spell_warl_banish() : SpellScriptLoader("spell_warl_banish") { }

        class spell_warl_banish_SpellScript : public SpellScript
        {
            PrepareSpellScript(spell_warl_banish_SpellScript);

            bool Load() override
            {
                _removed = false;
                return true;
            }

            void HandleBanish()
            {
                /// Casting Banish on a banished target will cancel the effect
                /// Check if the target already has Banish, if so, do nothing.
                if (Unit* target = GetHitUnit())
                {
                    if (target->GetAuraEffect(SPELL_AURA_SCHOOL_IMMUNITY, SPELLFAMILY_WARLOCK, 0, 0x08000000, 0))
                    {
                        // No need to remove old aura since its removed due to not stack by current Banish aura
                        PreventHitDefaultEffect(EFFECT_0);
                        PreventHitDefaultEffect(EFFECT_1);
                        PreventHitDefaultEffect(EFFECT_2);
                        _removed = true;
                    }
                }
            }

            void RemoveAura()
            {
                if (_removed)
                    PreventHitAura();
            }

            void Register() override
            {
                BeforeHit += SpellHitFn(spell_warl_banish_SpellScript::HandleBanish);
                AfterHit += SpellHitFn(spell_warl_banish_SpellScript::RemoveAura);
            }

            bool _removed;
        };

        SpellScript* GetSpellScript() const override
        {
            return new spell_warl_banish_SpellScript();
        }
};

// 17962 - Conflagrate - Updated to 4.3.4
class spell_warl_conflagrate : public SpellScriptLoader
{
    public:
        spell_warl_conflagrate() : SpellScriptLoader("spell_warl_conflagrate") { }

        class spell_warl_conflagrate_SpellScript : public SpellScript
        {
            PrepareSpellScript(spell_warl_conflagrate_SpellScript);

            bool Validate(SpellInfo const* /*spellInfo*/) OVERRIDE
            {
                if (!sSpellMgr->GetSpellInfo(SPELL_WARLOCK_IMMOLATE))
                    return false;
                return true;
            }

            void HandleHit(SpellEffIndex /*effIndex*/)
            {
                if (AuraEffect const* aurEff = GetHitUnit()->GetAuraEffect(SPELL_WARLOCK_IMMOLATE, EFFECT_2, GetCaster()->GetGUID()))
                    SetHitDamage(CalculatePct(aurEff->GetAmount(), GetSpellInfo()->Effects[EFFECT_1].CalcValue(GetCaster())));
            }

            void Register() OVERRIDE
            {
                OnEffectHitTarget += SpellEffectFn(spell_warl_conflagrate_SpellScript::HandleHit, EFFECT_0, SPELL_EFFECT_SCHOOL_DAMAGE);
            }
        };

        SpellScript* GetSpellScript() const OVERRIDE
        {
            return new spell_warl_conflagrate_SpellScript();
        }
};

// 6201 - Create Healthstone
class spell_warl_create_healthstone : public SpellScriptLoader
{
    public:
        spell_warl_create_healthstone() : SpellScriptLoader("spell_warl_create_healthstone") { }

        class spell_warl_create_healthstone_SpellScript : public SpellScript
        {
            PrepareSpellScript(spell_warl_create_healthstone_SpellScript);

<<<<<<< HEAD
            bool Validate(SpellInfo const* /*spellInfo*/) OVERRIDE
=======
            static uint32 const iTypes[8][3];

            bool Validate(SpellInfo const* /*spellInfo*/) override
>>>>>>> f9a6aa54
            {
                if (!sSpellMgr->GetSpellInfo(SPELL_WARLOCK_CREATE_HEALTHSTONE))
                    return false;
                return true;
            }

            bool Load() OVERRIDE
            {
                return GetCaster()->GetTypeId() == TYPEID_PLAYER;
            }

            void HandleScriptEffect(SpellEffIndex /*effIndex*/)
            {
                GetCaster()->CastSpell(GetCaster(), SPELL_WARLOCK_CREATE_HEALTHSTONE, true);
            }

            void Register() override
            {
                OnEffectHitTarget += SpellEffectFn(spell_warl_create_healthstone_SpellScript::HandleScriptEffect, EFFECT_0, SPELL_EFFECT_SCRIPT_EFFECT);
            }
        };

        SpellScript* GetSpellScript() const override
        {
            return new spell_warl_create_healthstone_SpellScript();
        }
};

// 603 - Bane of Doom
/// Updated 4.3.4
class spell_warl_bane_of_doom : public SpellScriptLoader
{
    public:
        spell_warl_bane_of_doom() : SpellScriptLoader("spell_warl_bane_of_doom") { }

        class spell_warl_curse_of_doom_AuraScript : public AuraScript
        {
            PrepareAuraScript(spell_warl_curse_of_doom_AuraScript);

            bool Validate(SpellInfo const* /*spellInfo*/) override
            {
                if (!sSpellMgr->GetSpellInfo(SPELL_WARLOCK_BANE_OF_DOOM_EFFECT))
                    return false;
                return true;
            }

            bool Load() override
            {
                return GetCaster() && GetCaster()->GetTypeId() == TYPEID_PLAYER;
            }

            void OnRemove(AuraEffect const* aurEff, AuraEffectHandleModes /*mode*/)
            {
                if (!GetCaster())
                    return;

                AuraRemoveMode removeMode = GetTargetApplication()->GetRemoveMode();
                if (removeMode != AURA_REMOVE_BY_DEATH || !IsExpired())
                    return;

                if (GetCaster()->ToPlayer()->isHonorOrXPTarget(GetTarget()))
                    GetCaster()->CastSpell(GetTarget(), SPELL_WARLOCK_BANE_OF_DOOM_EFFECT, true, NULL, aurEff);
            }

            void Register() override
            {
                 AfterEffectRemove += AuraEffectRemoveFn(spell_warl_curse_of_doom_AuraScript::OnRemove, EFFECT_0, SPELL_AURA_PERIODIC_DAMAGE, AURA_EFFECT_HANDLE_REAL);
            }
        };

        AuraScript* GetAuraScript() const override
        {
            return new spell_warl_curse_of_doom_AuraScript();
        }
};

// 48018 - Demonic Circle: Summon
/// Updated 4.3.4
class spell_warl_demonic_circle_summon : public SpellScriptLoader
{
    public:
        spell_warl_demonic_circle_summon() : SpellScriptLoader("spell_warl_demonic_circle_summon") { }

        class spell_warl_demonic_circle_summon_AuraScript : public AuraScript
        {
            PrepareAuraScript(spell_warl_demonic_circle_summon_AuraScript);

            void HandleRemove(AuraEffect const* /*aurEff*/, AuraEffectHandleModes mode)
            {
                // If effect is removed by expire remove the summoned demonic circle too.
                if (!(mode & AURA_EFFECT_HANDLE_REAPPLY))
                    GetTarget()->RemoveGameObject(GetId(), true);

                GetTarget()->RemoveAura(SPELL_WARLOCK_DEMONIC_CIRCLE_ALLOW_CAST);
            }

            void HandleDummyTick(AuraEffect const* /*aurEff*/)
            {
                if (GameObject* circle = GetTarget()->GetGameObject(GetId()))
                {
                    // Here we check if player is in demonic circle teleport range, if so add
                    // WARLOCK_DEMONIC_CIRCLE_ALLOW_CAST; allowing him to cast the WARLOCK_DEMONIC_CIRCLE_TELEPORT.
                    // If not in range remove the WARLOCK_DEMONIC_CIRCLE_ALLOW_CAST.

                    SpellInfo const* spellInfo = sSpellMgr->EnsureSpellInfo(SPELL_WARLOCK_DEMONIC_CIRCLE_TELEPORT);

                    if (GetTarget()->IsWithinDist(circle, spellInfo->GetMaxRange(true)))
                    {
                        if (!GetTarget()->HasAura(SPELL_WARLOCK_DEMONIC_CIRCLE_ALLOW_CAST))
                            GetTarget()->CastSpell(GetTarget(), SPELL_WARLOCK_DEMONIC_CIRCLE_ALLOW_CAST, true);
                    }
                    else
                        GetTarget()->RemoveAura(SPELL_WARLOCK_DEMONIC_CIRCLE_ALLOW_CAST);
                }
            }

            void Register() override
            {
                OnEffectRemove += AuraEffectApplyFn(spell_warl_demonic_circle_summon_AuraScript::HandleRemove, EFFECT_0, SPELL_AURA_PERIODIC_DUMMY, AURA_EFFECT_HANDLE_REAL_OR_REAPPLY_MASK);
                OnEffectPeriodic += AuraEffectPeriodicFn(spell_warl_demonic_circle_summon_AuraScript::HandleDummyTick, EFFECT_0, SPELL_AURA_PERIODIC_DUMMY);
            }
        };

        AuraScript* GetAuraScript() const override
        {
            return new spell_warl_demonic_circle_summon_AuraScript();
        }
};

// 48020 - Demonic Circle: Teleport
/// Updated 4.3.4
class spell_warl_demonic_circle_teleport : public SpellScriptLoader
{
    public:
        spell_warl_demonic_circle_teleport() : SpellScriptLoader("spell_warl_demonic_circle_teleport") { }

        class spell_warl_demonic_circle_teleport_AuraScript : public AuraScript
        {
            PrepareAuraScript(spell_warl_demonic_circle_teleport_AuraScript);

            void HandleTeleport(AuraEffect const* /*aurEff*/, AuraEffectHandleModes /*mode*/)
            {
                if (Player* player = GetTarget()->ToPlayer())
                {
                    if (GameObject* circle = player->GetGameObject(SPELL_WARLOCK_DEMONIC_CIRCLE_SUMMON))
                    {
                        player->NearTeleportTo(circle->GetPositionX(), circle->GetPositionY(), circle->GetPositionZ(), circle->GetOrientation());
                        player->RemoveMovementImpairingAuras();
                    }
                }
            }

            void Register() override
            {
                OnEffectApply += AuraEffectApplyFn(spell_warl_demonic_circle_teleport_AuraScript::HandleTeleport, EFFECT_0, SPELL_AURA_MECHANIC_IMMUNITY, AURA_EFFECT_HANDLE_REAL);
            }
        };

        AuraScript* GetAuraScript() const override
        {
            return new spell_warl_demonic_circle_teleport_AuraScript();
        }
};

// 77801 - Demon Soul - Updated to 4.3.4
class spell_warl_demon_soul : public SpellScriptLoader
{
    public:
        spell_warl_demon_soul() : SpellScriptLoader("spell_warl_demon_soul") { }

        class spell_warl_demon_soul_SpellScript : public SpellScript
        {
            PrepareSpellScript(spell_warl_demon_soul_SpellScript);

            bool Validate(SpellInfo const* /*spellInfo*/) OVERRIDE
            {
                if (!sSpellMgr->GetSpellInfo(SPELL_WARLOCK_DEMON_SOUL_IMP))
                    return false;
                if (!sSpellMgr->GetSpellInfo(SPELL_WARLOCK_DEMON_SOUL_FELHUNTER))
                    return false;
                if (!sSpellMgr->GetSpellInfo(SPELL_WARLOCK_DEMON_SOUL_FELGUARD))
                    return false;
                if (!sSpellMgr->GetSpellInfo(SPELL_WARLOCK_DEMON_SOUL_SUCCUBUS))
                    return false;
                if (!sSpellMgr->GetSpellInfo(SPELL_WARLOCK_DEMON_SOUL_VOIDWALKER))
                    return false;
                return true;
            }

            void OnHitTarget(SpellEffIndex /*effIndex*/)
            {
                Unit* caster = GetCaster();
                if (Creature* targetCreature = GetHitCreature())
                {
                    if (targetCreature->IsPet())
                    {
                        CreatureTemplate const* ci = sObjectMgr->GetCreatureTemplate(targetCreature->GetEntry());
                        switch (ci->family)
                        {
                            case CREATURE_FAMILY_SUCCUBUS:
                                caster->CastSpell(caster, SPELL_WARLOCK_DEMON_SOUL_SUCCUBUS);
                                break;
                            case CREATURE_FAMILY_VOIDWALKER:
                                caster->CastSpell(caster, SPELL_WARLOCK_DEMON_SOUL_VOIDWALKER);
                                break;
                            case CREATURE_FAMILY_FELGUARD:
                                caster->CastSpell(caster, SPELL_WARLOCK_DEMON_SOUL_FELGUARD);
                                break;
                            case CREATURE_FAMILY_FELHUNTER:
                                caster->CastSpell(caster, SPELL_WARLOCK_DEMON_SOUL_FELHUNTER);
                                break;
                            case CREATURE_FAMILY_IMP:
                                caster->CastSpell(caster, SPELL_WARLOCK_DEMON_SOUL_IMP);
                                break;
                        }
                    }
                }
            }

            void Register() OVERRIDE
            {
                OnEffectHitTarget += SpellEffectFn(spell_warl_demon_soul_SpellScript::OnHitTarget, EFFECT_0, SPELL_EFFECT_SCRIPT_EFFECT);
            }
        };

        SpellScript* GetSpellScript() const OVERRIDE
        {
            return new spell_warl_demon_soul_SpellScript;
        }
};

// 47193 - Demonic Empowerment
/// Updated 4.3.4
class spell_warl_demonic_empowerment : public SpellScriptLoader
{
    public:
        spell_warl_demonic_empowerment() : SpellScriptLoader("spell_warl_demonic_empowerment") { }

        class spell_warl_demonic_empowerment_SpellScript : public SpellScript
        {
            PrepareSpellScript(spell_warl_demonic_empowerment_SpellScript);

            bool Validate(SpellInfo const* /*spellInfo*/) override
            {
                if (!sSpellMgr->GetSpellInfo(SPELL_WARLOCK_DEMONIC_EMPOWERMENT_SUCCUBUS) || !sSpellMgr->GetSpellInfo(SPELL_WARLOCK_DEMONIC_EMPOWERMENT_VOIDWALKER) || !sSpellMgr->GetSpellInfo(SPELL_WARLOCK_DEMONIC_EMPOWERMENT_FELGUARD) || !sSpellMgr->GetSpellInfo(SPELL_WARLOCK_DEMONIC_EMPOWERMENT_FELHUNTER) || !sSpellMgr->GetSpellInfo(SPELL_WARLOCK_DEMONIC_EMPOWERMENT_IMP))
                    return false;
                return true;
            }

            void HandleScriptEffect(SpellEffIndex /*effIndex*/)
            {
                if (Creature* targetCreature = GetHitCreature())
                {
                    if (targetCreature->IsPet())
                    {
                        CreatureTemplate const* ci = sObjectMgr->GetCreatureTemplate(targetCreature->GetEntry());
                        ASSERT(ci);
                        switch (ci->family)
                        {
                            case CREATURE_FAMILY_SUCCUBUS:
                                targetCreature->CastSpell(targetCreature, SPELL_WARLOCK_DEMONIC_EMPOWERMENT_SUCCUBUS, true);
                                break;
                            case CREATURE_FAMILY_VOIDWALKER:
                            {
                                SpellInfo const* spellInfo = sSpellMgr->EnsureSpellInfo(SPELL_WARLOCK_DEMONIC_EMPOWERMENT_VOIDWALKER);
                                int32 hp = int32(targetCreature->CountPctFromMaxHealth(GetCaster()->CalculateSpellDamage(targetCreature, spellInfo, 0)));
                                targetCreature->CastCustomSpell(targetCreature, SPELL_WARLOCK_DEMONIC_EMPOWERMENT_VOIDWALKER, &hp, NULL, NULL, true);
                                break;
                            }
                            case CREATURE_FAMILY_FELGUARD:
                                targetCreature->CastSpell(targetCreature, SPELL_WARLOCK_DEMONIC_EMPOWERMENT_FELGUARD, true);
                                break;
                            case CREATURE_FAMILY_FELHUNTER:
                                targetCreature->CastSpell(targetCreature, SPELL_WARLOCK_DEMONIC_EMPOWERMENT_FELHUNTER, true);
                                break;
                            case CREATURE_FAMILY_IMP:
                                targetCreature->CastSpell(targetCreature, SPELL_WARLOCK_DEMONIC_EMPOWERMENT_IMP, true);
                                break;
                        }
                    }
                }
            }

            void Register() override
            {
                OnEffectHitTarget += SpellEffectFn(spell_warl_demonic_empowerment_SpellScript::HandleScriptEffect, EFFECT_0, SPELL_EFFECT_SCRIPT_EFFECT);
            }
        };

        SpellScript* GetSpellScript() const override
        {
            return new spell_warl_demonic_empowerment_SpellScript();
        }
};

// 47422 - Everlasting Affliction
/// Updated 4.3.4
class spell_warl_everlasting_affliction : public SpellScriptLoader
{
    public:
        spell_warl_everlasting_affliction() : SpellScriptLoader("spell_warl_everlasting_affliction") { }

        class spell_warl_everlasting_affliction_SpellScript : public SpellScript
        {
            PrepareSpellScript(spell_warl_everlasting_affliction_SpellScript);

            void HandleScriptEffect(SpellEffIndex /*effIndex*/)
            {
                if (Unit* unitTarget = GetHitUnit())
                    // Refresh corruption on target
                    if (AuraEffect* aurEff = unitTarget->GetAuraEffect(SPELL_AURA_PERIODIC_DAMAGE, SPELLFAMILY_WARLOCK, 0x2, 0, 0, GetCaster()->GetGUID()))
                        aurEff->GetBase()->RefreshDuration();
            }

            void Register() override
            {
                OnEffectHitTarget += SpellEffectFn(spell_warl_everlasting_affliction_SpellScript::HandleScriptEffect, EFFECT_0, SPELL_EFFECT_SCRIPT_EFFECT);
            }
        };

        SpellScript* GetSpellScript() const override
        {
            return new spell_warl_everlasting_affliction_SpellScript();
        }
};

// 77799 - Fel Flame - Updated to 4.3.4
class spell_warl_fel_flame : public SpellScriptLoader
{
    public:
        spell_warl_fel_flame() : SpellScriptLoader("spell_warl_fel_flame") { }

        class spell_warl_fel_flame_SpellScript : public SpellScript
        {
            PrepareSpellScript(spell_warl_fel_flame_SpellScript);

            void OnHitTarget(SpellEffIndex /*effIndex*/)
            {
                Unit* caster = GetCaster();
                Unit* target = GetHitUnit();
                Aura* aura = target->GetAura(SPELL_WARLOCK_UNSTABLE_AFFLICTION, caster->GetGUID());
                if (!aura)
                    aura = target->GetAura(SPELL_WARLOCK_IMMOLATE, caster->GetGUID());

                if (!aura)
                    return;

                int32 newDuration = aura->GetDuration() + GetSpellInfo()->Effects[EFFECT_1].CalcValue() * 1000;
                aura->SetDuration(std::min(newDuration, aura->GetMaxDuration()));
            }

            void Register() OVERRIDE
            {
                OnEffectHitTarget += SpellEffectFn(spell_warl_fel_flame_SpellScript::OnHitTarget, EFFECT_1, SPELL_EFFECT_SCRIPT_EFFECT);
            }
        };

        SpellScript* GetSpellScript() const OVERRIDE
        {
            return new spell_warl_fel_flame_SpellScript;
        }
};

// -47230 - Fel Synergy
class spell_warl_fel_synergy : public SpellScriptLoader
{
    public:
        spell_warl_fel_synergy() : SpellScriptLoader("spell_warl_fel_synergy") { }

        class spell_warl_fel_synergy_AuraScript : public AuraScript
        {
            PrepareAuraScript(spell_warl_fel_synergy_AuraScript);

            bool Validate(SpellInfo const* /*spellInfo*/) override
            {
                if (!sSpellMgr->GetSpellInfo(SPELL_WARLOCK_FEL_SYNERGY_HEAL))
                    return false;
                return true;
            }

            bool CheckProc(ProcEventInfo& eventInfo)
            {
                return GetTarget()->GetGuardianPet() && eventInfo.GetDamageInfo()->GetDamage();
            }

            void OnProc(AuraEffect const* aurEff, ProcEventInfo& eventInfo)
            {
                PreventDefaultAction();

                int32 heal = CalculatePct(int32(eventInfo.GetDamageInfo()->GetDamage()), aurEff->GetAmount());
                GetTarget()->CastCustomSpell(SPELL_WARLOCK_FEL_SYNERGY_HEAL, SPELLVALUE_BASE_POINT0, heal, (Unit*)NULL, true, NULL, aurEff); // TARGET_UNIT_PET
            }

            void Register() override
            {
                DoCheckProc += AuraCheckProcFn(spell_warl_fel_synergy_AuraScript::CheckProc);
                OnEffectProc += AuraEffectProcFn(spell_warl_fel_synergy_AuraScript::OnProc, EFFECT_0, SPELL_AURA_DUMMY);
            }
        };

        AuraScript* GetAuraScript() const override
        {
            return new spell_warl_fel_synergy_AuraScript();
        }
};

// 63310 - Glyph of Shadowflame
class spell_warl_glyph_of_shadowflame : public SpellScriptLoader
{
    public:
        spell_warl_glyph_of_shadowflame() : SpellScriptLoader("spell_warl_glyph_of_shadowflame") { }

        class spell_warl_glyph_of_shadowflame_AuraScript : public AuraScript
        {
            PrepareAuraScript(spell_warl_glyph_of_shadowflame_AuraScript);

            bool Validate(SpellInfo const* /*spellInfo*/) override
            {
                if (!sSpellMgr->GetSpellInfo(SPELL_WARLOCK_GLYPH_OF_SHADOWFLAME))
                    return false;
                return true;
            }

            void OnProc(AuraEffect const* aurEff, ProcEventInfo& eventInfo)
            {
                PreventDefaultAction();
                GetTarget()->CastSpell(eventInfo.GetProcTarget(), SPELL_WARLOCK_GLYPH_OF_SHADOWFLAME, true, NULL, aurEff);
            }

            void Register() override
            {
                OnEffectProc += AuraEffectProcFn(spell_warl_glyph_of_shadowflame_AuraScript::OnProc, EFFECT_0, SPELL_AURA_DUMMY);
            }
        };

        AuraScript* GetAuraScript() const override
        {
            return new spell_warl_glyph_of_shadowflame_AuraScript();
        }
};

// 48181 - Haunt
/// Updated 4.3.4
class spell_warl_haunt : public SpellScriptLoader
{
    public:
        spell_warl_haunt() : SpellScriptLoader("spell_warl_haunt") { }

        class spell_warl_haunt_SpellScript : public SpellScript
        {
            PrepareSpellScript(spell_warl_haunt_SpellScript);

            void HandleOnHit()
            {
                if (Aura* aura = GetHitAura())
                    if (AuraEffect* aurEff = aura->GetEffect(EFFECT_1))
                        aurEff->SetAmount(CalculatePct(aurEff->GetAmount(), GetHitDamage()));
            }

            void Register() override
            {
                OnHit += SpellHitFn(spell_warl_haunt_SpellScript::HandleOnHit);
            }
        };

        class spell_warl_haunt_AuraScript : public AuraScript
        {
            PrepareAuraScript(spell_warl_haunt_AuraScript);

            bool Validate(SpellInfo const* /*spellInfo*/) override
            {
                if (!sSpellMgr->GetSpellInfo(SPELL_WARLOCK_HAUNT_HEAL))
                    return false;
                return true;
            }

            void HandleRemove(AuraEffect const* aurEff, AuraEffectHandleModes /*mode*/)
            {
                if (Unit* caster = GetCaster())
                {
                    int32 amount = aurEff->GetAmount();
                    GetTarget()->CastCustomSpell(caster, SPELL_WARLOCK_HAUNT_HEAL, &amount, NULL, NULL, true, NULL, aurEff, GetCasterGUID());
                }
            }

            void Register() override
            {
                OnEffectRemove += AuraEffectApplyFn(spell_warl_haunt_AuraScript::HandleRemove, EFFECT_1, SPELL_AURA_DUMMY, AURA_EFFECT_HANDLE_REAL_OR_REAPPLY_MASK);
            }
        };

        SpellScript* GetSpellScript() const override
        {
            return new spell_warl_haunt_SpellScript();
        }

        AuraScript* GetAuraScript() const override
        {
            return new spell_warl_haunt_AuraScript();
        }
};

// 755 - Health Funnel
/// Updated 4.3.4
class spell_warl_health_funnel : public SpellScriptLoader
{
    public:
        spell_warl_health_funnel() : SpellScriptLoader("spell_warl_health_funnel") { }

        class spell_warl_health_funnel_AuraScript : public AuraScript
        {
            PrepareAuraScript(spell_warl_health_funnel_AuraScript);

            void ApplyEffect(AuraEffect const* /*aurEff*/, AuraEffectHandleModes /*mode*/)
            {
                Unit* caster = GetCaster();
                if (!caster)
                    return;

                Unit* target = GetTarget();
                if (caster->HasAura(SPELL_WARLOCK_IMPROVED_HEALTH_FUNNEL_R2))
                    target->CastSpell(target, SPELL_WARLOCK_IMPROVED_HEALTH_FUNNEL_BUFF_R2, true);
                else if (caster->HasAura(SPELL_WARLOCK_IMPROVED_HEALTH_FUNNEL_R1))
                    target->CastSpell(target, SPELL_WARLOCK_IMPROVED_HEALTH_FUNNEL_BUFF_R1, true);
            }

            void RemoveEffect(AuraEffect const* /*aurEff*/, AuraEffectHandleModes /*mode*/)
            {
                Unit* target = GetTarget();
                target->RemoveAurasDueToSpell(SPELL_WARLOCK_IMPROVED_HEALTH_FUNNEL_BUFF_R1);
                target->RemoveAurasDueToSpell(SPELL_WARLOCK_IMPROVED_HEALTH_FUNNEL_BUFF_R2);
            }

<<<<<<< HEAD
            void OnPeriodic(AuraEffect const* aurEff)
            {
                Unit* caster = GetCaster();
                if (!caster)
                    return;
                //! HACK for self damage, is not blizz :/
                uint32 damage = caster->CountPctFromMaxHealth(aurEff->GetBaseAmount());

                if (Player* modOwner = caster->GetSpellModOwner())
                    modOwner->ApplySpellMod(GetId(), SPELLMOD_COST, damage);

                SpellNonMeleeDamage damageInfo(caster, caster, GetSpellInfo()->Id, GetSpellInfo()->SchoolMask);
                damageInfo.damage = damage;
                caster->SendSpellNonMeleeDamageLog(&damageInfo);
                caster->DealSpellDamage(&damageInfo, false);
            }

            void Register() OVERRIDE
=======
            void Register() override
>>>>>>> f9a6aa54
            {
                OnEffectApply += AuraEffectApplyFn(spell_warl_health_funnel_AuraScript::ApplyEffect, EFFECT_0, SPELL_AURA_OBS_MOD_HEALTH, AURA_EFFECT_HANDLE_REAL);
                OnEffectRemove += AuraEffectRemoveFn(spell_warl_health_funnel_AuraScript::RemoveEffect, EFFECT_0, SPELL_AURA_OBS_MOD_HEALTH, AURA_EFFECT_HANDLE_REAL);
                OnEffectPeriodic += AuraEffectPeriodicFn(spell_warl_health_funnel_AuraScript::OnPeriodic, EFFECT_0, SPELL_AURA_OBS_MOD_HEALTH);
            }
        };

        AuraScript* GetAuraScript() const override
        {
            return new spell_warl_health_funnel_AuraScript();
        }
};

// 6262 - Healthstone
class spell_warl_healthstone_heal : public SpellScriptLoader
{
    public:
        spell_warl_healthstone_heal() : SpellScriptLoader("spell_warl_healthstone_heal") { }

        class spell_warl_healthstone_heal_SpellScript : public SpellScript
        {
            PrepareSpellScript(spell_warl_healthstone_heal_SpellScript);

            void HandleOnHit()
            {
                int32 heal = int32(CalculatePct(GetCaster()->GetCreateHealth(), GetHitHeal()));
                SetHitHeal(heal);
            }

            void Register() OVERRIDE
            {
                OnHit += SpellHitFn(spell_warl_healthstone_heal_SpellScript::HandleOnHit);
            }
        };

        SpellScript* GetSpellScript() const OVERRIDE
        {
            return new spell_warl_healthstone_heal_SpellScript();
        }
};

// -18119 - Improved Soul Fire
class spell_warl_improved_soul_fire : public SpellScriptLoader
{
    public:
        spell_warl_improved_soul_fire() : SpellScriptLoader("spell_warl_improved_soul_fire") { }

        class spell_warl_improved_soul_fire_AuraScript : public AuraScript
        {
            PrepareAuraScript(spell_warl_improved_soul_fire_AuraScript);

            bool Validate(SpellInfo const* /*spellInfo*/) OVERRIDE
            {
                if (!sSpellMgr->GetSpellInfo(SPELL_WARLOCK_IMPROVED_SOUL_FIRE_PCT) ||
                    !sSpellMgr->GetSpellInfo(SPELL_WARLOCK_IMPROVED_SOUL_FIRE_STATE))
                    return false;
                return true;
            }

            void OnProc(AuraEffect const* aurEff, ProcEventInfo& /*eventInfo*/)
            {
                PreventDefaultAction();
                GetTarget()->CastCustomSpell(SPELL_WARLOCK_IMPROVED_SOUL_FIRE_PCT, SPELLVALUE_BASE_POINT0, aurEff->GetAmount(), GetTarget(), true, NULL, aurEff);
                GetTarget()->CastSpell(GetTarget(), SPELL_WARLOCK_IMPROVED_SOUL_FIRE_STATE, true, NULL, aurEff);
            }

            void Register() OVERRIDE
            {
                OnEffectProc += AuraEffectProcFn(spell_warl_improved_soul_fire_AuraScript::OnProc, EFFECT_0, SPELL_AURA_DUMMY);
            }
        };

        AuraScript* GetAuraScript() const OVERRIDE
        {
            return new spell_warl_improved_soul_fire_AuraScript();
        }
};

// 1454 - Life Tap
/// Updated 4.3.4
class spell_warl_life_tap : public SpellScriptLoader
{
    public:
        spell_warl_life_tap() : SpellScriptLoader("spell_warl_life_tap") { }

        class spell_warl_life_tap_SpellScript : public SpellScript
        {
            PrepareSpellScript(spell_warl_life_tap_SpellScript);

            bool Load() override
            {
                return GetCaster()->GetTypeId() == TYPEID_PLAYER;
            }

<<<<<<< HEAD
             bool Validate(SpellInfo const* /*spellInfo*/) OVERRIDE
=======
            bool Validate(SpellInfo const* /*spell*/) override
>>>>>>> f9a6aa54
            {
                if (!sSpellMgr->GetSpellInfo(SPELL_WARLOCK_LIFE_TAP_ENERGIZE) ||
                    !sSpellMgr->GetSpellInfo(SPELL_WARLOCK_LIFE_TAP_ENERGIZE_2))
                    return false;
                return true;
            }

            void HandleDummy(SpellEffIndex /*effIndex*/)
            {
                Player* caster = GetCaster()->ToPlayer();
                if (Unit* target = GetHitUnit())
                {
                    int32 damage = caster->CountPctFromMaxHealth(GetSpellInfo()->Effects[EFFECT_2].CalcValue());
                    int32 mana = CalculatePct(damage, GetSpellInfo()->Effects[EFFECT_1].CalcValue());

                    // Shouldn't Appear in Combat Log
                    target->ModifyHealth(-damage);

                    // Improved Life Tap mod
                    if (AuraEffect const* aurEff = caster->GetDummyAuraEffect(SPELLFAMILY_WARLOCK, WARLOCK_ICON_ID_IMPROVED_LIFE_TAP, 0))
                        AddPct(mana, aurEff->GetAmount());

                    caster->CastCustomSpell(target, SPELL_WARLOCK_LIFE_TAP_ENERGIZE, &mana, NULL, NULL, false);

                    // Mana Feed
                    if (AuraEffect const* aurEff = caster->GetAuraEffect(SPELL_AURA_ADD_FLAT_MODIFIER, SPELLFAMILY_WARLOCK, WARLOCK_ICON_ID_MANA_FEED, 0))
                    {
                        int32 manaFeedVal = aurEff->GetAmount();
                        ApplyPct(manaFeedVal, mana);
                        caster->CastCustomSpell(caster, SPELL_WARLOCK_LIFE_TAP_ENERGIZE_2, &manaFeedVal, NULL, NULL, true, NULL);
                    }
                }
            }

            SpellCastResult CheckCast()
            {
                if (int32(GetCaster()->GetHealth()) > int32(GetCaster()->CountPctFromMaxHealth(GetSpellInfo()->Effects[EFFECT_2].CalcValue())))
                    return SPELL_CAST_OK;
                return SPELL_FAILED_FIZZLE;
            }

            void Register() override
            {
                OnEffectHitTarget += SpellEffectFn(spell_warl_life_tap_SpellScript::HandleDummy, EFFECT_0, SPELL_EFFECT_DUMMY);
                OnCheckCast += SpellCheckCastFn(spell_warl_life_tap_SpellScript::CheckCast);
            }
        };

        SpellScript* GetSpellScript() const override
        {
            return new spell_warl_life_tap_SpellScript();
        }
};

// 687 - Demon Armor
// 28176 - Fel Armor
class spell_warl_nether_ward_overrride : public SpellScriptLoader
{
    public:
        spell_warl_nether_ward_overrride() : SpellScriptLoader("spell_warl_nether_ward_overrride") { }

        class spell_warl_nether_ward_overrride_AuraScript : public AuraScript
        {
            PrepareAuraScript(spell_warl_nether_ward_overrride_AuraScript);

            bool Validate(SpellInfo const* /*spellInfo*/) OVERRIDE
            {
                if (!sSpellMgr->GetSpellInfo(SPELL_WARLOCK_NETHER_TALENT) ||
                    !sSpellMgr->GetSpellInfo(SPELL_WARLOCK_NETHER_WARD) ||
                    !sSpellMgr->GetSpellInfo(SPELL_WARLOCK_SHADOW_WARD))
                    return false;
                return true;
            }

            void CalculateAmount(AuraEffect const* /*aurEff*/, int32& amount, bool& /*canBeRecalculated*/)
            {
                if (GetUnitOwner()->HasAura(SPELL_WARLOCK_NETHER_TALENT))
                    amount = SPELL_WARLOCK_NETHER_WARD;
                else
                    amount = SPELL_WARLOCK_SHADOW_WARD;
            }

            void Register() OVERRIDE
            {
                DoEffectCalcAmount += AuraEffectCalcAmountFn(spell_warl_nether_ward_overrride_AuraScript::CalculateAmount, EFFECT_2, SPELL_AURA_OVERRIDE_ACTIONBAR_SPELLS);
            }
        };

        AuraScript* GetAuraScript() const OVERRIDE
        {
            return new spell_warl_nether_ward_overrride_AuraScript();
        }
};

// 6358 - Seduction (Special Ability)
class spell_warl_seduction : public SpellScriptLoader
{
    public:
        spell_warl_seduction() : SpellScriptLoader("spell_warl_seduction") { }

        class spell_warl_seduction_SpellScript : public SpellScript
        {
            PrepareSpellScript(spell_warl_seduction_SpellScript);

            bool Validate(SpellInfo const* /*spellInfo*/) OVERRIDE
            {
                if (!sSpellMgr->GetSpellInfo(SPELL_WARLOCK_GLYPH_OF_SUCCUBUS) ||
                    !sSpellMgr->GetSpellInfo(SPELL_PRIEST_SHADOW_WORD_DEATH))
                    return false;
                return true;
            }

            void HandleScriptEffect(SpellEffIndex /*effIndex*/)
            {
                Unit* caster = GetCaster();
                if (Unit* target = GetHitUnit())
                {
                    if (caster->GetOwner() && caster->GetOwner()->HasAura(SPELL_WARLOCK_GLYPH_OF_SUCCUBUS))
                    {
                        target->RemoveAurasByType(SPELL_AURA_PERIODIC_DAMAGE, 0, target->GetAura(SPELL_PRIEST_SHADOW_WORD_DEATH)); // SW:D shall not be removed.
                        target->RemoveAurasByType(SPELL_AURA_PERIODIC_DAMAGE_PERCENT);
                        target->RemoveAurasByType(SPELL_AURA_PERIODIC_LEECH);
                    }
                }
            }

            void Register() override
            {
                OnEffectHitTarget += SpellEffectFn(spell_warl_seduction_SpellScript::HandleScriptEffect, EFFECT_0, SPELL_EFFECT_APPLY_AURA);
            }
        };

        SpellScript* GetSpellScript() const override
        {
            return new spell_warl_seduction_SpellScript();
        }
};

// 27285 - Seed of Corruption
/// Updated 4.3.4
class spell_warl_seed_of_corruption : public SpellScriptLoader
{
    public:
        spell_warl_seed_of_corruption() : SpellScriptLoader("spell_warl_seed_of_corruption") { }

        class spell_warl_seed_of_corruption_SpellScript : public SpellScript
        {
            PrepareSpellScript(spell_warl_seed_of_corruption_SpellScript);

            void FilterTargets(std::list<WorldObject*>& targets)
            {
                if (GetExplTargetUnit())
                    targets.remove(GetExplTargetUnit());
            }

            void Register() override
            {
                OnObjectAreaTargetSelect += SpellObjectAreaTargetSelectFn(spell_warl_seed_of_corruption_SpellScript::FilterTargets, EFFECT_0, TARGET_UNIT_DEST_AREA_ENEMY);
            }
        };

        SpellScript* GetSpellScript() const override
        {
            return new spell_warl_seed_of_corruption_SpellScript();
        }
};

// -18094 - Nightfall
// 56218 - Glyph of Corruption
class spell_warl_shadow_trance_proc : public SpellScriptLoader
{
    public:
        spell_warl_shadow_trance_proc() : SpellScriptLoader("spell_warl_shadow_trance_proc") { }

        class spell_warl_shadow_trance_proc_AuraScript : public AuraScript
        {
            PrepareAuraScript(spell_warl_shadow_trance_proc_AuraScript);

            bool Validate(SpellInfo const* /*spellInfo*/) OVERRIDE
            {
                if (!sSpellMgr->GetSpellInfo(SPELL_WARLOCK_SHADOW_TRANCE))
                    return false;
                return true;
            }

            void OnProc(AuraEffect const* aurEff, ProcEventInfo& /*eventInfo*/)
            {
                PreventDefaultAction();
                GetTarget()->CastSpell(GetTarget(), SPELL_WARLOCK_SHADOW_TRANCE, true, NULL, aurEff);
            }

            void Register() OVERRIDE
            {
                OnEffectProc += AuraEffectProcFn(spell_warl_shadow_trance_proc_AuraScript::OnProc, EFFECT_0, SPELL_AURA_DUMMY);
            }
        };

        AuraScript* GetAuraScript() const OVERRIDE
        {
            return new spell_warl_shadow_trance_proc_AuraScript();
        }
};

// -7235 - Shadow Ward
class spell_warl_shadow_ward : public SpellScriptLoader
{
    public:
        spell_warl_shadow_ward() : SpellScriptLoader("spell_warl_shadow_ward") { }

        class spell_warl_shadow_ward_AuraScript : public AuraScript
        {
            PrepareAuraScript(spell_warl_shadow_ward_AuraScript);

            void CalculateAmount(AuraEffect const* /*aurEff*/, int32& amount, bool& canBeRecalculated)
            {
                canBeRecalculated = false;
                if (Unit* caster = GetCaster())
                {
                    // +80.68% from sp bonus
                    float bonus = 0.8068f;

                    bonus *= caster->SpellBaseHealingBonusDone(GetSpellInfo()->GetSchoolMask());
                    bonus *= caster->CalculateLevelPenalty(GetSpellInfo());

                    amount += int32(bonus);
                }
            }

            void Register() override
            {
                DoEffectCalcAmount += AuraEffectCalcAmountFn(spell_warl_shadow_ward_AuraScript::CalculateAmount, EFFECT_0, SPELL_AURA_SCHOOL_ABSORB);
            }
        };

        AuraScript* GetAuraScript() const override
        {
            return new spell_warl_shadow_ward_AuraScript();
        }
};

// -30293 - Soul Leech
class spell_warl_soul_leech : public SpellScriptLoader
{
    public:
        spell_warl_soul_leech() : SpellScriptLoader("spell_warl_soul_leech") { }

        class spell_warl_soul_leech_AuraScript : public AuraScript
        {
            PrepareAuraScript(spell_warl_soul_leech_AuraScript);

            bool Validate(SpellInfo const* /*spellInfo*/) override
            {
                if (!sSpellMgr->GetSpellInfo(SPELL_GEN_REPLENISHMENT))
                    return false;
                return true;
            }

            void OnProc(AuraEffect const* aurEff, ProcEventInfo& /*eventInfo*/)
            {
                GetTarget()->CastSpell((Unit*)NULL, SPELL_GEN_REPLENISHMENT, true, NULL, aurEff);
            }

            void Register() OVERRIDE
            {
                OnEffectProc += AuraEffectProcFn(spell_warl_soul_leech_AuraScript::OnProc, EFFECT_0, SPELL_AURA_PROC_TRIGGER_SPELL_WITH_VALUE);
            }
        };

        AuraScript* GetAuraScript() const OVERRIDE
        {
            return new spell_warl_soul_leech_AuraScript();
        }
};

// 86121 - Soul Swap
class spell_warl_soul_swap : public SpellScriptLoader
{
    public:
        spell_warl_soul_swap() : SpellScriptLoader("spell_warl_soul_swap") { }

        class spell_warl_soul_swap_SpellScript : public SpellScript
        {
            PrepareSpellScript(spell_warl_soul_swap_SpellScript);

            bool Validate(SpellInfo const* /*spellInfo*/) OVERRIDE
            {
                if (!sSpellMgr->GetSpellInfo(SPELL_WARLOCK_GLYPH_OF_SOUL_SWAP) ||
                    !sSpellMgr->GetSpellInfo(SPELL_WARLOCK_SOUL_SWAP_CD_MARKER) ||
                    !sSpellMgr->GetSpellInfo(SPELL_WARLOCK_SOUL_SWAP_OVERRIDE))
                    return false;
                return true;
            }

            void HandleHit(SpellEffIndex /*effIndex*/)
            {
                GetCaster()->CastSpell(GetCaster(), SPELL_WARLOCK_SOUL_SWAP_OVERRIDE, true);
                GetHitUnit()->CastSpell(GetCaster(), SPELL_WARLOCK_SOUL_SWAP_DOT_MARKER, true);
            }

            void Register() override
            {
                OnEffectHitTarget += SpellEffectFn(spell_warl_soul_swap_SpellScript::HandleHit, EFFECT_0, SPELL_EFFECT_SCHOOL_DAMAGE);
            }
        };

<<<<<<< HEAD
        SpellScript* GetSpellScript() const OVERRIDE
        {
            return new spell_warl_soul_swap_SpellScript();
        }
};

// 86211 - Soul Swap Override - Also acts as a dot container
class spell_warl_soul_swap_override : public SpellScriptLoader
{
    public:
        spell_warl_soul_swap_override() : SpellScriptLoader("spell_warl_soul_swap_override") { }

        class spell_warl_soul_swap_override_AuraScript : public AuraScript
        {
            PrepareAuraScript(spell_warl_soul_swap_override_AuraScript);

            bool Load() OVERRIDE
            {
                _swapCaster = NULL;
                return true;
            }

            //! Forced to, pure virtual functions must have a body when linking
            void Register() OVERRIDE { }

        public:
            void AddDot(uint32 id)                          { _dotList.push_back(id); }
            std::list<uint32> const GetDotList() const      { return _dotList; }
            Unit* GetOriginalSwapSource() const             { return _swapCaster; }
            void SetOriginalSwapSource(Unit* victim)        { _swapCaster = victim; }

        private:
            std::list<uint32> _dotList;
            Unit* _swapCaster;
        };

        AuraScript* GetAuraScript() const OVERRIDE
=======
        AuraScript* GetAuraScript() const override
>>>>>>> f9a6aa54
        {
            return new spell_warl_soul_swap_override_AuraScript();
        }
};

typedef spell_warl_soul_swap_override::spell_warl_soul_swap_override_AuraScript SoulSwapOverrideAuraScript;

//! Soul Swap Copy Spells - 92795 - Simply copies spell IDs.
class spell_warl_soul_swap_dot_marker : public SpellScriptLoader
{
    public:
        spell_warl_soul_swap_dot_marker() : SpellScriptLoader("spell_warl_soul_swap_dot_marker") { }

        class spell_warl_soul_swap_dot_marker_SpellScript : public SpellScript
        {
            PrepareSpellScript(spell_warl_soul_swap_dot_marker_SpellScript);

            void HandleHit(SpellEffIndex effIndex)
            {
                Unit* swapVictim = GetCaster();
                Unit* warlock    = GetHitUnit();
                if (!warlock || !swapVictim)
                    return;

                flag96 classMask = GetSpellInfo()->Effects[effIndex].SpellClassMask;

                Unit::AuraApplicationMap const& appliedAuras = swapVictim->GetAppliedAuras();
                SoulSwapOverrideAuraScript* swapSpellScript = NULL;
                if (Aura* swapOverrideAura = warlock->GetAura(SPELL_WARLOCK_SOUL_SWAP_OVERRIDE))
                    swapSpellScript = dynamic_cast<SoulSwapOverrideAuraScript*>(swapOverrideAura->GetScriptByName("spell_warl_soul_swap_override"));

                if (swapSpellScript == NULL)
                    return;

                for (Unit::AuraApplicationMap::const_iterator itr = appliedAuras.begin(); itr != appliedAuras.end(); ++itr)
                {
                    SpellInfo const* spellProto = itr->second->GetBase()->GetSpellInfo();
                    if (itr->second->GetBase()->GetCaster() == warlock)
                        if (spellProto->SpellFamilyName == SPELLFAMILY_WARLOCK && (spellProto->SpellFamilyFlags & classMask))
                            swapSpellScript->AddDot(itr->first);
                }

                swapSpellScript->SetOriginalSwapSource(swapVictim);
            }

            void Register() OVERRIDE
            {
                OnEffectHitTarget += SpellEffectFn(spell_warl_soul_swap_dot_marker_SpellScript::HandleHit, EFFECT_0, SPELL_EFFECT_DUMMY);
            }
        };

        SpellScript* GetSpellScript() const OVERRIDE
        {
            return new spell_warl_soul_swap_dot_marker_SpellScript();
        }
};

// 86213 - Soul Swap Exhale
class spell_warl_soul_swap_exhale : public SpellScriptLoader
{
public:
    spell_warl_soul_swap_exhale() : SpellScriptLoader("spell_warl_soul_swap_exhale") { }

    class spell_warl_soul_swap_exhale_SpellScript : public SpellScript
    {
        PrepareSpellScript(spell_warl_soul_swap_exhale_SpellScript);

        bool Validate(SpellInfo const* /*spellInfo*/) OVERRIDE
        {
            if (!sSpellMgr->GetSpellInfo(SPELL_WARLOCK_SOUL_SWAP_MOD_COST) ||
                !sSpellMgr->GetSpellInfo(SPELL_WARLOCK_SOUL_SWAP_OVERRIDE))
                return false;
            return true;
        }

        SpellCastResult CheckCast()
        {
            Unit* currentTarget = GetExplTargetUnit();
            Unit* swapTarget = NULL;
            if (Aura const* swapOverride = GetCaster()->GetAura(SPELL_WARLOCK_SOUL_SWAP_OVERRIDE))
                if (SoulSwapOverrideAuraScript* swapScript = dynamic_cast<SoulSwapOverrideAuraScript*>(swapOverride->GetScriptByName("spell_warl_soul_swap_override")))
                    swapTarget = swapScript->GetOriginalSwapSource();

            // Soul Swap Exhale can't be cast on the same target than Soul Swap
            if (swapTarget && currentTarget && swapTarget == currentTarget)
                return SPELL_FAILED_BAD_TARGETS;

            return SPELL_CAST_OK;
        }

        void OnEffectHit(SpellEffIndex /*effIndex*/)
        {
            GetCaster()->CastSpell(GetCaster(), SPELL_WARLOCK_SOUL_SWAP_MOD_COST, true);
            bool hasGlyph = GetCaster()->HasAura(SPELL_WARLOCK_GLYPH_OF_SOUL_SWAP);

            std::list<uint32> dotList;
            Unit* swapSource = NULL;
            if (Aura const* swapOverride = GetCaster()->GetAura(SPELL_WARLOCK_SOUL_SWAP_OVERRIDE))
            {
                SoulSwapOverrideAuraScript* swapScript = dynamic_cast<SoulSwapOverrideAuraScript*>(swapOverride->GetScriptByName("spell_warl_soul_swap_override"));
                if (!swapScript)
                    return;
                dotList = swapScript->GetDotList();
                swapSource = swapScript->GetOriginalSwapSource();
            }

            if (dotList.empty())
                return;

            for (std::list<uint32>::const_iterator itr = dotList.begin(); itr != dotList.end(); ++itr)
            {
                GetCaster()->AddAura(*itr, GetHitUnit());
                if (!hasGlyph && swapSource)
                    swapSource->RemoveAurasDueToSpell(*itr);
            }

            // Remove Soul Swap Exhale buff
            GetCaster()->RemoveAurasDueToSpell(SPELL_WARLOCK_SOUL_SWAP_OVERRIDE);

            if (hasGlyph) // Add a cooldown on Soul Swap if caster has the glyph
                GetCaster()->CastSpell(GetCaster(), SPELL_WARLOCK_SOUL_SWAP_CD_MARKER, false);
        }

        void Register() OVERRIDE
        {
            OnCheckCast += SpellCheckCastFn(spell_warl_soul_swap_exhale_SpellScript::CheckCast);
            OnEffectHitTarget += SpellEffectFn(spell_warl_soul_swap_exhale_SpellScript::OnEffectHit, EFFECT_0, SPELL_EFFECT_SCHOOL_DAMAGE);
        }
    };

    SpellScript* GetSpellScript() const OVERRIDE
    {
        return new spell_warl_soul_swap_exhale_SpellScript();
    }
};

// 29858 - Soulshatter
/// Updated 4.3.4
class spell_warl_soulshatter : public SpellScriptLoader
{
    public:
        spell_warl_soulshatter() : SpellScriptLoader("spell_warl_soulshatter") { }

        class spell_warl_soulshatter_SpellScript : public SpellScript
        {
            PrepareSpellScript(spell_warl_soulshatter_SpellScript);

            bool Validate(SpellInfo const* /*spellInfo*/) override
            {
                if (!sSpellMgr->GetSpellInfo(SPELL_WARLOCK_SOULSHATTER))
                    return false;
                return true;
            }

            void HandleDummy(SpellEffIndex /*effIndex*/)
            {
                Unit* caster = GetCaster();
                if (Unit* target = GetHitUnit())
                    if (target->CanHaveThreatList() && target->getThreatManager().getThreat(caster) > 0.0f)
                        caster->CastSpell(target, SPELL_WARLOCK_SOULSHATTER, true);
            }

            void Register() override
            {
                OnEffectHitTarget += SpellEffectFn(spell_warl_soulshatter_SpellScript::HandleDummy, EFFECT_0, SPELL_EFFECT_DUMMY);
            }
        };

        SpellScript* GetSpellScript() const override
        {
            return new spell_warl_soulshatter_SpellScript();
        }
};

// 30108, 34438, 34439, 35183 - Unstable Affliction
/// Updated 4.3.4
class spell_warl_unstable_affliction : public SpellScriptLoader
{
    public:
        spell_warl_unstable_affliction() : SpellScriptLoader("spell_warl_unstable_affliction") { }

        class spell_warl_unstable_affliction_AuraScript : public AuraScript
        {
            PrepareAuraScript(spell_warl_unstable_affliction_AuraScript);

            bool Validate(SpellInfo const* /*spellInfo*/) override
            {
                if (!sSpellMgr->GetSpellInfo(SPELL_WARLOCK_UNSTABLE_AFFLICTION_DISPEL))
                    return false;
                return true;
            }

            void HandleDispel(DispelInfo* dispelInfo)
            {
                if (Unit* caster = GetCaster())
                    if (AuraEffect const* aurEff = GetEffect(EFFECT_1))
                    {
                        int32 damage = aurEff->GetAmount() * 9;
                        // backfire damage and silence
                        caster->CastCustomSpell(dispelInfo->GetDispeller(), SPELL_WARLOCK_UNSTABLE_AFFLICTION_DISPEL, &damage, NULL, NULL, true, NULL, aurEff);
                    }
            }

            void Register() override
            {
                AfterDispel += AuraDispelFn(spell_warl_unstable_affliction_AuraScript::HandleDispel);
            }
        };

        AuraScript* GetAuraScript() const override
        {
            return new spell_warl_unstable_affliction_AuraScript();
        }
};

void AddSC_warlock_spell_scripts()
{
    new spell_warl_aftermath();
    new spell_warl_bane_of_doom();
    new spell_warl_banish();
    new spell_warl_conflagrate();
    new spell_warl_create_healthstone();
    new spell_warl_demonic_circle_summon();
    new spell_warl_demonic_circle_teleport();
    new spell_warl_demonic_empowerment();
    new spell_warl_demon_soul();
    new spell_warl_everlasting_affliction();
    new spell_warl_fel_flame();
    new spell_warl_fel_synergy();
    new spell_warl_glyph_of_shadowflame();
    new spell_warl_haunt();
    new spell_warl_health_funnel();
    new spell_warl_healthstone_heal();
    new spell_warl_improved_soul_fire();
    new spell_warl_life_tap();
    new spell_warl_nether_ward_overrride();
    new spell_warl_seduction();
    new spell_warl_seed_of_corruption();
    new spell_warl_shadow_trance_proc();
    new spell_warl_shadow_ward();
    new spell_warl_soul_leech();
    new spell_warl_soul_swap();
    new spell_warl_soul_swap_dot_marker();
    new spell_warl_soul_swap_exhale();
    new spell_warl_soul_swap_override();
    new spell_warl_soulshatter();
    new spell_warl_unstable_affliction();
}<|MERGE_RESOLUTION|>--- conflicted
+++ resolved
@@ -99,7 +99,7 @@
         {
             PrepareAuraScript(spell_warl_aftermath_AuraScript);
 
-            bool Validate(SpellInfo const* /*spellInfo*/) OVERRIDE
+            bool Validate(SpellInfo const* /*spellInfo*/) override
             {
                 if (!sSpellMgr->GetSpellInfo(SPELL_WARLOCK_AFTERMATH_STUN))
                     return false;
@@ -117,13 +117,13 @@
                 }
             }
 
-            void Register() OVERRIDE
+            void Register() override
             {
                 OnEffectProc += AuraEffectProcFn(spell_warl_aftermath_AuraScript::HandleProc, EFFECT_0, SPELL_AURA_PROC_TRIGGER_SPELL);
             }
         };
 
-        AuraScript* GetAuraScript() const OVERRIDE
+        AuraScript* GetAuraScript() const override
         {
             return new spell_warl_aftermath_AuraScript();
         }
@@ -193,7 +193,7 @@
         {
             PrepareSpellScript(spell_warl_conflagrate_SpellScript);
 
-            bool Validate(SpellInfo const* /*spellInfo*/) OVERRIDE
+            bool Validate(SpellInfo const* /*spellInfo*/) override
             {
                 if (!sSpellMgr->GetSpellInfo(SPELL_WARLOCK_IMMOLATE))
                     return false;
@@ -206,13 +206,13 @@
                     SetHitDamage(CalculatePct(aurEff->GetAmount(), GetSpellInfo()->Effects[EFFECT_1].CalcValue(GetCaster())));
             }
 
-            void Register() OVERRIDE
+            void Register() override
             {
                 OnEffectHitTarget += SpellEffectFn(spell_warl_conflagrate_SpellScript::HandleHit, EFFECT_0, SPELL_EFFECT_SCHOOL_DAMAGE);
             }
         };
 
-        SpellScript* GetSpellScript() const OVERRIDE
+        SpellScript* GetSpellScript() const override
         {
             return new spell_warl_conflagrate_SpellScript();
         }
@@ -228,20 +228,14 @@
         {
             PrepareSpellScript(spell_warl_create_healthstone_SpellScript);
 
-<<<<<<< HEAD
-            bool Validate(SpellInfo const* /*spellInfo*/) OVERRIDE
-=======
-            static uint32 const iTypes[8][3];
-
-            bool Validate(SpellInfo const* /*spellInfo*/) override
->>>>>>> f9a6aa54
+            bool Validate(SpellInfo const* /*spellInfo*/) override
             {
                 if (!sSpellMgr->GetSpellInfo(SPELL_WARLOCK_CREATE_HEALTHSTONE))
                     return false;
                 return true;
             }
 
-            bool Load() OVERRIDE
+            bool Load() override
             {
                 return GetCaster()->GetTypeId() == TYPEID_PLAYER;
             }
@@ -409,7 +403,7 @@
         {
             PrepareSpellScript(spell_warl_demon_soul_SpellScript);
 
-            bool Validate(SpellInfo const* /*spellInfo*/) OVERRIDE
+            bool Validate(SpellInfo const* /*spellInfo*/) override
             {
                 if (!sSpellMgr->GetSpellInfo(SPELL_WARLOCK_DEMON_SOUL_IMP))
                     return false;
@@ -454,13 +448,13 @@
                 }
             }
 
-            void Register() OVERRIDE
+            void Register() override
             {
                 OnEffectHitTarget += SpellEffectFn(spell_warl_demon_soul_SpellScript::OnHitTarget, EFFECT_0, SPELL_EFFECT_SCRIPT_EFFECT);
             }
         };
 
-        SpellScript* GetSpellScript() const OVERRIDE
+        SpellScript* GetSpellScript() const override
         {
             return new spell_warl_demon_soul_SpellScript;
         }
@@ -586,13 +580,13 @@
                 aura->SetDuration(std::min(newDuration, aura->GetMaxDuration()));
             }
 
-            void Register() OVERRIDE
+            void Register() override
             {
                 OnEffectHitTarget += SpellEffectFn(spell_warl_fel_flame_SpellScript::OnHitTarget, EFFECT_1, SPELL_EFFECT_SCRIPT_EFFECT);
             }
         };
 
-        SpellScript* GetSpellScript() const OVERRIDE
+        SpellScript* GetSpellScript() const override
         {
             return new spell_warl_fel_flame_SpellScript;
         }
@@ -768,7 +762,6 @@
                 target->RemoveAurasDueToSpell(SPELL_WARLOCK_IMPROVED_HEALTH_FUNNEL_BUFF_R2);
             }
 
-<<<<<<< HEAD
             void OnPeriodic(AuraEffect const* aurEff)
             {
                 Unit* caster = GetCaster();
@@ -786,10 +779,7 @@
                 caster->DealSpellDamage(&damageInfo, false);
             }
 
-            void Register() OVERRIDE
-=======
-            void Register() override
->>>>>>> f9a6aa54
+            void Register() override
             {
                 OnEffectApply += AuraEffectApplyFn(spell_warl_health_funnel_AuraScript::ApplyEffect, EFFECT_0, SPELL_AURA_OBS_MOD_HEALTH, AURA_EFFECT_HANDLE_REAL);
                 OnEffectRemove += AuraEffectRemoveFn(spell_warl_health_funnel_AuraScript::RemoveEffect, EFFECT_0, SPELL_AURA_OBS_MOD_HEALTH, AURA_EFFECT_HANDLE_REAL);
@@ -819,13 +809,13 @@
                 SetHitHeal(heal);
             }
 
-            void Register() OVERRIDE
+            void Register() override
             {
                 OnHit += SpellHitFn(spell_warl_healthstone_heal_SpellScript::HandleOnHit);
             }
         };
 
-        SpellScript* GetSpellScript() const OVERRIDE
+        SpellScript* GetSpellScript() const override
         {
             return new spell_warl_healthstone_heal_SpellScript();
         }
@@ -841,7 +831,7 @@
         {
             PrepareAuraScript(spell_warl_improved_soul_fire_AuraScript);
 
-            bool Validate(SpellInfo const* /*spellInfo*/) OVERRIDE
+            bool Validate(SpellInfo const* /*spellInfo*/) override
             {
                 if (!sSpellMgr->GetSpellInfo(SPELL_WARLOCK_IMPROVED_SOUL_FIRE_PCT) ||
                     !sSpellMgr->GetSpellInfo(SPELL_WARLOCK_IMPROVED_SOUL_FIRE_STATE))
@@ -856,13 +846,13 @@
                 GetTarget()->CastSpell(GetTarget(), SPELL_WARLOCK_IMPROVED_SOUL_FIRE_STATE, true, NULL, aurEff);
             }
 
-            void Register() OVERRIDE
+            void Register() override
             {
                 OnEffectProc += AuraEffectProcFn(spell_warl_improved_soul_fire_AuraScript::OnProc, EFFECT_0, SPELL_AURA_DUMMY);
             }
         };
 
-        AuraScript* GetAuraScript() const OVERRIDE
+        AuraScript* GetAuraScript() const override
         {
             return new spell_warl_improved_soul_fire_AuraScript();
         }
@@ -884,11 +874,7 @@
                 return GetCaster()->GetTypeId() == TYPEID_PLAYER;
             }
 
-<<<<<<< HEAD
-             bool Validate(SpellInfo const* /*spellInfo*/) OVERRIDE
-=======
-            bool Validate(SpellInfo const* /*spell*/) override
->>>>>>> f9a6aa54
+             bool Validate(SpellInfo const* /*spellInfo*/) override
             {
                 if (!sSpellMgr->GetSpellInfo(SPELL_WARLOCK_LIFE_TAP_ENERGIZE) ||
                     !sSpellMgr->GetSpellInfo(SPELL_WARLOCK_LIFE_TAP_ENERGIZE_2))
@@ -954,7 +940,7 @@
         {
             PrepareAuraScript(spell_warl_nether_ward_overrride_AuraScript);
 
-            bool Validate(SpellInfo const* /*spellInfo*/) OVERRIDE
+            bool Validate(SpellInfo const* /*spellInfo*/) override
             {
                 if (!sSpellMgr->GetSpellInfo(SPELL_WARLOCK_NETHER_TALENT) ||
                     !sSpellMgr->GetSpellInfo(SPELL_WARLOCK_NETHER_WARD) ||
@@ -971,13 +957,13 @@
                     amount = SPELL_WARLOCK_SHADOW_WARD;
             }
 
-            void Register() OVERRIDE
+            void Register() override
             {
                 DoEffectCalcAmount += AuraEffectCalcAmountFn(spell_warl_nether_ward_overrride_AuraScript::CalculateAmount, EFFECT_2, SPELL_AURA_OVERRIDE_ACTIONBAR_SPELLS);
             }
         };
 
-        AuraScript* GetAuraScript() const OVERRIDE
+        AuraScript* GetAuraScript() const override
         {
             return new spell_warl_nether_ward_overrride_AuraScript();
         }
@@ -993,7 +979,7 @@
         {
             PrepareSpellScript(spell_warl_seduction_SpellScript);
 
-            bool Validate(SpellInfo const* /*spellInfo*/) OVERRIDE
+            bool Validate(SpellInfo const* /*spellInfo*/) override
             {
                 if (!sSpellMgr->GetSpellInfo(SPELL_WARLOCK_GLYPH_OF_SUCCUBUS) ||
                     !sSpellMgr->GetSpellInfo(SPELL_PRIEST_SHADOW_WORD_DEATH))
@@ -1067,7 +1053,7 @@
         {
             PrepareAuraScript(spell_warl_shadow_trance_proc_AuraScript);
 
-            bool Validate(SpellInfo const* /*spellInfo*/) OVERRIDE
+            bool Validate(SpellInfo const* /*spellInfo*/) override
             {
                 if (!sSpellMgr->GetSpellInfo(SPELL_WARLOCK_SHADOW_TRANCE))
                     return false;
@@ -1080,13 +1066,13 @@
                 GetTarget()->CastSpell(GetTarget(), SPELL_WARLOCK_SHADOW_TRANCE, true, NULL, aurEff);
             }
 
-            void Register() OVERRIDE
+            void Register() override
             {
                 OnEffectProc += AuraEffectProcFn(spell_warl_shadow_trance_proc_AuraScript::OnProc, EFFECT_0, SPELL_AURA_DUMMY);
             }
         };
 
-        AuraScript* GetAuraScript() const OVERRIDE
+        AuraScript* GetAuraScript() const override
         {
             return new spell_warl_shadow_trance_proc_AuraScript();
         }
@@ -1151,13 +1137,13 @@
                 GetTarget()->CastSpell((Unit*)NULL, SPELL_GEN_REPLENISHMENT, true, NULL, aurEff);
             }
 
-            void Register() OVERRIDE
+            void Register() override
             {
                 OnEffectProc += AuraEffectProcFn(spell_warl_soul_leech_AuraScript::OnProc, EFFECT_0, SPELL_AURA_PROC_TRIGGER_SPELL_WITH_VALUE);
             }
         };
 
-        AuraScript* GetAuraScript() const OVERRIDE
+        AuraScript* GetAuraScript() const override
         {
             return new spell_warl_soul_leech_AuraScript();
         }
@@ -1173,7 +1159,7 @@
         {
             PrepareSpellScript(spell_warl_soul_swap_SpellScript);
 
-            bool Validate(SpellInfo const* /*spellInfo*/) OVERRIDE
+            bool Validate(SpellInfo const* /*spellInfo*/) override
             {
                 if (!sSpellMgr->GetSpellInfo(SPELL_WARLOCK_GLYPH_OF_SOUL_SWAP) ||
                     !sSpellMgr->GetSpellInfo(SPELL_WARLOCK_SOUL_SWAP_CD_MARKER) ||
@@ -1194,8 +1180,7 @@
             }
         };
 
-<<<<<<< HEAD
-        SpellScript* GetSpellScript() const OVERRIDE
+        SpellScript* GetSpellScript() const override
         {
             return new spell_warl_soul_swap_SpellScript();
         }
@@ -1211,14 +1196,14 @@
         {
             PrepareAuraScript(spell_warl_soul_swap_override_AuraScript);
 
-            bool Load() OVERRIDE
+            bool Load() override
             {
                 _swapCaster = NULL;
                 return true;
             }
 
             //! Forced to, pure virtual functions must have a body when linking
-            void Register() OVERRIDE { }
+            void Register() override { }
 
         public:
             void AddDot(uint32 id)                          { _dotList.push_back(id); }
@@ -1231,10 +1216,7 @@
             Unit* _swapCaster;
         };
 
-        AuraScript* GetAuraScript() const OVERRIDE
-=======
         AuraScript* GetAuraScript() const override
->>>>>>> f9a6aa54
         {
             return new spell_warl_soul_swap_override_AuraScript();
         }
@@ -1280,13 +1262,13 @@
                 swapSpellScript->SetOriginalSwapSource(swapVictim);
             }
 
-            void Register() OVERRIDE
+            void Register() override
             {
                 OnEffectHitTarget += SpellEffectFn(spell_warl_soul_swap_dot_marker_SpellScript::HandleHit, EFFECT_0, SPELL_EFFECT_DUMMY);
             }
         };
 
-        SpellScript* GetSpellScript() const OVERRIDE
+        SpellScript* GetSpellScript() const override
         {
             return new spell_warl_soul_swap_dot_marker_SpellScript();
         }
@@ -1302,7 +1284,7 @@
     {
         PrepareSpellScript(spell_warl_soul_swap_exhale_SpellScript);
 
-        bool Validate(SpellInfo const* /*spellInfo*/) OVERRIDE
+        bool Validate(SpellInfo const* /*spellInfo*/) override
         {
             if (!sSpellMgr->GetSpellInfo(SPELL_WARLOCK_SOUL_SWAP_MOD_COST) ||
                 !sSpellMgr->GetSpellInfo(SPELL_WARLOCK_SOUL_SWAP_OVERRIDE))
@@ -1358,14 +1340,14 @@
                 GetCaster()->CastSpell(GetCaster(), SPELL_WARLOCK_SOUL_SWAP_CD_MARKER, false);
         }
 
-        void Register() OVERRIDE
+        void Register() override
         {
             OnCheckCast += SpellCheckCastFn(spell_warl_soul_swap_exhale_SpellScript::CheckCast);
             OnEffectHitTarget += SpellEffectFn(spell_warl_soul_swap_exhale_SpellScript::OnEffectHit, EFFECT_0, SPELL_EFFECT_SCHOOL_DAMAGE);
         }
     };
 
-    SpellScript* GetSpellScript() const OVERRIDE
+    SpellScript* GetSpellScript() const override
     {
         return new spell_warl_soul_swap_exhale_SpellScript();
     }
