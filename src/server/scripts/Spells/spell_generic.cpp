/*
 * Copyright (C) 2008-2013 TrinityCore <http://www.trinitycore.org/>
 *
 * This program is free software; you can redistribute it and/or modify it
 * under the terms of the GNU General Public License as published by the
 * Free Software Foundation; either version 2 of the License, or (at your
 * option) any later version.
 *
 * This program is distributed in the hope that it will be useful, but WITHOUT
 * ANY WARRANTY; without even the implied warranty of MERCHANTABILITY or
 * FITNESS FOR A PARTICULAR PURPOSE. See the GNU General Public License for
 * more details.
 *
 * You should have received a copy of the GNU General Public License along
 * with this program. If not, see <http://www.gnu.org/licenses/>.
 */

/*
 * Scripts for spells with SPELLFAMILY_GENERIC which cannot be included in AI script file
 * of creature using it or can't be bound to any player class.
 * Ordered alphabetically using scriptname.
 * Scriptnames of files in this file should be prefixed with "spell_gen_"
 */

#include "ScriptMgr.h"
#include "Battleground.h"
#include "Cell.h"
#include "CellImpl.h"
#include "GridNotifiers.h"
#include "GridNotifiersImpl.h"
#include "Group.h"
#include "InstanceScript.h"
#include "LFGMgr.h"
#include "Pet.h"
#include "ReputationMgr.h"
#include "SkillDiscovery.h"
#include "SpellScript.h"
#include "SpellAuraEffects.h"

class spell_gen_absorb0_hitlimit1 : public SpellScriptLoader
{
    public:
        spell_gen_absorb0_hitlimit1() : SpellScriptLoader("spell_gen_absorb0_hitlimit1") { }

        class spell_gen_absorb0_hitlimit1_AuraScript : public AuraScript
        {
            PrepareAuraScript(spell_gen_absorb0_hitlimit1_AuraScript);

            uint32 limit;

            bool Load()
            {
                // Max absorb stored in 1 dummy effect
                limit = GetSpellInfo()->Effects[EFFECT_1].CalcValue();
                return true;
            }

            void Absorb(AuraEffect* /*aurEff*/, DamageInfo& /*dmgInfo*/, uint32& absorbAmount)
            {
                absorbAmount = std::min(limit, absorbAmount);
            }

            void Register()
            {
                 OnEffectAbsorb += AuraEffectAbsorbFn(spell_gen_absorb0_hitlimit1_AuraScript::Absorb, EFFECT_0);
            }
        };

        AuraScript* GetAuraScript() const
        {
            return new spell_gen_absorb0_hitlimit1_AuraScript();
        }
};

// 28764 - Adaptive Warding (Frostfire Regalia Set)
enum AdaptiveWarding
{
    SPELL_GEN_ADAPTIVE_WARDING_FIRE     = 28765,
    SPELL_GEN_ADAPTIVE_WARDING_NATURE   = 28768,
    SPELL_GEN_ADAPTIVE_WARDING_FROST    = 28766,
    SPELL_GEN_ADAPTIVE_WARDING_SHADOW   = 28769,
    SPELL_GEN_ADAPTIVE_WARDING_ARCANE   = 28770
};

class spell_gen_adaptive_warding : public SpellScriptLoader
{
    public:
        spell_gen_adaptive_warding() : SpellScriptLoader("spell_gen_adaptive_warding") { }

        class spell_gen_adaptive_warding_AuraScript : public AuraScript
        {
            PrepareAuraScript(spell_gen_adaptive_warding_AuraScript);

            bool Validate(SpellInfo const* /*spellInfo*/)
            {
                if (!sSpellMgr->GetSpellInfo(SPELL_GEN_ADAPTIVE_WARDING_FIRE) ||
                    !sSpellMgr->GetSpellInfo(SPELL_GEN_ADAPTIVE_WARDING_NATURE) ||
                    !sSpellMgr->GetSpellInfo(SPELL_GEN_ADAPTIVE_WARDING_FROST) ||
                    !sSpellMgr->GetSpellInfo(SPELL_GEN_ADAPTIVE_WARDING_SHADOW) ||
                    !sSpellMgr->GetSpellInfo(SPELL_GEN_ADAPTIVE_WARDING_ARCANE))
                    return false;
                return true;
            }

            bool CheckProc(ProcEventInfo& eventInfo)
            {
                if (eventInfo.GetDamageInfo()->GetSpellInfo()) // eventInfo.GetSpellInfo()
                    return false;

                // find Mage Armor
                if (!GetTarget()->GetAuraEffect(SPELL_AURA_MOD_MANA_REGEN_INTERRUPT, SPELLFAMILY_MAGE, 0x10000000, 0x0, 0x0))
                    return false;

                switch (GetFirstSchoolInMask(eventInfo.GetSchoolMask()))
                {
                    case SPELL_SCHOOL_NORMAL:
                    case SPELL_SCHOOL_HOLY:
                        return false;
                    default:
                        break;
                }
                return true;
            }

            void HandleProc(AuraEffect const* aurEff, ProcEventInfo& eventInfo)
            {
                PreventDefaultAction();

                uint32 spellId = 0;
                switch (GetFirstSchoolInMask(eventInfo.GetSchoolMask()))
                {
                    case SPELL_SCHOOL_FIRE:
                        spellId = SPELL_GEN_ADAPTIVE_WARDING_FIRE;
                        break;
                    case SPELL_SCHOOL_NATURE:
                        spellId = SPELL_GEN_ADAPTIVE_WARDING_NATURE;
                        break;
                    case SPELL_SCHOOL_FROST:
                        spellId = SPELL_GEN_ADAPTIVE_WARDING_FROST;
                        break;
                    case SPELL_SCHOOL_SHADOW:
                        spellId = SPELL_GEN_ADAPTIVE_WARDING_SHADOW;
                        break;
                    case SPELL_SCHOOL_ARCANE:
                        spellId = SPELL_GEN_ADAPTIVE_WARDING_ARCANE;
                        break;
                    default:
                        return;
                }
                GetTarget()->CastSpell(GetTarget(), spellId, true, NULL, aurEff);
            }

            void Register()
            {
                DoCheckProc += AuraCheckProcFn(spell_gen_adaptive_warding_AuraScript::CheckProc);
                OnEffectProc += AuraEffectProcFn(spell_gen_adaptive_warding_AuraScript::HandleProc, EFFECT_0, SPELL_AURA_DUMMY);
            }
        };

        AuraScript* GetAuraScript() const
        {
            return new spell_gen_adaptive_warding_AuraScript();
        }
};

// 41337 Aura of Anger
class spell_gen_aura_of_anger : public SpellScriptLoader
{
    public:
        spell_gen_aura_of_anger() : SpellScriptLoader("spell_gen_aura_of_anger") { }

        class spell_gen_aura_of_anger_AuraScript : public AuraScript
        {
            PrepareAuraScript(spell_gen_aura_of_anger_AuraScript);

            void HandleEffectPeriodicUpdate(AuraEffect* aurEff)
            {
                if (AuraEffect* aurEff1 = aurEff->GetBase()->GetEffect(EFFECT_1))
                    aurEff1->ChangeAmount(aurEff1->GetAmount() + 5);
                aurEff->SetAmount(100 * aurEff->GetTickNumber());
            }

            void Register()
            {
                OnEffectUpdatePeriodic += AuraEffectUpdatePeriodicFn(spell_gen_aura_of_anger_AuraScript::HandleEffectPeriodicUpdate, EFFECT_0, SPELL_AURA_PERIODIC_DAMAGE);
            }
        };

        AuraScript* GetAuraScript() const
        {
            return new spell_gen_aura_of_anger_AuraScript();
        }
};

class spell_gen_av_drekthar_presence : public SpellScriptLoader
{
    public:
        spell_gen_av_drekthar_presence() : SpellScriptLoader("spell_gen_av_drekthar_presence") { }

        class spell_gen_av_drekthar_presence_AuraScript : public AuraScript
        {
            PrepareAuraScript(spell_gen_av_drekthar_presence_AuraScript);

            bool CheckAreaTarget(Unit* target)
            {
                switch (target->GetEntry())
                {
                    // alliance
                    case 14762: // Dun Baldar North Marshal
                    case 14763: // Dun Baldar South Marshal
                    case 14764: // Icewing Marshal
                    case 14765: // Stonehearth Marshal
                    case 11948: // Vandar Stormspike
                    // horde
                    case 14772: // East Frostwolf Warmaster
                    case 14776: // Tower Point Warmaster
                    case 14773: // Iceblood Warmaster
                    case 14777: // West Frostwolf Warmaster
                    case 11946: // Drek'thar
                        return true;
                    default:
                        return false;
                        break;
                }
            }
            void Register()
            {
                DoCheckAreaTarget += AuraCheckAreaTargetFn(spell_gen_av_drekthar_presence_AuraScript::CheckAreaTarget);
            }
        };

        AuraScript* GetAuraScript() const
        {
            return new spell_gen_av_drekthar_presence_AuraScript();
        }
};

// 46394 Brutallus Burn
class spell_gen_burn_brutallus : public SpellScriptLoader
{
    public:
        spell_gen_burn_brutallus() : SpellScriptLoader("spell_gen_burn_brutallus") { }

        class spell_gen_burn_brutallus_AuraScript : public AuraScript
        {
            PrepareAuraScript(spell_gen_burn_brutallus_AuraScript);

            void HandleEffectPeriodicUpdate(AuraEffect* aurEff)
            {
                if (aurEff->GetTickNumber() % 11 == 0)
                    aurEff->SetAmount(aurEff->GetAmount() * 2);
            }

            void Register()
            {
                OnEffectUpdatePeriodic += AuraEffectUpdatePeriodicFn(spell_gen_burn_brutallus_AuraScript::HandleEffectPeriodicUpdate, EFFECT_0, SPELL_AURA_PERIODIC_DAMAGE);
            }
        };

        AuraScript* GetAuraScript() const
        {
            return new spell_gen_burn_brutallus_AuraScript();
        }
};

enum CannibalizeSpells
{
    SPELL_CANNIBALIZE_TRIGGERED = 20578,
};

class spell_gen_cannibalize : public SpellScriptLoader
{
    public:
        spell_gen_cannibalize() : SpellScriptLoader("spell_gen_cannibalize") { }

        class spell_gen_cannibalize_SpellScript : public SpellScript
        {
            PrepareSpellScript(spell_gen_cannibalize_SpellScript);

            bool Validate(SpellInfo const* /*spellEntry*/)
            {
                if (!sSpellMgr->GetSpellInfo(SPELL_CANNIBALIZE_TRIGGERED))
                    return false;
                return true;
            }

            SpellCastResult CheckIfCorpseNear()
            {
                Unit* caster = GetCaster();
                float max_range = GetSpellInfo()->GetMaxRange(false);
                WorldObject* result = NULL;
                // search for nearby enemy corpse in range
                Trinity::AnyDeadUnitSpellTargetInRangeCheck check(caster, max_range, GetSpellInfo(), TARGET_CHECK_ENEMY);
                Trinity::WorldObjectSearcher<Trinity::AnyDeadUnitSpellTargetInRangeCheck> searcher(caster, result, check);
                caster->GetMap()->VisitFirstFound(caster->m_positionX, caster->m_positionY, max_range, searcher);
                if (!result)
                    return SPELL_FAILED_NO_EDIBLE_CORPSES;
                return SPELL_CAST_OK;
            }

            void HandleDummy(SpellEffIndex /*effIndex*/)
            {
                Unit* caster = GetCaster();
                caster->CastSpell(caster, SPELL_CANNIBALIZE_TRIGGERED, false);
            }

            void Register()
            {
                OnEffectHit += SpellEffectFn(spell_gen_cannibalize_SpellScript::HandleDummy, EFFECT_0, SPELL_EFFECT_DUMMY);
                OnCheckCast += SpellCheckCastFn(spell_gen_cannibalize_SpellScript::CheckIfCorpseNear);
            }
        };

        SpellScript* GetSpellScript() const
        {
            return new spell_gen_cannibalize_SpellScript();
        }
};

// 63845 - Create Lance
enum CreateLanceSpells
{
    SPELL_CREATE_LANCE_ALLIANCE = 63914,
    SPELL_CREATE_LANCE_HORDE    = 63919
};

class spell_gen_create_lance : public SpellScriptLoader
{
    public:
        spell_gen_create_lance() : SpellScriptLoader("spell_gen_create_lance") { }

        class spell_gen_create_lance_SpellScript : public SpellScript
        {
            PrepareSpellScript(spell_gen_create_lance_SpellScript);

            bool Validate(SpellInfo const* /*spellInfo*/)
            {
                if (!sSpellMgr->GetSpellInfo(SPELL_CREATE_LANCE_ALLIANCE) || !sSpellMgr->GetSpellInfo(SPELL_CREATE_LANCE_HORDE))
                    return false;
                return true;
            }

            void HandleScript(SpellEffIndex effIndex)
            {
                PreventHitDefaultEffect(effIndex);

                if (Player* target = GetHitPlayer())
                {
                    if (target->GetTeam() == ALLIANCE)
                        GetCaster()->CastSpell(target, SPELL_CREATE_LANCE_ALLIANCE, true);
                    else
                        GetCaster()->CastSpell(target, SPELL_CREATE_LANCE_HORDE, true);
                }
            }

            void Register()
            {
                OnEffectHitTarget += SpellEffectFn(spell_gen_create_lance_SpellScript::HandleScript, EFFECT_0, SPELL_EFFECT_SCRIPT_EFFECT);
            }
        };

        SpellScript* GetSpellScript() const
        {
            return new spell_gen_create_lance_SpellScript();
        }
};

// 28702 - Netherbloom
enum Netherbloom
{
    SPELL_NETHERBLOOM_POLLEN_1 = 28703
};

class spell_gen_netherbloom : public SpellScriptLoader
{
    public:
        spell_gen_netherbloom() : SpellScriptLoader("spell_gen_netherbloom") { }

        class spell_gen_netherbloom_SpellScript : public SpellScript
        {
            PrepareSpellScript(spell_gen_netherbloom_SpellScript);

            bool Validate(SpellInfo const* /*spellInfo*/)
            {
                for (uint8 i = 0; i < 5; ++i)
                    if (!sSpellMgr->GetSpellInfo(SPELL_NETHERBLOOM_POLLEN_1 + i))
                        return false;
                return true;
            }

            void HandleScript(SpellEffIndex effIndex)
            {
                PreventHitDefaultEffect(effIndex);

                if (Unit* target = GetHitUnit())
                {
                    // 25% chance of casting a random buff
                    if (roll_chance_i(75))
                        return;

                    // triggered spells are 28703 to 28707
                    // Note: some sources say, that there was the possibility of
                    //       receiving a debuff. However, this seems to be removed by a patch.

                    // don't overwrite an existing aura
                    for (uint8 i = 0; i < 5; ++i)
                        if (target->HasAura(SPELL_NETHERBLOOM_POLLEN_1 + i))
                            return;

                    target->CastSpell(target, SPELL_NETHERBLOOM_POLLEN_1 + urand(0, 4), true);
                }
            }

            void Register()
            {
                OnEffectHitTarget += SpellEffectFn(spell_gen_netherbloom_SpellScript::HandleScript, EFFECT_0, SPELL_EFFECT_SCRIPT_EFFECT);
            }
        };

        SpellScript* GetSpellScript() const
        {
            return new spell_gen_netherbloom_SpellScript();
        }
};

// 28720 - Nightmare Vine
enum NightmareVine
{
    SPELL_NIGHTMARE_POLLEN  = 28721
};

class spell_gen_nightmare_vine : public SpellScriptLoader
{
    public:
        spell_gen_nightmare_vine() : SpellScriptLoader("spell_gen_nightmare_vine") { }

        class spell_gen_nightmare_vine_SpellScript : public SpellScript
        {
            PrepareSpellScript(spell_gen_nightmare_vine_SpellScript);

            bool Validate(SpellInfo const* /*spellInfo*/)
            {
                if (!sSpellMgr->GetSpellInfo(SPELL_NIGHTMARE_POLLEN))
                    return false;
                return true;
            }

            void HandleScript(SpellEffIndex effIndex)
            {
                PreventHitDefaultEffect(effIndex);

                if (Unit* target = GetHitUnit())
                {
                    // 25% chance of casting Nightmare Pollen
                    if (roll_chance_i(25))
                        target->CastSpell(target, SPELL_NIGHTMARE_POLLEN, true);
                }
            }

            void Register()
            {
                OnEffectHitTarget += SpellEffectFn(spell_gen_nightmare_vine_SpellScript::HandleScript, EFFECT_0, SPELL_EFFECT_SCRIPT_EFFECT);
            }
        };

        SpellScript* GetSpellScript() const
        {
            return new spell_gen_nightmare_vine_SpellScript();
        }
};

// 27539 - Obsidian Armor
enum ObsidianArmor
{
    SPELL_GEN_OBSIDIAN_ARMOR_HOLY       = 27536,
    SPELL_GEN_OBSIDIAN_ARMOR_FIRE       = 27533,
    SPELL_GEN_OBSIDIAN_ARMOR_NATURE     = 27538,
    SPELL_GEN_OBSIDIAN_ARMOR_FROST      = 27534,
    SPELL_GEN_OBSIDIAN_ARMOR_SHADOW     = 27535,
    SPELL_GEN_OBSIDIAN_ARMOR_ARCANE     = 27540
};

class spell_gen_obsidian_armor : public SpellScriptLoader
{
    public:
        spell_gen_obsidian_armor() : SpellScriptLoader("spell_gen_obsidian_armor") { }

        class spell_gen_obsidian_armor_AuraScript : public AuraScript
        {
            PrepareAuraScript(spell_gen_obsidian_armor_AuraScript);

            bool Validate(SpellInfo const* /*spellInfo*/)
            {
                if (!sSpellMgr->GetSpellInfo(SPELL_GEN_OBSIDIAN_ARMOR_HOLY) ||
                    !sSpellMgr->GetSpellInfo(SPELL_GEN_OBSIDIAN_ARMOR_FIRE) ||
                    !sSpellMgr->GetSpellInfo(SPELL_GEN_OBSIDIAN_ARMOR_NATURE) ||
                    !sSpellMgr->GetSpellInfo(SPELL_GEN_OBSIDIAN_ARMOR_FROST) ||
                    !sSpellMgr->GetSpellInfo(SPELL_GEN_OBSIDIAN_ARMOR_SHADOW) ||
                    !sSpellMgr->GetSpellInfo(SPELL_GEN_OBSIDIAN_ARMOR_ARCANE))
                    return false;
                return true;
            }

            bool CheckProc(ProcEventInfo& eventInfo)
            {
                if (eventInfo.GetDamageInfo()->GetSpellInfo()) // eventInfo.GetSpellInfo()
                    return false;

                if (GetFirstSchoolInMask(eventInfo.GetSchoolMask()) == SPELL_SCHOOL_NORMAL)
                    return false;

                return true;
            }

            void OnProc(AuraEffect const* aurEff, ProcEventInfo& eventInfo)
            {
                PreventDefaultAction();

                uint32 spellId = 0;
                switch (GetFirstSchoolInMask(eventInfo.GetSchoolMask()))
                {
                    case SPELL_SCHOOL_HOLY:
                        spellId = SPELL_GEN_OBSIDIAN_ARMOR_HOLY;
                        break;
                    case SPELL_SCHOOL_FIRE:
                        spellId = SPELL_GEN_OBSIDIAN_ARMOR_FIRE;
                        break;
                    case SPELL_SCHOOL_NATURE:
                        spellId = SPELL_GEN_OBSIDIAN_ARMOR_NATURE;
                        break;
                    case SPELL_SCHOOL_FROST:
                        spellId = SPELL_GEN_OBSIDIAN_ARMOR_FROST;
                        break;
                    case SPELL_SCHOOL_SHADOW:
                        spellId = SPELL_GEN_OBSIDIAN_ARMOR_SHADOW;
                        break;
                    case SPELL_SCHOOL_ARCANE:
                        spellId = SPELL_GEN_OBSIDIAN_ARMOR_ARCANE;
                        break;
                    default:
                        return;
                }
                GetTarget()->CastSpell(GetTarget(), spellId, true, NULL, aurEff);
            }

            void Register()
            {
                DoCheckProc += AuraCheckProcFn(spell_gen_obsidian_armor_AuraScript::CheckProc);
                OnEffectProc += AuraEffectProcFn(spell_gen_obsidian_armor_AuraScript::OnProc, EFFECT_0, SPELL_AURA_DUMMY);
            }
        };

        AuraScript* GetAuraScript() const
        {
            return new spell_gen_obsidian_armor_AuraScript();
        }
};

// 45472 Parachute
enum ParachuteSpells
{
    SPELL_PARACHUTE         = 45472,
    SPELL_PARACHUTE_BUFF    = 44795,
};

class spell_gen_parachute : public SpellScriptLoader
{
    public:
        spell_gen_parachute() : SpellScriptLoader("spell_gen_parachute") { }

        class spell_gen_parachute_AuraScript : public AuraScript
        {
            PrepareAuraScript(spell_gen_parachute_AuraScript);

            bool Validate(SpellInfo const* /*spell*/)
            {
                if (!sSpellMgr->GetSpellInfo(SPELL_PARACHUTE) || !sSpellMgr->GetSpellInfo(SPELL_PARACHUTE_BUFF))
                    return false;
                return true;
            }

            void HandleEffectPeriodic(AuraEffect const* /*aurEff*/)
            {
                if (Player* target = GetTarget()->ToPlayer())
                    if (target->IsFalling())
                    {
                        target->RemoveAurasDueToSpell(SPELL_PARACHUTE);
                        target->CastSpell(target, SPELL_PARACHUTE_BUFF, true);
                    }
            }

            void Register()
            {
                OnEffectPeriodic += AuraEffectPeriodicFn(spell_gen_parachute_AuraScript::HandleEffectPeriodic, EFFECT_0, SPELL_AURA_PERIODIC_DUMMY);
            }
        };

        AuraScript* GetAuraScript() const
        {
            return new spell_gen_parachute_AuraScript();
        }
};

enum NPCEntries
{
    NPC_DOOMGUARD   = 11859,
    NPC_INFERNAL    = 89,
    NPC_IMP         = 416,
};

class spell_gen_pet_summoned : public SpellScriptLoader
{
    public:
        spell_gen_pet_summoned() : SpellScriptLoader("spell_gen_pet_summoned") { }

        class spell_gen_pet_summoned_SpellScript : public SpellScript
        {
            PrepareSpellScript(spell_gen_pet_summoned_SpellScript);

            bool Load()
            {
                return GetCaster()->GetTypeId() == TYPEID_PLAYER;
            }

            void HandleScript(SpellEffIndex /*effIndex*/)
            {
                Player* player = GetCaster()->ToPlayer();
                if (player->GetLastPetNumber())
                {
                    PetType newPetType = (player->getClass() == CLASS_HUNTER) ? HUNTER_PET : SUMMON_PET;
                    if (Pet* newPet = new Pet(player, newPetType))
                    {
                        if (newPet->LoadPetFromDB(player, 0, player->GetLastPetNumber(), true))
                        {
                            // revive the pet if it is dead
                            if (newPet->getDeathState() == DEAD)
                                newPet->setDeathState(ALIVE);

                            newPet->SetFullHealth();
                            newPet->SetPower(newPet->getPowerType(), newPet->GetMaxPower(newPet->getPowerType()));

                            switch (newPet->GetEntry())
                            {
                                case NPC_DOOMGUARD:
                                case NPC_INFERNAL:
                                    newPet->SetEntry(NPC_IMP);
                                    break;
                                default:
                                    break;
                            }
                        }
                        else
                            delete newPet;
                    }
                }
            }

            void Register()
            {
                OnEffectHitTarget += SpellEffectFn(spell_gen_pet_summoned_SpellScript::HandleScript, EFFECT_0, SPELL_EFFECT_SCRIPT_EFFECT);
            }
        };

        SpellScript* GetSpellScript() const
        {
            return new spell_gen_pet_summoned_SpellScript();
        }
};

class spell_gen_remove_flight_auras : public SpellScriptLoader
{
    public:
        spell_gen_remove_flight_auras() : SpellScriptLoader("spell_gen_remove_flight_auras") {}

        class spell_gen_remove_flight_auras_SpellScript : public SpellScript
        {
            PrepareSpellScript(spell_gen_remove_flight_auras_SpellScript);

            void HandleScript(SpellEffIndex /*effIndex*/)
            {
                if (Unit* target = GetHitUnit())
                {
                    target->RemoveAurasByType(SPELL_AURA_FLY);
                    target->RemoveAurasByType(SPELL_AURA_MOD_INCREASE_MOUNTED_FLIGHT_SPEED);
                }
            }

            void Register()
            {
                OnEffectHitTarget += SpellEffectFn(spell_gen_remove_flight_auras_SpellScript::HandleScript, EFFECT_1, SPELL_EFFECT_SCRIPT_EFFECT);
            }
        };

        SpellScript* GetSpellScript() const
        {
            return new spell_gen_remove_flight_auras_SpellScript();
        }
};

enum EluneCandle
{
    NPC_OMEN                       = 15467,

    SPELL_ELUNE_CANDLE_OMEN_HEAD   = 26622,
    SPELL_ELUNE_CANDLE_OMEN_CHEST  = 26624,
    SPELL_ELUNE_CANDLE_OMEN_HAND_R = 26625,
    SPELL_ELUNE_CANDLE_OMEN_HAND_L = 26649,
    SPELL_ELUNE_CANDLE_NORMAL      = 26636,
};

class spell_gen_elune_candle : public SpellScriptLoader
{
    public:
        spell_gen_elune_candle() : SpellScriptLoader("spell_gen_elune_candle") {}

        class spell_gen_elune_candle_SpellScript : public SpellScript
        {
            PrepareSpellScript(spell_gen_elune_candle_SpellScript);
            bool Validate(SpellInfo const* /*spellEntry*/)
            {
                if (!sSpellMgr->GetSpellInfo(SPELL_ELUNE_CANDLE_OMEN_HEAD))
                    return false;
                if (!sSpellMgr->GetSpellInfo(SPELL_ELUNE_CANDLE_OMEN_CHEST))
                    return false;
                if (!sSpellMgr->GetSpellInfo(SPELL_ELUNE_CANDLE_OMEN_HAND_R))
                    return false;
                if (!sSpellMgr->GetSpellInfo(SPELL_ELUNE_CANDLE_OMEN_HAND_L))
                    return false;
                if (!sSpellMgr->GetSpellInfo(SPELL_ELUNE_CANDLE_NORMAL))
                    return false;
                return true;
            }

            void HandleScript(SpellEffIndex /*effIndex*/)
            {
                uint32 spellId = 0;

                if (GetHitUnit()->GetEntry() == NPC_OMEN)
                {
                    switch (urand(0, 3))
                    {
                        case 0: spellId = SPELL_ELUNE_CANDLE_OMEN_HEAD; break;
                        case 1: spellId = SPELL_ELUNE_CANDLE_OMEN_CHEST; break;
                        case 2: spellId = SPELL_ELUNE_CANDLE_OMEN_HAND_R; break;
                        case 3: spellId = SPELL_ELUNE_CANDLE_OMEN_HAND_L; break;
                    }
                }
                else
                    spellId = SPELL_ELUNE_CANDLE_NORMAL;

                GetCaster()->CastSpell(GetHitUnit(), spellId, true, NULL);
            }

            void Register()
            {
                OnEffectHitTarget += SpellEffectFn(spell_gen_elune_candle_SpellScript::HandleScript, EFFECT_0, SPELL_EFFECT_DUMMY);
            }
        };

        SpellScript* GetSpellScript() const
        {
            return new spell_gen_elune_candle_SpellScript();
        }
};

class spell_creature_permanent_feign_death : public SpellScriptLoader
{
    public:
        spell_creature_permanent_feign_death() : SpellScriptLoader("spell_creature_permanent_feign_death") { }

        class spell_creature_permanent_feign_death_AuraScript : public AuraScript
        {
            PrepareAuraScript(spell_creature_permanent_feign_death_AuraScript);

            void HandleEffectApply(AuraEffect const* /*aurEff*/, AuraEffectHandleModes /*mode*/)
            {
                Unit* target = GetTarget();
                target->SetFlag(UNIT_DYNAMIC_FLAGS, UNIT_DYNFLAG_DEAD);
                target->SetFlag(UNIT_FIELD_FLAGS_2, UNIT_FLAG2_FEIGN_DEATH);

                if (target->GetTypeId() == TYPEID_UNIT)
                    target->ToCreature()->SetReactState(REACT_PASSIVE);
            }

            void Register()
            {
                OnEffectApply += AuraEffectApplyFn(spell_creature_permanent_feign_death_AuraScript::HandleEffectApply, EFFECT_0, SPELL_AURA_DUMMY, AURA_EFFECT_HANDLE_REAL);
            }
        };

        AuraScript* GetAuraScript() const
        {
            return new spell_creature_permanent_feign_death_AuraScript();
        }
};

enum PvPTrinketTriggeredSpells
{
    SPELL_WILL_OF_THE_FORSAKEN_COOLDOWN_TRIGGER         = 72752,
    SPELL_WILL_OF_THE_FORSAKEN_COOLDOWN_TRIGGER_WOTF    = 72757,
};

class spell_pvp_trinket_wotf_shared_cd : public SpellScriptLoader
{
    public:
        spell_pvp_trinket_wotf_shared_cd() : SpellScriptLoader("spell_pvp_trinket_wotf_shared_cd") {}

        class spell_pvp_trinket_wotf_shared_cd_SpellScript : public SpellScript
        {
            PrepareSpellScript(spell_pvp_trinket_wotf_shared_cd_SpellScript);

            bool Load()
            {
                return GetCaster()->GetTypeId() == TYPEID_PLAYER;
            }

            bool Validate(SpellInfo const* /*spellEntry*/)
            {
                if (!sSpellMgr->GetSpellInfo(SPELL_WILL_OF_THE_FORSAKEN_COOLDOWN_TRIGGER) || !sSpellMgr->GetSpellInfo(SPELL_WILL_OF_THE_FORSAKEN_COOLDOWN_TRIGGER_WOTF))
                    return false;
                return true;
            }

            void HandleScript()
            {
                // This is only needed because spells cast from spell_linked_spell are triggered by default
                // Spell::SendSpellCooldown() skips all spells with TRIGGERED_IGNORE_SPELL_AND_CATEGORY_CD
                GetCaster()->ToPlayer()->AddSpellAndCategoryCooldowns(GetSpellInfo(), GetCastItem() ? GetCastItem()->GetEntry() : 0, GetSpell());
            }

            void Register()
            {
                AfterCast += SpellCastFn(spell_pvp_trinket_wotf_shared_cd_SpellScript::HandleScript);
            }
        };

        SpellScript* GetSpellScript() const
        {
            return new spell_pvp_trinket_wotf_shared_cd_SpellScript();
        }
};

enum AnimalBloodPoolSpell
{
    SPELL_ANIMAL_BLOOD      = 46221,
    SPELL_SPAWN_BLOOD_POOL  = 63471,
};

class spell_gen_animal_blood : public SpellScriptLoader
{
    public:
        spell_gen_animal_blood() : SpellScriptLoader("spell_gen_animal_blood") { }

        class spell_gen_animal_blood_AuraScript : public AuraScript
        {
            PrepareAuraScript(spell_gen_animal_blood_AuraScript);

            bool Validate(SpellInfo const* /*spell*/)
            {
                if (!sSpellMgr->GetSpellInfo(SPELL_SPAWN_BLOOD_POOL))
                    return false;
                return true;
            }

            void OnApply(AuraEffect const* /*aurEff*/, AuraEffectHandleModes /*mode*/)
            {
                // Remove all auras with spell id 46221, except the one currently being applied
                while (Aura* aur = GetUnitOwner()->GetOwnedAura(SPELL_ANIMAL_BLOOD, 0, 0, 0, GetAura()))
                    GetUnitOwner()->RemoveOwnedAura(aur);
            }

            void OnRemove(AuraEffect const* /*aurEff*/, AuraEffectHandleModes /*mode*/)
            {
                if (Unit* owner = GetUnitOwner())
                    if (owner->IsInWater())
                        owner->CastSpell(owner, SPELL_SPAWN_BLOOD_POOL, true);
            }

            void Register()
            {
                AfterEffectApply += AuraEffectRemoveFn(spell_gen_animal_blood_AuraScript::OnApply, EFFECT_0, SPELL_AURA_PERIODIC_TRIGGER_SPELL, AURA_EFFECT_HANDLE_REAL);
                AfterEffectRemove += AuraEffectRemoveFn(spell_gen_animal_blood_AuraScript::OnRemove, EFFECT_0, SPELL_AURA_PERIODIC_TRIGGER_SPELL, AURA_EFFECT_HANDLE_REAL);
            }
        };

        AuraScript* GetAuraScript() const
        {
            return new spell_gen_animal_blood_AuraScript();
        }
};

enum DivineStormSpell
{
    SPELL_DIVINE_STORM  = 53385,
};

// 70769 Divine Storm!
class spell_gen_divine_storm_cd_reset : public SpellScriptLoader
{
    public:
        spell_gen_divine_storm_cd_reset() : SpellScriptLoader("spell_gen_divine_storm_cd_reset") {}

        class spell_gen_divine_storm_cd_reset_SpellScript : public SpellScript
        {
            PrepareSpellScript(spell_gen_divine_storm_cd_reset_SpellScript);

            bool Load()
            {
                return GetCaster()->GetTypeId() == TYPEID_PLAYER;
            }

            bool Validate(SpellInfo const* /*spellEntry*/)
            {
                if (!sSpellMgr->GetSpellInfo(SPELL_DIVINE_STORM))
                    return false;
                return true;
            }

            void HandleScript(SpellEffIndex /*effIndex*/)
            {
                Player* caster = GetCaster()->ToPlayer();
                if (caster->HasSpellCooldown(SPELL_DIVINE_STORM))
                    caster->RemoveSpellCooldown(SPELL_DIVINE_STORM, true);
            }

            void Register()
            {
                OnEffectHitTarget += SpellEffectFn(spell_gen_divine_storm_cd_reset_SpellScript::HandleScript, EFFECT_0, SPELL_EFFECT_DUMMY);
            }
        };

        SpellScript* GetSpellScript() const
        {
            return new spell_gen_divine_storm_cd_reset_SpellScript();
        }
};

class spell_gen_gunship_portal : public SpellScriptLoader
{
    public:
        spell_gen_gunship_portal() : SpellScriptLoader("spell_gen_gunship_portal") { }

        class spell_gen_gunship_portal_SpellScript : public SpellScript
        {
            PrepareSpellScript(spell_gen_gunship_portal_SpellScript);

            bool Load()
            {
                return GetCaster()->GetTypeId() == TYPEID_PLAYER;
            }

            void HandleScript(SpellEffIndex /*effIndex*/)
            {
                Player* caster = GetCaster()->ToPlayer();
                if (Battleground* bg = caster->GetBattleground())
                    if (bg->GetTypeID(true) == BATTLEGROUND_IC)
                        bg->DoAction(1, caster->GetGUID());
            }

            void Register()
            {
                OnEffectHitTarget += SpellEffectFn(spell_gen_gunship_portal_SpellScript::HandleScript, EFFECT_0, SPELL_EFFECT_SCRIPT_EFFECT);
            }
        };

        SpellScript* GetSpellScript() const
        {
            return new spell_gen_gunship_portal_SpellScript();
        }
};

enum parachuteIC
{
    SPELL_PARACHUTE_IC = 66657,
};

class spell_gen_parachute_ic : public SpellScriptLoader
{
    public:
        spell_gen_parachute_ic() : SpellScriptLoader("spell_gen_parachute_ic") { }

        class spell_gen_parachute_ic_AuraScript : public AuraScript
        {
            PrepareAuraScript(spell_gen_parachute_ic_AuraScript)

            void HandleTriggerSpell(AuraEffect const* /*aurEff*/)
            {
                if (Player* target = GetTarget()->ToPlayer())
                    if (target->m_movementInfo.fallTime > 2000)
                        target->CastSpell(target, SPELL_PARACHUTE_IC, true);
            }

            void Register()
            {
                OnEffectPeriodic += AuraEffectPeriodicFn(spell_gen_parachute_ic_AuraScript::HandleTriggerSpell, EFFECT_0, SPELL_AURA_PERIODIC_TRIGGER_SPELL);
            }
        };

        AuraScript* GetAuraScript() const
        {
            return new spell_gen_parachute_ic_AuraScript();
        }
};

class spell_gen_dungeon_credit : public SpellScriptLoader
{
    public:
        spell_gen_dungeon_credit() : SpellScriptLoader("spell_gen_dungeon_credit") { }

        class spell_gen_dungeon_credit_SpellScript : public SpellScript
        {
            PrepareSpellScript(spell_gen_dungeon_credit_SpellScript);

            bool Load()
            {
                _handled = false;
                return GetCaster()->GetTypeId() == TYPEID_UNIT;
            }

            void CreditEncounter()
            {
                // This hook is executed for every target, make sure we only credit instance once
                if (_handled)
                    return;

                _handled = true;
                Unit* caster = GetCaster();
                if (InstanceScript* instance = caster->GetInstanceScript())
                    instance->UpdateEncounterState(ENCOUNTER_CREDIT_CAST_SPELL, GetSpellInfo()->Id, caster);
            }

            void Register()
            {
                AfterHit += SpellHitFn(spell_gen_dungeon_credit_SpellScript::CreditEncounter);
            }

            bool _handled;
        };

        SpellScript* GetSpellScript() const
        {
            return new spell_gen_dungeon_credit_SpellScript();
        }
};

class spell_gen_profession_research : public SpellScriptLoader
{
    public:
        spell_gen_profession_research() : SpellScriptLoader("spell_gen_profession_research") {}

        class spell_gen_profession_research_SpellScript : public SpellScript
        {
            PrepareSpellScript(spell_gen_profession_research_SpellScript);

            bool Load()
            {
                return GetCaster()->GetTypeId() == TYPEID_PLAYER;
            }

            SpellCastResult CheckRequirement()
            {
                if (HasDiscoveredAllSpells(GetSpellInfo()->Id, GetCaster()->ToPlayer()))
                {
                    SetCustomCastResultMessage(SPELL_CUSTOM_ERROR_NOTHING_TO_DISCOVER);
                    return SPELL_FAILED_CUSTOM_ERROR;
                }

                return SPELL_CAST_OK;
            }

            void HandleScript(SpellEffIndex /*effIndex*/)
            {
                Player* caster = GetCaster()->ToPlayer();
                uint32 spellId = GetSpellInfo()->Id;

                // learn random explicit discovery recipe (if any)
                if (uint32 discoveredSpellId = GetExplicitDiscoverySpell(spellId, caster))
                    caster->learnSpell(discoveredSpellId, false);

                caster->UpdateCraftSkill(spellId);
            }

            void Register()
            {
                OnCheckCast += SpellCheckCastFn(spell_gen_profession_research_SpellScript::CheckRequirement);
                OnEffectHitTarget += SpellEffectFn(spell_gen_profession_research_SpellScript::HandleScript, EFFECT_1, SPELL_EFFECT_SCRIPT_EFFECT);
            }
        };

        SpellScript* GetSpellScript() const
        {
            return new spell_gen_profession_research_SpellScript();
        }
};

class spell_generic_clone : public SpellScriptLoader
{
    public:
        spell_generic_clone() : SpellScriptLoader("spell_generic_clone") { }

        class spell_generic_clone_SpellScript : public SpellScript
        {
            PrepareSpellScript(spell_generic_clone_SpellScript);

            void HandleScriptEffect(SpellEffIndex effIndex)
            {
                PreventHitDefaultEffect(effIndex);
                uint32 spellId = uint32(GetSpellInfo()->Effects[effIndex].CalcValue());
                GetHitUnit()->CastSpell(GetCaster(), spellId, true);
            }

            void Register()
            {
                OnEffectHitTarget += SpellEffectFn(spell_generic_clone_SpellScript::HandleScriptEffect, EFFECT_1, SPELL_EFFECT_SCRIPT_EFFECT);
                OnEffectHitTarget += SpellEffectFn(spell_generic_clone_SpellScript::HandleScriptEffect, EFFECT_2, SPELL_EFFECT_SCRIPT_EFFECT);
            }
        };

        SpellScript* GetSpellScript() const
        {
            return new spell_generic_clone_SpellScript();
        }
};

enum CloneWeaponSpells
{
    SPELL_COPY_WEAPON_AURA       = 41054,
    SPELL_COPY_WEAPON_2_AURA     = 63418,
    SPELL_COPY_WEAPON_3_AURA     = 69893,

    SPELL_COPY_OFFHAND_AURA      = 45205,
    SPELL_COPY_OFFHAND_2_AURA    = 69896,

    SPELL_COPY_RANGED_AURA       = 57594
};

class spell_generic_clone_weapon : public SpellScriptLoader
{
    public:
        spell_generic_clone_weapon() : SpellScriptLoader("spell_generic_clone_weapon") { }

        class spell_generic_clone_weapon_SpellScript : public SpellScript
        {
            PrepareSpellScript(spell_generic_clone_weapon_SpellScript);

            void HandleScriptEffect(SpellEffIndex effIndex)
            {
                PreventHitDefaultEffect(effIndex);
                Unit* caster = GetCaster();

                if (Unit* target = GetHitUnit())
                {

                    uint32 spellId = uint32(GetSpellInfo()->Effects[EFFECT_0].CalcValue());
                    caster->CastSpell(target, spellId, true);
                }
            }

            void Register()
            {
                OnEffectHitTarget += SpellEffectFn(spell_generic_clone_weapon_SpellScript::HandleScriptEffect, EFFECT_0, SPELL_EFFECT_SCRIPT_EFFECT);
            }
        };

        SpellScript* GetSpellScript() const
        {
            return new spell_generic_clone_weapon_SpellScript();
        }
};

class spell_gen_clone_weapon_aura : public SpellScriptLoader
{
    public:
        spell_gen_clone_weapon_aura() : SpellScriptLoader("spell_gen_clone_weapon_aura") { }

        class spell_gen_clone_weapon_auraScript : public AuraScript
        {
            PrepareAuraScript(spell_gen_clone_weapon_auraScript);

            uint32 prevItem;

            bool Validate(SpellInfo const* /*spellEntry*/)
            {
                if (!sSpellMgr->GetSpellInfo(SPELL_COPY_WEAPON_AURA) || !sSpellMgr->GetSpellInfo(SPELL_COPY_WEAPON_2_AURA) || !sSpellMgr->GetSpellInfo(SPELL_COPY_WEAPON_3_AURA)
                    || !sSpellMgr->GetSpellInfo(SPELL_COPY_OFFHAND_AURA) || !sSpellMgr->GetSpellInfo(SPELL_COPY_OFFHAND_2_AURA) || !sSpellMgr->GetSpellInfo(SPELL_COPY_RANGED_AURA))
                    return false;
                return true;
            }

            void OnApply(AuraEffect const* /*aurEff*/, AuraEffectHandleModes /*mode*/)
            {
                Unit* caster = GetCaster();
                Unit* target = GetTarget();

                if (!caster)
                    return;

                switch (GetSpellInfo()->Id)
                {
                    case SPELL_COPY_WEAPON_AURA:
                    case SPELL_COPY_WEAPON_2_AURA:
                    case SPELL_COPY_WEAPON_3_AURA:
                    {
                        prevItem = target->GetUInt32Value(UNIT_VIRTUAL_ITEM_SLOT_ID);

                        if (Player* player = caster->ToPlayer())
                        {
                            if (Item* mainItem = player->GetItemByPos(INVENTORY_SLOT_BAG_0, EQUIPMENT_SLOT_MAINHAND))
                                target->SetUInt32Value(UNIT_VIRTUAL_ITEM_SLOT_ID, mainItem->GetEntry());
                        }
                        else
                            target->SetUInt32Value(UNIT_VIRTUAL_ITEM_SLOT_ID, caster->GetUInt32Value(UNIT_VIRTUAL_ITEM_SLOT_ID));
                        break;
                    }
                    case SPELL_COPY_OFFHAND_AURA:
                    case SPELL_COPY_OFFHAND_2_AURA:
                    {
                        prevItem = target->GetUInt32Value(UNIT_VIRTUAL_ITEM_SLOT_ID) + 1;

                        if (Player* player = caster->ToPlayer())
                        {
                            if (Item* offItem = player->GetItemByPos(INVENTORY_SLOT_BAG_0, EQUIPMENT_SLOT_OFFHAND))
                                target->SetUInt32Value(UNIT_VIRTUAL_ITEM_SLOT_ID + 1, offItem->GetEntry());
                        }
                        else
                            target->SetUInt32Value(UNIT_VIRTUAL_ITEM_SLOT_ID + 1, caster->GetUInt32Value(UNIT_VIRTUAL_ITEM_SLOT_ID + 1));
                        break;
                    }
                    case SPELL_COPY_RANGED_AURA:
                    {
                        prevItem = target->GetUInt32Value(UNIT_VIRTUAL_ITEM_SLOT_ID) + 2;

                        if (Player* player = caster->ToPlayer())
                        {
                            if (Item* rangedItem = player->GetItemByPos(INVENTORY_SLOT_BAG_0, EQUIPMENT_SLOT_RANGED))
                                target->SetUInt32Value(UNIT_VIRTUAL_ITEM_SLOT_ID + 2, rangedItem->GetEntry());
                        }
                        else
                            target->SetUInt32Value(UNIT_VIRTUAL_ITEM_SLOT_ID + 2, caster->GetUInt32Value(UNIT_VIRTUAL_ITEM_SLOT_ID + 2));
                        break;
                    }
                    default:
                        break;
                }
            }

            void OnRemove(AuraEffect const* /*aurEff*/, AuraEffectHandleModes /*mode*/)
            {
                Unit* target = GetTarget();

                switch (GetSpellInfo()->Id)
                {
                    case SPELL_COPY_WEAPON_AURA:
                    case SPELL_COPY_WEAPON_2_AURA:
                    case SPELL_COPY_WEAPON_3_AURA:
                    {
                        target->SetUInt32Value(UNIT_VIRTUAL_ITEM_SLOT_ID, prevItem);
                        break;
                    }
                    case SPELL_COPY_OFFHAND_AURA:
                    case SPELL_COPY_OFFHAND_2_AURA:
                    {
                        target->SetUInt32Value(UNIT_VIRTUAL_ITEM_SLOT_ID + 1, prevItem);
                        break;
                    }
                    case SPELL_COPY_RANGED_AURA:
                    {
                        target->SetUInt32Value(UNIT_VIRTUAL_ITEM_SLOT_ID + 2, prevItem);
                        break;
                    }
                    default:
                        break;
                }
            }

            void Register()
            {
                OnEffectApply += AuraEffectApplyFn(spell_gen_clone_weapon_auraScript::OnApply, EFFECT_0, SPELL_AURA_PERIODIC_DUMMY, AURA_EFFECT_HANDLE_REAL_OR_REAPPLY_MASK);
                OnEffectRemove += AuraEffectRemoveFn(spell_gen_clone_weapon_auraScript::OnRemove, EFFECT_0, SPELL_AURA_PERIODIC_DUMMY, AURA_EFFECT_HANDLE_REAL_OR_REAPPLY_MASK);
            }

        };

        AuraScript* GetAuraScript() const
        {
            return new spell_gen_clone_weapon_auraScript();
        }
};

enum SeaforiumSpells
{
    SPELL_PLANT_CHARGES_CREDIT_ACHIEVEMENT = 60937,
};

class spell_gen_seaforium_blast : public SpellScriptLoader
{
    public:
        spell_gen_seaforium_blast() : SpellScriptLoader("spell_gen_seaforium_blast") {}

        class spell_gen_seaforium_blast_SpellScript : public SpellScript
        {
            PrepareSpellScript(spell_gen_seaforium_blast_SpellScript);

            bool Validate(SpellInfo const* /*spell*/)
            {
                if (!sSpellMgr->GetSpellInfo(SPELL_PLANT_CHARGES_CREDIT_ACHIEVEMENT))
                    return false;
                return true;
            }

            bool Load()
            {
                // OriginalCaster is always available in Spell::prepare
                return GetOriginalCaster()->GetTypeId() == TYPEID_PLAYER;
            }

            void AchievementCredit(SpellEffIndex /*effIndex*/)
            {
                // but in effect handling OriginalCaster can become NULL
                if (Unit* originalCaster = GetOriginalCaster())
                    if (GameObject* go = GetHitGObj())
                        if (go->GetGOInfo()->type == GAMEOBJECT_TYPE_DESTRUCTIBLE_BUILDING)
                            originalCaster->CastSpell(originalCaster, SPELL_PLANT_CHARGES_CREDIT_ACHIEVEMENT, true);
            }

            void Register()
            {
                OnEffectHitTarget += SpellEffectFn(spell_gen_seaforium_blast_SpellScript::AchievementCredit, EFFECT_1, SPELL_EFFECT_GAMEOBJECT_DAMAGE);
            }
        };

        SpellScript* GetSpellScript() const
        {
            return new spell_gen_seaforium_blast_SpellScript();
        }
};

enum FriendOrFowl
{
    SPELL_TURKEY_VENGEANCE  = 25285,
};

class spell_gen_turkey_marker : public SpellScriptLoader
{
    public:
        spell_gen_turkey_marker() : SpellScriptLoader("spell_gen_turkey_marker") { }

        class spell_gen_turkey_marker_AuraScript : public AuraScript
        {
            PrepareAuraScript(spell_gen_turkey_marker_AuraScript);

            void OnApply(AuraEffect const* aurEff, AuraEffectHandleModes /*mode*/)
            {
                // store stack apply times, so we can pop them while they expire
                _applyTimes.push_back(getMSTime());
                Unit* target = GetTarget();

                // on stack 15 cast the achievement crediting spell
                if (GetStackAmount() >= 15)
                    target->CastSpell(target, SPELL_TURKEY_VENGEANCE, true, NULL, aurEff, GetCasterGUID());
            }

            void OnPeriodic(AuraEffect const* /*aurEff*/)
            {
                if (_applyTimes.empty())
                    return;

                // pop stack if it expired for us
                if (_applyTimes.front() + GetMaxDuration() < getMSTime())
                    ModStackAmount(-1, AURA_REMOVE_BY_EXPIRE);
            }

            void Register()
            {
                AfterEffectApply += AuraEffectApplyFn(spell_gen_turkey_marker_AuraScript::OnApply, EFFECT_0, SPELL_AURA_PERIODIC_DUMMY, AURA_EFFECT_HANDLE_REAL);
                OnEffectPeriodic += AuraEffectPeriodicFn(spell_gen_turkey_marker_AuraScript::OnPeriodic, EFFECT_0, SPELL_AURA_PERIODIC_DUMMY);
            }

            std::list<uint32> _applyTimes;
        };

        AuraScript* GetAuraScript() const
        {
            return new spell_gen_turkey_marker_AuraScript();
        }
};

class spell_gen_lifeblood : public SpellScriptLoader
{
    public:
        spell_gen_lifeblood() : SpellScriptLoader("spell_gen_lifeblood") { }

        class spell_gen_lifeblood_AuraScript : public AuraScript
        {
            PrepareAuraScript(spell_gen_lifeblood_AuraScript);

            void CalculateAmount(AuraEffect const* aurEff, int32& amount, bool& /*canBeRecalculated*/)
            {
                if (Unit* owner = GetUnitOwner())
                    amount += int32(CalculatePct(owner->GetMaxHealth(), 1.5f / aurEff->GetTotalTicks()));
            }

            void Register()
            {
                DoEffectCalcAmount += AuraEffectCalcAmountFn(spell_gen_lifeblood_AuraScript::CalculateAmount, EFFECT_0, SPELL_AURA_PERIODIC_HEAL);
            }
        };

        AuraScript* GetAuraScript() const
        {
            return new spell_gen_lifeblood_AuraScript();
        }
};

enum MagicRoosterSpells
{
    SPELL_MAGIC_ROOSTER_NORMAL          = 66122,
    SPELL_MAGIC_ROOSTER_DRAENEI_MALE    = 66123,
    SPELL_MAGIC_ROOSTER_TAUREN_MALE     = 66124,
};

class spell_gen_magic_rooster : public SpellScriptLoader
{
    public:
        spell_gen_magic_rooster() : SpellScriptLoader("spell_gen_magic_rooster") { }

        class spell_gen_magic_rooster_SpellScript : public SpellScript
        {
            PrepareSpellScript(spell_gen_magic_rooster_SpellScript);

            void HandleScript(SpellEffIndex effIndex)
            {
                PreventHitDefaultEffect(effIndex);
                if (Player* target = GetHitPlayer())
                {
                    // prevent client crashes from stacking mounts
                    target->RemoveAurasByType(SPELL_AURA_MOUNTED);

                    uint32 spellId = SPELL_MAGIC_ROOSTER_NORMAL;
                    switch (target->getRace())
                    {
                        case RACE_DRAENEI:
                            if (target->getGender() == GENDER_MALE)
                                spellId = SPELL_MAGIC_ROOSTER_DRAENEI_MALE;
                            break;
                        case RACE_TAUREN:
                            if (target->getGender() == GENDER_MALE)
                                spellId = SPELL_MAGIC_ROOSTER_TAUREN_MALE;
                            break;
                        default:
                            break;
                    }

                    target->CastSpell(target, spellId, true);
                }
            }

            void Register()
            {
                OnEffectHitTarget += SpellEffectFn(spell_gen_magic_rooster_SpellScript::HandleScript, EFFECT_2, SPELL_EFFECT_SCRIPT_EFFECT);
            }
        };

        SpellScript* GetSpellScript() const
        {
            return new spell_gen_magic_rooster_SpellScript();
        }
};

class spell_gen_allow_cast_from_item_only : public SpellScriptLoader
{
    public:
        spell_gen_allow_cast_from_item_only() : SpellScriptLoader("spell_gen_allow_cast_from_item_only") { }

        class spell_gen_allow_cast_from_item_only_SpellScript : public SpellScript
        {
            PrepareSpellScript(spell_gen_allow_cast_from_item_only_SpellScript);

            SpellCastResult CheckRequirement()
            {
                if (!GetCastItem())
                    return SPELL_FAILED_CANT_DO_THAT_RIGHT_NOW;
                return SPELL_CAST_OK;
            }

            void Register()
            {
                OnCheckCast += SpellCheckCastFn(spell_gen_allow_cast_from_item_only_SpellScript::CheckRequirement);
            }
        };

        SpellScript* GetSpellScript() const
        {
            return new spell_gen_allow_cast_from_item_only_SpellScript();
        }
};

enum Launch
{
    SPELL_LAUNCH_NO_FALLING_DAMAGE = 66251
};

class spell_gen_launch : public SpellScriptLoader
{
    public:
        spell_gen_launch() : SpellScriptLoader("spell_gen_launch") {}

        class spell_gen_launch_SpellScript : public SpellScript
        {
            PrepareSpellScript(spell_gen_launch_SpellScript);

            void HandleScript(SpellEffIndex /*effIndex*/)
            {
                if (Player* player = GetHitPlayer())
                    player->AddAura(SPELL_LAUNCH_NO_FALLING_DAMAGE, player); // prevents falling damage
            }

            void Launch()
            {
                WorldLocation const* const position = GetExplTargetDest();

                if (Player* player = GetHitPlayer())
                {
                    player->ExitVehicle();

                    // A better research is needed
                    // There is no spell for this, the following calculation was based on void Spell::CalculateJumpSpeeds

                    float speedZ = 10.0f;
                    float dist = position->GetExactDist2d(player->GetPositionX(), player->GetPositionY());
                    float speedXY = dist;

                    player->GetMotionMaster()->MoveJump(position->GetPositionX(), position->GetPositionY(), position->GetPositionZ(), speedXY, speedZ);
                }
            }

            void Register()
            {
                OnEffectHitTarget += SpellEffectFn(spell_gen_launch_SpellScript::HandleScript, EFFECT_1, SPELL_EFFECT_FORCE_CAST);
                AfterHit += SpellHitFn(spell_gen_launch_SpellScript::Launch);
            }
        };

        SpellScript* GetSpellScript() const
        {
            return new spell_gen_launch_SpellScript();
        }
};

enum VehicleScaling
{
    SPELL_GEAR_SCALING      = 66668,
};

class spell_gen_vehicle_scaling : public SpellScriptLoader
{
    public:
        spell_gen_vehicle_scaling() : SpellScriptLoader("spell_gen_vehicle_scaling") { }

        class spell_gen_vehicle_scaling_AuraScript : public AuraScript
        {
            PrepareAuraScript(spell_gen_vehicle_scaling_AuraScript);

            bool Load()
            {
                return GetCaster() && GetCaster()->GetTypeId() == TYPEID_PLAYER;
            }

            void CalculateAmount(AuraEffect const* /*aurEff*/, int32& amount, bool& /*canBeRecalculated*/)
            {
                Unit* caster = GetCaster();
                float factor;
                uint16 baseItemLevel;

                /// @todo Reserach coeffs for different vehicles
                switch (GetId())
                {
                    case SPELL_GEAR_SCALING:
                        factor = 1.0f;
                        baseItemLevel = 205;
                        break;
                    default:
                        factor = 1.0f;
                        baseItemLevel = 170;
                        break;
                }

                float avgILvl = caster->ToPlayer()->GetAverageItemLevel();
                if (avgILvl < baseItemLevel)
                    return;                     /// @todo Research possibility of scaling down

                amount = uint16((avgILvl - baseItemLevel) * factor);
            }

            void Register()
            {
                DoEffectCalcAmount += AuraEffectCalcAmountFn(spell_gen_vehicle_scaling_AuraScript::CalculateAmount, EFFECT_0, SPELL_AURA_MOD_HEALING_PCT);
                DoEffectCalcAmount += AuraEffectCalcAmountFn(spell_gen_vehicle_scaling_AuraScript::CalculateAmount, EFFECT_1, SPELL_AURA_MOD_DAMAGE_PERCENT_DONE);
                DoEffectCalcAmount += AuraEffectCalcAmountFn(spell_gen_vehicle_scaling_AuraScript::CalculateAmount, EFFECT_2, SPELL_AURA_MOD_INCREASE_HEALTH_PERCENT);
            }
        };

        AuraScript* GetAuraScript() const
        {
            return new spell_gen_vehicle_scaling_AuraScript();
        }
};


class spell_gen_oracle_wolvar_reputation : public SpellScriptLoader
{
    public:
        spell_gen_oracle_wolvar_reputation() : SpellScriptLoader("spell_gen_oracle_wolvar_reputation") { }

        class spell_gen_oracle_wolvar_reputation_SpellScript : public SpellScript
        {
            PrepareSpellScript(spell_gen_oracle_wolvar_reputation_SpellScript);

            bool Load()
            {
                return GetCaster()->GetTypeId() == TYPEID_PLAYER;
            }

            void HandleDummy(SpellEffIndex effIndex)
            {
                Player* player = GetCaster()->ToPlayer();
                uint32 factionId = GetSpellInfo()->Effects[effIndex].CalcValue();
                int32  repChange =  GetSpellInfo()->Effects[EFFECT_1].CalcValue();

                FactionEntry const* factionEntry = sFactionStore.LookupEntry(factionId);

                if (!factionEntry)
                    return;

                // Set rep to baserep + basepoints (expecting spillover for oposite faction -> become hated)
                // Not when player already has equal or higher rep with this faction
                if (player->GetReputationMgr().GetBaseReputation(factionEntry) < repChange)
                    player->GetReputationMgr().SetReputation(factionEntry, repChange);

                // EFFECT_INDEX_2 most likely update at war state, we already handle this in SetReputation
            }

            void Register()
            {
                OnEffectHit += SpellEffectFn(spell_gen_oracle_wolvar_reputation_SpellScript::HandleDummy, EFFECT_0, SPELL_EFFECT_DUMMY);
            }
        };

        SpellScript* GetSpellScript() const
        {
            return new spell_gen_oracle_wolvar_reputation_SpellScript();
        }
};

enum DummyTrigger
{
    SPELL_PERSISTANT_SHIELD_TRIGGERED       = 26470,
    SPELL_PERSISTANT_SHIELD                 = 26467,
};

class spell_gen_dummy_trigger : public SpellScriptLoader
{
    public:
        spell_gen_dummy_trigger() : SpellScriptLoader("spell_gen_dummy_trigger") { }

        class spell_gen_dummy_trigger_SpellScript : public SpellScript
        {
            PrepareSpellScript(spell_gen_dummy_trigger_SpellScript);

            bool Validate(SpellInfo const* /*SpellEntry*/)
            {
                if (!sSpellMgr->GetSpellInfo(SPELL_PERSISTANT_SHIELD_TRIGGERED) || !sSpellMgr->GetSpellInfo(SPELL_PERSISTANT_SHIELD))
                    return false;
                return true;
            }

            void HandleDummy(SpellEffIndex /* effIndex */)
            {
                int32 damage = GetEffectValue();
                Unit* caster = GetCaster();
                if (Unit* target = GetHitUnit())
                    if (SpellInfo const* triggeredByAuraSpell = GetTriggeringSpell())
                        if (triggeredByAuraSpell->Id == SPELL_PERSISTANT_SHIELD_TRIGGERED)
                            caster->CastCustomSpell(target, SPELL_PERSISTANT_SHIELD_TRIGGERED, &damage, NULL, NULL, true);
            }

            void Register()
            {
                OnEffectHitTarget += SpellEffectFn(spell_gen_dummy_trigger_SpellScript::HandleDummy, EFFECT_0, SPELL_EFFECT_DUMMY);
            }
        };

        SpellScript* GetSpellScript() const
        {
            return new spell_gen_dummy_trigger_SpellScript();
        }

};

class spell_gen_spirit_healer_res : public SpellScriptLoader
{
    public:
        spell_gen_spirit_healer_res(): SpellScriptLoader("spell_gen_spirit_healer_res") { }

        class spell_gen_spirit_healer_res_SpellScript : public SpellScript
        {
            PrepareSpellScript(spell_gen_spirit_healer_res_SpellScript);

            bool Load()
            {
                return GetOriginalCaster() && GetOriginalCaster()->GetTypeId() == TYPEID_PLAYER;
            }

            void HandleDummy(SpellEffIndex /* effIndex */)
            {
                Player* originalCaster = GetOriginalCaster()->ToPlayer();
                if (Unit* target = GetHitUnit())
                {
                    WorldPacket data(SMSG_SPIRIT_HEALER_CONFIRM, 8);
                    data << uint64(target->GetGUID());
                    originalCaster->GetSession()->SendPacket(&data);
                }
            }

            void Register()
            {
                OnEffectHitTarget += SpellEffectFn(spell_gen_spirit_healer_res_SpellScript::HandleDummy, EFFECT_0, SPELL_EFFECT_DUMMY);
            }
        };

        SpellScript* GetSpellScript() const
        {
            return new spell_gen_spirit_healer_res_SpellScript();
        }
};

enum TransporterBackfires
{
    SPELL_TRANSPORTER_MALFUNCTION_POLYMORPH     = 23444,
    SPELL_TRANSPORTER_EVIL_TWIN                 = 23445,
    SPELL_TRANSPORTER_MALFUNCTION_MISS          = 36902,
};

class spell_gen_gadgetzan_transporter_backfire : public SpellScriptLoader
{
    public:
        spell_gen_gadgetzan_transporter_backfire() : SpellScriptLoader("spell_gen_gadgetzan_transporter_backfire") { }

        class spell_gen_gadgetzan_transporter_backfire_SpellScript : public SpellScript
        {
            PrepareSpellScript(spell_gen_gadgetzan_transporter_backfire_SpellScript)

            bool Validate(SpellInfo const* /*SpellEntry*/)
            {
                if (!sSpellMgr->GetSpellInfo(SPELL_TRANSPORTER_MALFUNCTION_POLYMORPH) || !sSpellMgr->GetSpellInfo(SPELL_TRANSPORTER_EVIL_TWIN)
                    || !sSpellMgr->GetSpellInfo(SPELL_TRANSPORTER_MALFUNCTION_MISS))
                    return false;
                return true;
            }

            void HandleDummy(SpellEffIndex /* effIndex */)
            {
                Unit* caster = GetCaster();
                int32 r = irand(0, 119);
                if (r < 20)                           // Transporter Malfunction - 1/6 polymorph
                    caster->CastSpell(caster, SPELL_TRANSPORTER_MALFUNCTION_POLYMORPH, true);
                else if (r < 100)                     // Evil Twin               - 4/6 evil twin
                    caster->CastSpell(caster, SPELL_TRANSPORTER_EVIL_TWIN, true);
                else                                    // Transporter Malfunction - 1/6 miss the target
                    caster->CastSpell(caster, SPELL_TRANSPORTER_MALFUNCTION_MISS, true);
            }

            void Register()
            {
                OnEffectHitTarget += SpellEffectFn(spell_gen_gadgetzan_transporter_backfire_SpellScript::HandleDummy, EFFECT_0, SPELL_EFFECT_DUMMY);
            }
        };

        SpellScript* GetSpellScript() const
        {
            return new spell_gen_gadgetzan_transporter_backfire_SpellScript();
        }
};

enum GnomishTransporter
{
    SPELL_TRANSPORTER_SUCCESS                   = 23441,
    SPELL_TRANSPORTER_FAILURE                   = 23446,
};

class spell_gen_gnomish_transporter : public SpellScriptLoader
{
    public:
        spell_gen_gnomish_transporter() : SpellScriptLoader("spell_gen_gnomish_transporter") { }

        class spell_gen_gnomish_transporter_SpellScript : public SpellScript
        {
            PrepareSpellScript(spell_gen_gnomish_transporter_SpellScript)

            bool Validate(SpellInfo const* /*SpellEntry*/)
            {
                if (!sSpellMgr->GetSpellInfo(SPELL_TRANSPORTER_SUCCESS) || !sSpellMgr->GetSpellInfo(SPELL_TRANSPORTER_FAILURE))
                    return false;
                return true;
            }

            void HandleDummy(SpellEffIndex /* effIndex */)
            {
                Unit* caster = GetCaster();
                caster->CastSpell(caster, roll_chance_i(50) ? SPELL_TRANSPORTER_SUCCESS : SPELL_TRANSPORTER_FAILURE, true);
            }

            void Register()
            {
                OnEffectHitTarget += SpellEffectFn(spell_gen_gnomish_transporter_SpellScript::HandleDummy, EFFECT_0, SPELL_EFFECT_DUMMY);
            }
        };

        SpellScript* GetSpellScript() const
        {
            return new spell_gen_gnomish_transporter_SpellScript();
        }
};

enum DalaranDisguiseSpells
{
    SPELL_SUNREAVER_DISGUISE_TRIGGER       = 69672,
    SPELL_SUNREAVER_DISGUISE_FEMALE        = 70973,
    SPELL_SUNREAVER_DISGUISE_MALE          = 70974,

    SPELL_SILVER_COVENANT_DISGUISE_TRIGGER = 69673,
    SPELL_SILVER_COVENANT_DISGUISE_FEMALE  = 70971,
    SPELL_SILVER_COVENANT_DISGUISE_MALE    = 70972,
};

class spell_gen_dalaran_disguise : public SpellScriptLoader
{
    public:
        spell_gen_dalaran_disguise(const char* name) : SpellScriptLoader(name) {}

        class spell_gen_dalaran_disguise_SpellScript : public SpellScript
        {
            PrepareSpellScript(spell_gen_dalaran_disguise_SpellScript);
            bool Validate(SpellInfo const* spellEntry)
            {
                switch (spellEntry->Id)
                {
                    case SPELL_SUNREAVER_DISGUISE_TRIGGER:
                        if (!sSpellMgr->GetSpellInfo(SPELL_SUNREAVER_DISGUISE_FEMALE) || !sSpellMgr->GetSpellInfo(SPELL_SUNREAVER_DISGUISE_MALE))
                            return false;
                        break;
                    case SPELL_SILVER_COVENANT_DISGUISE_TRIGGER:
                        if (!sSpellMgr->GetSpellInfo(SPELL_SILVER_COVENANT_DISGUISE_FEMALE) || !sSpellMgr->GetSpellInfo(SPELL_SILVER_COVENANT_DISGUISE_MALE))
                            return false;
                        break;
                }
                return true;
            }

            void HandleScript(SpellEffIndex /*effIndex*/)
            {
                if (Player* player = GetHitPlayer())
                {
                    uint8 gender = player->getGender();

                    uint32 spellId = GetSpellInfo()->Id;

                    switch (spellId)
                    {
                        case SPELL_SUNREAVER_DISGUISE_TRIGGER:
                            spellId = gender ? SPELL_SUNREAVER_DISGUISE_FEMALE : SPELL_SUNREAVER_DISGUISE_MALE;
                            break;
                        case SPELL_SILVER_COVENANT_DISGUISE_TRIGGER:
                            spellId = gender ? SPELL_SILVER_COVENANT_DISGUISE_FEMALE : SPELL_SILVER_COVENANT_DISGUISE_MALE;
                            break;
                        default:
                            break;
                    }
                    GetCaster()->CastSpell(player, spellId, true);
                }
            }

            void Register()
            {
                OnEffectHitTarget += SpellEffectFn(spell_gen_dalaran_disguise_SpellScript::HandleScript, EFFECT_0, SPELL_EFFECT_SCRIPT_EFFECT);
            }
        };

        SpellScript* GetSpellScript() const
        {
            return new spell_gen_dalaran_disguise_SpellScript();
        }
};

/* DOCUMENTATION: Break-Shield spells
    Break-Shield spells can be classified in three groups:

        - Spells on vehicle bar used by players:
            + EFFECT_0: SCRIPT_EFFECT
            + EFFECT_1: NONE
            + EFFECT_2: NONE
        - Spells casted by players triggered by script:
            + EFFECT_0: SCHOOL_DAMAGE
            + EFFECT_1: SCRIPT_EFFECT
            + EFFECT_2: FORCE_CAST
        - Spells casted by NPCs on players:
            + EFFECT_0: SCHOOL_DAMAGE
            + EFFECT_1: SCRIPT_EFFECT
            + EFFECT_2: NONE

    In the following script we handle the SCRIPT_EFFECT for effIndex EFFECT_0 and EFFECT_1.
        - When handling EFFECT_0 we're in the "Spells on vehicle bar used by players" case
          and we'll trigger "Spells casted by players triggered by script"
        - When handling EFFECT_1 we're in the "Spells casted by players triggered by script"
          or "Spells casted by NPCs on players" so we'll search for the first defend layer and drop it.
*/

enum BreakShieldSpells
{
    SPELL_BREAK_SHIELD_DAMAGE_2K                 = 62626,
    SPELL_BREAK_SHIELD_DAMAGE_10K                = 64590,

    SPELL_BREAK_SHIELD_TRIGGER_FACTION_MOUNTS    = 62575, // Also on ToC5 mounts
    SPELL_BREAK_SHIELD_TRIGGER_CAMPAING_WARHORSE = 64595,
    SPELL_BREAK_SHIELD_TRIGGER_UNK               = 66480,
};

class spell_gen_break_shield: public SpellScriptLoader
{
    public:
        spell_gen_break_shield(const char* name) : SpellScriptLoader(name) {}

        class spell_gen_break_shield_SpellScript : public SpellScript
        {
            PrepareSpellScript(spell_gen_break_shield_SpellScript)

            void HandleScriptEffect(SpellEffIndex effIndex)
            {
                Unit* target = GetHitUnit();

                switch (effIndex)
                {
                    case EFFECT_0: // On spells wich trigger the damaging spell (and also the visual)
                    {
                        uint32 spellId;

                        switch (GetSpellInfo()->Id)
                        {
                            case SPELL_BREAK_SHIELD_TRIGGER_UNK:
                            case SPELL_BREAK_SHIELD_TRIGGER_CAMPAING_WARHORSE:
                                spellId = SPELL_BREAK_SHIELD_DAMAGE_10K;
                                break;
                            case SPELL_BREAK_SHIELD_TRIGGER_FACTION_MOUNTS:
                                spellId = SPELL_BREAK_SHIELD_DAMAGE_2K;
                                break;
                            default:
                                return;
                        }

                        if (Unit* rider = GetCaster()->GetCharmer())
                            rider->CastSpell(target, spellId, false);
                        else
                            GetCaster()->CastSpell(target, spellId, false);
                        break;
                    }
                    case EFFECT_1: // On damaging spells, for removing a defend layer
                    {
                        Unit::AuraApplicationMap const& auras = target->GetAppliedAuras();
                        for (Unit::AuraApplicationMap::const_iterator itr = auras.begin(); itr != auras.end(); ++itr)
                        {
                            if (Aura* aura = itr->second->GetBase())
                            {
                                SpellInfo const* auraInfo = aura->GetSpellInfo();
                                if (auraInfo && auraInfo->SpellIconID == 2007 && aura->HasEffectType(SPELL_AURA_MOD_DAMAGE_PERCENT_TAKEN))
                                {
                                    aura->ModStackAmount(-1, AURA_REMOVE_BY_ENEMY_SPELL);
                                    // Remove dummys from rider (Necessary for updating visual shields)
                                    if (Unit* rider = target->GetCharmer())
                                        if (Aura* defend = rider->GetAura(aura->GetId()))
                                            defend->ModStackAmount(-1, AURA_REMOVE_BY_ENEMY_SPELL);
                                    break;
                                }
                            }
                        }
                        break;
                    }
                    default:
                        break;
                }
            }

            void Register()
            {
                OnEffectHitTarget += SpellEffectFn(spell_gen_break_shield_SpellScript::HandleScriptEffect, EFFECT_FIRST_FOUND, SPELL_EFFECT_SCRIPT_EFFECT);
            }
        };

        SpellScript* GetSpellScript() const
        {
            return new spell_gen_break_shield_SpellScript();
        }
};

/* DOCUMENTATION: Charge spells
    Charge spells can be classified in four groups:

        - Spells on vehicle bar used by players:
            + EFFECT_0: SCRIPT_EFFECT
            + EFFECT_1: TRIGGER_SPELL
            + EFFECT_2: NONE
        - Spells casted by player's mounts triggered by script:
            + EFFECT_0: CHARGE
            + EFFECT_1: TRIGGER_SPELL
            + EFFECT_2: APPLY_AURA
        - Spells casted by players on the target triggered by script:
            + EFFECT_0: SCHOOL_DAMAGE
            + EFFECT_1: SCRIPT_EFFECT
            + EFFECT_2: NONE
        - Spells casted by NPCs on players:
            + EFFECT_0: SCHOOL_DAMAGE
            + EFFECT_1: CHARGE
            + EFFECT_2: SCRIPT_EFFECT

    In the following script we handle the SCRIPT_EFFECT and CHARGE
        - When handling SCRIPT_EFFECT:
            + EFFECT_0: Corresponds to "Spells on vehicle bar used by players" and we make player's mount cast
              the charge effect on the current target ("Spells casted by player's mounts triggered by script").
            + EFFECT_1 and EFFECT_2: Triggered when "Spells casted by player's mounts triggered by script" hits target,
              corresponding to "Spells casted by players on the target triggered by script" and "Spells casted by
              NPCs on players" and we check Defend layers and drop a charge of the first found.
        - When handling CHARGE:
            + Only launched for "Spells casted by player's mounts triggered by script", makes the player cast the
              damaging spell on target with a small chance of failing it.
*/

enum ChargeSpells
{
    SPELL_CHARGE_DAMAGE_8K5             = 62874,
    SPELL_CHARGE_DAMAGE_20K             = 68498,
    SPELL_CHARGE_DAMAGE_45K             = 64591,

    SPELL_CHARGE_CHARGING_EFFECT_8K5    = 63661,
    SPELL_CHARGE_CHARGING_EFFECT_20K_1  = 68284,
    SPELL_CHARGE_CHARGING_EFFECT_20K_2  = 68501,
    SPELL_CHARGE_CHARGING_EFFECT_45K_1  = 62563,
    SPELL_CHARGE_CHARGING_EFFECT_45K_2  = 66481,

    SPELL_CHARGE_TRIGGER_FACTION_MOUNTS = 62960,
    SPELL_CHARGE_TRIGGER_TRIAL_CHAMPION = 68282,

    SPELL_CHARGE_MISS_EFFECT            = 62977,
};

class spell_gen_mounted_charge: public SpellScriptLoader
{
    public:
        spell_gen_mounted_charge() : SpellScriptLoader("spell_gen_mounted_charge") { }

        class spell_gen_mounted_charge_SpellScript : public SpellScript
        {
            PrepareSpellScript(spell_gen_mounted_charge_SpellScript)

            void HandleScriptEffect(SpellEffIndex effIndex)
            {
                Unit* target = GetHitUnit();

                switch (effIndex)
                {
                    case EFFECT_0: // On spells wich trigger the damaging spell (and also the visual)
                    {
                        uint32 spellId;

                        switch (GetSpellInfo()->Id)
                        {
                            case SPELL_CHARGE_TRIGGER_TRIAL_CHAMPION:
                                spellId = SPELL_CHARGE_CHARGING_EFFECT_20K_1;
                                break;
                            case SPELL_CHARGE_TRIGGER_FACTION_MOUNTS:
                                spellId = SPELL_CHARGE_CHARGING_EFFECT_8K5;
                                break;
                            default:
                                return;
                        }

                        // If target isn't a training dummy there's a chance of failing the charge
                        if (!target->HasFlag(UNIT_FIELD_FLAGS, UNIT_FLAG_DISABLE_MOVE) && roll_chance_f(12.5f))
                            spellId = SPELL_CHARGE_MISS_EFFECT;

                        if (Unit* vehicle = GetCaster()->GetVehicleBase())
                            vehicle->CastSpell(target, spellId, false);
                        else
                            GetCaster()->CastSpell(target, spellId, false);
                        break;
                    }
                    case EFFECT_1: // On damaging spells, for removing a defend layer
                    case EFFECT_2:
                    {
                        Unit::AuraApplicationMap const& auras = target->GetAppliedAuras();
                        for (Unit::AuraApplicationMap::const_iterator itr = auras.begin(); itr != auras.end(); ++itr)
                        {
                            if (Aura* aura = itr->second->GetBase())
                            {
                                SpellInfo const* auraInfo = aura->GetSpellInfo();
                                if (auraInfo && auraInfo->SpellIconID == 2007 && aura->HasEffectType(SPELL_AURA_MOD_DAMAGE_PERCENT_TAKEN))
                                {
                                    aura->ModStackAmount(-1, AURA_REMOVE_BY_ENEMY_SPELL);
                                    // Remove dummys from rider (Necessary for updating visual shields)
                                    if (Unit* rider = target->GetCharmer())
                                        if (Aura* defend = rider->GetAura(aura->GetId()))
                                            defend->ModStackAmount(-1, AURA_REMOVE_BY_ENEMY_SPELL);
                                    break;
                                }
                            }
                        }
                        break;
                    }
                }
            }

            void HandleChargeEffect(SpellEffIndex /*effIndex*/)
            {
                uint32 spellId;

                switch (GetSpellInfo()->Id)
                {
                    case SPELL_CHARGE_CHARGING_EFFECT_8K5:
                        spellId = SPELL_CHARGE_DAMAGE_8K5;
                        break;
                    case SPELL_CHARGE_CHARGING_EFFECT_20K_1:
                    case SPELL_CHARGE_CHARGING_EFFECT_20K_2:
                        spellId = SPELL_CHARGE_DAMAGE_20K;
                        break;
                    case SPELL_CHARGE_CHARGING_EFFECT_45K_1:
                    case SPELL_CHARGE_CHARGING_EFFECT_45K_2:
                        spellId = SPELL_CHARGE_DAMAGE_45K;
                        break;
                    default:
                        return;
                }

                if (Unit* rider = GetCaster()->GetCharmer())
                    rider->CastSpell(GetHitUnit(), spellId, false);
                else
                    GetCaster()->CastSpell(GetHitUnit(), spellId, false);
            }

            void Register()
            {
                SpellInfo const* spell = sSpellMgr->GetSpellInfo(m_scriptSpellId);

                if (spell->HasEffect(SPELL_EFFECT_SCRIPT_EFFECT))
                    OnEffectHitTarget += SpellEffectFn(spell_gen_mounted_charge_SpellScript::HandleScriptEffect, EFFECT_FIRST_FOUND, SPELL_EFFECT_SCRIPT_EFFECT);

                if (spell->Effects[EFFECT_0].Effect == SPELL_EFFECT_CHARGE)
                    OnEffectHitTarget += SpellEffectFn(spell_gen_mounted_charge_SpellScript::HandleChargeEffect, EFFECT_0, SPELL_EFFECT_CHARGE);
            }
        };

        SpellScript* GetSpellScript() const
        {
            return new spell_gen_mounted_charge_SpellScript();
        }
};

enum DefendVisuals
{
    SPELL_VISUAL_SHIELD_1 = 63130,
    SPELL_VISUAL_SHIELD_2 = 63131,
    SPELL_VISUAL_SHIELD_3 = 63132,
};

class spell_gen_defend : public SpellScriptLoader
{
    public:
        spell_gen_defend() : SpellScriptLoader("spell_gen_defend") { }

        class spell_gen_defend_AuraScript : public AuraScript
        {
            PrepareAuraScript(spell_gen_defend_AuraScript);

            bool Validate(SpellInfo const* /*spellEntry*/)
            {
                if (!sSpellMgr->GetSpellInfo(SPELL_VISUAL_SHIELD_1))
                    return false;
                if (!sSpellMgr->GetSpellInfo(SPELL_VISUAL_SHIELD_2))
                    return false;
                if (!sSpellMgr->GetSpellInfo(SPELL_VISUAL_SHIELD_3))
                    return false;
                return true;
            }

            void RefreshVisualShields(AuraEffect const* aurEff, AuraEffectHandleModes /*mode*/)
            {
                if (GetCaster())
                {
                    Unit* target = GetTarget();

                    for (uint8 i = 0; i < GetSpellInfo()->StackAmount; ++i)
                        target->RemoveAurasDueToSpell(SPELL_VISUAL_SHIELD_1 + i);

                    target->CastSpell(target, SPELL_VISUAL_SHIELD_1 + GetAura()->GetStackAmount() - 1, true, NULL, aurEff);
                }
                else
                    GetTarget()->RemoveAurasDueToSpell(GetId());
            }

            void RemoveVisualShields(AuraEffect const* /*aurEff*/, AuraEffectHandleModes /*mode*/)
            {
                for (uint8 i = 0; i < GetSpellInfo()->StackAmount; ++i)
                    GetTarget()->RemoveAurasDueToSpell(SPELL_VISUAL_SHIELD_1 + i);
            }

            void RemoveDummyFromDriver(AuraEffect const* /*aurEff*/, AuraEffectHandleModes /*mode*/)
            {
                if (Unit* caster = GetCaster())
                    if (TempSummon* vehicle = caster->ToTempSummon())
                        if (Unit* rider = vehicle->GetSummoner())
                            rider->RemoveAurasDueToSpell(GetId());
            }

            void Register()
            {
                SpellInfo const* spell = sSpellMgr->GetSpellInfo(m_scriptSpellId);

                // Defend spells casted by NPCs (add visuals)
                if (spell->Effects[EFFECT_0].ApplyAuraName == SPELL_AURA_MOD_DAMAGE_PERCENT_TAKEN)
                {
                    AfterEffectApply += AuraEffectApplyFn(spell_gen_defend_AuraScript::RefreshVisualShields, EFFECT_0, SPELL_AURA_MOD_DAMAGE_PERCENT_TAKEN, AURA_EFFECT_HANDLE_REAL_OR_REAPPLY_MASK);
                    OnEffectRemove += AuraEffectRemoveFn(spell_gen_defend_AuraScript::RemoveVisualShields, EFFECT_0, SPELL_AURA_MOD_DAMAGE_PERCENT_TAKEN, AURA_EFFECT_HANDLE_CHANGE_AMOUNT_MASK);
                }

                // Remove Defend spell from player when he dismounts
                if (spell->Effects[EFFECT_2].ApplyAuraName == SPELL_AURA_MOD_DAMAGE_PERCENT_TAKEN)
                    OnEffectRemove += AuraEffectRemoveFn(spell_gen_defend_AuraScript::RemoveDummyFromDriver, EFFECT_2, SPELL_AURA_MOD_DAMAGE_PERCENT_TAKEN, AURA_EFFECT_HANDLE_REAL);

                // Defend spells casted by players (add/remove visuals)
                if (spell->Effects[EFFECT_1].ApplyAuraName == SPELL_AURA_DUMMY)
                {
                    AfterEffectApply += AuraEffectApplyFn(spell_gen_defend_AuraScript::RefreshVisualShields, EFFECT_1, SPELL_AURA_DUMMY, AURA_EFFECT_HANDLE_REAL_OR_REAPPLY_MASK);
                    OnEffectRemove += AuraEffectRemoveFn(spell_gen_defend_AuraScript::RemoveVisualShields, EFFECT_1, SPELL_AURA_DUMMY, AURA_EFFECT_HANDLE_CHANGE_AMOUNT_MASK);
                }
            }
        };

        AuraScript* GetAuraScript() const
        {
            return new spell_gen_defend_AuraScript();
        }
};

enum MountedDuelSpells
{
    SPELL_ON_TOURNAMENT_MOUNT = 63034,
    SPELL_MOUNTED_DUEL        = 62875,
};

class spell_gen_tournament_duel : public SpellScriptLoader
{
    public:
        spell_gen_tournament_duel() : SpellScriptLoader("spell_gen_tournament_duel") { }

        class spell_gen_tournament_duel_SpellScript : public SpellScript
        {
            PrepareSpellScript(spell_gen_tournament_duel_SpellScript);

            bool Validate(SpellInfo const* /*spellEntry*/)
            {
                if (!sSpellMgr->GetSpellInfo(SPELL_ON_TOURNAMENT_MOUNT))
                    return false;
                if (!sSpellMgr->GetSpellInfo(SPELL_MOUNTED_DUEL))
                    return false;
                return true;
            }

            void HandleScriptEffect(SpellEffIndex /*effIndex*/)
            {
                if (Unit* rider = GetCaster()->GetCharmer())
                {
                    if (Player* plrTarget = GetHitPlayer())
                    {
                        if (plrTarget->HasAura(SPELL_ON_TOURNAMENT_MOUNT) && plrTarget->GetVehicleBase())
                            rider->CastSpell(plrTarget, SPELL_MOUNTED_DUEL, true);
                    }
                    else if (Unit* unitTarget = GetHitUnit())
                    {
                        if (unitTarget->GetCharmer() && unitTarget->GetCharmer()->GetTypeId() == TYPEID_PLAYER && unitTarget->GetCharmer()->HasAura(SPELL_ON_TOURNAMENT_MOUNT))
                            rider->CastSpell(unitTarget->GetCharmer(), SPELL_MOUNTED_DUEL, true);
                    }
                }
            }

            void Register()
            {
                OnEffectHitTarget += SpellEffectFn(spell_gen_tournament_duel_SpellScript::HandleScriptEffect, EFFECT_0, SPELL_EFFECT_SCRIPT_EFFECT);
            }
        };

        SpellScript* GetSpellScript() const
        {
            return new spell_gen_tournament_duel_SpellScript();
        }
};

enum TournamentMountsSpells
{
    SPELL_LANCE_EQUIPPED = 62853,
};

class spell_gen_summon_tournament_mount : public SpellScriptLoader
{
    public:
        spell_gen_summon_tournament_mount() : SpellScriptLoader("spell_gen_summon_tournament_mount") { }

        class spell_gen_summon_tournament_mount_SpellScript : public SpellScript
        {
            PrepareSpellScript(spell_gen_summon_tournament_mount_SpellScript);

            bool Validate(SpellInfo const* /*spellEntry*/)
            {
                if (!sSpellMgr->GetSpellInfo(SPELL_LANCE_EQUIPPED))
                    return false;
                return true;
            }

            SpellCastResult CheckIfLanceEquiped()
            {
                if (GetCaster()->IsInDisallowedMountForm())
                    GetCaster()->RemoveAurasByType(SPELL_AURA_MOD_SHAPESHIFT);

                if (!GetCaster()->HasAura(SPELL_LANCE_EQUIPPED))
                {
                    SetCustomCastResultMessage(SPELL_CUSTOM_ERROR_MUST_HAVE_LANCE_EQUIPPED);
                    return SPELL_FAILED_CUSTOM_ERROR;
                }

                return SPELL_CAST_OK;
            }

            void Register()
            {
                OnCheckCast += SpellCheckCastFn(spell_gen_summon_tournament_mount_SpellScript::CheckIfLanceEquiped);
            }
        };

        SpellScript* GetSpellScript() const
        {
            return new spell_gen_summon_tournament_mount_SpellScript();
        }
};

enum TournamentPennantSpells
{
    SPELL_PENNANT_STORMWIND_ASPIRANT      = 62595,
    SPELL_PENNANT_STORMWIND_VALIANT       = 62596,
    SPELL_PENNANT_STORMWIND_CHAMPION      = 62594,
    SPELL_PENNANT_GNOMEREGAN_ASPIRANT     = 63394,
    SPELL_PENNANT_GNOMEREGAN_VALIANT      = 63395,
    SPELL_PENNANT_GNOMEREGAN_CHAMPION     = 63396,
    SPELL_PENNANT_SEN_JIN_ASPIRANT        = 63397,
    SPELL_PENNANT_SEN_JIN_VALIANT         = 63398,
    SPELL_PENNANT_SEN_JIN_CHAMPION        = 63399,
    SPELL_PENNANT_SILVERMOON_ASPIRANT     = 63401,
    SPELL_PENNANT_SILVERMOON_VALIANT      = 63402,
    SPELL_PENNANT_SILVERMOON_CHAMPION     = 63403,
    SPELL_PENNANT_DARNASSUS_ASPIRANT      = 63404,
    SPELL_PENNANT_DARNASSUS_VALIANT       = 63405,
    SPELL_PENNANT_DARNASSUS_CHAMPION      = 63406,
    SPELL_PENNANT_EXODAR_ASPIRANT         = 63421,
    SPELL_PENNANT_EXODAR_VALIANT          = 63422,
    SPELL_PENNANT_EXODAR_CHAMPION         = 63423,
    SPELL_PENNANT_IRONFORGE_ASPIRANT      = 63425,
    SPELL_PENNANT_IRONFORGE_VALIANT       = 63426,
    SPELL_PENNANT_IRONFORGE_CHAMPION      = 63427,
    SPELL_PENNANT_UNDERCITY_ASPIRANT      = 63428,
    SPELL_PENNANT_UNDERCITY_VALIANT       = 63429,
    SPELL_PENNANT_UNDERCITY_CHAMPION      = 63430,
    SPELL_PENNANT_ORGRIMMAR_ASPIRANT      = 63431,
    SPELL_PENNANT_ORGRIMMAR_VALIANT       = 63432,
    SPELL_PENNANT_ORGRIMMAR_CHAMPION      = 63433,
    SPELL_PENNANT_THUNDER_BLUFF_ASPIRANT  = 63434,
    SPELL_PENNANT_THUNDER_BLUFF_VALIANT   = 63435,
    SPELL_PENNANT_THUNDER_BLUFF_CHAMPION  = 63436,
    SPELL_PENNANT_ARGENT_CRUSADE_ASPIRANT = 63606,
    SPELL_PENNANT_ARGENT_CRUSADE_VALIANT  = 63500,
    SPELL_PENNANT_ARGENT_CRUSADE_CHAMPION = 63501,
    SPELL_PENNANT_EBON_BLADE_ASPIRANT     = 63607,
    SPELL_PENNANT_EBON_BLADE_VALIANT      = 63608,
    SPELL_PENNANT_EBON_BLADE_CHAMPION     = 63609,
};

enum TournamentMounts
{
    NPC_STORMWIND_STEED             = 33217,
    NPC_IRONFORGE_RAM               = 33316,
    NPC_GNOMEREGAN_MECHANOSTRIDER   = 33317,
    NPC_EXODAR_ELEKK                = 33318,
    NPC_DARNASSIAN_NIGHTSABER       = 33319,
    NPC_ORGRIMMAR_WOLF              = 33320,
    NPC_DARK_SPEAR_RAPTOR           = 33321,
    NPC_THUNDER_BLUFF_KODO          = 33322,
    NPC_SILVERMOON_HAWKSTRIDER      = 33323,
    NPC_FORSAKEN_WARHORSE           = 33324,
    NPC_ARGENT_WARHORSE             = 33782,
    NPC_ARGENT_STEED_ASPIRANT       = 33845,
    NPC_ARGENT_HAWKSTRIDER_ASPIRANT = 33844,
};

enum TournamentQuestsAchievements
{
    ACHIEVEMENT_CHAMPION_STORMWIND     = 2781,
    ACHIEVEMENT_CHAMPION_DARNASSUS     = 2777,
    ACHIEVEMENT_CHAMPION_IRONFORGE     = 2780,
    ACHIEVEMENT_CHAMPION_GNOMEREGAN    = 2779,
    ACHIEVEMENT_CHAMPION_THE_EXODAR    = 2778,
    ACHIEVEMENT_CHAMPION_ORGRIMMAR     = 2783,
    ACHIEVEMENT_CHAMPION_SEN_JIN       = 2784,
    ACHIEVEMENT_CHAMPION_THUNDER_BLUFF = 2786,
    ACHIEVEMENT_CHAMPION_UNDERCITY     = 2787,
    ACHIEVEMENT_CHAMPION_SILVERMOON    = 2785,
    ACHIEVEMENT_ARGENT_VALOR           = 2758,
    ACHIEVEMENT_CHAMPION_ALLIANCE      = 2782,
    ACHIEVEMENT_CHAMPION_HORDE         = 2788,

    QUEST_VALIANT_OF_STORMWIND         = 13593,
    QUEST_A_VALIANT_OF_STORMWIND       = 13684,
    QUEST_VALIANT_OF_DARNASSUS         = 13706,
    QUEST_A_VALIANT_OF_DARNASSUS       = 13689,
    QUEST_VALIANT_OF_IRONFORGE         = 13703,
    QUEST_A_VALIANT_OF_IRONFORGE       = 13685,
    QUEST_VALIANT_OF_GNOMEREGAN        = 13704,
    QUEST_A_VALIANT_OF_GNOMEREGAN      = 13688,
    QUEST_VALIANT_OF_THE_EXODAR        = 13705,
    QUEST_A_VALIANT_OF_THE_EXODAR      = 13690,
    QUEST_VALIANT_OF_ORGRIMMAR         = 13707,
    QUEST_A_VALIANT_OF_ORGRIMMAR       = 13691,
    QUEST_VALIANT_OF_SEN_JIN           = 13708,
    QUEST_A_VALIANT_OF_SEN_JIN         = 13693,
    QUEST_VALIANT_OF_THUNDER_BLUFF     = 13709,
    QUEST_A_VALIANT_OF_THUNDER_BLUFF   = 13694,
    QUEST_VALIANT_OF_UNDERCITY         = 13710,
    QUEST_A_VALIANT_OF_UNDERCITY       = 13695,
    QUEST_VALIANT_OF_SILVERMOON        = 13711,
    QUEST_A_VALIANT_OF_SILVERMOON      = 13696,
};

class spell_gen_on_tournament_mount : public SpellScriptLoader
{
    public:
        spell_gen_on_tournament_mount() : SpellScriptLoader("spell_gen_on_tournament_mount") { }

        class spell_gen_on_tournament_mount_AuraScript : public AuraScript
        {
            PrepareAuraScript(spell_gen_on_tournament_mount_AuraScript);

            uint32 _pennantSpellId;

            bool Load()
            {
                _pennantSpellId = 0;
                return GetCaster() && GetCaster()->GetTypeId() == TYPEID_PLAYER;
            }

            void HandleApplyEffect(AuraEffect const* /*aurEff*/, AuraEffectHandleModes /*mode*/)
            {
                if (Unit* caster = GetCaster())
                {
                    if (Unit* vehicle = caster->GetVehicleBase())
                    {
                        _pennantSpellId = GetPennatSpellId(caster->ToPlayer(), vehicle);
                        caster->CastSpell(caster, _pennantSpellId, true);
                    }
                }
            }

            void HandleRemoveEffect(AuraEffect const* /*aurEff*/, AuraEffectHandleModes /*mode*/)
            {
                if (Unit* caster = GetCaster())
                    caster->RemoveAurasDueToSpell(_pennantSpellId);
            }

            uint32 GetPennatSpellId(Player* player, Unit* mount)
            {
                switch (mount->GetEntry())
                {
                    case NPC_ARGENT_STEED_ASPIRANT:
                    case NPC_STORMWIND_STEED:
                    {
                        if (player->HasAchieved(ACHIEVEMENT_CHAMPION_STORMWIND))
                            return SPELL_PENNANT_STORMWIND_CHAMPION;
                        else if (player->GetQuestRewardStatus(QUEST_VALIANT_OF_STORMWIND) || player->GetQuestRewardStatus(QUEST_A_VALIANT_OF_STORMWIND))
                            return SPELL_PENNANT_STORMWIND_VALIANT;
                        else
                            return SPELL_PENNANT_STORMWIND_ASPIRANT;
                    }
                    case NPC_GNOMEREGAN_MECHANOSTRIDER:
                    {
                        if (player->HasAchieved(ACHIEVEMENT_CHAMPION_GNOMEREGAN))
                            return SPELL_PENNANT_GNOMEREGAN_CHAMPION;
                        else if (player->GetQuestRewardStatus(QUEST_VALIANT_OF_GNOMEREGAN) || player->GetQuestRewardStatus(QUEST_A_VALIANT_OF_GNOMEREGAN))
                            return SPELL_PENNANT_GNOMEREGAN_VALIANT;
                        else
                            return SPELL_PENNANT_GNOMEREGAN_ASPIRANT;
                    }
                    case NPC_DARK_SPEAR_RAPTOR:
                    {
                        if (player->HasAchieved(ACHIEVEMENT_CHAMPION_SEN_JIN))
                            return SPELL_PENNANT_SEN_JIN_CHAMPION;
                        else if (player->GetQuestRewardStatus(QUEST_VALIANT_OF_SEN_JIN) || player->GetQuestRewardStatus(QUEST_A_VALIANT_OF_SEN_JIN))
                            return SPELL_PENNANT_SEN_JIN_VALIANT;
                        else
                            return SPELL_PENNANT_SEN_JIN_ASPIRANT;
                    }
                    case NPC_ARGENT_HAWKSTRIDER_ASPIRANT:
                    case NPC_SILVERMOON_HAWKSTRIDER:
                    {
                        if (player->HasAchieved(ACHIEVEMENT_CHAMPION_SILVERMOON))
                            return SPELL_PENNANT_SILVERMOON_CHAMPION;
                        else if (player->GetQuestRewardStatus(QUEST_VALIANT_OF_SILVERMOON) || player->GetQuestRewardStatus(QUEST_A_VALIANT_OF_SILVERMOON))
                            return SPELL_PENNANT_SILVERMOON_VALIANT;
                        else
                            return SPELL_PENNANT_SILVERMOON_ASPIRANT;
                    }
                    case NPC_DARNASSIAN_NIGHTSABER:
                    {
                        if (player->HasAchieved(ACHIEVEMENT_CHAMPION_DARNASSUS))
                            return SPELL_PENNANT_DARNASSUS_CHAMPION;
                        else if (player->GetQuestRewardStatus(QUEST_VALIANT_OF_DARNASSUS) || player->GetQuestRewardStatus(QUEST_A_VALIANT_OF_DARNASSUS))
                            return SPELL_PENNANT_DARNASSUS_VALIANT;
                        else
                            return SPELL_PENNANT_DARNASSUS_ASPIRANT;
                    }
                    case NPC_EXODAR_ELEKK:
                    {
                        if (player->HasAchieved(ACHIEVEMENT_CHAMPION_THE_EXODAR))
                            return SPELL_PENNANT_EXODAR_CHAMPION;
                        else if (player->GetQuestRewardStatus(QUEST_VALIANT_OF_THE_EXODAR) || player->GetQuestRewardStatus(QUEST_A_VALIANT_OF_THE_EXODAR))
                            return SPELL_PENNANT_EXODAR_VALIANT;
                        else
                            return SPELL_PENNANT_EXODAR_ASPIRANT;
                    }
                    case NPC_IRONFORGE_RAM:
                    {
                        if (player->HasAchieved(ACHIEVEMENT_CHAMPION_IRONFORGE))
                            return SPELL_PENNANT_IRONFORGE_CHAMPION;
                        else if (player->GetQuestRewardStatus(QUEST_VALIANT_OF_IRONFORGE) || player->GetQuestRewardStatus(QUEST_A_VALIANT_OF_IRONFORGE))
                            return SPELL_PENNANT_IRONFORGE_VALIANT;
                        else
                            return SPELL_PENNANT_IRONFORGE_ASPIRANT;
                    }
                    case NPC_FORSAKEN_WARHORSE:
                    {
                        if (player->HasAchieved(ACHIEVEMENT_CHAMPION_UNDERCITY))
                            return SPELL_PENNANT_UNDERCITY_CHAMPION;
                        else if (player->GetQuestRewardStatus(QUEST_VALIANT_OF_UNDERCITY) || player->GetQuestRewardStatus(QUEST_A_VALIANT_OF_UNDERCITY))
                            return SPELL_PENNANT_UNDERCITY_VALIANT;
                        else
                            return SPELL_PENNANT_UNDERCITY_ASPIRANT;
                    }
                    case NPC_ORGRIMMAR_WOLF:
                    {
                        if (player->HasAchieved(ACHIEVEMENT_CHAMPION_ORGRIMMAR))
                            return SPELL_PENNANT_ORGRIMMAR_CHAMPION;
                        else if (player->GetQuestRewardStatus(QUEST_VALIANT_OF_ORGRIMMAR) || player->GetQuestRewardStatus(QUEST_A_VALIANT_OF_ORGRIMMAR))
                            return SPELL_PENNANT_ORGRIMMAR_VALIANT;
                        else
                            return SPELL_PENNANT_ORGRIMMAR_ASPIRANT;
                    }
                    case NPC_THUNDER_BLUFF_KODO:
                    {
                        if (player->HasAchieved(ACHIEVEMENT_CHAMPION_THUNDER_BLUFF))
                            return SPELL_PENNANT_THUNDER_BLUFF_CHAMPION;
                        else if (player->GetQuestRewardStatus(QUEST_VALIANT_OF_THUNDER_BLUFF) || player->GetQuestRewardStatus(QUEST_A_VALIANT_OF_THUNDER_BLUFF))
                            return SPELL_PENNANT_THUNDER_BLUFF_VALIANT;
                        else
                            return SPELL_PENNANT_THUNDER_BLUFF_ASPIRANT;
                    }
                    case NPC_ARGENT_WARHORSE:
                    {
                        if (player->HasAchieved(ACHIEVEMENT_CHAMPION_ALLIANCE) || player->HasAchieved(ACHIEVEMENT_CHAMPION_HORDE))
                            return player->getClass() == CLASS_DEATH_KNIGHT ? SPELL_PENNANT_EBON_BLADE_CHAMPION : SPELL_PENNANT_ARGENT_CRUSADE_CHAMPION;
                        else if (player->HasAchieved(ACHIEVEMENT_ARGENT_VALOR))
                            return player->getClass() == CLASS_DEATH_KNIGHT ? SPELL_PENNANT_EBON_BLADE_VALIANT : SPELL_PENNANT_ARGENT_CRUSADE_VALIANT;
                        else
                            return player->getClass() == CLASS_DEATH_KNIGHT ? SPELL_PENNANT_EBON_BLADE_ASPIRANT : SPELL_PENNANT_ARGENT_CRUSADE_ASPIRANT;
                    }
                    default:
                        return 0;
                }
            }

            void Register()
            {
                AfterEffectApply += AuraEffectApplyFn(spell_gen_on_tournament_mount_AuraScript::HandleApplyEffect, EFFECT_0, SPELL_AURA_DUMMY, AURA_EFFECT_HANDLE_REAL_OR_REAPPLY_MASK);
                OnEffectRemove += AuraEffectRemoveFn(spell_gen_on_tournament_mount_AuraScript::HandleRemoveEffect, EFFECT_0, SPELL_AURA_DUMMY, AURA_EFFECT_HANDLE_REAL_OR_REAPPLY_MASK);
            }
        };

        AuraScript* GetAuraScript() const
        {
            return new spell_gen_on_tournament_mount_AuraScript();
        }
};

class spell_gen_tournament_pennant : public SpellScriptLoader
{
    public:
        spell_gen_tournament_pennant() : SpellScriptLoader("spell_gen_tournament_pennant") { }

        class spell_gen_tournament_pennant_AuraScript : public AuraScript
        {
            PrepareAuraScript(spell_gen_tournament_pennant_AuraScript);

            bool Load()
            {
                return GetCaster() && GetCaster()->GetTypeId() == TYPEID_PLAYER;
            }

            void HandleApplyEffect(AuraEffect const* /*aurEff*/, AuraEffectHandleModes /*mode*/)
            {
                if (Unit* caster = GetCaster())
                    if (!caster->GetVehicleBase())
                        caster->RemoveAurasDueToSpell(GetId());
            }

            void Register()
            {
                OnEffectApply += AuraEffectApplyFn(spell_gen_tournament_pennant_AuraScript::HandleApplyEffect, EFFECT_0, SPELL_AURA_DUMMY, AURA_EFFECT_HANDLE_REAL_OR_REAPPLY_MASK);
            }
        };

        AuraScript* GetAuraScript() const
        {
            return new spell_gen_tournament_pennant_AuraScript();
        }
};

enum ChaosBlast
{
    SPELL_CHAOS_BLAST   = 37675,
};

class spell_gen_chaos_blast : public SpellScriptLoader
{
    public:
        spell_gen_chaos_blast() : SpellScriptLoader("spell_gen_chaos_blast") { }

        class spell_gen_chaos_blast_SpellScript : public SpellScript
        {
            PrepareSpellScript(spell_gen_chaos_blast_SpellScript)

            bool Validate(SpellInfo const* /*SpellEntry*/)
            {
                if (!sSpellMgr->GetSpellInfo(SPELL_CHAOS_BLAST))
                    return false;
                return true;
            }
            void HandleDummy(SpellEffIndex /* effIndex */)
            {
                int32 basepoints0 = 100;
                Unit* caster = GetCaster();
                if (Unit* target = GetHitUnit())
                    caster->CastCustomSpell(target, SPELL_CHAOS_BLAST, &basepoints0, NULL, NULL, true);
            }

            void Register()
            {
                OnEffectHitTarget += SpellEffectFn(spell_gen_chaos_blast_SpellScript::HandleDummy, EFFECT_0, SPELL_EFFECT_DUMMY);
            }
        };

        SpellScript* GetSpellScript() const
        {
            return new spell_gen_chaos_blast_SpellScript();
        }

};

class spell_gen_ds_flush_knockback : public SpellScriptLoader
{
    public:
        spell_gen_ds_flush_knockback() : SpellScriptLoader("spell_gen_ds_flush_knockback") {}

        class spell_gen_ds_flush_knockback_SpellScript : public SpellScript
        {
            PrepareSpellScript(spell_gen_ds_flush_knockback_SpellScript);

            void HandleScript(SpellEffIndex /*effIndex*/)
            {
                // Here the target is the water spout and determines the position where the player is knocked from
                if (Unit* target = GetHitUnit())
                {
                    if (Player* player = GetCaster()->ToPlayer())
                    {
                        float horizontalSpeed = 20.0f + (40.0f - GetCaster()->GetDistance(target));
                        float verticalSpeed = 8.0f;
                        // This method relies on the Dalaran Sewer map disposition and Water Spout position
                        // What we do is knock the player from a position exactly behind him and at the end of the pipe
                        player->KnockbackFrom(target->GetPositionX(), player->GetPositionY(), horizontalSpeed, verticalSpeed);
                    }
                }
            }

            void Register()
            {
                OnEffectHitTarget += SpellEffectFn(spell_gen_ds_flush_knockback_SpellScript::HandleScript, EFFECT_0, SPELL_EFFECT_DUMMY);
            }
        };

        SpellScript* GetSpellScript() const
        {
            return new spell_gen_ds_flush_knockback_SpellScript();
        }
};

class spell_gen_wg_water : public SpellScriptLoader
{
    public:
        spell_gen_wg_water() : SpellScriptLoader("spell_gen_wg_water") {}

        class spell_gen_wg_water_SpellScript : public SpellScript
        {
            PrepareSpellScript(spell_gen_wg_water_SpellScript);

            SpellCastResult CheckCast()
            {
                if (!GetSpellInfo()->CheckTargetCreatureType(GetCaster()))
                    return SPELL_FAILED_DONT_REPORT;
                return SPELL_CAST_OK;
            }

            void Register()
            {
                OnCheckCast += SpellCheckCastFn(spell_gen_wg_water_SpellScript::CheckCast);
            }
        };

        SpellScript* GetSpellScript() const
        {
            return new spell_gen_wg_water_SpellScript();
        }
};

class spell_gen_count_pct_from_max_hp : public SpellScriptLoader
{
    public:
        spell_gen_count_pct_from_max_hp(char const* name, int32 damagePct = 0) : SpellScriptLoader(name), _damagePct(damagePct) { }

        class spell_gen_count_pct_from_max_hp_SpellScript : public SpellScript
        {
            PrepareSpellScript(spell_gen_count_pct_from_max_hp_SpellScript)

        public:
            spell_gen_count_pct_from_max_hp_SpellScript(int32 damagePct) : SpellScript(), _damagePct(damagePct) { }

            void RecalculateDamage()
            {
                if (!_damagePct)
                    _damagePct = GetHitDamage();

                SetHitDamage(GetHitUnit()->CountPctFromMaxHealth(_damagePct));
            }

            void Register()
            {
                OnHit += SpellHitFn(spell_gen_count_pct_from_max_hp_SpellScript::RecalculateDamage);
            }

        private:
            int32 _damagePct;
        };

        SpellScript* GetSpellScript() const
        {
            return new spell_gen_count_pct_from_max_hp_SpellScript(_damagePct);
        }

    private:
        int32 _damagePct;
};

class spell_gen_despawn_self : public SpellScriptLoader
{
public:
    spell_gen_despawn_self() : SpellScriptLoader("spell_gen_despawn_self") { }

    class spell_gen_despawn_self_SpellScript : public SpellScript
    {
        PrepareSpellScript(spell_gen_despawn_self_SpellScript);

        bool Load()
        {
            return GetCaster()->GetTypeId() == TYPEID_UNIT;
        }

        void HandleDummy(SpellEffIndex effIndex)
        {
            if (GetSpellInfo()->Effects[effIndex].Effect == SPELL_EFFECT_DUMMY || GetSpellInfo()->Effects[effIndex].Effect == SPELL_EFFECT_SCRIPT_EFFECT)
                GetCaster()->ToCreature()->DespawnOrUnsummon();
        }

        void Register()
        {
            OnEffectHitTarget += SpellEffectFn(spell_gen_despawn_self_SpellScript::HandleDummy, EFFECT_ALL, SPELL_EFFECT_ANY);
        }
    };

    SpellScript* GetSpellScript() const
    {
        return new spell_gen_despawn_self_SpellScript();
    }
};

class spell_gen_touch_the_nightmare : public SpellScriptLoader
{
public:
    spell_gen_touch_the_nightmare() : SpellScriptLoader("spell_gen_touch_the_nightmare") { }

    class spell_gen_touch_the_nightmare_SpellScript : public SpellScript
    {
        PrepareSpellScript(spell_gen_touch_the_nightmare_SpellScript);

        void HandleDamageCalc(SpellEffIndex /*effIndex*/)
        {
            uint32 bp = GetCaster()->GetMaxHealth() * 0.3f;
            SetHitDamage(bp);
        }

        void Register()
        {
            OnEffectHitTarget += SpellEffectFn(spell_gen_touch_the_nightmare_SpellScript::HandleDamageCalc, EFFECT_2, SPELL_EFFECT_SCHOOL_DAMAGE);
        }
    };

    SpellScript* GetSpellScript() const
    {
        return new spell_gen_touch_the_nightmare_SpellScript();
    }
};

class spell_gen_dream_funnel: public SpellScriptLoader
{
public:
    spell_gen_dream_funnel() : SpellScriptLoader("spell_gen_dream_funnel") { }

    class spell_gen_dream_funnel_AuraScript : public AuraScript
    {
        PrepareAuraScript(spell_gen_dream_funnel_AuraScript);

        void HandleEffectCalcAmount(AuraEffect const* /*aurEff*/, int32& amount, bool& canBeRecalculated)
        {
            if (GetCaster())
                amount = GetCaster()->GetMaxHealth() * 0.05f;

            canBeRecalculated = false;
        }

        void Register()
        {
            DoEffectCalcAmount += AuraEffectCalcAmountFn(spell_gen_dream_funnel_AuraScript::HandleEffectCalcAmount, EFFECT_0, SPELL_AURA_PERIODIC_HEAL);
            DoEffectCalcAmount += AuraEffectCalcAmountFn(spell_gen_dream_funnel_AuraScript::HandleEffectCalcAmount, EFFECT_2, SPELL_AURA_PERIODIC_DAMAGE);
        }
    };

    AuraScript* GetAuraScript() const
    {
        return new spell_gen_dream_funnel_AuraScript();
    }
};

enum GenericBandage
{
    SPELL_RECENTLY_BANDAGED = 11196,
};

class spell_gen_bandage : public SpellScriptLoader
{
    public:
        spell_gen_bandage() : SpellScriptLoader("spell_gen_bandage") { }

        class spell_gen_bandage_SpellScript : public SpellScript
        {
            PrepareSpellScript(spell_gen_bandage_SpellScript);

            bool Validate(SpellInfo const* /*spell*/)
            {
                if (!sSpellMgr->GetSpellInfo(SPELL_RECENTLY_BANDAGED))
                    return false;
                return true;
            }

            SpellCastResult CheckCast()
            {
                if (Unit* target = GetExplTargetUnit())
                {
                    if (target->HasAura(SPELL_RECENTLY_BANDAGED))
                        return SPELL_FAILED_TARGET_AURASTATE;
                }
                return SPELL_CAST_OK;
            }

            void HandleScript()
            {
                if (Unit* target = GetHitUnit())
                    GetCaster()->CastSpell(target, SPELL_RECENTLY_BANDAGED, true);
            }

            void Register()
            {
                OnCheckCast += SpellCheckCastFn(spell_gen_bandage_SpellScript::CheckCast);
                AfterHit += SpellHitFn(spell_gen_bandage_SpellScript::HandleScript);
            }
        };

        SpellScript* GetSpellScript() const
        {
            return new spell_gen_bandage_SpellScript();
        }
};

enum GenericLifebloom
{
    SPELL_HEXLORD_MALACRASS_LIFEBLOOM_FINAL_HEAL        = 43422,
    SPELL_TUR_RAGEPAW_LIFEBLOOM_FINAL_HEAL              = 52552,
    SPELL_CENARION_SCOUT_LIFEBLOOM_FINAL_HEAL           = 53692,
    SPELL_TWISTED_VISAGE_LIFEBLOOM_FINAL_HEAL           = 57763,
    SPELL_FACTION_CHAMPIONS_DRU_LIFEBLOOM_FINAL_HEAL    = 66094,
};

class spell_gen_lifebloom : public SpellScriptLoader
{
    public:
        spell_gen_lifebloom(const char* name, uint32 spellId) : SpellScriptLoader(name), _spellId(spellId) { }

        class spell_gen_lifebloom_AuraScript : public AuraScript
        {
            PrepareAuraScript(spell_gen_lifebloom_AuraScript);

        public:
            spell_gen_lifebloom_AuraScript(uint32 spellId) : AuraScript(), _spellId(spellId) { }

            bool Validate(SpellInfo const* /*spell*/)
            {
                if (!sSpellMgr->GetSpellInfo(_spellId))
                    return false;
                return true;
            }

            void AfterRemove(AuraEffect const* aurEff, AuraEffectHandleModes /*mode*/)
            {
                // Final heal only on duration end
                if (GetTargetApplication()->GetRemoveMode() != AURA_REMOVE_BY_EXPIRE && GetTargetApplication()->GetRemoveMode() != AURA_REMOVE_BY_ENEMY_SPELL)
                    return;

                // final heal
                GetTarget()->CastSpell(GetTarget(), _spellId, true, NULL, aurEff, GetCasterGUID());
            }

            void Register()
            {
                AfterEffectRemove += AuraEffectRemoveFn(spell_gen_lifebloom_AuraScript::AfterRemove, EFFECT_0, SPELL_AURA_PERIODIC_HEAL, AURA_EFFECT_HANDLE_REAL);
            }

        private:
            uint32 _spellId;
        };

        AuraScript* GetAuraScript() const
        {
            return new spell_gen_lifebloom_AuraScript(_spellId);
        }

    private:
        uint32 _spellId;
};

enum SummonElemental
{
    SPELL_SUMMON_FIRE_ELEMENTAL  = 8985,
    SPELL_SUMMON_EARTH_ELEMENTAL = 19704
};

class spell_gen_summon_elemental : public SpellScriptLoader
{
    public:
        spell_gen_summon_elemental(const char* name, uint32 spellId) : SpellScriptLoader(name), _spellId(spellId) { }

        class spell_gen_summon_elemental_AuraScript : public AuraScript
        {
            PrepareAuraScript(spell_gen_summon_elemental_AuraScript);

        public:
            spell_gen_summon_elemental_AuraScript(uint32 spellId) : AuraScript(), _spellId(spellId) { }

            bool Validate(SpellInfo const* /*spell*/)
            {
                if (!sSpellMgr->GetSpellInfo(_spellId))
                    return false;
                return true;
            }

            void AfterApply(AuraEffect const* /*aurEff*/, AuraEffectHandleModes /*mode*/)
            {
                if (GetCaster())
                    if (Unit* owner = GetCaster()->GetOwner())
                        owner->CastSpell(owner, _spellId, true);
            }

            void AfterRemove(AuraEffect const* /*aurEff*/, AuraEffectHandleModes /*mode*/)
            {
                if (GetCaster())
                    if (Unit* owner = GetCaster()->GetOwner())
                        if (owner->GetTypeId() == TYPEID_PLAYER) /// @todo this check is maybe wrong
                            owner->ToPlayer()->RemovePet(NULL, PET_SAVE_NOT_IN_SLOT, true);
            }

            void Register()
            {
                 AfterEffectApply += AuraEffectApplyFn(spell_gen_summon_elemental_AuraScript::AfterApply, EFFECT_1, SPELL_AURA_DUMMY, AURA_EFFECT_HANDLE_REAL);
                 AfterEffectRemove += AuraEffectRemoveFn(spell_gen_summon_elemental_AuraScript::AfterRemove, EFFECT_1, SPELL_AURA_DUMMY, AURA_EFFECT_HANDLE_REAL);
            }

        private:
            uint32 _spellId;
        };

        AuraScript* GetAuraScript() const
        {
            return new spell_gen_summon_elemental_AuraScript(_spellId);
        }

    private:
        uint32 _spellId;
};

enum Mounts
{
    SPELL_COLD_WEATHER_FLYING           = 54197,

    // Magic Broom
    SPELL_MAGIC_BROOM_60                = 42680,
    SPELL_MAGIC_BROOM_100               = 42683,
    SPELL_MAGIC_BROOM_150               = 42667,
    SPELL_MAGIC_BROOM_280               = 42668,

    // Headless Horseman's Mount
    SPELL_HEADLESS_HORSEMAN_MOUNT_60    = 51621,
    SPELL_HEADLESS_HORSEMAN_MOUNT_100   = 48024,
    SPELL_HEADLESS_HORSEMAN_MOUNT_150   = 51617,
    SPELL_HEADLESS_HORSEMAN_MOUNT_280   = 48023,

    // Winged Steed of the Ebon Blade
    SPELL_WINGED_STEED_150              = 54726,
    SPELL_WINGED_STEED_280              = 54727,

    // Big Love Rocket
    SPELL_BIG_LOVE_ROCKET_0             = 71343,
    SPELL_BIG_LOVE_ROCKET_60            = 71344,
    SPELL_BIG_LOVE_ROCKET_100           = 71345,
    SPELL_BIG_LOVE_ROCKET_150           = 71346,
    SPELL_BIG_LOVE_ROCKET_310           = 71347,

    // Invincible
    SPELL_INVINCIBLE_60                 = 72281,
    SPELL_INVINCIBLE_100                = 72282,
    SPELL_INVINCIBLE_150                = 72283,
    SPELL_INVINCIBLE_310                = 72284,

    // Blazing Hippogryph
    SPELL_BLAZING_HIPPOGRYPH_150        = 74854,
    SPELL_BLAZING_HIPPOGRYPH_280        = 74855,

    // Celestial Steed
    SPELL_CELESTIAL_STEED_60            = 75619,
    SPELL_CELESTIAL_STEED_100           = 75620,
    SPELL_CELESTIAL_STEED_150           = 75617,
    SPELL_CELESTIAL_STEED_280           = 75618,
    SPELL_CELESTIAL_STEED_310           = 76153,

    // X-53 Touring Rocket
    SPELL_X53_TOURING_ROCKET_150        = 75957,
    SPELL_X53_TOURING_ROCKET_280        = 75972,
    SPELL_X53_TOURING_ROCKET_310        = 76154,
};

class spell_gen_mount : public SpellScriptLoader
{
    public:
        spell_gen_mount(const char* name, uint32 mount0 = 0, uint32 mount60 = 0, uint32 mount100 = 0, uint32 mount150 = 0, uint32 mount280 = 0, uint32 mount310 = 0) : SpellScriptLoader(name),
            _mount0(mount0), _mount60(mount60), _mount100(mount100), _mount150(mount150), _mount280(mount280), _mount310(mount310) { }

        class spell_gen_mount_SpellScript : public SpellScript
        {
            PrepareSpellScript(spell_gen_mount_SpellScript);

        public:
            spell_gen_mount_SpellScript(uint32 mount0, uint32 mount60, uint32 mount100, uint32 mount150, uint32 mount280, uint32 mount310) : SpellScript(),
                _mount0(mount0), _mount60(mount60), _mount100(mount100), _mount150(mount150), _mount280(mount280), _mount310(mount310) { }

            bool Validate(SpellInfo const* /*spell*/)
            {
                if (_mount0 && !sSpellMgr->GetSpellInfo(_mount0))
                    return false;
                if (_mount60 && !sSpellMgr->GetSpellInfo(_mount60))
                    return false;
                if (_mount100 && !sSpellMgr->GetSpellInfo(_mount100))
                    return false;
                if (_mount150 && !sSpellMgr->GetSpellInfo(_mount150))
                    return false;
                if (_mount280 && !sSpellMgr->GetSpellInfo(_mount280))
                    return false;
                if (_mount310 && !sSpellMgr->GetSpellInfo(_mount310))
                    return false;
                return true;
            }

            void HandleMount(SpellEffIndex effIndex)
            {
                PreventHitDefaultEffect(effIndex);

                if (Player* target = GetHitPlayer())
                {
                    // Prevent stacking of mounts and client crashes upon dismounting
                    target->RemoveAurasByType(SPELL_AURA_MOUNTED, 0, GetHitAura());

                    // Triggered spell id dependent on riding skill and zone
                    bool canFly = false;
                    uint32 map = GetVirtualMapForMapAndZone(target->GetMapId(), target->GetZoneId());
                    if (map == 530 || (map == 571 && target->HasSpell(SPELL_COLD_WEATHER_FLYING)))
                        canFly = true;

                    float x, y, z;
                    target->GetPosition(x, y, z);
                    uint32 areaFlag = target->GetBaseMap()->GetAreaFlag(x, y, z);
                    AreaTableEntry const* area = sAreaStore.LookupEntry(areaFlag);
                    if (!area || (canFly && (area->flags & AREA_FLAG_NO_FLY_ZONE)))
                        canFly = false;

                    uint32 mount = 0;
                    switch (target->GetBaseSkillValue(SKILL_RIDING))
                    {
                        case 0:
                            mount = _mount0;
                            break;
                        case 75:
                            mount = _mount60;
                            break;
                        case 150:
                            mount = _mount100;
                            break;
                        case 225:
                            if (canFly)
                                mount = _mount150;
                            else
                                mount = _mount100;
                            break;
                        case 300:
                            if (canFly)
                                mount = _mount280;
                            else
                                mount = _mount100;
                            break;
                        case 375:
                            if (canFly)
                                mount = _mount310;
                            else
                                mount = _mount100;
                            break;
                        default:
                            break;
                    }

                    if (mount)
                    {
                        PreventHitAura();
                        target->CastSpell(target, mount, true);
                    }
                }
            }

            void Register()
            {
                 OnEffectHitTarget += SpellEffectFn(spell_gen_mount_SpellScript::HandleMount, EFFECT_2, SPELL_EFFECT_SCRIPT_EFFECT);
            }

        private:
            uint32 _mount0;
            uint32 _mount60;
            uint32 _mount100;
            uint32 _mount150;
            uint32 _mount280;
            uint32 _mount310;
        };

        SpellScript* GetSpellScript() const
        {
            return new spell_gen_mount_SpellScript(_mount0, _mount60, _mount100, _mount150, _mount280, _mount310);
        }

    private:
        uint32 _mount0;
        uint32 _mount60;
        uint32 _mount100;
        uint32 _mount150;
        uint32 _mount280;
        uint32 _mount310;
};

enum FoamSword
{
    ITEM_FOAM_SWORD_GREEN   = 45061,
    ITEM_FOAM_SWORD_PINK    = 45176,
    ITEM_FOAM_SWORD_BLUE    = 45177,
    ITEM_FOAM_SWORD_RED     = 45178,
    ITEM_FOAM_SWORD_YELLOW  = 45179,

    SPELL_BONKED            = 62991,
    SPELL_FOAM_SWORD_DEFEAT = 62994,
    SPELL_ON_GUARD          = 62972,
};

class spell_gen_upper_deck_create_foam_sword : public SpellScriptLoader
{
    public:
        spell_gen_upper_deck_create_foam_sword() : SpellScriptLoader("spell_gen_upper_deck_create_foam_sword") { }

        class spell_gen_upper_deck_create_foam_sword_SpellScript : public SpellScript
        {
            PrepareSpellScript(spell_gen_upper_deck_create_foam_sword_SpellScript);

            void HandleScript(SpellEffIndex effIndex)
            {
                if (Player* player = GetHitPlayer())
                {
                    static uint32 const itemId[5] = { ITEM_FOAM_SWORD_GREEN, ITEM_FOAM_SWORD_PINK, ITEM_FOAM_SWORD_BLUE, ITEM_FOAM_SWORD_RED, ITEM_FOAM_SWORD_YELLOW };
                    // player can only have one of these items
                    for (uint8 i = 0; i < 5; ++i)
                    {
                        if (player->HasItemCount(itemId[i], 1, true))
                            return;
                    }

                    CreateItem(effIndex, itemId[urand(0, 4)]);
                }
            }

            void Register()
            {
                OnEffectHitTarget += SpellEffectFn(spell_gen_upper_deck_create_foam_sword_SpellScript::HandleScript, EFFECT_0, SPELL_EFFECT_SCRIPT_EFFECT);
            }
        };

        SpellScript* GetSpellScript() const
        {
            return new spell_gen_upper_deck_create_foam_sword_SpellScript();
        }
};

class spell_gen_bonked : public SpellScriptLoader
{
    public:
        spell_gen_bonked() : SpellScriptLoader("spell_gen_bonked") { }

        class spell_gen_bonked_SpellScript : public SpellScript
        {
            PrepareSpellScript(spell_gen_bonked_SpellScript);

            void HandleScript(SpellEffIndex /*effIndex*/)
            {
                if (Player* target = GetHitPlayer())
                {
                    Aura const* aura = GetHitAura();
                    if (!(aura && aura->GetStackAmount() == 3))
                        return;

                    target->CastSpell(target, SPELL_FOAM_SWORD_DEFEAT, true);
                    target->RemoveAurasDueToSpell(SPELL_BONKED);

                    if (Aura const* aura = target->GetAura(SPELL_ON_GUARD))
                    {
                        if (Item* item = target->GetItemByGuid(aura->GetCastItemGUID()))
                            target->DestroyItemCount(item->GetEntry(), 1, true);
                    }
                }
            }

            void Register()
            {
                OnEffectHitTarget += SpellEffectFn(spell_gen_bonked_SpellScript::HandleScript, EFFECT_1, SPELL_EFFECT_SCRIPT_EFFECT);
            }
        };

        SpellScript* GetSpellScript() const
        {
            return new spell_gen_bonked_SpellScript();
        }
};

class spell_gen_gift_of_naaru : public SpellScriptLoader
{
    public:
        spell_gen_gift_of_naaru() : SpellScriptLoader("spell_gen_gift_of_naaru") { }

        class spell_gen_gift_of_naaru_AuraScript : public AuraScript
        {
            PrepareAuraScript(spell_gen_gift_of_naaru_AuraScript);

            void CalculateAmount(AuraEffect const* aurEff, int32& amount, bool& /*canBeRecalculated*/)
            {
                if (!GetCaster())
                    return;

                float heal = 0.0f;
                switch (GetSpellInfo()->SpellFamilyName)
                {
                    case SPELLFAMILY_MAGE:
                    case SPELLFAMILY_WARLOCK:
                    case SPELLFAMILY_PRIEST:
                        heal = 1.885f * float(GetCaster()->SpellBaseDamageBonusDone(GetSpellInfo()->GetSchoolMask()));
                        break;
                    case SPELLFAMILY_PALADIN:
                    case SPELLFAMILY_SHAMAN:
                        heal = std::max(1.885f * float(GetCaster()->SpellBaseDamageBonusDone(GetSpellInfo()->GetSchoolMask())), 1.1f * float(GetCaster()->GetTotalAttackPowerValue(BASE_ATTACK)));
                        break;
                    case SPELLFAMILY_WARRIOR:
                    case SPELLFAMILY_HUNTER:
                    case SPELLFAMILY_DEATHKNIGHT:
                        heal = 1.1f * float(std::max(GetCaster()->GetTotalAttackPowerValue(BASE_ATTACK), GetCaster()->GetTotalAttackPowerValue(RANGED_ATTACK)));
                        break;
                    case SPELLFAMILY_GENERIC:
                    default:
                        break;
                }

                int32 healTick = floor(heal / aurEff->GetTotalTicks());
                amount += int32(std::max(healTick, 0));
            }

            void Register()
            {
                DoEffectCalcAmount += AuraEffectCalcAmountFn(spell_gen_gift_of_naaru_AuraScript::CalculateAmount, EFFECT_0, SPELL_AURA_PERIODIC_HEAL);
            }
        };

        AuraScript* GetAuraScript() const
        {
            return new spell_gen_gift_of_naaru_AuraScript();
        }
};

class spell_gen_increase_stats_buff : public SpellScriptLoader
{
    public:
        spell_gen_increase_stats_buff(char const* scriptName) : SpellScriptLoader(scriptName) { }

        class spell_gen_increase_stats_buff_SpellScript : public SpellScript
        {
            PrepareSpellScript(spell_gen_increase_stats_buff_SpellScript);

            void HandleDummy(SpellEffIndex /*effIndex*/)
            {
                if (GetHitUnit()->IsInRaidWith(GetCaster()))
                    GetCaster()->CastSpell(GetCaster(), GetEffectValue() + 1, true); // raid buff
                else
                    GetCaster()->CastSpell(GetHitUnit(), GetEffectValue(), true); // single-target buff
            }

            void Register()
            {
                OnEffectHitTarget += SpellEffectFn(spell_gen_increase_stats_buff_SpellScript::HandleDummy, EFFECT_0, SPELL_EFFECT_DUMMY);
            }
        };

        SpellScript* GetSpellScript() const
        {
            return new spell_gen_increase_stats_buff_SpellScript();
        }
};

enum Replenishment
{
    SPELL_REPLENISHMENT             = 57669,
    SPELL_INFINITE_REPLENISHMENT    = 61782
};

class spell_gen_replenishment : public SpellScriptLoader
{
    public:
        spell_gen_replenishment() : SpellScriptLoader("spell_gen_replenishment") { }

        class spell_gen_replenishment_AuraScript : public AuraScript
        {
            PrepareAuraScript(spell_gen_replenishment_AuraScript);

            bool Validate(SpellInfo const* /*spell*/)
            {
                if (!sSpellMgr->GetSpellInfo(SPELL_REPLENISHMENT) ||
                   !sSpellMgr->GetSpellInfo(SPELL_INFINITE_REPLENISHMENT))
                    return false;
                return true;
            }

            bool Load()
            {
                return GetUnitOwner()->GetPower(POWER_MANA);
            }

            void CalculateAmount(AuraEffect const* /*aurEff*/, int32& amount, bool& /*canBeRecalculated*/)
            {
                switch (GetSpellInfo()->Id)
                {
                    case SPELL_REPLENISHMENT:
                        amount = GetUnitOwner()->GetMaxPower(POWER_MANA) * 0.002f;
                        break;
                    case SPELL_INFINITE_REPLENISHMENT:
                        amount = GetUnitOwner()->GetMaxPower(POWER_MANA) * 0.0025f;
                        break;
                    default:
                        break;
                }
            }

            void Register()
            {
                DoEffectCalcAmount += AuraEffectCalcAmountFn(spell_gen_replenishment_AuraScript::CalculateAmount, EFFECT_0, SPELL_AURA_PERIODIC_ENERGIZE);
            }
        };

        AuraScript* GetAuraScript() const
        {
            return new spell_gen_replenishment_AuraScript();
        }
};

enum RunningWildMountIds
{
    RUNNING_WILD_MODEL_MALE     = 29422,
    RUNNING_WILD_MODEL_FEMALE   = 29423,
    SPELL_ALTERED_FORM          = 97709,
};

class spell_gen_running_wild : public SpellScriptLoader
{
    public:
        spell_gen_running_wild() : SpellScriptLoader("spell_gen_running_wild") { }

        class spell_gen_running_wild_AuraScript : public AuraScript
        {
            PrepareAuraScript(spell_gen_running_wild_AuraScript);

            bool Validate(SpellInfo const* /*spell*/)
            {
                if (!sCreatureDisplayInfoStore.LookupEntry(RUNNING_WILD_MODEL_MALE))
                    return false;
                if (!sCreatureDisplayInfoStore.LookupEntry(RUNNING_WILD_MODEL_FEMALE))
                    return false;
                return true;
            }

            void HandleMount(AuraEffect const* aurEff, AuraEffectHandleModes /*mode*/)
            {
                Unit* target = GetTarget();
                PreventDefaultAction();

                target->Mount(target->getGender() == GENDER_FEMALE ? RUNNING_WILD_MODEL_FEMALE : RUNNING_WILD_MODEL_MALE, 0, 0);

                // cast speed aura
                if (MountCapabilityEntry const* mountCapability = sMountCapabilityStore.LookupEntry(aurEff->GetAmount()))
                    target->CastSpell(target, mountCapability->SpeedModSpell, TRIGGERED_FULL_MASK);
            }

            void Register()
            {
                OnEffectApply += AuraEffectApplyFn(spell_gen_running_wild_AuraScript::HandleMount, EFFECT_1, SPELL_AURA_MOUNTED, AURA_EFFECT_HANDLE_REAL);
            }
        };

        class spell_gen_running_wild_SpellScript : public SpellScript
        {
            PrepareSpellScript(spell_gen_running_wild_SpellScript);

            bool Validate(SpellInfo const* /*spell*/)
            {
                if (!sSpellMgr->GetSpellInfo(SPELL_ALTERED_FORM))
                    return false;
                return true;
            }

            bool Load()
            {
                // Definitely not a good thing, but currently the only way to do something at cast start
                // Should be replaced as soon as possible with a new hook: BeforeCastStart
                GetCaster()->CastSpell(GetCaster(), SPELL_ALTERED_FORM, TRIGGERED_FULL_MASK);
                return false;
            }

            void Register()
            {
            }
        };

        AuraScript* GetAuraScript() const
        {
            return new spell_gen_running_wild_AuraScript();
        }

        SpellScript* GetSpellScript() const
        {
            return new spell_gen_running_wild_SpellScript();
        }
};

class spell_gen_two_forms : public SpellScriptLoader
{
    public:
        spell_gen_two_forms() : SpellScriptLoader("spell_gen_two_forms") { }

        class spell_gen_two_forms_SpellScript : public SpellScript
        {
            PrepareSpellScript(spell_gen_two_forms_SpellScript);

            SpellCastResult CheckCast()
            {
                if (GetCaster()->isInCombat())
                {
                    SetCustomCastResultMessage(SPELL_CUSTOM_ERROR_CANT_TRANSFORM);
                    return SPELL_FAILED_CUSTOM_ERROR;
                }

                // Player cannot transform to human form if he is forced to be worgen for some reason (Darkflight)
                if (GetCaster()->GetAuraEffectsByType(SPELL_AURA_WORGEN_ALTERED_FORM).size() > 1)
                {
                    SetCustomCastResultMessage(SPELL_CUSTOM_ERROR_CANT_TRANSFORM);
                    return SPELL_FAILED_CUSTOM_ERROR;
                }

                return SPELL_CAST_OK;
            }

            void HandleTransform(SpellEffIndex effIndex)
            {
                Unit* target = GetHitUnit();
                PreventHitDefaultEffect(effIndex);
                if (target->HasAuraType(SPELL_AURA_WORGEN_ALTERED_FORM))
                    target->RemoveAurasByType(SPELL_AURA_WORGEN_ALTERED_FORM);
                else    // Basepoints 1 for this aura control whether to trigger transform transition animation or not.
                    target->CastCustomSpell(SPELL_ALTERED_FORM, SPELLVALUE_BASE_POINT0, 1, target, TRIGGERED_FULL_MASK);
            }

            void Register()
            {
                OnCheckCast += SpellCheckCastFn(spell_gen_two_forms_SpellScript::CheckCast);
                OnEffectHitTarget += SpellEffectFn(spell_gen_two_forms_SpellScript::HandleTransform, EFFECT_0, SPELL_EFFECT_DUMMY);
            }
        };

        SpellScript* GetSpellScript() const
        {
            return new spell_gen_two_forms_SpellScript();
        }
};

class spell_gen_darkflight : public SpellScriptLoader
{
    public:
        spell_gen_darkflight() : SpellScriptLoader("spell_gen_darkflight") { }

        class spell_gen_darkflight_SpellScript : public SpellScript
        {
            PrepareSpellScript(spell_gen_darkflight_SpellScript);

            void TriggerTransform()
            {
                GetCaster()->CastSpell(GetCaster(), SPELL_ALTERED_FORM, TRIGGERED_FULL_MASK);
            }

            void Register()
            {
                AfterCast += SpellCastFn(spell_gen_darkflight_SpellScript::TriggerTransform);
            }
        };

        SpellScript* GetSpellScript() const
        {
            return new spell_gen_darkflight_SpellScript();
        }
};

enum OrcDisguiseSpells
{
    SPELL_ORC_DISGUISE_TRIGGER       = 45759,
    SPELL_ORC_DISGUISE_MALE          = 45760,
    SPELL_ORC_DISGUISE_FEMALE        = 45762,
};

class spell_gen_orc_disguise : public SpellScriptLoader
{
    public:
        spell_gen_orc_disguise() : SpellScriptLoader("spell_gen_orc_disguise") { }

        class spell_gen_orc_disguise_SpellScript : public SpellScript
        {
            PrepareSpellScript(spell_gen_orc_disguise_SpellScript);

            bool Validate(SpellInfo const* /*spell*/)
            {
                if (!sSpellMgr->GetSpellInfo(SPELL_ORC_DISGUISE_TRIGGER) || !sSpellMgr->GetSpellInfo(SPELL_ORC_DISGUISE_MALE) || 
                    !sSpellMgr->GetSpellInfo(SPELL_ORC_DISGUISE_FEMALE))
                    return false;
                return true;
            }

            void HandleScript(SpellEffIndex /*effIndex*/)
            {
                Unit* caster = GetCaster();
                if (Player* target = GetHitPlayer())
                {
                    uint8 gender = target->getGender();
                    if (!gender)
                        caster->CastSpell(target, SPELL_ORC_DISGUISE_MALE, true);
                    else
                        caster->CastSpell(target, SPELL_ORC_DISGUISE_FEMALE, true);
                }
            }

            void Register()
            {
                OnEffectHitTarget += SpellEffectFn(spell_gen_orc_disguise_SpellScript::HandleScript, EFFECT_0, SPELL_EFFECT_SCRIPT_EFFECT);
            }
        };

        SpellScript* GetSpellScript() const
        {
            return new spell_gen_orc_disguise_SpellScript();
        }
};

void AddSC_generic_spell_scripts()
{
    new spell_gen_absorb0_hitlimit1();
    new spell_gen_adaptive_warding();
    new spell_gen_aura_of_anger();
    new spell_gen_av_drekthar_presence();
    new spell_gen_burn_brutallus();
    new spell_gen_cannibalize();
    new spell_gen_create_lance();
    new spell_gen_netherbloom();
    new spell_gen_nightmare_vine();
    new spell_gen_obsidian_armor();
    new spell_gen_parachute();
    new spell_gen_pet_summoned();
    new spell_gen_remove_flight_auras();
    new spell_creature_permanent_feign_death();
    new spell_pvp_trinket_wotf_shared_cd();
    new spell_gen_animal_blood();
    new spell_gen_divine_storm_cd_reset();
    new spell_gen_parachute_ic();
    new spell_gen_gunship_portal();
    new spell_gen_dungeon_credit();
    new spell_gen_profession_research();
    new spell_generic_clone();
    new spell_generic_clone_weapon();
    new spell_gen_clone_weapon_aura();
    new spell_gen_seaforium_blast();
    new spell_gen_turkey_marker();
    new spell_gen_lifeblood();
    new spell_gen_magic_rooster();
    new spell_gen_allow_cast_from_item_only();
    new spell_gen_launch();
    new spell_gen_vehicle_scaling();
    new spell_gen_oracle_wolvar_reputation();
    new spell_gen_dummy_trigger();
    new spell_gen_spirit_healer_res();
    new spell_gen_gadgetzan_transporter_backfire();
    new spell_gen_gnomish_transporter();
    new spell_gen_dalaran_disguise("spell_gen_sunreaver_disguise");
    new spell_gen_dalaran_disguise("spell_gen_silver_covenant_disguise");
    new spell_gen_elune_candle();
    new spell_gen_break_shield("spell_gen_break_shield");
    new spell_gen_break_shield("spell_gen_tournament_counterattack");
    new spell_gen_mounted_charge();
    new spell_gen_defend();
    new spell_gen_tournament_duel();
    new spell_gen_summon_tournament_mount();
    new spell_gen_on_tournament_mount();
    new spell_gen_tournament_pennant();
    new spell_gen_chaos_blast();
    new spell_gen_ds_flush_knockback();
    new spell_gen_wg_water();
    new spell_gen_count_pct_from_max_hp("spell_gen_default_count_pct_from_max_hp");
    new spell_gen_count_pct_from_max_hp("spell_gen_50pct_count_pct_from_max_hp", 50);
    new spell_gen_despawn_self();
    new spell_gen_touch_the_nightmare();
    new spell_gen_dream_funnel();
    new spell_gen_bandage();
    new spell_gen_lifebloom("spell_hexlord_lifebloom", SPELL_HEXLORD_MALACRASS_LIFEBLOOM_FINAL_HEAL);
    new spell_gen_lifebloom("spell_tur_ragepaw_lifebloom", SPELL_TUR_RAGEPAW_LIFEBLOOM_FINAL_HEAL);
    new spell_gen_lifebloom("spell_cenarion_scout_lifebloom", SPELL_CENARION_SCOUT_LIFEBLOOM_FINAL_HEAL);
    new spell_gen_lifebloom("spell_twisted_visage_lifebloom", SPELL_TWISTED_VISAGE_LIFEBLOOM_FINAL_HEAL);
    new spell_gen_lifebloom("spell_faction_champion_dru_lifebloom", SPELL_FACTION_CHAMPIONS_DRU_LIFEBLOOM_FINAL_HEAL);
    new spell_gen_summon_elemental("spell_gen_summon_fire_elemental", SPELL_SUMMON_FIRE_ELEMENTAL);
    new spell_gen_summon_elemental("spell_gen_summon_earth_elemental", SPELL_SUMMON_EARTH_ELEMENTAL);
    new spell_gen_mount("spell_magic_broom", 0, SPELL_MAGIC_BROOM_60, SPELL_MAGIC_BROOM_100, SPELL_MAGIC_BROOM_150, SPELL_MAGIC_BROOM_280);
    new spell_gen_mount("spell_headless_horseman_mount", 0, SPELL_HEADLESS_HORSEMAN_MOUNT_60, SPELL_HEADLESS_HORSEMAN_MOUNT_100, SPELL_HEADLESS_HORSEMAN_MOUNT_150, SPELL_HEADLESS_HORSEMAN_MOUNT_280);
    new spell_gen_mount("spell_winged_steed_of_the_ebon_blade", 0, 0, 0, SPELL_WINGED_STEED_150, SPELL_WINGED_STEED_280);
    new spell_gen_mount("spell_big_love_rocket", SPELL_BIG_LOVE_ROCKET_0, SPELL_BIG_LOVE_ROCKET_60, SPELL_BIG_LOVE_ROCKET_100, SPELL_BIG_LOVE_ROCKET_150, SPELL_BIG_LOVE_ROCKET_310);
    new spell_gen_mount("spell_invincible", 0, SPELL_INVINCIBLE_60, SPELL_INVINCIBLE_100, SPELL_INVINCIBLE_150, SPELL_INVINCIBLE_310);
    new spell_gen_mount("spell_blazing_hippogryph", 0, 0, 0, SPELL_BLAZING_HIPPOGRYPH_150, SPELL_BLAZING_HIPPOGRYPH_280);
    new spell_gen_mount("spell_celestial_steed", 0, SPELL_CELESTIAL_STEED_60, SPELL_CELESTIAL_STEED_100, SPELL_CELESTIAL_STEED_150, SPELL_CELESTIAL_STEED_280, SPELL_CELESTIAL_STEED_310);
    new spell_gen_mount("spell_x53_touring_rocket", 0, 0, 0, SPELL_X53_TOURING_ROCKET_150, SPELL_X53_TOURING_ROCKET_280, SPELL_X53_TOURING_ROCKET_310);
    new spell_gen_upper_deck_create_foam_sword();
    new spell_gen_bonked();
    new spell_gen_gift_of_naaru();
    new spell_gen_increase_stats_buff("spell_pal_blessing_of_kings");
    new spell_gen_increase_stats_buff("spell_pal_blessing_of_might");
    new spell_gen_increase_stats_buff("spell_dru_mark_of_the_wild");
    new spell_gen_increase_stats_buff("spell_pri_power_word_fortitude");
    new spell_gen_increase_stats_buff("spell_pri_shadow_protection");
    new spell_gen_increase_stats_buff("spell_mage_arcane_brilliance");
    new spell_gen_increase_stats_buff("spell_mage_dalaran_brilliance");
    new spell_gen_replenishment();
<<<<<<< HEAD
    new spell_gen_running_wild();
    new spell_gen_two_forms();
    new spell_gen_darkflight();
=======
    new spell_gen_aura_service_uniform();
    new spell_gen_orc_disguise();
>>>>>>> 243c325c
}<|MERGE_RESOLUTION|>--- conflicted
+++ resolved
@@ -3603,7 +3603,7 @@
 
             bool Validate(SpellInfo const* /*spell*/)
             {
-                if (!sSpellMgr->GetSpellInfo(SPELL_ORC_DISGUISE_TRIGGER) || !sSpellMgr->GetSpellInfo(SPELL_ORC_DISGUISE_MALE) || 
+                if (!sSpellMgr->GetSpellInfo(SPELL_ORC_DISGUISE_TRIGGER) || !sSpellMgr->GetSpellInfo(SPELL_ORC_DISGUISE_MALE) ||
                     !sSpellMgr->GetSpellInfo(SPELL_ORC_DISGUISE_FEMALE))
                     return false;
                 return true;
@@ -3718,12 +3718,8 @@
     new spell_gen_increase_stats_buff("spell_mage_arcane_brilliance");
     new spell_gen_increase_stats_buff("spell_mage_dalaran_brilliance");
     new spell_gen_replenishment();
-<<<<<<< HEAD
     new spell_gen_running_wild();
     new spell_gen_two_forms();
     new spell_gen_darkflight();
-=======
-    new spell_gen_aura_service_uniform();
     new spell_gen_orc_disguise();
->>>>>>> 243c325c
 }