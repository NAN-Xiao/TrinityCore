--- conflicted
+++ resolved
@@ -2682,8 +2682,6 @@
     }
 };
 
-<<<<<<< HEAD
-=======
 class spell_gen_touch_the_nightmare : public SpellScriptLoader
 {
 public:
@@ -3029,12 +3027,13 @@
                             break;
                         case 300:
                             if (canFly)
-                            {
-                                if (_mount310 && target->Has310Flyer(false))
-                                    mount = _mount310;
-                                else
-                                    mount = _mount280;
-                            }
+                                mount = _mount280;
+                            else
+                                mount = _mount100;
+                            break;
+                        case 375:
+                            if (canFly)
+                                mount = _mount310;
                             else
                                 mount = _mount100;
                             break;
@@ -3078,7 +3077,6 @@
         uint32 _mount310;
 };
 
->>>>>>> c3cb82b9
 void AddSC_generic_spell_scripts()
 {
     new spell_gen_absorb0_hitlimit1();
@@ -3133,8 +3131,6 @@
     new spell_gen_count_pct_from_max_hp("spell_gen_default_count_pct_from_max_hp");
     new spell_gen_count_pct_from_max_hp("spell_gen_50pct_count_pct_from_max_hp", 50);
     new spell_gen_despawn_self();
-<<<<<<< HEAD
-=======
     new spell_gen_touch_the_nightmare();
     new spell_gen_dream_funnel();
     new spell_gen_bandage();
@@ -3153,5 +3149,4 @@
     new spell_gen_mount("spell_blazing_hippogryph", 0, 0, 0, SPELL_BLAZING_HIPPOGRYPH_150, SPELL_BLAZING_HIPPOGRYPH_280);
     new spell_gen_mount("spell_celestial_steed", 0, SPELL_CELESTIAL_STEED_60, SPELL_CELESTIAL_STEED_100, SPELL_CELESTIAL_STEED_150, SPELL_CELESTIAL_STEED_280, SPELL_CELESTIAL_STEED_310);
     new spell_gen_mount("spell_x53_touring_rocket", 0, 0, 0, SPELL_X53_TOURING_ROCKET_150, SPELL_X53_TOURING_ROCKET_280, SPELL_X53_TOURING_ROCKET_310);
->>>>>>> c3cb82b9
 }