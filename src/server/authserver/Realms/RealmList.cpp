/*
 * Copyright (C) 2008-2014 TrinityCore <http://www.trinitycore.org/>
 * Copyright (C) 2005-2009 MaNGOS <http://getmangos.com/>
 *
 * This program is free software; you can redistribute it and/or modify it
 * under the terms of the GNU General Public License as published by the
 * Free Software Foundation; either version 2 of the License, or (at your
 * option) any later version.
 *
 * This program is distributed in the hope that it will be useful, but WITHOUT
 * ANY WARRANTY; without even the implied warranty of MERCHANTABILITY or
 * FITNESS FOR A PARTICULAR PURPOSE. See the GNU General Public License for
 * more details.
 *
 * You should have received a copy of the GNU General Public License along
 * with this program. If not, see <http://www.gnu.org/licenses/>.
 */

#include "Common.h"
#include "RealmList.h"
#include "BattlenetManager.h"
#include "Database/DatabaseEnv.h"
#include "Util.h"

ip::tcp::endpoint Realm::GetAddressForClient(ip::address const& clientAddr) const
{
    ip::address realmIp;

    // Attempt to send best address for client
    if (clientAddr.is_loopback())
    {
        // Try guessing if realm is also connected locally
        if (LocalAddress.is_loopback() || ExternalAddress.is_loopback())
            realmIp = clientAddr;
        else
        {
            // Assume that user connecting from the machine that authserver is located on
            // has all realms available in his local network
            realmIp = LocalAddress;
        }
    }
    else
    {
        if (clientAddr.is_v4() &&
            (clientAddr.to_v4().to_ulong() & LocalSubnetMask.to_v4().to_ulong()) ==
            (LocalAddress.to_v4().to_ulong() & LocalSubnetMask.to_v4().to_ulong()))
        {
            realmIp = LocalAddress;
        }
        else
            realmIp = ExternalAddress;
    }

    ip::tcp::endpoint endpoint(realmIp, port);

    // Return external IP
    return endpoint;
}

RealmList::RealmList() : m_UpdateInterval(0), m_NextUpdateTime(time(NULL)), _resolver(nullptr)
{
}

RealmList::~RealmList()
{
    delete _resolver;
}

// Load the realm list from the database
void RealmList::Initialize(boost::asio::io_service& ioService, uint32 updateInterval)
{
    _resolver = new boost::asio::ip::tcp::resolver(ioService);
    m_UpdateInterval = updateInterval;

    // Get the content of the realmlist table in the database
    UpdateRealms(true);
}

void RealmList::UpdateRealm(uint32 id, const std::string& name, ip::address const& address, ip::address const& localAddr,
<<<<<<< HEAD
    ip::address const& localSubmask, uint16 port, uint8 icon, RealmFlags flag, uint8 timezone, AccountTypes allowedSecurityLevel, float population, uint32 build, uint8 region, uint8 battlegroup)
=======
    ip::address const& localSubmask, uint16 port, uint8 icon, RealmFlags flag, uint8 timezone, AccountTypes allowedSecurityLevel, float population, uint32 build)
>>>>>>> 44c0d66d
{
    // Create new if not exist or update existed
    Realm& realm = m_realms[name];

    realm.m_ID = id;
    realm.name = name;
    realm.icon = icon;
    realm.flag = flag;
    realm.timezone = timezone;
    realm.allowedSecurityLevel = allowedSecurityLevel;
    realm.populationLevel = population;

    // Append port to IP address.

    realm.ExternalAddress = address;
    realm.LocalAddress = localAddr;
    realm.LocalSubnetMask = localSubmask;
    realm.port = port;
    realm.gamebuild = build;
    realm.Region = region;
    realm.Battlegroup = battlegroup;
}

void RealmList::UpdateIfNeed()
{
    // maybe disabled or updated recently
    if (!m_UpdateInterval || m_NextUpdateTime > time(NULL))
        return;

    m_NextUpdateTime = time(NULL) + m_UpdateInterval;

    // Clears Realm list
    m_realms.clear();

    // Get the content of the realmlist table in the database
    UpdateRealms();
}

void RealmList::UpdateRealms(bool init)
{
    TC_LOG_INFO("server.authserver", "Updating Realm List...");

    PreparedStatement* stmt = LoginDatabase.GetPreparedStatement(LOGIN_SEL_REALMLIST);
    PreparedQueryResult result = LoginDatabase.Query(stmt);

    // Circle through results and add them to the realm map
    if (result)
    {
        do
        {
            try
            {
                boost::asio::ip::tcp::resolver::iterator end;

                Field* fields = result->Fetch();
                uint32 realmId = fields[0].GetUInt32();
                std::string name = fields[1].GetString();
                boost::asio::ip::tcp::resolver::query externalAddressQuery(fields[2].GetString(), "");
                boost::asio::ip::tcp::resolver::iterator endPoint = _resolver->resolve(externalAddressQuery);
                if (endPoint == end)
                {
                    TC_LOG_ERROR("server.authserver", "Could not resolve address %s", fields[2].GetString().c_str());
                    return;
                }

                ip::address externalAddress = (*endPoint).endpoint().address();

                boost::asio::ip::tcp::resolver::query localAddressQuery(fields[3].GetString(), "");
                endPoint = _resolver->resolve(localAddressQuery);
                if (endPoint == end)
                {
                    TC_LOG_ERROR("server.authserver", "Could not resolve address %s", fields[3].GetString().c_str());
                    return;
                }

                ip::address localAddress = (*endPoint).endpoint().address();

                boost::asio::ip::tcp::resolver::query localSubmaskQuery(fields[4].GetString(), "");
                endPoint = _resolver->resolve(localSubmaskQuery);
                if (endPoint == end)
                {
                    TC_LOG_ERROR("server.authserver", "Could not resolve address %s", fields[4].GetString().c_str());
                    return;
                }

                ip::address localSubmask = (*endPoint).endpoint().address();

                uint16 port = fields[5].GetUInt16();
                uint8 icon = fields[6].GetUInt8();
                RealmFlags flag = RealmFlags(fields[7].GetUInt8());
                uint8 timezone = fields[8].GetUInt8();
                uint8 allowedSecurityLevel = fields[9].GetUInt8();
                float pop = fields[10].GetFloat();
                uint32 build = fields[11].GetUInt32();
                uint8 region = fields[12].GetUInt8();
                uint8 battlegroup = fields[13].GetUInt8();

                UpdateRealm(realmId, name, externalAddress, localAddress, localSubmask, port, icon, flag, timezone,
                    (allowedSecurityLevel <= SEC_ADMINISTRATOR ? AccountTypes(allowedSecurityLevel) : SEC_ADMINISTRATOR), pop, build, region, battlegroup);

                if (init)
                    TC_LOG_INFO("server.authserver", "Added realm \"%s\" at %s:%u.", name.c_str(), m_realms[name].ExternalAddress.to_string().c_str(), port);
            }
            catch (std::exception& ex)
            {
                TC_LOG_ERROR("server.authserver", "Realmlist::UpdateRealms has thrown an exception: %s", ex.what());
                ASSERT(false);
            }
        }
        while (result->NextRow());
    }
}

Realm const* RealmList::GetRealm(Battlenet::RealmId const& id) const
{
    auto itr = std::find_if(m_realms.begin(), m_realms.end(), [id](RealmMap::value_type const& pair)
    {
        return pair.second.Region == id.Region && pair.second.Battlegroup == id.Battlegroup && pair.second.m_ID == id.Index;
    });

    if (itr != m_realms.end())
        return &itr->second;

    return NULL;
}<|MERGE_RESOLUTION|>--- conflicted
+++ resolved
@@ -16,6 +16,7 @@
  * with this program. If not, see <http://www.gnu.org/licenses/>.
  */
 
+#include <boost/asio/ip/tcp.hpp>
 #include "Common.h"
 #include "RealmList.h"
 #include "BattlenetManager.h"
@@ -77,11 +78,7 @@
 }
 
 void RealmList::UpdateRealm(uint32 id, const std::string& name, ip::address const& address, ip::address const& localAddr,
-<<<<<<< HEAD
     ip::address const& localSubmask, uint16 port, uint8 icon, RealmFlags flag, uint8 timezone, AccountTypes allowedSecurityLevel, float population, uint32 build, uint8 region, uint8 battlegroup)
-=======
-    ip::address const& localSubmask, uint16 port, uint8 icon, RealmFlags flag, uint8 timezone, AccountTypes allowedSecurityLevel, float population, uint32 build)
->>>>>>> 44c0d66d
 {
     // Create new if not exist or update existed
     Realm& realm = m_realms[name];
