/*
 * Copyright (C) 2008-2014 TrinityCore <http://www.trinitycore.org/>
 * Copyright (C) 2005-2009 MaNGOS <http://getmangos.com/>
 *
 * This program is free software; you can redistribute it and/or modify it
 * under the terms of the GNU General Public License as published by the
 * Free Software Foundation; either version 2 of the License, or (at your
 * option) any later version.
 *
 * This program is distributed in the hope that it will be useful, but WITHOUT
 * ANY WARRANTY; without even the implied warranty of MERCHANTABILITY or
 * FITNESS FOR A PARTICULAR PURPOSE. See the GNU General Public License for
 * more details.
 *
 * You should have received a copy of the GNU General Public License along
 * with this program. If not, see <http://www.gnu.org/licenses/>.
 */

#ifndef _REALMLIST_H
#define _REALMLIST_H

#include <boost/asio/ip/address.hpp>
#include <boost/asio/ip/tcp.hpp>
#include <boost/asio/io_service.hpp>
#include "Common.h"

using namespace boost::asio;

enum RealmFlags
{
    REALM_FLAG_NONE = 0x00,
    REALM_FLAG_INVALID = 0x01,
    REALM_FLAG_OFFLINE = 0x02,
    REALM_FLAG_SPECIFYBUILD = 0x04,
    REALM_FLAG_UNK1 = 0x08,
    REALM_FLAG_UNK2 = 0x10,
    REALM_FLAG_RECOMMENDED = 0x20,
    REALM_FLAG_NEW = 0x40,
    REALM_FLAG_FULL = 0x80
};

// Storage object for a realm
struct Realm
{
    ip::address ExternalAddress;
    ip::address LocalAddress;
    ip::address LocalSubnetMask;
    uint16 port;
    std::string name;
    uint8 icon;
    RealmFlags flag;
    uint8 timezone;
    uint32 m_ID;
    AccountTypes allowedSecurityLevel;
    float populationLevel;
    uint32 gamebuild;
    uint8 Region;
    uint8 Battlegroup;

    ACE_INET_Addr const& GetAddressForClient(ACE_INET_Addr const& clientAddr) const;
};

namespace Battlenet
{
    struct RealmId;
}

/// Storage object for the list of realms on the server
class RealmList
{
public:
    typedef std::map<std::string, Realm> RealmMap;

    static RealmList& instance()
    {
        static RealmList *instance = new RealmList();
        return *instance;
    }
    
    ~RealmList();

    void Initialize(boost::asio::io_service& ioService, uint32 updateInterval);

    void UpdateIfNeed();

    void AddRealm(const Realm& NewRealm) { m_realms[NewRealm.name] = NewRealm; }

    RealmMap::const_iterator begin() const { return m_realms.begin(); }
    RealmMap::const_iterator end() const { return m_realms.end(); }
    uint32 size() const { return m_realms.size(); }
    Realm const* GetRealm(Battlenet::RealmId const& id) const;

private:
<<<<<<< HEAD
    void UpdateRealms(bool init=false);
    void UpdateRealm(uint32 id, const std::string& name, ACE_INET_Addr const& address, ACE_INET_Addr const& localAddr, ACE_INET_Addr const& localSubmask, uint8 icon, RealmFlags flag, uint8 timezone, AccountTypes allowedSecurityLevel, float popu, uint32 build, uint8 region, uint8 battlegroup);
=======
    RealmList();

    void UpdateRealms(bool init = false);
    void UpdateRealm(uint32 id, const std::string& name, ip::address const& address, ip::address const& localAddr,
        ip::address const& localSubmask, uint16 port, uint8 icon, RealmFlags flag, uint8 timezone, AccountTypes allowedSecurityLevel, float population, uint32 build);
>>>>>>> 1866d8cc

    RealmMap m_realms;
    uint32   m_UpdateInterval;
    time_t   m_NextUpdateTime;
    boost::asio::ip::tcp::resolver* _resolver;
};

#define sRealmList RealmList::instance()
#endif<|MERGE_RESOLUTION|>--- conflicted
+++ resolved
@@ -91,16 +91,11 @@
     Realm const* GetRealm(Battlenet::RealmId const& id) const;
 
 private:
-<<<<<<< HEAD
-    void UpdateRealms(bool init=false);
-    void UpdateRealm(uint32 id, const std::string& name, ACE_INET_Addr const& address, ACE_INET_Addr const& localAddr, ACE_INET_Addr const& localSubmask, uint8 icon, RealmFlags flag, uint8 timezone, AccountTypes allowedSecurityLevel, float popu, uint32 build, uint8 region, uint8 battlegroup);
-=======
     RealmList();
 
     void UpdateRealms(bool init = false);
     void UpdateRealm(uint32 id, const std::string& name, ip::address const& address, ip::address const& localAddr,
-        ip::address const& localSubmask, uint16 port, uint8 icon, RealmFlags flag, uint8 timezone, AccountTypes allowedSecurityLevel, float population, uint32 build);
->>>>>>> 1866d8cc
+        ip::address const& localSubmask, uint16 port, uint8 icon, RealmFlags flag, uint8 timezone, AccountTypes allowedSecurityLevel, float population, uint32 build, uint8 region, uint8 battlegroup);
 
     RealmMap m_realms;
     uint32   m_UpdateInterval;
