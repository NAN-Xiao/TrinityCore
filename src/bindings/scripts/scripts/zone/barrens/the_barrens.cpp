--- conflicted
+++ resolved
@@ -98,15 +98,10 @@
 
 struct TRINITY_DLL_DECL npc_taskmaster_fizzuleAI : public ScriptedAI
 {
-<<<<<<< HEAD
     npc_taskmaster_fizzuleAI(Creature* c) : ScriptedAI(c)
     {
         factionNorm = c->getFaction();
-        Reset();
-    }
-=======
-    npc_taskmaster_fizzuleAI(Creature* c) : ScriptedAI(c) {}
->>>>>>> 7f209249
+    }
 
     uint32 factionNorm;
     bool IsFriend;
