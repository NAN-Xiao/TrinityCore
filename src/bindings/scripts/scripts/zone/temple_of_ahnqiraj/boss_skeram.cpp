/* Copyright (C) 2006 - 2009 ScriptDev2 <https://scriptdev2.svn.sourceforge.net/>
 * This program is free software; you can redistribute it and/or modify
 * it under the terms of the GNU General Public License as published by
 * the Free Software Foundation; either version 2 of the License, or
 * (at your option) any later version.
 *
 * This program is distributed in the hope that it will be useful,
 * but WITHOUT ANY WARRANTY; without even the implied warranty of
 * MERCHANTABILITY or FITNESS FOR A PARTICULAR PURPOSE. See the
 * GNU General Public License for more details.
 *
 * You should have received a copy of the GNU General Public License
 * along with this program; if not, write to the Free Software
 * Foundation, Inc., 59 Temple Place, Suite 330, Boston, MA 02111-1307 USA
 */

/* ScriptData
SDName: Boss_Skeram
SD%Complete: 75
SDComment: Mind Control buggy.
SDCategory: Temple of Ahn'Qiraj
EndScriptData */

#include "precompiled.h"
#include "def_temple_of_ahnqiraj.h"
#include "Group.h"

#define SAY_AGGRO1                  -1531000
#define SAY_AGGRO2                  -1531001
#define SAY_AGGRO3                  -1531002
#define SAY_SLAY1                   -1531003
#define SAY_SLAY2                   -1531004
#define SAY_SLAY3                   -1531005
#define SAY_SPLIT                   -1531006
#define SAY_DEATH                   -1531007

#define SPELL_ARCANE_EXPLOSION      25679
#define SPELL_EARTH_SHOCK           26194
#define SPELL_TRUE_FULFILLMENT4     26526
#define SPELL_BLINK                 28391

#define PLACES_CLEANUP delete place1; \
  delete place2;                      \
  delete place3;                      \

class ov_mycoordinates
{
    public:
        float x,y,z,r;
        ov_mycoordinates(float cx, float cy, float cz, float cr)
        {
            x = cx; y = cy; z = cz; r = cr;
        }
};

struct TRINITY_DLL_DECL boss_skeramAI : public ScriptedAI
{
    boss_skeramAI(Creature *c) : ScriptedAI(c)
    {
        pInstance = ((ScriptedInstance*)c->GetInstanceData());
        IsImage = false;
    }

    ScriptedInstance *pInstance;

    uint32 ArcaneExplosion_Timer;
    uint32 EarthShock_Timer;
    uint32 FullFillment_Timer;
    uint32 Blink_Timer;
    uint32 Invisible_Timer;

    Creature *Image1, *Image2;

    bool Images75;
    bool Images50;
    bool Images25;
    bool IsImage;
    bool Invisible;

    void Reset()
    {
        ArcaneExplosion_Timer = 6000 + rand()%6000;
        EarthShock_Timer = 2000;
        FullFillment_Timer = 15000;
        Blink_Timer = 8000 + rand()%12000;
        Invisible_Timer = 500;

        Images75 = false;
        Images50 = false;
        Images25 = false;
        Invisible = false;

        m_creature->RemoveFlag(UNIT_FIELD_FLAGS, UNIT_FLAG_NOT_SELECTABLE);
        m_creature->SetVisibility(VISIBILITY_ON);

        if (IsImage)
            m_creature->setDeathState(JUST_DIED);
    }

    void KilledUnit(Unit* victim)
    {
        switch(rand()%3)
        {
        case 0: DoScriptText(SAY_SLAY1, m_creature); break;
        case 1: DoScriptText(SAY_SLAY2, m_creature); break;
        case 2: DoScriptText(SAY_SLAY3, m_creature); break;
        }
    }

    void JustDied(Unit* Killer)
    {
        if (!IsImage)
            DoScriptText(SAY_DEATH, m_creature);
    }

    void EnterCombat(Unit *who)
    {
        if (IsImage || Images75)
            return;
        switch(rand()%3)
        {
        case 0: DoScriptText(SAY_AGGRO1, m_creature); break;
        case 1: DoScriptText(SAY_AGGRO2, m_creature); break;
        case 2: DoScriptText(SAY_AGGRO3, m_creature); break;
        }
    }

    void UpdateAI(const uint32 diff)
    {
        //Return since we have no target
        if (!UpdateVictim())
            return;

        //ArcaneExplosion_Timer
        if (ArcaneExplosion_Timer < diff)
        {
            DoCast(m_creature->getVictim(), SPELL_ARCANE_EXPLOSION);
            ArcaneExplosion_Timer = 8000 + rand()%10000;
        }else ArcaneExplosion_Timer -= diff;

        //If we are within range melee the target
        if( m_creature->IsWithinMeleeRange(m_creature->getVictim()))
        {
            //Make sure our attack is ready and we arn't currently casting
            if( m_creature->isAttackReady() && !m_creature->IsNonMeleeSpellCasted(false))
            {
                m_creature->AttackerStateUpdate(m_creature->getVictim());
                m_creature->resetAttackTimer();
            }
        }else
        {
            //EarthShock_Timer
            if (EarthShock_Timer < diff)
            {
                DoCast(m_creature->getVictim(),SPELL_EARTH_SHOCK);
                EarthShock_Timer = 1000;
            }else EarthShock_Timer -= diff;
        }

        //Blink_Timer
        if (Blink_Timer < diff)
        {
            //DoCast(m_creature, SPELL_BLINK);
            switch(rand()%3)
            {
                case 0:
                    m_creature->Relocate(-8340.782227,2083.814453,125.648788,0);
                    DoResetThreat();
                    break;
                case 1:
                    m_creature->Relocate(-8341.546875,2118.504639,133.058151,0);
                    DoResetThreat();
                    break;
                case 2:
                    m_creature->Relocate(-8318.822266,2058.231201,133.058151,0);
                    DoResetThreat();
                    break;
            }
            DoStopAttack();

            Blink_Timer= 20000 + rand()%20000;
        }else Blink_Timer -= diff;

        int procent = (int) (m_creature->GetHealth()*100 / m_creature->GetMaxHealth() +0.5);

        //Summoning 2 Images and teleporting to a random position on 75% health
        if ( (!Images75 && !IsImage) && (procent <= 75 && procent > 70) )
            DoSplit(75);

        //Summoning 2 Images and teleporting to a random position on 50% health
        if ( (!Images50 && !IsImage) &&
            (procent <= 50 && procent > 45) )
            DoSplit(50);

        //Summoning 2 Images and teleporting to a random position on 25% health
        if ( (!Images25 && !IsImage) && (procent <= 25 && procent > 20) )
            DoSplit(25);

        //Invisible_Timer
        if (Invisible)
        {
            if (Invisible_Timer < diff)
            {
                //Making Skeram visible after telporting
                m_creature->SetVisibility(VISIBILITY_ON);
                m_creature->RemoveFlag(UNIT_FIELD_FLAGS, UNIT_FLAG_NOT_SELECTABLE);

                Invisible_Timer = 2500;
                Invisible = false;
            }else Invisible_Timer -= diff;
        }

        DoMeleeAttackIfReady();
    }

    void DoSplit(int atPercent /* 75 50 25 */)
    {
        DoScriptText(SAY_SPLIT, m_creature);

        ov_mycoordinates *place1 = new ov_mycoordinates(-8340.782227,2083.814453,125.648788,0);
        ov_mycoordinates *place2 = new ov_mycoordinates(-8341.546875,2118.504639,133.058151,0);
        ov_mycoordinates *place3 = new ov_mycoordinates(-8318.822266,2058.231201,133.058151,0);

        ov_mycoordinates *bossc=place1, *i1=place2, *i2=place3;

        switch(rand()%3)
        {
            case 0:
                bossc=place1;
                i1=place2;
                i2=place3;
                break;
            case 1:
                bossc=place2;
                i1=place1;
                i2=place3;
                break;
            case 2:
                bossc=place3;
                i1=place1;
                i2=place2;
                break;
        }

        for (int tryi = 0; tryi < 41; tryi ++)
        {
            Unit *targetpl = SelectUnit(SELECT_TARGET_RANDOM, 0);
            if (targetpl->GetTypeId() == TYPEID_PLAYER)
            {
                Group *grp = ((Player *)targetpl)->GetGroup();
                if (grp)
                {
                    for (int ici = 0; ici < TARGETICONCOUNT; ici++)
                    {
                        //if (grp ->m_targetIcons[ici] == m_creature->GetGUID()) -- private member:(
                        grp->SetTargetIcon(ici, 0);
                    }
                }
                break;
            }
        }

        m_creature->RemoveAllAuras();
        m_creature->SetFlag(UNIT_FIELD_FLAGS, UNIT_FLAG_NOT_SELECTABLE);
        m_creature->SetVisibility(VISIBILITY_OFF);
        m_creature->Relocate(bossc->x, bossc->y, bossc->z, bossc->r);
        Invisible = true;
        delete place1;
        delete place2;
        delete place3;
        DoResetThreat();
        DoStopAttack();

        switch (atPercent)
        {
            case 75: Images75 = true; break;
            case 50: Images50 = true; break;
            case 25: Images25 = true; break;
        }

        Unit* target = SelectUnit(SELECT_TARGET_RANDOM,0);

        Image1 = m_creature->SummonCreature(15263, i1->x, i1->y, i1->z, i1->r, TEMPSUMMON_CORPSE_DESPAWN, 30000);
<<<<<<< HEAD
        if (Image1)
        {
            Image1->SetMaxHealth(m_creature->GetMaxHealth() / 5);
            Image1->SetHealth(m_creature->GetHealth() / 5);
            if (target)
                Image1->AI()->AttackStart(target);
            ((boss_skeramAI*)Image1->AI())->IsImage = true;
        }

        Image2 = m_creature->SummonCreature(15263,i2->x, i2->y, i2->z, i2->r, TEMPSUMMON_CORPSE_DESPAWN, 30000);
        if (Image2)
        {
            Image2->SetMaxHealth(m_creature->GetMaxHealth() / 5);
            Image2->SetHealth(m_creature->GetHealth() / 5);
            if (target)
                Image2->AI()->AttackStart(target);
            ((boss_skeramAI*)Image2->AI())->IsImage = true;
        }
=======
        if(!Image1)
        {
          PLACES_CLEANUP
          return;
        }
        Image1->SetMaxHealth(m_creature->GetMaxHealth() / 5);
        Image1->SetHealth(m_creature->GetHealth() / 5);
        if (target)
            Image1->AI()->AttackStart(target);

        Image2 = m_creature->SummonCreature(15263,i2->x, i2->y, i2->z, i2->r, TEMPSUMMON_CORPSE_DESPAWN, 30000);
        if(!Image2)
        {
          PLACES_CLEANUP
          return;
        }
        Image2->SetMaxHealth(m_creature->GetMaxHealth() / 5);
        Image2->SetHealth(m_creature->GetHealth() / 5);
        if (target)
            Image2->AI()->AttackStart(target);

        ((boss_skeramAI*)Image1->AI())->IsImage = true;
        ((boss_skeramAI*)Image2->AI())->IsImage = true;

>>>>>>> 5d78a9c6
        Invisible = true;
    PLACES_CLEANUP
    }

};

CreatureAI* GetAI_boss_skeram(Creature *_Creature)
{
    return new boss_skeramAI (_Creature);
}

void AddSC_boss_skeram()
{
    Script *newscript;
    newscript = new Script;
    newscript->Name="boss_skeram";
    newscript->GetAI = &GetAI_boss_skeram;
    newscript->RegisterSelf();
}
<|MERGE_RESOLUTION|>--- conflicted
+++ resolved
@@ -39,10 +39,6 @@
 #define SPELL_TRUE_FULFILLMENT4     26526
 #define SPELL_BLINK                 28391
 
-#define PLACES_CLEANUP delete place1; \
-  delete place2;                      \
-  delete place3;                      \
-
 class ov_mycoordinates
 {
     public:
@@ -281,7 +277,6 @@
         Unit* target = SelectUnit(SELECT_TARGET_RANDOM,0);
 
         Image1 = m_creature->SummonCreature(15263, i1->x, i1->y, i1->z, i1->r, TEMPSUMMON_CORPSE_DESPAWN, 30000);
-<<<<<<< HEAD
         if (Image1)
         {
             Image1->SetMaxHealth(m_creature->GetMaxHealth() / 5);
@@ -300,34 +295,7 @@
                 Image2->AI()->AttackStart(target);
             ((boss_skeramAI*)Image2->AI())->IsImage = true;
         }
-=======
-        if(!Image1)
-        {
-          PLACES_CLEANUP
-          return;
-        }
-        Image1->SetMaxHealth(m_creature->GetMaxHealth() / 5);
-        Image1->SetHealth(m_creature->GetHealth() / 5);
-        if (target)
-            Image1->AI()->AttackStart(target);
-
-        Image2 = m_creature->SummonCreature(15263,i2->x, i2->y, i2->z, i2->r, TEMPSUMMON_CORPSE_DESPAWN, 30000);
-        if(!Image2)
-        {
-          PLACES_CLEANUP
-          return;
-        }
-        Image2->SetMaxHealth(m_creature->GetMaxHealth() / 5);
-        Image2->SetHealth(m_creature->GetHealth() / 5);
-        if (target)
-            Image2->AI()->AttackStart(target);
-
-        ((boss_skeramAI*)Image1->AI())->IsImage = true;
-        ((boss_skeramAI*)Image2->AI())->IsImage = true;
-
->>>>>>> 5d78a9c6
         Invisible = true;
-    PLACES_CLEANUP
     }
 
 };
