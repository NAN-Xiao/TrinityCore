--- conflicted
+++ resolved
@@ -53,13 +53,8 @@
 {
     boss_vexallusAI(Creature *c) : ScriptedAI(c)
     {
-<<<<<<< HEAD
-        pInstance = ((ScriptedInstance*)c->GetInstanceData());
+        pInstance = ((ScriptedInstance*)c->GetInstanceData());         Heroic = c->GetMap()->IsHeroic();
         Heroic = c->GetMap()->IsHeroic();
-        Reset();
-=======
-        pInstance = ((ScriptedInstance*)c->GetInstanceData());         Heroic = c->GetMap()->IsHeroic();
->>>>>>> 7f209249
     }
 
     ScriptedInstance* pInstance;
