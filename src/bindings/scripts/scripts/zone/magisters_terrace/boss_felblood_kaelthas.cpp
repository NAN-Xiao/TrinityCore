--- conflicted
+++ resolved
@@ -559,14 +559,7 @@
 
 struct TRINITY_DLL_DECL mob_felkael_phoenix_eggAI : public ScriptedAI
 {
-<<<<<<< HEAD
-    mob_felkael_phoenix_eggAI(Creature *c) : ScriptedAI(c) {Reset();}
-=======
-    mob_felkael_phoenix_eggAI(Creature *c) : Scripted_NoMovementAI(c)
-    {
-        pInstance = ((ScriptedInstance*)c->GetInstanceData());
-    }
->>>>>>> 7f209249
+    mob_felkael_phoenix_eggAI(Creature *c) : ScriptedAI(c) {}
 
     uint32 HatchTimer;
 
@@ -592,15 +585,8 @@
 
 struct TRINITY_DLL_DECL mob_arcane_sphereAI : public ScriptedAI
 {
-<<<<<<< HEAD
     mob_arcane_sphereAI(Creature *c) : ScriptedAI(c) {Reset();}
 
-=======
-    mob_arcane_sphereAI(Creature *c) : ScriptedAI(c)
-    {
-        pInstance = ((ScriptedInstance*)c->GetInstanceData());
-    }
->>>>>>> 7f209249
     uint32 DespawnTimer;
     uint32 ChangeTargetTimer;
 
