--- conflicted
+++ resolved
@@ -97,13 +97,7 @@
     boss_priestess_delrissaAI(Creature* c) : ScriptedAI(c)
     {
         pInstance = ((ScriptedInstance*)c->GetInstanceData());
-<<<<<<< HEAD
         SummonAdds();
-        Reset();
-=======
-        Adds.clear();
-        //SummonAdds();
->>>>>>> 7f209249
         Heroic = c->GetMap()->IsHeroic();
     }
 
