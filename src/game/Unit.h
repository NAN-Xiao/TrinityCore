--- conflicted
+++ resolved
@@ -1304,14 +1304,8 @@
         void RemoveAurasByTypeWithDispel(AuraType auraType, Spell * spell = NULL);
         void RemoveNotOwnSingleTargetAuras();
         bool RemoveNoStackAurasDueToAura(Aura *Aur);
-<<<<<<< HEAD
         void RemoveAurasWithInterruptFlags(uint32 flag, uint32 except = NULL);
-=======
-        void RemoveAurasWithInterruptFlags(uint32 flags, uint32 except = 0);
-        void RemoveAurasWithDispelType( DispelType type );
         void RemoveMovementImpairingAuras();
-
->>>>>>> c9cd3b07
         void RemoveAllAuras();
         void RemoveArenaAuras(bool onleave = false);
         void RemoveAllAurasOnDeath();
