/*
 * Copyright (C) 2005-2009 MaNGOS <http://getmangos.com/>
 *
 * Copyright (C) 2008-2009 Trinity <http://www.trinitycore.org/>
 *
 * This program is free software; you can redistribute it and/or modify
 * it under the terms of the GNU General Public License as published by
 * the Free Software Foundation; either version 2 of the License, or
 * (at your option) any later version.
 *
 * This program is distributed in the hope that it will be useful,
 * but WITHOUT ANY WARRANTY; without even the implied warranty of
 * MERCHANTABILITY or FITNESS FOR A PARTICULAR PURPOSE.  See the
 * GNU General Public License for more details.
 *
 * You should have received a copy of the GNU General Public License
 * along with this program; if not, write to the Free Software
 * Foundation, Inc., 59 Temple Place, Suite 330, Boston, MA  02111-1307  USA
 */

#ifndef TRINITYCORE_CREATURE_H
#define TRINITYCORE_CREATURE_H

#include "Common.h"
#include "Unit.h"
#include "UpdateMask.h"
#include "ItemPrototype.h"
#include "LootMgr.h"
#include "Database/DatabaseEnv.h"
#include "Cell.h"

#include <list>

struct SpellEntry;

class CreatureAI;
class Quest;
class Player;
class WorldSession;
class CreatureGroup;

enum Gossip_Option
{
    GOSSIP_OPTION_NONE              = 0,                    //UNIT_NPC_FLAG_NONE              = 0,
    GOSSIP_OPTION_GOSSIP            = 1,                    //UNIT_NPC_FLAG_GOSSIP            = 1,
    GOSSIP_OPTION_QUESTGIVER        = 2,                    //UNIT_NPC_FLAG_QUESTGIVER        = 2,
    GOSSIP_OPTION_VENDOR            = 3,                    //UNIT_NPC_FLAG_VENDOR            = 4,
    GOSSIP_OPTION_TAXIVENDOR        = 4,                    //UNIT_NPC_FLAG_TAXIVENDOR        = 8,
    GOSSIP_OPTION_TRAINER           = 5,                    //UNIT_NPC_FLAG_TRAINER           = 16,
    GOSSIP_OPTION_SPIRITHEALER      = 6,                    //UNIT_NPC_FLAG_SPIRITHEALER      = 32,
    GOSSIP_OPTION_SPIRITGUIDE       = 7,                    //UNIT_NPC_FLAG_SPIRITGUIDE       = 64,
    GOSSIP_OPTION_INNKEEPER         = 8,                    //UNIT_NPC_FLAG_INNKEEPER         = 128,
    GOSSIP_OPTION_BANKER            = 9,                    //UNIT_NPC_FLAG_BANKER            = 256,
    GOSSIP_OPTION_PETITIONER        = 10,                   //UNIT_NPC_FLAG_PETITIONER        = 512,
    GOSSIP_OPTION_TABARDDESIGNER    = 11,                   //UNIT_NPC_FLAG_TABARDDESIGNER    = 1024,
    GOSSIP_OPTION_BATTLEFIELD       = 12,                   //UNIT_NPC_FLAG_BATTLEFIELDPERSON = 2048,
    GOSSIP_OPTION_AUCTIONEER        = 13,                   //UNIT_NPC_FLAG_AUCTIONEER        = 4096,
    GOSSIP_OPTION_STABLEPET         = 14,                   //UNIT_NPC_FLAG_STABLE            = 8192,
    GOSSIP_OPTION_ARMORER           = 15,                   //UNIT_NPC_FLAG_ARMORER           = 16384,
    GOSSIP_OPTION_UNLEARNTALENTS    = 16,                   //UNIT_NPC_FLAG_TRAINER (bonus option for GOSSIP_OPTION_TRAINER)
    GOSSIP_OPTION_UNLEARNPETSKILLS  = 17,                   //UNIT_NPC_FLAG_TRAINER (bonus option for GOSSIP_OPTION_TRAINER)
    GOSSIP_OPTION_OUTDOORPVP        = 18                    //added by code (option for outdoor pvp creatures)
};

enum Gossip_Guard
{
    GOSSIP_GUARD_BANK               = 32,
    GOSSIP_GUARD_RIDE               = 33,
    GOSSIP_GUARD_GUILD              = 34,
    GOSSIP_GUARD_INN                = 35,
    GOSSIP_GUARD_MAIL               = 36,
    GOSSIP_GUARD_AUCTION            = 37,
    GOSSIP_GUARD_WEAPON             = 38,
    GOSSIP_GUARD_STABLE             = 39,
    GOSSIP_GUARD_BATTLE             = 40,
    GOSSIP_GUARD_SPELLTRAINER       = 41,
    GOSSIP_GUARD_SKILLTRAINER       = 42
};

enum Gossip_Guard_Spell
{
    GOSSIP_GUARD_SPELL_WARRIOR      = 64,
    GOSSIP_GUARD_SPELL_PALADIN      = 65,
    GOSSIP_GUARD_SPELL_HUNTER       = 66,
    GOSSIP_GUARD_SPELL_ROGUE        = 67,
    GOSSIP_GUARD_SPELL_PRIEST       = 68,
    GOSSIP_GUARD_SPELL_UNKNOWN1     = 69,
    GOSSIP_GUARD_SPELL_SHAMAN       = 70,
    GOSSIP_GUARD_SPELL_MAGE         = 71,
    GOSSIP_GUARD_SPELL_WARLOCK      = 72,
    GOSSIP_GUARD_SPELL_UNKNOWN2     = 73,
    GOSSIP_GUARD_SPELL_DRUID        = 74
};

enum Gossip_Guard_Skill
{
    GOSSIP_GUARD_SKILL_ALCHEMY      = 80,
    GOSSIP_GUARD_SKILL_BLACKSMITH   = 81,
    GOSSIP_GUARD_SKILL_COOKING      = 82,
    GOSSIP_GUARD_SKILL_ENCHANT      = 83,
    GOSSIP_GUARD_SKILL_FIRSTAID     = 84,
    GOSSIP_GUARD_SKILL_FISHING      = 85,
    GOSSIP_GUARD_SKILL_HERBALISM    = 86,
    GOSSIP_GUARD_SKILL_LEATHER      = 87,
    GOSSIP_GUARD_SKILL_MINING       = 88,
    GOSSIP_GUARD_SKILL_SKINNING     = 89,
    GOSSIP_GUARD_SKILL_TAILORING    = 90,
    GOSSIP_GUARD_SKILL_ENGINERING   = 91
};

struct GossipOption
{
    uint32 Id;
    uint32 GossipId;
    uint32 NpcFlag;
    uint32 Icon;
    uint32 Action;
    uint32 BoxMoney;
    bool Coded;
    std::string OptionText;
    std::string BoxText;
};

enum CreatureFlagsExtra
{
    CREATURE_FLAG_EXTRA_INSTANCE_BIND   = 0x00000001,       // creature kill bind instance with killer and killer's group
    CREATURE_FLAG_EXTRA_CIVILIAN        = 0x00000002,       // not aggro (ignore faction/reputation hostility)
    CREATURE_FLAG_EXTRA_NO_PARRY        = 0x00000004,       // creature can't parry
    CREATURE_FLAG_EXTRA_NO_PARRY_HASTEN = 0x00000008,       // creature can't counter-attack at parry
    CREATURE_FLAG_EXTRA_NO_BLOCK        = 0x00000010,       // creature can't block
    CREATURE_FLAG_EXTRA_NO_CRUSH        = 0x00000020,       // creature can't do crush attacks
    CREATURE_FLAG_EXTRA_NO_XP_AT_KILL   = 0x00000040,       // creature kill not provide XP
    CREATURE_FLAG_EXTRA_TRIGGER         = 0x00000080,       // trigger creature
    CREATURE_FLAG_EXTRA_WORLDEVENT      = 0x00004000,       // custom flag for world event creatures (left room for merging)
    //CREATURE_FLAG_EXTRA_CHARM_AI        = 0x00008000,       // use ai when charmed
    CREATURE_FLAG_EXTRA_NO_TAUNT        = 0x00010000,       // cannot be taunted
    CREATURE_FLAG_EXTRA_NO_CRIT         = 0x00020000,       // creature can't do critical strikes
};

enum SummonMask
{
    SUMMON_MASK_NONE                  = 0x00000000,
    SUMMON_MASK_SUMMON                = 0x00000001,
    SUMMON_MASK_GUARDIAN              = 0x00000002,
    SUMMON_MASK_TOTEM                 = 0x00000004,
    SUMMON_MASK_PET                   = 0x00000008,
    SUMMON_MASK_VEHICLE               = 0x00000010,
};

// GCC have alternative #pragma pack(N) syntax and old gcc version not support pack(push,N), also any gcc version not support it at some platform
#if defined( __GNUC__ )
#pragma pack(1)
#else
#pragma pack(push,1)
#endif

// from `creature_template` table
struct CreatureInfo
{
    uint32  Entry;
    uint32  HeroicEntry;
    uint32  Modelid1;
    uint32  Modelid2;
    uint32  Modelid3;
    uint32  Modelid4;
    char*   Name;
    char*   SubName;
    char*   IconName;
    uint32  minlevel;
    uint32  maxlevel;
    uint32  minhealth;
    uint32  maxhealth;
    uint32  minmana;
    uint32  maxmana;
    uint32  armor;
    uint32  faction_A;
    uint32  faction_H;
    uint32  npcflag;
    float   speed;
    float   scale;
    uint32  rank;
    float   mindmg;
    float   maxdmg;
    uint32  dmgschool;
    uint32  attackpower;
    uint32  baseattacktime;
    uint32  rangeattacktime;
    uint32  unit_flags;                                     // enum UnitFlags mask values
    uint32  dynamicflags;
    uint32  family;                                         // enum CreatureFamily values (optional)
    uint32  trainer_type;
    uint32  trainer_spell;
    uint32  classNum;
    uint32  race;
    float   minrangedmg;
    float   maxrangedmg;
    uint32  rangedattackpower;
    uint32  type;                                           // enum CreatureType values
    uint32  type_flags;                                     // enum CreatureTypeFlags mask values
    uint32  lootid;
    uint32  pickpocketLootId;
    uint32  SkinLootId;
    int32   resistance1;
    int32   resistance2;
    int32   resistance3;
    int32   resistance4;
    int32   resistance5;
    int32   resistance6;
    uint32  spells[CREATURE_MAX_SPELLS];
    uint32  PetSpellDataId;
    uint32  VehicleId;
    uint32  mingold;
    uint32  maxgold;
    char const* AIName;
    uint32  MovementType;
    uint32  InhabitType;
    float   unk16;
    float   unk17;
    bool    RacialLeader;
    bool    RegenHealth;
    uint32  equipmentId;
    uint32  MechanicImmuneMask;
    uint32  flags_extra;
    uint32  ScriptID;
    uint32 GetRandomValidModelId() const;
    uint32 GetFirstValidModelId() const;

    // helpers
    SkillType GetRequiredLootSkill() const
    {
        if(type_flags & CREATURE_TYPEFLAGS_HERBLOOT)
            return SKILL_HERBALISM;
        else if(type_flags & CREATURE_TYPEFLAGS_MININGLOOT)
            return SKILL_MINING;
        else if(type_flags & CREATURE_TYPEFLAGS_ENGINEERLOOT)
            return SKILL_ENGINERING;
        else
            return SKILL_SKINNING;                          // normal case
    }

    bool isTameable() const
    {
        return type == CREATURE_TYPE_BEAST && family != 0 && (type_flags & CREATURE_TYPEFLAGS_TAMEABLE);
    }
};

struct CreatureLocale
{
    std::vector<std::string> Name;
    std::vector<std::string> SubName;
};

struct NpcOptionLocale
{
    std::vector<std::string> OptionText;
    std::vector<std::string> BoxText;
};

struct PointOfInterestLocale
{
    std::vector<std::string> IconName;
};

struct EquipmentInfo
{
    uint32  entry;
    uint32  equipentry[3];
};

// from `creature` table
struct CreatureData
{
    uint32 id;                                              // entry in creature_template
    uint16 mapid;
    uint16 phaseMask;
    uint32 displayid;
    int32 equipmentId;
    float posX;
    float posY;
    float posZ;
    float orientation;
    uint32 spawntimesecs;
    float spawndist;
    uint32 currentwaypoint;
    uint32 curhealth;
    uint32 curmana;
    bool  is_dead;
    uint8 movementType;
    uint8 spawnMask;
};

struct CreatureDataAddonAura
{
    uint16 spell_id;
    uint8 effect_idx;
};

// from `creature_addon` table
struct CreatureDataAddon
{
    uint32 guidOrEntry;
    uint32 path_id;
    uint32 mount;
    uint32 bytes0;
    uint32 bytes1;
    uint32 bytes2;
    uint32 emote;
    uint32 move_flags;
    CreatureDataAddonAura const* auras;                     // loaded as char* "spell1 eff1 spell2 eff2 ... "
};

struct CreatureModelInfo
{
    uint32 modelid;
    float bounding_radius;
    float combat_reach;
    uint8 gender;
    uint32 modelid_other_gender;
};

enum InhabitTypeValues
{
    INHABIT_GROUND = 1,
    INHABIT_WATER  = 2,
    INHABIT_AIR    = 4,
    INHABIT_ANYWHERE = INHABIT_GROUND | INHABIT_WATER | INHABIT_AIR
};

// Enums used by StringTextData::Type (CreatureEventAI)
enum ChatType
{
    CHAT_TYPE_SAY               = 0,
    CHAT_TYPE_YELL              = 1,
    CHAT_TYPE_TEXT_EMOTE        = 2,
    CHAT_TYPE_BOSS_EMOTE        = 3,
    CHAT_TYPE_WHISPER           = 4,
    CHAT_TYPE_BOSS_WHISPER      = 5,
    CHAT_TYPE_ZONE_YELL         = 6
};

//Selection method used by SelectTarget (CreatureEventAI)
enum AttackingTarget
{
    ATTACKING_TARGET_RANDOM = 0,                            //Just selects a random target
    ATTACKING_TARGET_TOPAGGRO,                              //Selects targes from top aggro to bottom
    ATTACKING_TARGET_BOTTOMAGGRO,                           //Selects targets from bottom aggro to top
    ATTACKING_TARGET_RANDOM_PLAYER,                         //Just selects a random target (player only)
    ATTACKING_TARGET_TOPAGGRO_PLAYER,                       //Selects targes from top aggro to bottom (player only)
    ATTACKING_TARGET_BOTTOMAGGRO_PLAYER,                    //Selects targets from bottom aggro to top (player only)
};

// GCC have alternative #pragma pack() syntax and old gcc version not support pack(pop), also any gcc version not support it at some platform
#if defined( __GNUC__ )
#pragma pack()
#else
#pragma pack(pop)
#endif

// Vendors
struct VendorItem
{
    VendorItem(uint32 _item, uint32 _maxcount, uint32 _incrtime, uint32 _ExtendedCost)
        : item(_item), maxcount(_maxcount), incrtime(_incrtime), ExtendedCost(_ExtendedCost) {}

    uint32 item;
    uint32 maxcount;                                        // 0 for infinity item amount
    uint32 incrtime;                                        // time for restore items amount if maxcount != 0
    uint32 ExtendedCost;
};
typedef std::vector<VendorItem*> VendorItemList;

struct VendorItemData
{
    VendorItemList m_items;

    VendorItem* GetItem(uint32 slot) const
    {
        if(slot>=m_items.size()) return NULL;
        return m_items[slot];
    }
    bool Empty() const { return m_items.empty(); }
    uint8 GetItemCount() const { return m_items.size(); }
    void AddItem( uint32 item, uint32 maxcount, uint32 ptime, uint32 ExtendedCost)
    {
        m_items.push_back(new VendorItem(item, maxcount, ptime, ExtendedCost));
    }
    bool RemoveItem( uint32 item_id );
    VendorItem const* FindItem(uint32 item_id) const;
    size_t FindItemSlot(uint32 item_id) const;

    void Clear()
    {
        for (VendorItemList::iterator itr = m_items.begin(); itr != m_items.end(); ++itr)
            delete (*itr);
        m_items.clear();
    }
};

struct VendorItemCount
{
    explicit VendorItemCount(uint32 _item, uint32 _count)
        : itemId(_item), count(_count), lastIncrementTime(time(NULL)) {}

    uint32 itemId;
    uint32 count;
    time_t lastIncrementTime;
};

typedef std::list<VendorItemCount> VendorItemCounts;

struct TrainerSpell
{
    TrainerSpell() : spell(0), spellCost(0), reqSkill(0), reqSkillValue(0), reqLevel(0), learnedSpell(0) {}

    TrainerSpell(uint32 _spell, uint32 _spellCost, uint32 _reqSkill, uint32 _reqSkillValue, uint32 _reqLevel, uint32 _learnedspell)
        : spell(_spell), spellCost(_spellCost), reqSkill(_reqSkill), reqSkillValue(_reqSkillValue), reqLevel(_reqLevel), learnedSpell(_learnedspell)
    {}

    uint32 spell;
    uint32 spellCost;
    uint32 reqSkill;
    uint32 reqSkillValue;
    uint32 reqLevel;
    uint32 learnedSpell;

    // helpers
    bool IsCastable() const { return learnedSpell != spell; }
};

typedef UNORDERED_MAP<uint32 /*spellid*/, TrainerSpell> TrainerSpellMap;

struct TrainerSpellData
{
    TrainerSpellData() : trainerType(0) {}

    TrainerSpellMap spellList;
    uint32 trainerType;                                     // trainer type based at trainer spells, can be different from creature_template value.
                                                            // req. for correct show non-prof. trainers like weaponmaster, allowed values 0 and 2.
    TrainerSpell const* Find(uint32 spell_id) const;
    void Clear() { spellList.clear(); }
};

typedef std::list<GossipOption> GossipOptionList;

typedef std::map<uint32,time_t> CreatureSpellCooldowns;

// max different by z coordinate for creature aggro reaction
#define CREATURE_Z_ATTACK_RANGE 3

#define MAX_VENDOR_ITEMS 255                                // Limitation in item count field size in SMSG_LIST_INVENTORY

class TRINITY_DLL_SPEC Creature : public Unit
{
    public:

        explicit Creature();
        virtual ~Creature();

        void AddToWorld();
        void RemoveFromWorld();

        bool Create (uint32 guidlow, Map *map, uint32 phaseMask, uint32 Entry, uint32 team, const CreatureData *data = NULL);
        bool LoadCreaturesAddon(bool reload = false);
        void SelectLevel(const CreatureInfo *cinfo);
        void LoadEquipment(uint32 equip_entry, bool force=false);

        uint32 GetDBTableGUIDLow() const { return m_DBTableGuid; }
        char const* GetSubName() const { return GetCreatureInfo()->SubName; }

        void Update( uint32 time );                         // overwrited Unit::Update
        void GetRespawnCoord(float &x, float &y, float &z, float* ori = NULL, float* dist =NULL) const;
        uint32 GetEquipmentId() const { return m_equipmentId; }

        uint32 HasSummonMask(uint32 mask) const { return mask & m_summonMask; }
        bool isSummon() const   { return m_summonMask & SUMMON_MASK_SUMMON; }
        bool isPet() const      { return m_summonMask & SUMMON_MASK_PET; }
        bool isVehicle() const  { return m_summonMask & SUMMON_MASK_VEHICLE; }
        bool isWorldCreature() const { return m_summonMask & SUMMON_MASK_PET; }
        bool isTotem() const    { return m_summonMask & SUMMON_MASK_TOTEM; }
        void SetCorpseDelay(uint32 delay) { m_corpseDelay = delay; }
        bool isRacialLeader() const { return GetCreatureInfo()->RacialLeader; }
        bool isCivilian() const { return GetCreatureInfo()->flags_extra & CREATURE_FLAG_EXTRA_CIVILIAN; }
        bool isTrigger() const { return GetCreatureInfo()->flags_extra & CREATURE_FLAG_EXTRA_TRIGGER; }
        bool canWalk() const { return GetCreatureInfo()->InhabitType & INHABIT_GROUND; }
        bool canSwim() const { return GetCreatureInfo()->InhabitType & INHABIT_WATER; }
        bool canFly()  const { return GetCreatureInfo()->InhabitType & INHABIT_AIR; }
        void SetReactState(ReactStates st) { m_reactState = st; }
        ReactStates GetReactState() { return m_reactState; }
        bool HasReactState(ReactStates state) const { return (m_reactState == state); }
        ///// TODO RENAME THIS!!!!!
        bool isCanTrainingOf(Player* player, bool msg) const;
        bool isCanInteractWithBattleMaster(Player* player, bool msg) const;
        bool isCanTrainingAndResetTalentsOf(Player* pPlayer) const;
        bool IsOutOfThreatArea(Unit* pVictim) const;
        bool IsImmunedToSpell(SpellEntry const* spellInfo);
                                                            // redefine Unit::IsImmunedToSpell
        bool IsImmunedToSpellEffect(SpellEntry const* spellInfo, uint32 index) const;
                                                            // redefine Unit::IsImmunedToSpellEffect
        bool isElite() const
        {
            if(isPet())
                return false;

            uint32 rank = GetCreatureInfo()->rank;
            return rank != CREATURE_ELITE_NORMAL && rank != CREATURE_ELITE_RARE;
        }

        bool isWorldBoss() const
        {
            if(isPet())
                return false;

            return GetCreatureInfo()->rank == CREATURE_ELITE_WORLDBOSS;
        }

        uint32 getLevelForTarget(Unit const* target) const; // overwrite Unit::getLevelForTarget for boss level support

        bool IsInEvadeMode() const;

        bool AIM_Initialize(CreatureAI* ai = NULL);
        void Motion_Initialize();

        void AI_SendMoveToPacket(float x, float y, float z, uint32 time, uint32 MovementFlags, uint8 type);
        CreatureAI* AI() { return (CreatureAI*)i_AI; }

        uint32 GetShieldBlockValue() const                  //dunno mob block value
        {
            return (getLevel()/2 + uint32(GetStat(STAT_STRENGTH)/20));
        }

        SpellSchoolMask GetMeleeDamageSchoolMask() const { return m_meleeDamageSchoolMask; }
        void SetMeleeDamageSchool(SpellSchools school) { m_meleeDamageSchoolMask = SpellSchoolMask(1 << school); }

        void _AddCreatureSpellCooldown(uint32 spell_id, time_t end_time);
        void _AddCreatureCategoryCooldown(uint32 category, time_t apply_time);
        void AddCreatureSpellCooldown(uint32 spellid);
        bool HasSpellCooldown(uint32 spell_id) const;
        bool HasCategoryCooldown(uint32 spell_id) const;

        bool HasSpell(uint32 spellID) const;

        bool UpdateEntry(uint32 entry, uint32 team=ALLIANCE, const CreatureData* data=NULL);
        bool UpdateStats(Stats stat);
        bool UpdateAllStats();
        void UpdateResistances(uint32 school);
        void UpdateArmor();
        void UpdateMaxHealth();
        void UpdateMaxPower(Powers power);
        void UpdateAttackPowerAndDamage(bool ranged = false);
        void UpdateDamagePhysical(WeaponAttackType attType);
        uint32 GetCurrentEquipmentId() { return m_equipmentId; }
        float GetSpellDamageMod(int32 Rank);

        VendorItemData const* GetVendorItems() const;
        uint32 GetVendorItemCurrentCount(VendorItem const* vItem);
        uint32 UpdateVendorItemCurrentCount(VendorItem const* vItem, uint32 used_count);

        TrainerSpellData const* GetTrainerSpells() const;

        CreatureInfo const *GetCreatureInfo() const { return m_creatureInfo; }
        CreatureDataAddon const* GetCreatureAddon() const;

        std::string GetScriptName();
        uint32 GetScriptId();

        void prepareGossipMenu( Player *pPlayer, uint32 gossipid = 0 );
        void sendPreparedGossip( Player* player );
        void OnGossipSelect(Player* player, uint32 option);
        void OnPoiSelect(Player* player, GossipOption const *gossip);

        uint32 GetGossipTextId(uint32 action, uint32 zoneid);
        uint32 GetNpcTextId();
        void LoadGossipOptions();
        void ResetGossipOptions();
        GossipOption const* GetGossipOption( uint32 id ) const;
        void addGossipOption(GossipOption const& gso) { m_goptions.push_back(gso); }

        void setEmoteState(uint8 emote) { m_emoteState = emote; };
        void Say(int32 textId, uint32 language, uint64 TargetGuid) { MonsterSay(textId,language,TargetGuid); }
        void Yell(int32 textId, uint32 language, uint64 TargetGuid) { MonsterYell(textId,language,TargetGuid); }
        void TextEmote(int32 textId, uint64 TargetGuid, bool IsBossEmote = false) { MonsterTextEmote(textId,TargetGuid,IsBossEmote); }
        void Whisper(int32 textId, uint64 receiver, bool IsBossWhisper = false) { MonsterWhisper(textId,receiver,IsBossWhisper); }
        void YellToZone(int32 textId, uint32 language, uint64 TargetGuid) { MonsterYellToZone(textId,language,TargetGuid); }

        // overwrite WorldObject function for proper name localization
        const char* GetNameForLocaleIdx(int32 locale_idx) const;

        void setDeathState(DeathState s);                   // overwrite virtual Unit::setDeathState
        bool FallGround();

        bool LoadFromDB(uint32 guid, Map *map);
        void SaveToDB();
                                                            // overwrited in Pet
        virtual void SaveToDB(uint32 mapid, uint8 spawnMask, uint32 phaseMask);
        virtual void DeleteFromDB();                        // overwrited in Pet

        Loot loot;
        bool lootForPickPocketed;
        bool lootForBody;
        Player *GetLootRecipient() const;
        bool hasLootRecipient() const { return m_lootRecipient!=0; }

        void SetLootRecipient (Unit* unit);
        void AllLootRemovedFromCorpse();

        SpellEntry const *reachWithSpellAttack(Unit *pVictim);
        SpellEntry const *reachWithSpellCure(Unit *pVictim);

        uint32 m_spells[CREATURE_MAX_SPELLS];
        CreatureSpellCooldowns m_CreatureSpellCooldowns;
        CreatureSpellCooldowns m_CreatureCategoryCooldowns;
        uint32 m_GlobalCooldown;

        bool canSeeOrDetect(Unit const* u, bool detect, bool inVisibleList = false, bool is3dDistance = true) const;
        bool IsWithinSightDist(Unit const* u) const;
        bool canStartAttack(Unit const* u) const;
        float GetAttackDistance(Unit const* pl) const;

        Unit* SelectNearestTarget(float dist = 0) const;
        void CallAssistance();
        void SetNoCallAssistance(bool val) { m_AlreadyCallAssistance = val; }
        bool CanAssistTo(const Unit* u, const Unit* enemy) const;
        void DoFleeToGetAssistance(float radius = 50);

        MovementGeneratorType GetDefaultMovementType() const { return m_defaultMovementType; }
        void SetDefaultMovementType(MovementGeneratorType mgt) { m_defaultMovementType = mgt; }

        // for use only in LoadHelper, Map::Add Map::CreatureCellRelocation
        Cell const& GetCurrentCell() const { return m_currentCell; }
        void SetCurrentCell(Cell const& cell) { m_currentCell = cell; }

        bool IsVisibleInGridForPlayer(Player const* pl) const;

        void RemoveCorpse();

        time_t const& GetRespawnTime() const { return m_respawnTime; }
        time_t GetRespawnTimeEx() const;
        void SetRespawnTime(uint32 respawn) { m_respawnTime = respawn ? time(NULL) + respawn : 0; }
        void Respawn();
        void SaveRespawnTime();

        uint32 GetRespawnDelay() const { return m_respawnDelay; }
        void SetRespawnDelay(uint32 delay) { m_respawnDelay = delay; }

        float GetRespawnRadius() const { return m_respawnradius; }
        void SetRespawnRadius(float dist) { m_respawnradius = dist; }

        uint32 m_groupLootTimer;                            // (msecs)timer used for group loot
        uint64 lootingGroupLeaderGUID;                      // used to find group which is looting corpse

        void SendZoneUnderAttackMessage(Player* attacker);

        bool hasQuest(uint32 quest_id) const;
        bool hasInvolvedQuest(uint32 quest_id)  const;

        GridReference<Creature> &GetGridRef() { return m_gridRef; }
        bool isRegeneratingHealth() { return m_regenHealth; }
        virtual uint8 GetPetAutoSpellSize() const { return CREATURE_MAX_SPELLS; }
        virtual uint32 GetPetAutoSpellOnPos(uint8 pos) const
        {
            if (pos >= CREATURE_MAX_SPELLS || m_charmInfo->GetCharmSpell(pos)->active != ACT_ENABLED)
                return 0;
            else
                return m_charmInfo->GetCharmSpell(pos)->spellId;
        }

        void SetHomePosition(float x, float y, float z, float ori) { mHome_X = x; mHome_Y = y; mHome_Z = z; mHome_O = ori;}
        void GetHomePosition(float &x, float &y, float &z, float &ori) { x = mHome_X; y = mHome_Y; z = mHome_Z; ori = mHome_O; }

        uint32 GetGlobalCooldown() const { return m_GlobalCooldown; }

        uint32 GetWaypointPath(){return m_path_id;}
        void LoadPath(uint32 pathid) { m_path_id = pathid; }

        uint32 GetCurrentWaypointID(){return m_waypointID;}
        void UpdateWaypointID(uint32 wpID){m_waypointID = wpID;}

        void SearchFormation();
        CreatureGroup *GetFormation() {return m_formation;}
        void SetFormation(CreatureGroup *formation) {m_formation = formation;}

        Unit *SelectVictim();
<<<<<<< HEAD
        void SetDeadByDefault (bool death_state) {m_isDeadByDefault = death_state;}

=======

        void SetDisableReputationGain(bool disable) { DisableReputationGain = disable; }
        bool IsReputationGainDisabled() { return DisableReputationGain; }
>>>>>>> 2a754300
    protected:
        bool CreateFromProto(uint32 guidlow,uint32 Entry,uint32 team, const CreatureData *data = NULL);
        bool InitEntry(uint32 entry, uint32 team=ALLIANCE, const CreatureData* data=NULL);

        // vendor items
        VendorItemCounts m_vendorItemCounts;

        void _RealtimeSetCreatureInfo();

        static float _GetHealthMod(int32 Rank);
        static float _GetDamageMod(int32 Rank);

        uint32 m_lootMoney;
        uint64 m_lootRecipient;

        /// Timers
        uint32 m_deathTimer;                                // (msecs)timer for death or corpse disappearance
        time_t m_respawnTime;                               // (secs) time of next respawn
        uint32 m_respawnDelay;                              // (secs) delay between corpse disappearance and respawning
        uint32 m_corpseDelay;                               // (secs) delay between death and corpse disappearance
        float m_respawnradius;

        bool m_gossipOptionLoaded;
        GossipOptionList m_goptions;

        uint8 m_emoteState;
        uint32 m_summonMask;
        ReactStates m_reactState;                           // for AI, not charmInfo
        void RegenerateMana();
        void RegenerateHealth();
        MovementGeneratorType m_defaultMovementType;
        Cell m_currentCell;                                 // store current cell where creature listed
        uint32 m_DBTableGuid;                               ///< For new or temporary creatures is 0 for saved it is lowguid
        uint32 m_equipmentId;

        bool m_AlreadyCallAssistance;
        bool m_regenHealth;
        bool m_AI_locked;
        bool m_isDeadByDefault;

        SpellSchoolMask m_meleeDamageSchoolMask;
        uint32 m_originalEntry;

        float mHome_X;
        float mHome_Y;
        float mHome_Z;
        float mHome_O;

        bool DisableReputationGain;

    private:
        //WaypointMovementGenerator vars
        uint32 m_waypointID;
        uint32 m_path_id;

        //Formation var
        CreatureGroup *m_formation;

        GridReference<Creature> m_gridRef;
        CreatureInfo const* m_creatureInfo;                 // in heroic mode can different from ObjMgr::GetCreatureTemplate(GetEntry())
};

class AssistDelayEvent : public BasicEvent
{
    public:
        AssistDelayEvent(const uint64& victim, Unit& owner) : BasicEvent(), m_victim(victim), m_owner(owner) { }

        bool Execute(uint64 e_time, uint32 p_time);
        void AddAssistant(const uint64& guid) { m_assistants.push_back(guid); }
    private:
        AssistDelayEvent();

        uint64            m_victim;
        std::list<uint64> m_assistants;
        Unit&             m_owner;
};

#endif
<|MERGE_RESOLUTION|>--- conflicted
+++ resolved
@@ -680,14 +680,10 @@
         void SetFormation(CreatureGroup *formation) {m_formation = formation;}
 
         Unit *SelectVictim();
-<<<<<<< HEAD
         void SetDeadByDefault (bool death_state) {m_isDeadByDefault = death_state;}
-
-=======
 
         void SetDisableReputationGain(bool disable) { DisableReputationGain = disable; }
         bool IsReputationGainDisabled() { return DisableReputationGain; }
->>>>>>> 2a754300
     protected:
         bool CreateFromProto(uint32 guidlow,uint32 Entry,uint32 team, const CreatureData *data = NULL);
         bool InitEntry(uint32 entry, uint32 team=ALLIANCE, const CreatureData* data=NULL);
