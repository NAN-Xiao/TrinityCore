/*
 * Copyright (C) 2005-2009 MaNGOS <http://getmangos.com/>
 *
 * Copyright (C) 2008-2009 Trinity <http://www.trinitycore.org/>
 *
 * This program is free software; you can redistribute it and/or modify
 * it under the terms of the GNU General Public License as published by
 * the Free Software Foundation; either version 2 of the License, or
 * (at your option) any later version.
 *
 * This program is distributed in the hope that it will be useful,
 * but WITHOUT ANY WARRANTY; without even the implied warranty of
 * MERCHANTABILITY or FITNESS FOR A PARTICULAR PURPOSE.  See the
 * GNU General Public License for more details.
 *
 * You should have received a copy of the GNU General Public License
 * along with this program; if not, write to the Free Software
 * Foundation, Inc., 59 Temple Place, Suite 330, Boston, MA  02111-1307  USA
 */

#include "Common.h"
#include "Log.h"
#include "Opcodes.h"
#include "WorldPacket.h"
#include "WorldSession.h"
#include "World.h"
#include "ObjectMgr.h"
#include "SpellMgr.h"
#include "Unit.h"
#include "QuestDef.h"
#include "Player.h"
#include "Creature.h"
#include "Spell.h"
#include "Group.h"
#include "SpellAuras.h"
#include "MapManager.h"
#include "ObjectAccessor.h"
#include "CreatureAI.h"
#include "Formulas.h"
#include "Pet.h"
#include "Util.h"
#include "Totem.h"
#include "BattleGround.h"
#include "OutdoorPvP.h"
#include "InstanceSaveMgr.h"
#include "GridNotifiersImpl.h"
#include "CellImpl.h"
#include "Path.h"
#include "CreatureGroups.h"
#include "PetAI.h"
#include "NullCreatureAI.h"
#include "Traveller.h"
#include "TemporarySummon.h"

#include <math.h>

float baseMoveSpeed[MAX_MOVE_TYPE] =
{
    2.5f,                                                   // MOVE_WALK
    7.0f,                                                   // MOVE_RUN
    1.25f,                                                  // MOVE_RUN_BACK
    4.722222f,                                              // MOVE_SWIM
    4.5f,                                                   // MOVE_SWIM_BACK
    3.141594f,                                              // MOVE_TURN_RATE
    7.0f,                                                   // MOVE_FLIGHT
    4.5f,                                                   // MOVE_FLIGHT_BACK
    3.14f                                                   // MOVE_PITCH_RATE
};

<<<<<<< HEAD
// Used for prepare can/can`t triggr aura
static bool InitTriggerAuraData();
// Define can trigger auras
static bool isTriggerAura[TOTAL_AURAS];
// Define can`t trigger auras (need for disable second trigger)
static bool isNonTriggerAura[TOTAL_AURAS];
// Prepare lists
static bool procPrepared = InitTriggerAuraData();
=======
void InitTriggerAuraData();

// auraTypes contains attacker auras capable of proc'ing cast auras
static Unit::AuraTypeSet GenerateAttakerProcCastAuraTypes()
{
    static Unit::AuraTypeSet auraTypes;
    auraTypes.insert(SPELL_AURA_DUMMY);
    auraTypes.insert(SPELL_AURA_PROC_TRIGGER_SPELL);
    auraTypes.insert(SPELL_AURA_MOD_HASTE);
    auraTypes.insert(SPELL_AURA_OVERRIDE_CLASS_SCRIPTS);
    return auraTypes;
}

// auraTypes contains victim auras capable of proc'ing cast auras
static Unit::AuraTypeSet GenerateVictimProcCastAuraTypes()
{
    static Unit::AuraTypeSet auraTypes;
    auraTypes.insert(SPELL_AURA_DUMMY);
    auraTypes.insert(SPELL_AURA_PRAYER_OF_MENDING);
    auraTypes.insert(SPELL_AURA_PROC_TRIGGER_SPELL);
    return auraTypes;
}

// auraTypes contains auras capable of proc effect/damage (but not cast) for attacker
static Unit::AuraTypeSet GenerateAttakerProcEffectAuraTypes()
{
    static Unit::AuraTypeSet auraTypes;
    auraTypes.insert(SPELL_AURA_MOD_DAMAGE_DONE);
    auraTypes.insert(SPELL_AURA_PROC_TRIGGER_DAMAGE);
    auraTypes.insert(SPELL_AURA_MOD_CASTING_SPEED);
    auraTypes.insert(SPELL_AURA_MOD_RATING);
    return auraTypes;
}

// auraTypes contains auras capable of proc effect/damage (but not cast) for victim
static Unit::AuraTypeSet GenerateVictimProcEffectAuraTypes()
{
    static Unit::AuraTypeSet auraTypes;
    auraTypes.insert(SPELL_AURA_MOD_RESISTANCE);
    auraTypes.insert(SPELL_AURA_PROC_TRIGGER_DAMAGE);
    auraTypes.insert(SPELL_AURA_MOD_PARRY_PERCENT);
    auraTypes.insert(SPELL_AURA_MOD_BLOCK_PERCENT);
    auraTypes.insert(SPELL_AURA_MOD_DAMAGE_PERCENT_TAKEN);
    return auraTypes;
}

static Unit::AuraTypeSet attackerProcCastAuraTypes = GenerateAttakerProcCastAuraTypes();
static Unit::AuraTypeSet attackerProcEffectAuraTypes = GenerateAttakerProcEffectAuraTypes();

static Unit::AuraTypeSet victimProcCastAuraTypes = GenerateVictimProcCastAuraTypes();
static Unit::AuraTypeSet victimProcEffectAuraTypes   = GenerateVictimProcEffectAuraTypes();

// auraTypes contains auras capable of proc'ing for attacker and victim
static Unit::AuraTypeSet GenerateProcAuraTypes()
{
    InitTriggerAuraData();

    Unit::AuraTypeSet auraTypes;
    auraTypes.insert(attackerProcCastAuraTypes.begin(),attackerProcCastAuraTypes.end());
    auraTypes.insert(attackerProcEffectAuraTypes.begin(),attackerProcEffectAuraTypes.end());
    auraTypes.insert(victimProcCastAuraTypes.begin(),victimProcCastAuraTypes.end());
    auraTypes.insert(victimProcEffectAuraTypes.begin(),victimProcEffectAuraTypes.end());
    return auraTypes;
}

static Unit::AuraTypeSet procAuraTypes = GenerateProcAuraTypes();

bool IsPassiveStackableSpell( uint32 spellId )
{
    if(!IsPassiveSpell(spellId))
        return false;

    SpellEntry const* spellProto = sSpellStore.LookupEntry(spellId);
    if(!spellProto)
        return false;

    for(int j = 0; j < 3; ++j)
    {
        if(std::find(procAuraTypes.begin(),procAuraTypes.end(),spellProto->EffectApplyAuraName[j])!=procAuraTypes.end())
            return false;
    }

    return true;
}
>>>>>>> a7e04a25

Unit::Unit()
: WorldObject(), i_motionMaster(this), m_ThreatManager(this), m_HostilRefManager(this)
, m_IsInNotifyList(false), m_Notified(false), IsAIEnabled(false), NeedChangeAI(false)
, i_AI(NULL), i_disabledAI(NULL)
{
    m_objectType |= TYPEMASK_UNIT;
    m_objectTypeId = TYPEID_UNIT;
                                                            // 2.3.2 - 0x70
    m_updateFlag = (UPDATEFLAG_LOWGUID | UPDATEFLAG_HIGHGUID | UPDATEFLAG_LIVING | UPDATEFLAG_HAS_POSITION);

    m_attackTimer[BASE_ATTACK]   = 0;
    m_attackTimer[OFF_ATTACK]    = 0;
    m_attackTimer[RANGED_ATTACK] = 0;
    m_modAttackSpeedPct[BASE_ATTACK] = 1.0f;
    m_modAttackSpeedPct[OFF_ATTACK] = 1.0f;
    m_modAttackSpeedPct[RANGED_ATTACK] = 1.0f;

    m_extraAttacks = 0;
    m_canDualWield = false;

    m_state = 0;
    m_form = FORM_NONE;
    m_deathState = ALIVE;

    for (uint32 i = 0; i < CURRENT_MAX_SPELL; i++)
        m_currentSpells[i] = NULL;

    m_addDmgOnce = 0;

    for(int i = 0; i < MAX_SUMMON_SLOT; ++i)
        m_SummonSlot[i] = 0;

    m_ObjectSlot[0] = m_ObjectSlot[1] = m_ObjectSlot[2] = m_ObjectSlot[3] = 0;
    //m_Aura = NULL;
    //m_AurasCheck = 2000;
    //m_removeAuraTimer = 4;
    //tmpAura = NULL;

    m_Visibility = VISIBILITY_ON;

    m_interruptMask = 0;
    m_detectInvisibilityMask = 0;
    m_invisibilityMask = 0;
    m_transform = 0;
    m_ShapeShiftFormSpellId = 0;
    m_canModifyStats = false;

    for (int i = 0; i < MAX_SPELL_IMMUNITY; ++i)
        m_spellImmune[i].clear();
    for (int i = 0; i < UNIT_MOD_END; ++i)
    {
        m_auraModifiersGroup[i][BASE_VALUE] = 0.0f;
        m_auraModifiersGroup[i][BASE_PCT] = 1.0f;
        m_auraModifiersGroup[i][TOTAL_VALUE] = 0.0f;
        m_auraModifiersGroup[i][TOTAL_PCT] = 1.0f;
    }
                                                            // implement 50% base damage from offhand
    m_auraModifiersGroup[UNIT_MOD_DAMAGE_OFFHAND][TOTAL_PCT] = 0.5f;

    for (int i = 0; i < MAX_ATTACK; ++i)
    {
        m_weaponDamage[i][MINDAMAGE] = BASE_MINDAMAGE;
        m_weaponDamage[i][MAXDAMAGE] = BASE_MAXDAMAGE;
    }
    for (int i = 0; i < MAX_STATS; ++i)
        m_createStats[i] = 0.0f;

    m_attacking = NULL;
    m_modMeleeHitChance = 0.0f;
    m_modRangedHitChance = 0.0f;
    m_modSpellHitChance = 0.0f;
    m_baseSpellCritChance = 5;

    m_CombatTimer = 0;
    m_lastManaUse = 0;

    //m_victimThreat = 0.0f;
    for (int i = 0; i < MAX_SPELL_SCHOOL; ++i)
        m_threatModifier[i] = 1.0f;
    m_isSorted = true;
    for (int i = 0; i < MAX_MOVE_TYPE; ++i)
        m_speed_rate[i] = 1.0f;

    m_charmInfo = NULL;
    m_unit_movement_flags = 0;
    m_reducedThreatPercent = 0;
    m_misdirectionTargetGUID = 0;

    // remove aurastates allowing special moves
    for(int i=0; i < MAX_REACTIVE; ++i)
        m_reactiveTimer[i] = 0;
}

Unit::~Unit()
{
    // set current spells as deletable
    for (uint32 i = 0; i < CURRENT_MAX_SPELL; i++)
    {
        if (m_currentSpells[i])
        {
            m_currentSpells[i]->SetReferencedFromCurrent(false);
            m_currentSpells[i] = NULL;
        }
    }

    _DeleteAuras();

    RemoveAllGameObjects();
    RemoveAllDynObjects();

    if(m_charmInfo) delete m_charmInfo;

    assert(!m_attacking);
    assert(m_attackers.empty());
    assert(m_sharedVision.empty());
    assert(m_Controlled.empty());
}

void Unit::Update( uint32 p_time )
{
    /*if(p_time > m_AurasCheck)
    {
    m_AurasCheck = 2000;
    _UpdateAura();
    }else
    m_AurasCheck -= p_time;*/

    // WARNING! Order of execution here is important, do not change.
    // Spells must be processed with event system BEFORE they go to _UpdateSpells.
    // Or else we may have some SPELL_STATE_FINISHED spells stalled in pointers, that is bad.
    m_Events.Update( p_time );
    _UpdateSpells( p_time );

    // update combat timer only for players and pets
    if (isInCombat() && (GetTypeId() == TYPEID_PLAYER || ((Creature*)this)->isPet() || ((Creature*)this)->isCharmed()))
    {
        // Check UNIT_STAT_MELEE_ATTACKING or UNIT_STAT_CHASE (without UNIT_STAT_FOLLOW in this case) so pets can reach far away
        // targets without stopping half way there and running off.
        // These flags are reset after target dies or another command is given.
        if( m_HostilRefManager.isEmpty() )
        {
            // m_CombatTimer set at aura start and it will be freeze until aura removing
            if ( m_CombatTimer <= p_time )
                ClearInCombat();
            else
                m_CombatTimer -= p_time;
        }
    }

    //not implemented before 3.0.2
    //if(!hasUnitState(UNIT_STAT_CASTING))
    {
        if(uint32 base_att = getAttackTimer(BASE_ATTACK))
            setAttackTimer(BASE_ATTACK, (p_time >= base_att ? 0 : base_att - p_time) );
        if(uint32 ranged_att = getAttackTimer(RANGED_ATTACK))
            setAttackTimer(RANGED_ATTACK, (p_time >= ranged_att ? 0 : ranged_att - p_time) );
        if(uint32 off_att = getAttackTimer(OFF_ATTACK))
            setAttackTimer(OFF_ATTACK, (p_time >= off_att ? 0 : off_att - p_time) );
    }

    // update abilities available only for fraction of time
    UpdateReactives( p_time );

    ModifyAuraState(AURA_STATE_HEALTHLESS_20_PERCENT, GetHealth() < GetMaxHealth()*0.20f);
    ModifyAuraState(AURA_STATE_HEALTHLESS_35_PERCENT, GetHealth() < GetMaxHealth()*0.35f);
    ModifyAuraState(AURA_STATE_HEALTH_ABOVE_75_PERCENT, GetHealth() > GetMaxHealth()*0.75f);

    i_motionMaster.UpdateMotion(p_time);
}

bool Unit::haveOffhandWeapon() const
{
    if(GetTypeId() == TYPEID_PLAYER)
        return ((Player*)this)->GetWeaponForAttack(OFF_ATTACK,true);
    else
        return m_canDualWield;
}

void Unit::SendMonsterMoveWithSpeedToCurrentDestination(Player* player)
{
    float x, y, z;
    if(GetMotionMaster()->GetDestination(x, y, z))
        SendMonsterMoveWithSpeed(x, y, z, 0, player);
}

void Unit::SendMonsterMoveWithSpeed(float x, float y, float z, uint32 transitTime, Player* player)
{
    if (!transitTime)
    {
        if(GetTypeId()==TYPEID_PLAYER)
        {
            Traveller<Player> traveller(*(Player*)this);
            transitTime = traveller.GetTotalTrevelTimeTo(x,y,z);
        }
        else
        {
            Traveller<Creature> traveller(*(Creature*)this);
            transitTime = traveller.GetTotalTrevelTimeTo(x,y,z);
        }
    }
    //float orientation = (float)atan2((double)dy, (double)dx);
    SendMonsterMove(x, y, z, transitTime, player);
}

void Unit::SendMonsterStop()
{
    WorldPacket data( SMSG_MONSTER_MOVE, (17 + GetPackGUID().size()) );
    data.append(GetPackGUID());
    data << GetPositionX() << GetPositionY() << GetPositionZ();
    data << getMSTime();
    data << uint8(1);
    SendMessageToSet(&data, true);
}

void Unit::SendMonsterMove(float NewPosX, float NewPosY, float NewPosZ, uint32 Time, Player* player)
{
    WorldPacket data( SMSG_MONSTER_MOVE, 12+4+1+4+4+4+12+GetPackGUID().size());
    data.append(GetPackGUID());

    data << GetPositionX() << GetPositionY() << GetPositionZ();
    data << getMSTime();

    data << uint8(0);
    data << uint32((GetUnitMovementFlags() & MOVEMENTFLAG_LEVITATING) ? MOVEFLAG_FLY : MOVEFLAG_WALK);

    data << Time;                                           // Time in between points
    data << uint32(1);                                      // 1 single waypoint
    data << NewPosX << NewPosY << NewPosZ;                  // the single waypoint Point B

    if(player)
        player->GetSession()->SendPacket(&data);
    else
        SendMessageToSet( &data, true );
}

void Unit::SendMonsterMove(float NewPosX, float NewPosY, float NewPosZ, uint32 MoveFlags, uint32 time, float speedZ, Player *player)
{
    WorldPacket data( SMSG_MONSTER_MOVE, 12+4+1+4+4+4+12+GetPackGUID().size());
    data.append(GetPackGUID());

    data << GetPositionX() << GetPositionY() << GetPositionZ();
    data << getMSTime();

    data << uint8(0);
    data << MoveFlags;

    if(MoveFlags & MOVEFLAG_JUMP)
    {
        data << time;
        data << speedZ;
        data << (uint32)0; // walk time after jump
    }
    else
        data << time;

    data << uint32(1);                                      // 1 single waypoint
    data << NewPosX << NewPosY << NewPosZ;                  // the single waypoint Point B

    if(player)
        player->GetSession()->SendPacket(&data);
    else
        SendMessageToSet( &data, true );
}

/*void Unit::SendMonsterMove(float NewPosX, float NewPosY, float NewPosZ, uint8 type, uint32 MovementFlags, uint32 Time, Player* player)
{
    WorldPacket data( SMSG_MONSTER_MOVE, (41 + GetPackGUID().size()) );
    data.append(GetPackGUID());

    data << GetPositionX() << GetPositionY() << GetPositionZ();
    data << uint32(getMSTime());

    data << uint8(type);                                    // unknown
    switch(type)
    {
        case 0:                                             // normal packet
            break;
        case 1:                                             // stop packet (raw pos?)
            SendMessageToSet( &data, true );
            return;
        case 2:                                             // facing spot, not used currently
            data << float(0);
            data << float(0);
            data << float(0);
            break;
        case 3:                                             // not used currently
            data << uint64(0);                              // probably target guid (facing target?)
            break;
        case 4:                                             // not used currently
            data << float(0);                               // facing angle
            break;
    }

    data << uint32(MovementFlags);
    data << uint32(Time);                                   // Time in between points
    data << uint32(1);                                      // 1 single waypoint
    data << NewPosX << NewPosY << NewPosZ;                  // the single waypoint Point B

    if(player)
        player->GetSession()->SendPacket(&data);
    else
        SendMessageToSet( &data, true );
}*/

void Unit::SendMonsterMoveByPath(Path const& path, uint32 start, uint32 end)
{
    uint32 traveltime = uint32(path.GetTotalLength(start, end) * 32);

    uint32 pathSize = end-start;

    WorldPacket data( SMSG_MONSTER_MOVE, (GetPackGUID().size()+4+4+4+4+1+4+4+4+pathSize*4*3) );
    data.append(GetPackGUID());
    data << GetPositionX();
    data << GetPositionY();
    data << GetPositionZ();
    data << getMSTime();
    data << uint8( 0 );
    data << uint32(((GetUnitMovementFlags() & MOVEMENTFLAG_LEVITATING) || isInFlight())? (MOVEFLAG_FLY|MOVEFLAG_WALK) : MOVEFLAG_WALK);
    data << uint32( traveltime );
    data << uint32( pathSize );
    data.append( (char*)path.GetNodes(start), pathSize * 4 * 3 );
    SendMessageToSet(&data, true);
}

void Unit::resetAttackTimer(WeaponAttackType type)
{
    m_attackTimer[type] = uint32(GetAttackTime(type) * m_modAttackSpeedPct[type]);
}

bool Unit::IsWithinCombatRange(Unit *obj, float dist2compare) const
{
    if (!obj || !IsInMap(obj)) return false;

    float dx = GetPositionX() - obj->GetPositionX();
    float dy = GetPositionY() - obj->GetPositionY();
    float dz = GetPositionZ() - obj->GetPositionZ();
    float distsq = dx*dx + dy*dy + dz*dz;

    float sizefactor = GetCombatReach() + obj->GetCombatReach();
    float maxdist = dist2compare + sizefactor;

    return distsq < maxdist * maxdist;
}

bool Unit::IsWithinMeleeRange(Unit *obj, float dist) const
{
    if (!obj || !IsInMap(obj)) return false;

    float dx = GetPositionX() - obj->GetPositionX();
    float dy = GetPositionY() - obj->GetPositionY();
    float dz = GetPositionZ() - obj->GetPositionZ();
    float distsq = dx*dx + dy*dy + dz*dz;

    float sizefactor = GetMeleeReach() + obj->GetMeleeReach();
    float maxdist = dist + sizefactor;

    return distsq < maxdist * maxdist;
}

void Unit::GetRandomContactPoint( const Unit* obj, float &x, float &y, float &z, float distance2dMin, float distance2dMax ) const
{
    float combat_reach = GetCombatReach();
    if(combat_reach < 0.1) // sometimes bugged for players
    {
        //sLog.outError("Unit %u (Type: %u) has invalid combat_reach %f",GetGUIDLow(),GetTypeId(),combat_reach);
       // if(GetTypeId() ==  TYPEID_UNIT)
          //  sLog.outError("Creature entry %u has invalid combat_reach", ((Creature*)this)->GetEntry());
        combat_reach = DEFAULT_COMBAT_REACH;
    }
    uint32 attacker_number = getAttackers().size();
    if(attacker_number > 0) --attacker_number;
    GetNearPoint(obj,x,y,z,obj->GetCombatReach(), distance2dMin+(distance2dMax-distance2dMin)*rand_norm()
        , GetAngle(obj) + (attacker_number ? (M_PI/2 - M_PI * rand_norm()) * (float)attacker_number / combat_reach / 3 : 0));
}

void Unit::RemoveAurasWithInterruptFlags(uint32 flag, uint32 except)
{
    if(!(m_interruptMask & flag))
        return;

    // interrupt auras
    for (AuraList::iterator iter = m_interruptableAuras.begin(); iter != m_interruptableAuras.end();)
    {
        Aura * aur = *iter;
        ++iter;
        if ((aur->GetSpellProto()->AuraInterruptFlags & flag) && (!except || aur->GetId() != except))
        {
            uint32 removedAuras = m_removedAuras.size();
            RemoveAura(aur);
            if (removedAuras+1<m_removedAuras.size())
                iter=m_interruptableAuras.begin();
        }
    }

    // interrupt channeled spell
    if(Spell* spell = m_currentSpells[CURRENT_CHANNELED_SPELL])
        if(spell->getState() == SPELL_STATE_CASTING
            && (spell->m_spellInfo->ChannelInterruptFlags & flag)
            && spell->m_spellInfo->Id != except)
            InterruptNonMeleeSpells(false);

    UpdateInterruptMask();
}

void Unit::UpdateInterruptMask()
{
    m_interruptMask = 0;
    for(AuraList::iterator i = m_interruptableAuras.begin(); i != m_interruptableAuras.end(); ++i)
    {
        if(*i)
            m_interruptMask |= (*i)->GetSpellProto()->AuraInterruptFlags;
    }
    if(Spell* spell = m_currentSpells[CURRENT_CHANNELED_SPELL])
        if(spell->getState() == SPELL_STATE_CASTING)
            m_interruptMask |= spell->m_spellInfo->ChannelInterruptFlags;
}

/* Called by DealDamage for auras that have a chance to be dispelled on damage taken. */
void Unit::RemoveSpellbyDamageTaken(uint32 damage, uint32 spell)
{
    // The chance to dispel an aura depends on the damage taken with respect to the casters level.
    uint32 max_dmg = getLevel() > 8 ? 25 * getLevel() - 150 : 50;
    float chance = float(damage) / max_dmg * 100.0f;

    // interrupt auras
    for (AuraList::iterator iter = m_ccAuras.begin(); iter != m_ccAuras.end();)
    {
        Aura * aur = *iter;
        ++iter;
        if ((!spell || aur->GetId() != spell) && roll_chance_f(chance))
        {
            uint32 removedAuras = m_removedAuras.size();
            RemoveAura(aur);
            if (removedAuras+1<m_removedAuras.size())
                iter=m_ccAuras.begin();
        }
    }
}

uint32 Unit::DealDamage(Unit *pVictim, uint32 damage, CleanDamage const* cleanDamage, DamageEffectType damagetype, SpellSchoolMask damageSchoolMask, SpellEntry const *spellProto, bool durabilityLoss)
{
    if (!pVictim->isAlive() || pVictim->isInFlight() || pVictim->GetTypeId() == TYPEID_UNIT && ((Creature*)pVictim)->IsInEvadeMode())
        return 0;

    //You don't lose health from damage taken from another player while in a sanctuary
    //You still see it in the combat log though
    if(pVictim != this && GetTypeId() == TYPEID_PLAYER && pVictim->GetTypeId() == TYPEID_PLAYER)
    {
        const AreaTableEntry *area = GetAreaEntryByAreaID(pVictim->GetAreaId());
        if(area && area->flags & AREA_FLAG_SANCTUARY)       //sanctuary
            return 0;
    }

    //Script Event damage taken
    if( pVictim->GetTypeId()== TYPEID_UNIT && ((Creature *)pVictim)->IsAIEnabled )
    {
        ((Creature *)pVictim)->AI()->DamageTaken(this, damage);

        // Set tagging
        if(!pVictim->HasFlag(UNIT_DYNAMIC_FLAGS, UNIT_DYNFLAG_OTHER_TAGGER) && !((Creature*)pVictim)->isPet())
        {
            //Set Loot
            switch(GetTypeId())
            {
                case TYPEID_PLAYER:
                {
                    ((Creature *)pVictim)->SetLootRecipient(this);
                    //Set tagged
                    ((Creature *)pVictim)->SetFlag(UNIT_DYNAMIC_FLAGS, UNIT_DYNFLAG_OTHER_TAGGER);
                    break;
                }
                case TYPEID_UNIT:
                {
                    if(((Creature*)this)->isPet())
                    {
                        ((Creature *)pVictim)->SetLootRecipient(this->GetOwner());
                        ((Creature *)pVictim)->SetFlag(UNIT_DYNAMIC_FLAGS, UNIT_DYNFLAG_OTHER_TAGGER);
                    }
                    break;
                }
            }
        }
    }

    if (damagetype != NODAMAGE)
    {
       // interrupting auras with AURA_INTERRUPT_FLAG_DAMAGE before checking !damage (absorbed damage breaks that type of auras)
       pVictim->RemoveAurasWithInterruptFlags(AURA_INTERRUPT_FLAG_DAMAGE, spellProto ? spellProto->Id : 0);
       pVictim->RemoveSpellbyDamageTaken(damage, spellProto ? spellProto->Id : 0);
    }

    if(!damage)
    {
        // Rage from physical damage received .
        if(cleanDamage && cleanDamage->damage && (damageSchoolMask & SPELL_SCHOOL_MASK_NORMAL) && pVictim->GetTypeId() == TYPEID_PLAYER && (pVictim->getPowerType() == POWER_RAGE))
            ((Player*)pVictim)->RewardRage(cleanDamage->damage, 0, false);

        return 0;
    }

    if(pVictim->GetTypeId() != TYPEID_PLAYER)
    {
        // no xp,health if type 8 /critters/
        if ( pVictim->GetCreatureType() == CREATURE_TYPE_CRITTER)
        {
            // allow loot only if has loot_id in creature_template
            if(damage >= pVictim->GetHealth())
            {
                pVictim->setDeathState(JUST_DIED);
                pVictim->SetHealth(0);

                CreatureInfo const* cInfo = ((Creature*)pVictim)->GetCreatureInfo();
                if(cInfo && cInfo->lootid)
                    pVictim->SetFlag(UNIT_DYNAMIC_FLAGS, UNIT_DYNFLAG_LOOTABLE);

                // some critters required for quests
                if(GetTypeId() == TYPEID_PLAYER)
                    ((Player*)this)->KilledMonster(pVictim->GetEntry(),pVictim->GetGUID());
            }
            else
                pVictim->ModifyHealth(- (int32)damage);

            return damage;
        }
    }

    DEBUG_LOG("DealDamageStart");

    uint32 health = pVictim->GetHealth();
    sLog.outDetail("deal dmg:%d to health:%d ",damage,health);

    // duel ends when player has 1 or less hp
    bool duel_hasEnded = false;
    if(pVictim->GetTypeId() == TYPEID_PLAYER && ((Player*)pVictim)->duel && damage >= (health-1))
    {
        // prevent kill only if killed in duel and killed by opponent or opponent controlled creature
        if(((Player*)pVictim)->duel->opponent==this || ((Player*)pVictim)->duel->opponent->GetGUID() == GetOwnerGUID())
            damage = health-1;

        duel_hasEnded = true;
    }

    // Rage from Damage made (only from direct weapon damage)
    if( cleanDamage && damagetype==DIRECT_DAMAGE && this != pVictim && GetTypeId() == TYPEID_PLAYER && (getPowerType() == POWER_RAGE))
    {
        uint32 weaponSpeedHitFactor;

        switch(cleanDamage->attackType)
        {
            case BASE_ATTACK:
            {
                if(cleanDamage->hitOutCome == MELEE_HIT_CRIT)
                    weaponSpeedHitFactor = uint32(GetAttackTime(cleanDamage->attackType)/1000.0f * 7);
                else
                    weaponSpeedHitFactor = uint32(GetAttackTime(cleanDamage->attackType)/1000.0f * 3.5f);

                ((Player*)this)->RewardRage(damage, weaponSpeedHitFactor, true);

                break;
            }
            case OFF_ATTACK:
            {
                if(cleanDamage->hitOutCome == MELEE_HIT_CRIT)
                    weaponSpeedHitFactor = uint32(GetAttackTime(cleanDamage->attackType)/1000.0f * 3.5f);
                else
                    weaponSpeedHitFactor = uint32(GetAttackTime(cleanDamage->attackType)/1000.0f * 1.75f);

                ((Player*)this)->RewardRage(damage, weaponSpeedHitFactor, true);

                break;
            }
            case RANGED_ATTACK:
                break;
        }
    }

    if(pVictim->GetTypeId() == TYPEID_PLAYER && GetTypeId() == TYPEID_PLAYER)
    {
        if(((Player*)pVictim)->InBattleGround())
        {
            Player *killer = ((Player*)this);
            if(killer != ((Player*)pVictim))
                if(BattleGround *bg = killer->GetBattleGround())
                    bg->UpdatePlayerScore(killer, SCORE_DAMAGE_DONE, damage);
        }
    }

    if (pVictim->GetTypeId() == TYPEID_UNIT && !((Creature*)pVictim)->isPet() && !((Creature*)pVictim)->hasLootRecipient())
        ((Creature*)pVictim)->SetLootRecipient(this);
    if (health <= damage)
    {
        DEBUG_LOG("DealDamage: victim just died");
        Kill(pVictim, durabilityLoss);

        /*// find player: owner of controlled `this` or `this` itself maybe
        Player *player = GetCharmerOrOwnerPlayerOrPlayerItself();

        if(pVictim->GetTypeId() == TYPEID_UNIT && ((Creature*)pVictim)->GetLootRecipient())
            player = ((Creature*)pVictim)->GetLootRecipient();
        // Reward player, his pets, and group/raid members
        // call kill spell proc event (before real die and combat stop to triggering auras removed at death/combat stop)
        if(player && player!=pVictim)
        {
            player->RewardPlayerAndGroupAtKill(pVictim);
            player->ProcDamageAndSpell(pVictim, PROC_FLAG_KILL, PROC_FLAG_KILLED, PROC_EX_NONE, 0);
        }

        DEBUG_LOG("DealDamageAttackStop");

        // stop combat
        pVictim->CombatStop();
        pVictim->getHostilRefManager().deleteReferences();

        bool damageFromSpiritOfRedemtionTalent = spellProto && spellProto->Id == 27795;

        // if talent known but not triggered (check priest class for speedup check)
        Aura* spiritOfRedemtionTalentReady = NULL;
        if( !damageFromSpiritOfRedemtionTalent &&           // not called from SPELL_AURA_SPIRIT_OF_REDEMPTION
            pVictim->GetTypeId()==TYPEID_PLAYER && pVictim->getClass()==CLASS_PRIEST )
        {
            AuraList const& vDummyAuras = pVictim->GetAurasByType(SPELL_AURA_DUMMY);
            for(AuraList::const_iterator itr = vDummyAuras.begin(); itr != vDummyAuras.end(); ++itr)
            {
                if((*itr)->GetSpellProto()->SpellIconID==1654)
                {
                    spiritOfRedemtionTalentReady = *itr;
                    break;
                }
            }
        }

        DEBUG_LOG("SET JUST_DIED");
        if(!spiritOfRedemtionTalentReady)
            pVictim->setDeathState(JUST_DIED);

        DEBUG_LOG("DealDamageHealth1");

        if(spiritOfRedemtionTalentReady)
        {
            // save value before aura remove
            uint32 ressSpellId = pVictim->GetUInt32Value(PLAYER_SELF_RES_SPELL);
            if(!ressSpellId)
                ressSpellId = ((Player*)pVictim)->GetResurrectionSpellId();

            //Remove all expected to remove at death auras (most important negative case like DoT or periodic triggers)
            pVictim->RemoveAllAurasOnDeath();

            // restore for use at real death
            pVictim->SetUInt32Value(PLAYER_SELF_RES_SPELL,ressSpellId);

            // FORM_SPIRITOFREDEMPTION and related auras
            pVictim->CastSpell(pVictim,27827,true,NULL,spiritOfRedemtionTalentReady);
        }
        else
            pVictim->SetHealth(0);

        // remember victim PvP death for corpse type and corpse reclaim delay
        // at original death (not at SpiritOfRedemtionTalent timeout)
        if( pVictim->GetTypeId()==TYPEID_PLAYER && !damageFromSpiritOfRedemtionTalent )
            ((Player*)pVictim)->SetPvPDeath(player!=NULL);

        // Call KilledUnit for creatures
        if (GetTypeId() == TYPEID_UNIT && ((Creature*)this)->AI())
            ((Creature*)this)->AI()->KilledUnit(pVictim);

        // achievement stuff
        if (pVictim->GetTypeId() == TYPEID_PLAYER)
        {
            if (GetTypeId() == TYPEID_UNIT)
                ((Player*)pVictim)->GetAchievementMgr().UpdateAchievementCriteria(ACHIEVEMENT_CRITERIA_TYPE_KILLED_BY_CREATURE, GetEntry());
            else if(GetTypeId() == TYPEID_PLAYER && pVictim != this)
                ((Player*)pVictim)->GetAchievementMgr().UpdateAchievementCriteria(ACHIEVEMENT_CRITERIA_TYPE_KILLED_BY_PLAYER, 1, ((Player*)this)->GetTeam());
        }

        // 10% durability loss on death
        // clean InHateListOf
        if (pVictim->GetTypeId() == TYPEID_PLAYER)
        {
            // only if not player and not controlled by player pet. And not at BG
            if (durabilityLoss && !player && !((Player*)pVictim)->InBattleGround())
            {
                DEBUG_LOG("We are dead, loosing 10 percents durability");
                ((Player*)pVictim)->DurabilityLossAll(0.10f,false);
                // durability lost message
                WorldPacket data(SMSG_DURABILITY_DAMAGE_DEATH, 0);
                ((Player*)pVictim)->GetSession()->SendPacket(&data);
            }
        }
        else                                                // creature died
        {
            DEBUG_LOG("DealDamageNotPlayer");
            Creature *cVictim = (Creature*)pVictim;

            if(!cVictim->isPet())
            {
                cVictim->DeleteThreatList();
                cVictim->SetUInt32Value(UNIT_DYNAMIC_FLAGS, UNIT_DYNFLAG_LOOTABLE);
            }
            // Call creature just died function
            if (cVictim->AI())
                cVictim->AI()->JustDied(this);

            // Dungeon specific stuff, only applies to players killing creatures
            if(cVictim->GetInstanceId())
            {
                Map *m = cVictim->GetMap();
                Player *creditedPlayer = GetCharmerOrOwnerPlayerOrPlayerItself();
                // TODO: do instance binding anyway if the charmer/owner is offline

                if(m->IsDungeon() && creditedPlayer)
                {
                    if(m->IsRaid() || m->IsHeroic())
                    {
                        if(cVictim->GetCreatureInfo()->flags_extra & CREATURE_FLAG_EXTRA_INSTANCE_BIND)
                            ((InstanceMap *)m)->PermBindAllPlayers(creditedPlayer);
                    }
                    else
                    {
                        // the reset time is set but not added to the scheduler
                        // until the players leave the instance
                        time_t resettime = cVictim->GetRespawnTimeEx() + 2 * HOUR;
                        if(InstanceSave *save = sInstanceSaveManager.GetInstanceSave(cVictim->GetInstanceId()))
                            if(save->GetResetTime() < resettime) save->SetResetTime(resettime);
                    }
                }
            }
        }

        // last damage from non duel opponent or opponent controlled creature
        if(duel_hasEnded)
        {
            assert(pVictim->GetTypeId()==TYPEID_PLAYER);
            Player *he = (Player*)pVictim;

            assert(he->duel);

            he->duel->opponent->CombatStopWithPets(true);
            he->CombatStopWithPets(true);

            he->DuelComplete(DUEL_INTERUPTED);
        }

        // battleground things (do this at the end, so the death state flag will be properly set to handle in the bg->handlekill)
        if(pVictim->GetTypeId() == TYPEID_PLAYER && ((Player*)pVictim)->InBattleGround())
        {
            Player *killed = ((Player*)pVictim);
            if(BattleGround *bg = killed->GetBattleGround())
                if(player)
                    bg->HandleKillPlayer(killed, player);
                //later we can add support for creature->player kills here i'm
                //not sure, but i guess those kills also get counted in av
                //else if(GetTypeId() == TYPEID_UNIT)
                //    bg->HandleKillPlayer(killed,(Creature*)this);
        }*/
    }
    else                                                    // if (health <= damage)
    {
        DEBUG_LOG("DealDamageAlive");

        pVictim->ModifyHealth(- (int32)damage);

        if(damagetype != DOT)
        {
            if(!getVictim())
            /*{
                // if have target and damage pVictim just call AI reaction
                if(pVictim != getVictim() && pVictim->GetTypeId()==TYPEID_UNIT && ((Creature*)pVictim)->IsAIEnabled)
                    ((Creature*)pVictim)->AI()->AttackedBy(this);
            }
            else*/
            {
                // if not have main target then attack state with target (including AI call)
                //start melee attacks only after melee hit
                Attack(pVictim,(damagetype == DIRECT_DAMAGE));
            }
        }

        if(damagetype == DIRECT_DAMAGE || damagetype == SPELL_DIRECT_DAMAGE)
        {
            //TODO: This is from procflag, I do not know which spell needs this
            //Maim?
            //if (!spellProto || !(spellProto->AuraInterruptFlags&AURA_INTERRUPT_FLAG_DIRECT_DAMAGE))
                pVictim->RemoveAurasWithInterruptFlags(AURA_INTERRUPT_FLAG_DIRECT_DAMAGE, spellProto ? spellProto->Id : 0);
        }
        if (pVictim->GetTypeId() != TYPEID_PLAYER)
        {
            if(spellProto && IsDamageToThreatSpell(spellProto))
                pVictim->AddThreat(this, damage*2, damageSchoolMask, spellProto);
            else
                pVictim->AddThreat(this, damage, damageSchoolMask, spellProto);
        }
        else                                                // victim is a player
        {
            // Rage from damage received
            if(this != pVictim && pVictim->getPowerType() == POWER_RAGE)
            {
                uint32 rage_damage = damage + (cleanDamage ? cleanDamage->damage : 0);
                ((Player*)pVictim)->RewardRage(rage_damage, 0, false);
            }

            // random durability for items (HIT TAKEN)
            if (roll_chance_f(sWorld.getRate(RATE_DURABILITY_LOSS_DAMAGE)))
            {
                EquipmentSlots slot = EquipmentSlots(urand(0,EQUIPMENT_SLOT_END-1));
                ((Player*)pVictim)->DurabilityPointLossForEquipSlot(slot);
            }
        }

        if(GetTypeId()==TYPEID_PLAYER)
        {
            // random durability for items (HIT DONE)
            if (roll_chance_f(sWorld.getRate(RATE_DURABILITY_LOSS_DAMAGE)))
            {
                EquipmentSlots slot = EquipmentSlots(urand(0,EQUIPMENT_SLOT_END-1));
                ((Player*)this)->DurabilityPointLossForEquipSlot(slot);
            }
        }

        if (damagetype != NODAMAGE && damage)// && pVictim->GetTypeId() == TYPEID_PLAYER)
        {
            /*const SpellEntry *se = i->second->GetSpellProto();
            next = i; ++next;
            if (spellProto && spellProto->Id == se->Id) // Not drop auras added by self
                continue;
            if( se->AuraInterruptFlags & AURA_INTERRUPT_FLAG_DAMAGE )
            {
                bool remove = true;
                if (se->procFlags & (1<<3))
                {
                    if (!roll_chance_i(se->procChance))
                        remove = false;
                }
                if (remove)
                {
                    pVictim->RemoveAurasDueToSpell(i->second->GetId());
                    // FIXME: this may cause the auras with proc chance to be rerolled several times
                    next = vAuras.begin();
                }
            }
        }*/

            if(pVictim != this && pVictim->GetTypeId() == TYPEID_PLAYER) // does not support creature push_back
            {
                if(damagetype != DOT)
                {
                    if(Spell* spell = pVictim->m_currentSpells[CURRENT_GENERIC_SPELL])
                    {
                        if(spell->getState() == SPELL_STATE_PREPARING)
                        {
                            uint32 interruptFlags = spell->m_spellInfo->InterruptFlags;
                            if(interruptFlags & SPELL_INTERRUPT_FLAG_ABORT_ON_DMG)
                                pVictim->InterruptNonMeleeSpells(false);
                            else if(interruptFlags & SPELL_INTERRUPT_FLAG_PUSH_BACK)
                                spell->Delayed();
                        }
                    }
                }

                if(Spell* spell = pVictim->m_currentSpells[CURRENT_CHANNELED_SPELL])
                {
                    if(spell->getState() == SPELL_STATE_CASTING)
                    {
                        uint32 channelInterruptFlags = spell->m_spellInfo->ChannelInterruptFlags;
                        if( channelInterruptFlags & CHANNEL_FLAG_DELAY )
                            spell->DelayedChannel();
                    }
                }
            }
        }

        // last damage from duel opponent
        if(duel_hasEnded)
        {
            assert(pVictim->GetTypeId()==TYPEID_PLAYER);
            Player *he = (Player*)pVictim;

            assert(he->duel);

            he->SetHealth(1);

            he->duel->opponent->CombatStopWithPets(true);
            he->CombatStopWithPets(true);

            he->CastSpell(he, 7267, true);                  // beg
            he->DuelComplete(DUEL_WON);
        }
    }

    DEBUG_LOG("DealDamageEnd returned %d damage", damage);

    return damage;
}

void Unit::CastStop(uint32 except_spellid)
{
    for (uint32 i = CURRENT_FIRST_NON_MELEE_SPELL; i < CURRENT_MAX_SPELL; i++)
        if (m_currentSpells[i] && m_currentSpells[i]->m_spellInfo->Id!=except_spellid)
            InterruptSpell(i,false);
}

void Unit::CastSpell(Unit* Victim, uint32 spellId, bool triggered, Item *castItem, AuraEffect* triggeredByAura, uint64 originalCaster)
{
    SpellEntry const *spellInfo = sSpellStore.LookupEntry(spellId );

    if(!spellInfo)
    {
        sLog.outError("CastSpell: unknown spell id %i by caster: %s %u)", spellId,(GetTypeId()==TYPEID_PLAYER ? "player (GUID:" : "creature (Entry:"),(GetTypeId()==TYPEID_PLAYER ? GetGUIDLow() : GetEntry()));
        return;
    }

    CastSpell(Victim,spellInfo,triggered,castItem,triggeredByAura, originalCaster);
}

void Unit::CastSpell(Unit* Victim,SpellEntry const *spellInfo, bool triggered, Item *castItem, AuraEffect* triggeredByAura, uint64 originalCaster)
{
    if(!spellInfo)
    {
        sLog.outError("CastSpell: unknown spell by caster: %s %u)", (GetTypeId()==TYPEID_PLAYER ? "player (GUID:" : "creature (Entry:"),(GetTypeId()==TYPEID_PLAYER ? GetGUIDLow() : GetEntry()));
        return;
    }

    SpellCastTargets targets;
    uint32 targetMask = spellInfo->Targets;
    //if(targetMask & (TARGET_FLAG_UNIT|TARGET_FLAG_UNK2))
    for(int i = 0; i < 3; ++i)
    {
        if(spellmgr.SpellTargetType[spellInfo->EffectImplicitTargetA[i]] == TARGET_TYPE_UNIT_TARGET)
        {
            /*SpellRangeEntry const* srange = sSpellRangeStore.LookupEntry(spellInfo->rangeIndex);
            if(srange && GetSpellMaxRange(srange) == 0.0f)
            {
                Victim = this;
                break;
            }
            else */if(!Victim)
            {
                sLog.outError("CastSpell: spell id %i by caster: %s %u) does not have unit target", spellInfo->Id,(GetTypeId()==TYPEID_PLAYER ? "player (GUID:" : "creature (Entry:"),(GetTypeId()==TYPEID_PLAYER ? GetGUIDLow() : GetEntry()));
                return;
            }
            else
                break;
        }
    }
    targets.setUnitTarget(Victim);

    if(targetMask & (TARGET_FLAG_SOURCE_LOCATION|TARGET_FLAG_DEST_LOCATION))
    {
        if(!Victim)
        {
            sLog.outError("CastSpell: spell id %i by caster: %s %u) does not have destination", spellInfo->Id,(GetTypeId()==TYPEID_PLAYER ? "player (GUID:" : "creature (Entry:"),(GetTypeId()==TYPEID_PLAYER ? GetGUIDLow() : GetEntry()));
            return;
        }
        targets.setDestination(Victim);
    }

    if (castItem)
        DEBUG_LOG("WORLD: cast Item spellId - %i", spellInfo->Id);

    if(!originalCaster && triggeredByAura)
        originalCaster = triggeredByAura->GetCasterGUID();

    Spell *spell = new Spell(this, spellInfo, triggered, originalCaster );

    spell->m_CastItem = castItem;
    spell->prepare(&targets, triggeredByAura);
}

void Unit::CastCustomSpell(Unit* Victim,uint32 spellId, int32 const* bp0, int32 const* bp1, int32 const* bp2, bool triggered, Item *castItem, AuraEffect* triggeredByAura, uint64 originalCaster)
{
    SpellEntry const *spellInfo = sSpellStore.LookupEntry(spellId );

    if(!spellInfo)
    {
        sLog.outError("CastCustomSpell: unknown spell id %i", spellId);
        return;
    }

    CastCustomSpell(Victim,spellInfo,bp0,bp1,bp2,triggered,castItem,triggeredByAura, originalCaster);
}

void Unit::CastCustomSpell(Unit* Victim,SpellEntry const *spellInfo, int32 const* bp0, int32 const* bp1, int32 const* bp2, bool triggered, Item *castItem, AuraEffect* triggeredByAura, uint64 originalCaster)
{
    if(!spellInfo)
    {
        sLog.outError("CastCustomSpell: unknown spell");
        return;
    }

    SpellCastTargets targets;
    uint32 targetMask = spellInfo->Targets;
    targets.setUnitTarget(Victim);
    /*if(targetMask & (TARGET_FLAG_UNIT|TARGET_FLAG_UNK2))
    {
        if(!Victim)
        {
            sLog.outError("CastCustomSpell: spell id %i by caster: %s %u) does not have unit target", spellInfo->Id,(GetTypeId()==TYPEID_PLAYER ? "player (GUID:" : "creature (Entry:"),(GetTypeId()==TYPEID_PLAYER ? GetGUIDLow() : GetEntry()));
            return;
        }
    }*/
    if(targetMask & (TARGET_FLAG_SOURCE_LOCATION|TARGET_FLAG_DEST_LOCATION))
    {
        if(!Victim)
        {
            sLog.outError("CastCustomSpell: spell id %i by caster: %s %u) does not have destination", spellInfo->Id,(GetTypeId()==TYPEID_PLAYER ? "player (GUID:" : "creature (Entry:"),(GetTypeId()==TYPEID_PLAYER ? GetGUIDLow() : GetEntry()));
            return;
        }
        targets.setDestination(Victim);
    }

    if (castItem)
        DEBUG_LOG("WORLD: cast Item spellId - %i", spellInfo->Id);

    if(!originalCaster && triggeredByAura)
        originalCaster = triggeredByAura->GetCasterGUID();

    Spell *spell = new Spell(this, spellInfo, triggered, originalCaster);

    if(bp0)
        spell->m_currentBasePoints[0] = *bp0-int32(spellInfo->EffectBaseDice[0]);

    if(bp1)
        spell->m_currentBasePoints[1] = *bp1-int32(spellInfo->EffectBaseDice[1]);

    if(bp2)
        spell->m_currentBasePoints[2] = *bp2-int32(spellInfo->EffectBaseDice[2]);

    spell->m_CastItem = castItem;
    spell->prepare(&targets, triggeredByAura);
}

// used for scripting
void Unit::CastSpell(float x, float y, float z, uint32 spellId, bool triggered, Item *castItem, AuraEffect* triggeredByAura, uint64 originalCaster)
{
    SpellEntry const *spellInfo = sSpellStore.LookupEntry(spellId );

    if(!spellInfo)
    {
        sLog.outError("CastSpell(x,y,z): unknown spell id %i by caster: %s %u)", spellId,(GetTypeId()==TYPEID_PLAYER ? "player (GUID:" : "creature (Entry:"),(GetTypeId()==TYPEID_PLAYER ? GetGUIDLow() : GetEntry()));
        return;
    }

    if (castItem)
        DEBUG_LOG("WORLD: cast Item spellId - %i", spellInfo->Id);

    if(!originalCaster && triggeredByAura)
        originalCaster = triggeredByAura->GetCasterGUID();

    Spell *spell = new Spell(this, spellInfo, triggered, originalCaster );

    SpellCastTargets targets;
    targets.setDestination(x, y, z);
    spell->m_CastItem = castItem;
    spell->prepare(&targets, triggeredByAura);
}

// used for scripting
void Unit::CastSpell(GameObject *go, uint32 spellId, bool triggered, Item *castItem, AuraEffect* triggeredByAura, uint64 originalCaster)
{
    if(!go)
        return;

    SpellEntry const *spellInfo = sSpellStore.LookupEntry(spellId );

    if(!spellInfo)
    {
        sLog.outError("CastSpell(x,y,z): unknown spell id %i by caster: %s %u)", spellId,(GetTypeId()==TYPEID_PLAYER ? "player (GUID:" : "creature (Entry:"),(GetTypeId()==TYPEID_PLAYER ? GetGUIDLow() : GetEntry()));
        return;
    }

    if(!(spellInfo->Targets & ( TARGET_FLAG_OBJECT | TARGET_FLAG_OBJECT_UNK)))
    {
        sLog.outError("CastSpell: spell id %i by caster: %s %u) is not gameobject spell", spellId,(GetTypeId()==TYPEID_PLAYER ? "player (GUID:" : "creature (Entry:"),(GetTypeId()==TYPEID_PLAYER ? GetGUIDLow() : GetEntry()));
        return;
    }

    if (castItem)
        DEBUG_LOG("WORLD: cast Item spellId - %i", spellInfo->Id);

    if(!originalCaster && triggeredByAura)
        originalCaster = triggeredByAura->GetCasterGUID();

    Spell *spell = new Spell(this, spellInfo, triggered, originalCaster );

    SpellCastTargets targets;
    targets.setGOTarget(go);
    spell->m_CastItem = castItem;
    spell->prepare(&targets, triggeredByAura);
}

// Obsolete func need remove, here only for comotability vs another patches
uint32 Unit::SpellNonMeleeDamageLog(Unit *pVictim, uint32 spellID, uint32 damage, bool isTriggeredSpell, bool useSpellDamage)
{
    SpellEntry const *spellInfo = sSpellStore.LookupEntry(spellID);
    SpellNonMeleeDamage damageInfo(this, pVictim, spellInfo->Id, spellInfo->SchoolMask);
    damage = SpellDamageBonus(pVictim, spellInfo, damage, SPELL_DIRECT_DAMAGE);
    CalculateSpellDamageTaken(&damageInfo, damage, spellInfo);
    SendSpellNonMeleeDamageLog(&damageInfo);
    DealSpellDamage(&damageInfo, true);
    return damageInfo.damage;
}

void Unit::CalculateSpellDamageTaken(SpellNonMeleeDamage *damageInfo, int32 damage, SpellEntry const *spellInfo, WeaponAttackType attackType)
{
    if (damage < 0)
        return;

    Unit *pVictim = damageInfo->target;
    if(!pVictim || !pVictim->isAlive())
        return;

    SpellSchoolMask damageSchoolMask = SpellSchoolMask(damageInfo->schoolMask);
    uint32 crTypeMask = pVictim->GetCreatureTypeMask();
    // Check spell crit chance
    bool crit = isSpellCrit(pVictim, spellInfo, damageSchoolMask, attackType);
    bool blocked = false;
    // Per-school calc
    switch (spellInfo->DmgClass)
    {
        // Melee and Ranged Spells
        case SPELL_DAMAGE_CLASS_RANGED:
        case SPELL_DAMAGE_CLASS_MELEE:
        {
            // Physical Damage
            if ( damageSchoolMask & SPELL_SCHOOL_MASK_NORMAL )
            {
                // Get blocked status
                blocked = isSpellBlocked(pVictim, spellInfo, attackType);
            }

            if (crit)
            {
                damageInfo->HitInfo|= SPELL_HIT_TYPE_CRIT;

                // Calculate crit bonus
                uint32 crit_bonus = damage;
                // Apply crit_damage bonus for melee spells
                if(Player* modOwner = GetSpellModOwner())
                    modOwner->ApplySpellMod(spellInfo->Id, SPELLMOD_CRIT_DAMAGE_BONUS, crit_bonus);
                damage += crit_bonus;

                // Apply SPELL_AURA_MOD_ATTACKER_RANGED_CRIT_DAMAGE or SPELL_AURA_MOD_ATTACKER_MELEE_CRIT_DAMAGE
                int32 critPctDamageMod=0;
                if(attackType == RANGED_ATTACK)
                    critPctDamageMod += pVictim->GetTotalAuraModifier(SPELL_AURA_MOD_ATTACKER_RANGED_CRIT_DAMAGE);
                else
                {
                    critPctDamageMod += pVictim->GetTotalAuraModifier(SPELL_AURA_MOD_ATTACKER_MELEE_CRIT_DAMAGE);
                    critPctDamageMod += GetTotalAuraModifier(SPELL_AURA_MOD_CRIT_DAMAGE_BONUS_MELEE);
                }
                // Increase crit damage from SPELL_AURA_MOD_CRIT_PERCENT_VERSUS
                critPctDamageMod += GetTotalAuraModifierByMiscMask(SPELL_AURA_MOD_CRIT_PERCENT_VERSUS, crTypeMask);

                if (critPctDamageMod!=0)
                    damage = int32((damage) * float((100.0f + critPctDamageMod)/100.0f));

                // Resilience - reduce crit damage
                if (pVictim->GetTypeId()==TYPEID_PLAYER)
                    damage -= ((Player*)pVictim)->GetMeleeCritDamageReduction(damage);
            }
            // Spell weapon based damage CAN BE crit & blocked at same time
            if (blocked)
            {
                damageInfo->blocked = uint32(pVictim->GetShieldBlockValue());
                //double blocked amount if block is critical
                if (isBlockCritical())
                    damageInfo->blocked+=damageInfo->blocked;
                if (damage < damageInfo->blocked)
                    damageInfo->blocked = damage;
                damage-=damageInfo->blocked;
            }
        }
        break;
        // Magical Attacks
        case SPELL_DAMAGE_CLASS_NONE:
        case SPELL_DAMAGE_CLASS_MAGIC:
        {
            // If crit add critical bonus
            if (crit)
            {
                damageInfo->HitInfo|= SPELL_HIT_TYPE_CRIT;
                damage = SpellCriticalDamageBonus(spellInfo, damage, pVictim);
                // Resilience - reduce crit damage
                if (pVictim->GetTypeId()==TYPEID_PLAYER)
                    damage -= ((Player*)pVictim)->GetSpellCritDamageReduction(damage);
            }
        }
        break;
    }

    if( damageSchoolMask & SPELL_SCHOOL_MASK_NORMAL )
        damage = CalcArmorReducedDamage(pVictim, damage, spellInfo, attackType);

    // Calculate absorb resist
    if(damage > 0)
    {
        CalcAbsorbResist(pVictim, damageSchoolMask, SPELL_DIRECT_DAMAGE, damage, &damageInfo->absorb, &damageInfo->resist, spellInfo);
        damage-= damageInfo->absorb + damageInfo->resist;
    }
    else
        damage = 0;
    damageInfo->damage = damage;
}

int32 Unit::GetIgnoredArmorMultiplier(SpellEntry const *spellInfo, WeaponAttackType attackType)
{
    if (GetTypeId() != TYPEID_PLAYER)
        return 0;
    //check if spell uses weapon
    if (!spellInfo || spellInfo->EquippedItemClass!=ITEM_CLASS_WEAPON)
        return 0;
    Item *item = NULL;
    if(attackType == BASE_ATTACK)
        item = ((Player*)this)->GetUseableItemByPos(INVENTORY_SLOT_BAG_0, EQUIPMENT_SLOT_MAINHAND);
    else if (attackType == OFF_ATTACK)
        item = ((Player*)this)->GetUseableItemByPos(INVENTORY_SLOT_BAG_0, EQUIPMENT_SLOT_OFFHAND);
    else if (attackType == RANGED_ATTACK)
        item = ((Player*)this)->GetUseableItemByPos(INVENTORY_SLOT_BAG_0, EQUIPMENT_SLOT_RANGED);
    if (!item)
        return 0;

    AuraEffectList const& armAuras = GetAurasByType(SPELL_AURA_MOD_WEAPONTYPE_IGNORE_TARGET_RESISTANCE);
    int32 armorIgnored = 0;
    for(AuraEffectList::const_iterator i = armAuras.begin();i != armAuras.end(); ++i)
    {
        if (!((*i)->GetSpellProto()->EquippedItemClass==item->GetProto()->Class
            && (*i)->GetSpellProto()->EquippedItemSubClassMask & (1<<item->GetProto()->SubClass)))
            continue;

        if((*i)->GetAmount())
            armorIgnored += (*i)->GetAmount();
    }
    return (-armorIgnored);
}

void Unit::DealSpellDamage(SpellNonMeleeDamage *damageInfo, bool durabilityLoss)
{
    if (damageInfo==0)
        return;

    Unit *pVictim = damageInfo->target;

    if(!this || !pVictim)
        return;

    if (!pVictim->isAlive() || pVictim->isInFlight() || pVictim->GetTypeId() == TYPEID_UNIT && ((Creature*)pVictim)->IsInEvadeMode())
        return;

    SpellEntry const *spellProto = sSpellStore.LookupEntry(damageInfo->SpellID);
    if (spellProto == NULL)
    {
        sLog.outDebug("Unit::DealSpellDamage have wrong damageInfo->SpellID: %u", damageInfo->SpellID);
        return;
    }

    //You don't lose health from damage taken from another player while in a sanctuary
    //You still see it in the combat log though
    if(pVictim != this && GetTypeId() == TYPEID_PLAYER && pVictim->GetTypeId() == TYPEID_PLAYER)
    {
        const AreaTableEntry *area = GetAreaEntryByAreaID(pVictim->GetAreaId());
        if(area && area->flags & 0x800)                     //sanctuary
            return;
    }

    // Call default DealDamage
    CleanDamage cleanDamage(damageInfo->cleanDamage, BASE_ATTACK, MELEE_HIT_NORMAL);
    DealDamage(pVictim, damageInfo->damage, &cleanDamage, SPELL_DIRECT_DAMAGE, SpellSchoolMask(damageInfo->schoolMask), spellProto, durabilityLoss);
}

//TODO for melee need create structure as in
void Unit::CalculateMeleeDamage(Unit *pVictim, uint32 damage, CalcDamageInfo *damageInfo, WeaponAttackType attackType)
{
    damageInfo->attacker         = this;
    damageInfo->target           = pVictim;
    damageInfo->damageSchoolMask = GetMeleeDamageSchoolMask();
    damageInfo->attackType       = attackType;
    damageInfo->damage           = 0;
    damageInfo->cleanDamage      = 0;
    damageInfo->absorb           = 0;
    damageInfo->resist           = 0;
    damageInfo->blocked_amount   = 0;

    damageInfo->TargetState      = 0;
    damageInfo->HitInfo          = 0;
    damageInfo->procAttacker     = PROC_FLAG_NONE;
    damageInfo->procVictim       = PROC_FLAG_NONE;
    damageInfo->procEx           = PROC_EX_NONE;
    damageInfo->hitOutCome       = MELEE_HIT_EVADE;

    if(!this || !pVictim)
        return;
    if(!this->isAlive() || !pVictim->isAlive())
        return;

    // Select HitInfo/procAttacker/procVictim flag based on attack type
    switch (attackType)
    {
        case BASE_ATTACK:
            damageInfo->procAttacker = PROC_FLAG_SUCCESSFUL_MILEE_HIT;
            damageInfo->procVictim   = PROC_FLAG_TAKEN_MELEE_HIT;
            damageInfo->HitInfo      = HITINFO_NORMALSWING2;
            break;
        case OFF_ATTACK:
            damageInfo->procAttacker = PROC_FLAG_SUCCESSFUL_MILEE_HIT | PROC_FLAG_SUCCESSFUL_OFFHAND_HIT;
            damageInfo->procVictim   = PROC_FLAG_TAKEN_MELEE_HIT;//|PROC_FLAG_TAKEN_OFFHAND_HIT // not used
            damageInfo->HitInfo = HITINFO_LEFTSWING;
            break;
        case RANGED_ATTACK:
            damageInfo->procAttacker = PROC_FLAG_SUCCESSFUL_RANGED_HIT;
            damageInfo->procVictim   = PROC_FLAG_TAKEN_RANGED_HIT;
            damageInfo->HitInfo = 0x08;// test
            break;
        default:
            break;
    }

    // Physical Immune check
    if(damageInfo->target->IsImmunedToDamage(SpellSchoolMask(damageInfo->damageSchoolMask)))
    {
       damageInfo->HitInfo       |= HITINFO_NORMALSWING;
       damageInfo->TargetState    = VICTIMSTATE_IS_IMMUNE;

       damageInfo->procEx |=PROC_EX_IMMUNE;
       damageInfo->damage         = 0;
       damageInfo->cleanDamage    = 0;
       return;
    }
    damage += CalculateDamage (damageInfo->attackType, false);
    // Add melee damage bonus
    MeleeDamageBonus(damageInfo->target, &damage, damageInfo->attackType);
    // Calculate armor reduction
    damageInfo->damage = CalcArmorReducedDamage(damageInfo->target, damage, NULL , damageInfo->attackType);
    damageInfo->cleanDamage += damage - damageInfo->damage;

    damageInfo->hitOutCome = RollMeleeOutcomeAgainst(damageInfo->target, damageInfo->attackType);

    // Disable parry or dodge for ranged attack
    if(damageInfo->attackType == RANGED_ATTACK)
    {
        if (damageInfo->hitOutCome == MELEE_HIT_PARRY) damageInfo->hitOutCome = MELEE_HIT_NORMAL;
        if (damageInfo->hitOutCome == MELEE_HIT_DODGE) damageInfo->hitOutCome = MELEE_HIT_MISS;
    }

    switch(damageInfo->hitOutCome)
    {
        case MELEE_HIT_EVADE:
        {
            damageInfo->HitInfo    |= HITINFO_MISS|HITINFO_SWINGNOHITSOUND;
            damageInfo->TargetState = VICTIMSTATE_EVADES;

            damageInfo->procEx|=PROC_EX_EVADE;
            damageInfo->damage = 0;
            damageInfo->cleanDamage = 0;
            return;
        }
        case MELEE_HIT_MISS:
        {
            damageInfo->HitInfo    |= HITINFO_MISS;
            damageInfo->TargetState = VICTIMSTATE_NORMAL;

            damageInfo->procEx|=PROC_EX_MISS;
            damageInfo->damage = 0;
            damageInfo->cleanDamage = 0;
            break;
        }
        case MELEE_HIT_NORMAL:
            damageInfo->TargetState = VICTIMSTATE_NORMAL;
            damageInfo->procEx|=PROC_EX_NORMAL_HIT;
            break;
        case MELEE_HIT_CRIT:
        {
            damageInfo->HitInfo     |= HITINFO_CRITICALHIT;
            damageInfo->TargetState  = VICTIMSTATE_NORMAL;

            damageInfo->procEx|=PROC_EX_CRITICAL_HIT;
            // Crit bonus calc
            damageInfo->damage += damageInfo->damage;
            int32 mod=0;
            // Apply SPELL_AURA_MOD_ATTACKER_RANGED_CRIT_DAMAGE or SPELL_AURA_MOD_ATTACKER_MELEE_CRIT_DAMAGE
            if(damageInfo->attackType == RANGED_ATTACK)
                mod += damageInfo->target->GetTotalAuraModifier(SPELL_AURA_MOD_ATTACKER_RANGED_CRIT_DAMAGE);
            else
            {
                mod += damageInfo->target->GetTotalAuraModifier(SPELL_AURA_MOD_ATTACKER_MELEE_CRIT_DAMAGE);
                mod += GetTotalAuraModifier(SPELL_AURA_MOD_CRIT_DAMAGE_BONUS_MELEE);
            }

            uint32 crTypeMask = damageInfo->target->GetCreatureTypeMask();

            // Increase crit damage from SPELL_AURA_MOD_CRIT_PERCENT_VERSUS
            mod += GetTotalAuraModifierByMiscMask(SPELL_AURA_MOD_CRIT_PERCENT_VERSUS, crTypeMask);
            if (mod!=0)
                damageInfo->damage = int32((damageInfo->damage) * float((100.0f + mod)/100.0f));

            // Resilience - reduce crit damage
            if (pVictim->GetTypeId()==TYPEID_PLAYER)
            {
                uint32 resilienceReduction = ((Player*)pVictim)->GetMeleeCritDamageReduction(damageInfo->damage);
                damageInfo->damage      -= resilienceReduction;
                damageInfo->cleanDamage += resilienceReduction;
            }
            break;
        }
        case MELEE_HIT_PARRY:
            damageInfo->TargetState  = VICTIMSTATE_PARRY;
            damageInfo->procEx|=PROC_EX_PARRY;
            damageInfo->cleanDamage += damageInfo->damage;
            damageInfo->damage = 0;
            break;

        case MELEE_HIT_DODGE:
            damageInfo->TargetState  = VICTIMSTATE_DODGE;
            damageInfo->procEx|=PROC_EX_DODGE;
            damageInfo->cleanDamage += damageInfo->damage;
            damageInfo->damage = 0;
            break;
        case MELEE_HIT_BLOCK:
        {
            damageInfo->TargetState = VICTIMSTATE_NORMAL;
            damageInfo->HitInfo |= HITINFO_BLOCK;
            damageInfo->procEx|=PROC_EX_BLOCK;
            damageInfo->blocked_amount = damageInfo->target->GetShieldBlockValue();
            //double blocked amount if block is critical
            if (isBlockCritical())
                damageInfo->blocked_amount+=damageInfo->blocked_amount;
            if (damageInfo->blocked_amount >= damageInfo->damage)
            {
                damageInfo->TargetState = VICTIMSTATE_BLOCKS;
                damageInfo->blocked_amount = damageInfo->damage;
            }
            damageInfo->damage      -= damageInfo->blocked_amount;
            damageInfo->cleanDamage += damageInfo->blocked_amount;
            break;
        }
        case MELEE_HIT_GLANCING:
        {
            damageInfo->HitInfo     |= HITINFO_GLANCING;
            damageInfo->TargetState  = VICTIMSTATE_NORMAL;
            damageInfo->procEx|=PROC_EX_NORMAL_HIT;
            int32 leveldif = int32(pVictim->getLevel()) - int32(getLevel());
            if (leveldif > 3) leveldif = 3;
            float reducePercent = 1 - leveldif * 0.1f;
            damageInfo->cleanDamage += damageInfo->damage-uint32(reducePercent *  damageInfo->damage);
            damageInfo->damage   = uint32(reducePercent *  damageInfo->damage);
            break;
        }
        case MELEE_HIT_CRUSHING:
        {
            damageInfo->HitInfo     |= HITINFO_CRUSHING;
            damageInfo->TargetState  = VICTIMSTATE_NORMAL;
            damageInfo->procEx|=PROC_EX_NORMAL_HIT;
            // 150% normal damage
            damageInfo->damage += (damageInfo->damage / 2);
            break;
        }
        default:

            break;
    }

    // Calculate absorb resist
    if(int32(damageInfo->damage) > 0)
    {
        damageInfo->procVictim |= PROC_FLAG_TAKEN_ANY_DAMAGE;
        // Calculate absorb & resists
        CalcAbsorbResist(damageInfo->target, SpellSchoolMask(damageInfo->damageSchoolMask), DIRECT_DAMAGE, damageInfo->damage, &damageInfo->absorb, &damageInfo->resist);
        damageInfo->damage-=damageInfo->absorb + damageInfo->resist;
        if (damageInfo->absorb)
        {
            damageInfo->HitInfo|=HITINFO_ABSORB;
            damageInfo->procEx|=PROC_EX_ABSORB;
        }
        if (damageInfo->resist)
            damageInfo->HitInfo|=HITINFO_RESIST;

    }
    else // Umpossible get negative result but....
        damageInfo->damage = 0;
}

void Unit::DealMeleeDamage(CalcDamageInfo *damageInfo, bool durabilityLoss)
{
    if (damageInfo==0) return;
    Unit *pVictim = damageInfo->target;

    if(!this || !pVictim)
        return;

    if (!pVictim->isAlive() || pVictim->isInFlight() || pVictim->GetTypeId() == TYPEID_UNIT && ((Creature*)pVictim)->IsInEvadeMode())
        return;

    //You don't lose health from damage taken from another player while in a sanctuary
    //You still see it in the combat log though
    if(pVictim != this && GetTypeId() == TYPEID_PLAYER && pVictim->GetTypeId() == TYPEID_PLAYER)
    {
        const AreaTableEntry *area = GetAreaEntryByAreaID(pVictim->GetAreaId());
        if(area && area->flags & 0x800)                     //sanctuary
            return;
    }

    // Hmmmm dont like this emotes cloent must by self do all animations
    if (damageInfo->HitInfo&HITINFO_CRITICALHIT)
        pVictim->HandleEmoteCommand(EMOTE_ONESHOT_WOUNDCRITICAL);
    if(damageInfo->blocked_amount && damageInfo->TargetState!=VICTIMSTATE_BLOCKS)
        pVictim->HandleEmoteCommand(EMOTE_ONESHOT_PARRYSHIELD);

    if(damageInfo->TargetState == VICTIMSTATE_PARRY)
    {
        // Get attack timers
        float offtime  = float(pVictim->getAttackTimer(OFF_ATTACK));
        float basetime = float(pVictim->getAttackTimer(BASE_ATTACK));
        // Reduce attack time
        if (pVictim->haveOffhandWeapon() && offtime < basetime)
        {
            float percent20 = pVictim->GetAttackTime(OFF_ATTACK) * 0.20;
            float percent60 = 3 * percent20;
            if(offtime > percent20 && offtime <= percent60)
            {
                pVictim->setAttackTimer(OFF_ATTACK, uint32(percent20));
            }
            else if(offtime > percent60)
            {
                offtime -= 2 * percent20;
                pVictim->setAttackTimer(OFF_ATTACK, uint32(offtime));
            }
        }
        else
        {
            float percent20 = pVictim->GetAttackTime(BASE_ATTACK) * 0.20;
            float percent60 = 3 * percent20;
            if(basetime > percent20 && basetime <= percent60)
            {
                pVictim->setAttackTimer(BASE_ATTACK, uint32(percent20));
            }
            else if(basetime > percent60)
            {
                basetime -= 2 * percent20;
                pVictim->setAttackTimer(BASE_ATTACK, uint32(basetime));
            }
        }
    }

    // Call default DealDamage
    CleanDamage cleanDamage(damageInfo->cleanDamage,damageInfo->attackType,damageInfo->hitOutCome);
    DealDamage(pVictim, damageInfo->damage, &cleanDamage, DIRECT_DAMAGE, SpellSchoolMask(damageInfo->damageSchoolMask), NULL, durabilityLoss);

    // If this is a creature and it attacks from behind it has a probability to daze it's victim
    if( (damageInfo->hitOutCome==MELEE_HIT_CRIT || damageInfo->hitOutCome==MELEE_HIT_CRUSHING || damageInfo->hitOutCome==MELEE_HIT_NORMAL || damageInfo->hitOutCome==MELEE_HIT_GLANCING) &&
        GetTypeId() != TYPEID_PLAYER && !((Creature*)this)->GetCharmerOrOwnerGUID() && !pVictim->HasInArc(M_PI, this) )
    {
        // -probability is between 0% and 40%
        // 20% base chance
        float Probability = 20;

        //there is a newbie protection, at level 10 just 7% base chance; assuming linear function
        if( pVictim->getLevel() < 30 )
            Probability = 0.65f*pVictim->getLevel()+0.5;

        uint32 VictimDefense=pVictim->GetDefenseSkillValue();
        uint32 AttackerMeleeSkill=GetUnitMeleeSkill();

        Probability *= AttackerMeleeSkill/(float)VictimDefense;

        if(Probability > 40)
            Probability = 40;

        if(roll_chance_f(Probability))
            CastSpell(pVictim, 1604, true);
    }

    // If not miss
    if (!(damageInfo->HitInfo & HITINFO_MISS))
    {
        if(GetTypeId() == TYPEID_PLAYER && pVictim->isAlive())
        {
            for(int i = EQUIPMENT_SLOT_START; i < EQUIPMENT_SLOT_END; i++)
                ((Player*)this)->CastItemCombatSpell(((Player*)this)->GetUseableItemByPos(INVENTORY_SLOT_BAG_0,i), pVictim, damageInfo->attackType);
        }

        // victim's damage shield
        std::set<AuraEffect*> alreadyDone;
        uint32 removedAuras = pVictim->m_removedAuras.size();
        AuraEffectList const& vDamageShields = pVictim->GetAurasByType(SPELL_AURA_DAMAGE_SHIELD);
        for(AuraEffectList::const_iterator i = vDamageShields.begin(), next = vDamageShields.begin(); i != vDamageShields.end(); i = next)
        {
           next++;
           if (alreadyDone.find(*i) == alreadyDone.end())
           {
               alreadyDone.insert(*i);
               uint32 damage=(*i)->GetAmount();
               SpellEntry const *spellProto = sSpellStore.LookupEntry((*i)->GetId());
               if(!spellProto)
                   continue;
               //Calculate absorb resist ??? no data in opcode for this possibly unable to absorb or resist?
               //uint32 absorb;
               //uint32 resist;
               //CalcAbsorbResist(pVictim, SpellSchools(spellProto->School), SPELL_DIRECT_DAMAGE, damage, &absorb, &resist);
               //damage-=absorb + resist;

               WorldPacket data(SMSG_SPELLDAMAGESHIELD,(8+8+4+4+4+4));
               data << uint64(pVictim->GetGUID());
               data << uint64(GetGUID());
               data << uint32(spellProto->Id);
               data << uint32(damage);                  // Damage
               data << uint32(0);                       // Overkill
               data << uint32(spellProto->SchoolMask);
               pVictim->SendMessageToSet(&data, true );

               pVictim->DealDamage(this, damage, 0, SPELL_DIRECT_DAMAGE, GetSpellSchoolMask(spellProto), spellProto, true);

               if (pVictim->m_removedAuras.size() > removedAuras)
               {
                   removedAuras = pVictim->m_removedAuras.size();
                   next = vDamageShields.begin();
               }
           }
        }
    }
}


void Unit::HandleEmoteCommand(uint32 anim_id)
{
    WorldPacket data( SMSG_EMOTE, 12 );
    data << uint32(anim_id);
    data << uint64(GetGUID());
    SendMessageToSet(&data, true);
}

uint32 Unit::CalcArmorReducedDamage(Unit* pVictim, const uint32 damage, SpellEntry const *spellInfo, WeaponAttackType attackType)
{
    uint32 newdamage = 0;
    float armor = pVictim->GetArmor();
    // Ignore enemy armor by SPELL_AURA_MOD_TARGET_RESISTANCE aura
    armor += GetTotalAuraModifierByMiscMask(SPELL_AURA_MOD_TARGET_RESISTANCE, SPELL_SCHOOL_MASK_NORMAL);

    armor *= float((GetIgnoredArmorMultiplier(spellInfo, attackType)+100.0f)/100.0f);
    if(spellInfo)
        if(Player *modOwner = GetSpellModOwner())
            modOwner->ApplySpellMod(spellInfo->Id, SPELLMOD_IGNORE_ARMOR, armor);

    AuraEffectList const& ResIgnoreAurasAb = GetAurasByType(SPELL_AURA_MOD_ABILITY_IGNORE_TARGET_RESIST);
    for(AuraEffectList::const_iterator j = ResIgnoreAurasAb.begin();j != ResIgnoreAurasAb.end(); ++j)
    {
        if( (*j)->GetMiscValue() & SPELL_SCHOOL_MASK_NORMAL
            && (*j)->isAffectedOnSpell(spellInfo))
            armor= int32(float(armor) * (float(100-(*j)->GetAmount())/100.0f));
    }

    AuraEffectList const& ResIgnoreAuras = GetAurasByType(SPELL_AURA_MOD_IGNORE_TARGET_RESIST);
    for(AuraEffectList::const_iterator j = ResIgnoreAuras.begin();j != ResIgnoreAuras.end(); ++j)
    {
        if( (*j)->GetMiscValue() & SPELL_SCHOOL_MASK_NORMAL)
            armor= int32(float(armor) * (float(100-(*j)->GetAmount())/100.0f));
    }

    // Apply Player CR_ARMOR_PENETRATION rating
    if (GetTypeId()==TYPEID_PLAYER)
        armor *= 1.0f - ((Player*)this)->GetRatingBonusValue(CR_ARMOR_PENETRATION) / 100.0f;

    if (armor < 0.0f) armor=0.0f;

    float levelModifier = getLevel();
    if ( levelModifier > 59 )
        levelModifier = levelModifier + (4.5f * (levelModifier-59));

    float tmpvalue = 0.1f * armor / (8.5f * levelModifier + 40);
    tmpvalue = tmpvalue/(1.0f + tmpvalue);

    if(tmpvalue < 0.0f)
        tmpvalue = 0.0f;
    if(tmpvalue > 0.75f)
        tmpvalue = 0.75f;
    newdamage = uint32(damage - (damage * tmpvalue));

    return (newdamage > 1) ? newdamage : 1;
}

void Unit::CalcAbsorbResist(Unit *pVictim,SpellSchoolMask schoolMask, DamageEffectType damagetype, const uint32 damage, uint32 *absorb, uint32 *resist, SpellEntry const *spellInfo)
{
    if(!pVictim || !pVictim->isAlive() || !damage)
        return;

    // Magic damage, check for resists
    if ((schoolMask & SPELL_SCHOOL_MASK_NORMAL)==0)
    {
        // Get base victim resistance for school
        float tmpvalue2 = (float)pVictim->GetResistance(GetFirstSchoolInMask(schoolMask));
        // Ignore resistance by self SPELL_AURA_MOD_TARGET_RESISTANCE aura
        tmpvalue2 += (float)GetTotalAuraModifierByMiscMask(SPELL_AURA_MOD_TARGET_RESISTANCE, schoolMask);

        tmpvalue2 *= (float)(0.15f / getLevel());
        if (tmpvalue2 < 0.0f)
            tmpvalue2 = 0.0f;
        if (tmpvalue2 > 0.75f)
            tmpvalue2 = 0.75f;
        uint32 ran = urand(0, 100);
        uint32 faq[4] = {24,6,4,6};
        uint8 m = 0;
        float Binom = 0.0f;
        for (uint8 i = 0; i < 4; i++)
        {
            Binom += 2400 *( powf(tmpvalue2, i) * powf( (1-tmpvalue2), (4-i)))/faq[i];
            if (ran > Binom )
                ++m;
            else
                break;
        }
        if (damagetype == DOT && m == 4)
            *resist += uint32(damage - 1);
        else
            *resist += uint32(damage * m / 4);
        if(*resist > damage)
            *resist = damage;

        AuraEffectList const& ResIgnoreAurasAb = GetAurasByType(SPELL_AURA_MOD_ABILITY_IGNORE_TARGET_RESIST);
        for(AuraEffectList::const_iterator j = ResIgnoreAurasAb.begin();j != ResIgnoreAurasAb.end(); ++j)
        {
            if( (*j)->GetMiscValue() & schoolMask
                && (*j)->isAffectedOnSpell(spellInfo))
                *resist= int32(float(*resist) * (float(100-(*j)->GetAmount())/100.0f));
        }

        AuraEffectList const& ResIgnoreAuras = GetAurasByType(SPELL_AURA_MOD_IGNORE_TARGET_RESIST);
        for(AuraEffectList::const_iterator j = ResIgnoreAuras.begin();j != ResIgnoreAuras.end(); ++j)
        {
            if( (*j)->GetMiscValue() & schoolMask)
                *resist= int32(float(*resist) * (float(100-(*j)->GetAmount())/100.0f));
        }
    }
    else
        *resist = 0;

    int32 RemainingDamage = damage - *resist;
    int32 TotalAbsorb = RemainingDamage;
    // Get unit state (need for some absorb check)
    uint32 unitflag = pVictim->GetUInt32Value(UNIT_FIELD_FLAGS);
    // Reflect damage spells (not cast any damage spell in aura lookup)
    uint32 reflectSpell = 0;
    int32  reflectDamage = 0;
    uint32 healSpell = 0;
    int32  healAmount = 0;
    Unit * healCaster = NULL;
    // Need remove expired auras after
    bool existExpired = false;
    // absorb without mana cost
    AuraEffectList const& vSchoolAbsorb = pVictim->GetAurasByType(SPELL_AURA_SCHOOL_ABSORB);
    for(AuraEffectList::const_iterator i = vSchoolAbsorb.begin(); i != vSchoolAbsorb.end() && RemainingDamage > 0; ++i)
    {
        if (!((*i)->GetMiscValue() & schoolMask))
            continue;

        SpellEntry const* spellProto = (*i)->GetSpellProto();

        // Max Amount can be absorbed by this aura
        int32  currentAbsorb = (*i)->GetAmount();

        // Found empty aura (impossible but..)
        if (currentAbsorb <=0)
        {
            existExpired = true;
            continue;
        }
        // Handle custom absorb auras
        // TODO: try find better way
        switch(spellProto->SpellFamilyName)
        {
            case SPELLFAMILY_GENERIC:
            {
                // Astral Shift
                if (spellProto->SpellIconID == 3066)
                {
                    //reduces all damage taken while stun, fear or silence
                    if (unitflag & (UNIT_FLAG_STUNNED|UNIT_FLAG_FLEEING|UNIT_FLAG_SILENCED))
                        RemainingDamage -= RemainingDamage * currentAbsorb / 100;
                    continue;
                }
                // Nerves of Steel
                if (spellProto->SpellIconID == 2115)
                {
                    // while affected by Stun and Fear
                    if (unitflag&(UNIT_FLAG_STUNNED|UNIT_FLAG_FLEEING))
                        RemainingDamage -= RemainingDamage * currentAbsorb / 100;
                    continue;
                }
                // Spell Deflection
                if (spellProto->SpellIconID == 3006)
                {
                    // You have a chance equal to your Parry chance
                    if (damagetype == DIRECT_DAMAGE &&                   // Only for direct damage
                        roll_chance_f(pVictim->GetUnitParryChance()))    // Roll chance
                        RemainingDamage -= RemainingDamage * currentAbsorb / 100;
                    continue;
                }
                // Reflective Shield (Lady Malande boss)
                if (spellProto->Id == 41475)
                {
                    if(RemainingDamage < currentAbsorb)
                        reflectDamage = RemainingDamage / 2;
                    else
                        reflectDamage = currentAbsorb / 2;
                    reflectSpell = 33619;
                    break;
                }
                if (spellProto->Id == 39228 || // Argussian Compass
                    spellProto->Id == 60218)   // Essence of Gossamer
                {
                    // Max absorb stored in 1 dummy effect
                    if (spellProto->EffectBasePoints[1] < currentAbsorb)
                        currentAbsorb = spellProto->EffectBasePoints[1];
                    break;
                }
                break;
            }
            case SPELLFAMILY_DRUID:
            {
                // Primal Tenacity
                if (spellProto->SpellIconID == 2253)
                {
                    //reduces all damage taken while Stunned
                    if (unitflag & UNIT_FLAG_STUNNED)
                        RemainingDamage -= RemainingDamage * currentAbsorb / 100;
                    continue;
                }
                break;
            }
            case SPELLFAMILY_ROGUE:
            {
                // Cheat Death
                if(spellProto->SpellIconID == 2109)
                {
                    if (pVictim->GetTypeId()==TYPEID_PLAYER &&            // Only players
                        pVictim->GetHealth() <= RemainingDamage &&        // Only if damage kill
                        !((Player*)pVictim)->HasSpellCooldown(31231) &&   // Only if no cooldown
                        roll_chance_i(currentAbsorb))                     // Only if roll
                    {
                        pVictim->CastSpell(pVictim,31231,true);
                        ((Player*)pVictim)->AddSpellCooldown(31231,0,time(NULL)+60);
                        // with health > 10% lost health until health==10%, in other case no losses
                        uint32 health10 = pVictim->GetMaxHealth()/10;
                        RemainingDamage = pVictim->GetHealth() > health10 ? pVictim->GetHealth() - health10 : 0;
                    }
                    continue;
                }
                break;
            }
            case SPELLFAMILY_PRIEST:
            {
                // Guardian Spirit
                if (spellProto->Id==47788)
                {
                    if (pVictim->GetHealth() <= RemainingDamage)        // Killing Blow
                    {
                        healAmount = pVictim->GetMaxHealth()/2;
                        healCaster = pVictim;
                        healSpell = 48153;
                        (*i)->SetAmount(0);
                        RemainingDamage=0;
                    }
                        continue;
                }

                // Reflective Shield
                if (spellProto->SpellFamilyFlags.IsEqual(0x1, 0, 0x400))
                {
                    if (pVictim == this)
                        break;
                    Unit* caster = (*i)->GetCaster();
                    if (!caster)
                        break;
                    AuraEffectList const& vOverRideCS = caster->GetAurasByType(SPELL_AURA_DUMMY);
                    for(AuraEffectList::const_iterator k = vOverRideCS.begin(); k != vOverRideCS.end(); ++k)
                    {
                        if((*k)->GetSpellProto()->SpellFamilyName != SPELLFAMILY_PRIEST)
                            continue;
                        switch((*k)->GetMiscValue())
                        {
                            case 5065:                          // Rank 1
                            case 5064:                          // Rank 2
                            case 5063:                          // Rank 3
                            {
                                if(RemainingDamage >= currentAbsorb)
                                    reflectDamage = (*k)->GetAmount() * currentAbsorb/100;
                                else
                                    reflectDamage = (*k)->GetAmount() * RemainingDamage/100;
                                reflectSpell = 33619;
                            } break;
                        }
                    }
                }
                // no break here, rapture can proc with reflective shield
                // Rapture
                if (spellProto->SpellFamilyFlags.HasFlag(0x1, 0x1000000))
                {
                    if (pVictim == this)
                        break;
                    healCaster = (*i)->GetCaster();
                    if (!healCaster)
                        break;

                    AuraEffectList const& lOverRideCS = pVictim->GetAurasByType(SPELL_AURA_OVERRIDE_CLASS_SCRIPTS);
                    for(AuraEffectList::const_iterator k = lOverRideCS.begin(); k != lOverRideCS.end(); ++k)
                    {
                        switch((*k)->GetMiscValue())
                        {
                                case 7556:                          // Rank 1
                                case 7555:                          // Rank 2
                                case 7554:                          // Rank 3
                                case 7553:                          // Rank 4
                                case 7552:                          // Rank 5
                                {
                                     healSpell = 47755;
                                     healAmount += ((pVictim->getLevel() * (-0.2) + 18) / 1000000) * currentAbsorb * pVictim->GetMaxPower(POWER_MANA);
                                     // limitation based on aura amount
                                     if(healAmount > pVictim->GetMaxPower(POWER_MANA) * (*k)->GetAmount() / 1000)
                                        healAmount = pVictim->GetMaxPower(POWER_MANA) * (*k)->GetAmount() / 1000;
                                } break;
                        }
                    }
                }
                break;
            }
            case SPELLFAMILY_SHAMAN:
            {
                // Astral Shift
                if (spellProto->SpellIconID == 3066)
                {
                    //reduces all damage taken while stun, fear or silence
                    if (unitflag & (UNIT_FLAG_STUNNED|UNIT_FLAG_FLEEING|UNIT_FLAG_SILENCED))
                        RemainingDamage -= RemainingDamage * currentAbsorb / 100;
                    continue;
                }
                break;
            }
            case SPELLFAMILY_DEATHKNIGHT:
            {
                // Shadow of Death
                if (spellProto->SpellIconID == 1958)
                {
                    // TODO: absorb only while transform
                    continue;
                }
                // Anti-Magic Shell (on self)
                if (spellProto->Id == 48707)
                {
                    // damage absorbed by Anti-Magic Shell energizes the DK with additional runic power.
                    // This, if I'm not mistaken, shows that we get back ~2% of the absorbed damage as runic power.
                    int32 absorbed = RemainingDamage * currentAbsorb / 100;
                    int32 regen = absorbed * 2 / 10;
                    pVictim->CastCustomSpell(pVictim, 49088, &regen, 0, 0, true, 0, (*i));
                    RemainingDamage -= absorbed;
                    continue;
                }
                // Anti-Magic Shell (on single party/raid member)
                if (spellProto->Id == 50462)
                {
                    RemainingDamage -= RemainingDamage * currentAbsorb / 100;
                    continue;
                }
                // Anti-Magic Zone
                if (spellProto->Id == 50461)
                {
                    Unit* caster = (*i)->GetCaster();
                    if (!caster)
                        continue;
                    int32 absorbed = RemainingDamage * currentAbsorb / 100;
                    int32 canabsorb = caster->GetHealth();
                    if (canabsorb < absorbed)
                        absorbed = canabsorb;
                    DealDamage(caster, absorbed, NULL, damagetype, schoolMask, 0, false);
                    RemainingDamage -= absorbed;
                    continue;
                }
                break;
            }
            default:
                break;
        }

        // currentAbsorb - damage can be absorbed by shield
        // If need absorb less damage
        if (RemainingDamage < currentAbsorb)
            currentAbsorb = RemainingDamage;

        RemainingDamage -= currentAbsorb;

        // Reduce shield amount
        (*i)->SetAmount((*i)->GetAmount() -currentAbsorb);
        // Need remove it later
        if ((*i)->GetAmount()<=0)
            existExpired = true;
    }
    if(healSpell && healCaster)
       healCaster->CastCustomSpell(healCaster, healSpell, &healAmount, NULL, NULL, true);

    // Remove all expired absorb auras
    if (existExpired)
    {
        for(AuraEffectList::const_iterator i = vSchoolAbsorb.begin(); i != vSchoolAbsorb.end();)
        {
            Aura *aura=(*i)->GetParentAura();
            AuraEffect *auraeff =(*i);
            ++i;
            if (auraeff->GetAmount()<=0)
            {
                uint32 removedAuras = pVictim->m_removedAuras.size();
                pVictim->RemoveAura(aura);
                if (removedAuras+1<pVictim->m_removedAuras.size())
                    i=vSchoolAbsorb.begin();
            }
        }
    }
    // Cast back reflect damage spell
    if (reflectSpell)
        pVictim->CastCustomSpell(this,  reflectSpell, &reflectDamage, NULL, NULL, true);

    // absorb by mana cost
    AuraEffectList const& vManaShield = pVictim->GetAurasByType(SPELL_AURA_MANA_SHIELD);
    for(AuraEffectList::const_iterator i = vManaShield.begin(), next; i != vManaShield.end() && RemainingDamage > 0; i = next)
    {
        next = i; ++next;

        // check damage school mask
        if(((*i)->GetMiscValue() & schoolMask)==0)
            continue;

        int32 currentAbsorb;
        if (RemainingDamage >= (*i)->GetAmount())
            currentAbsorb = (*i)->GetAmount();
        else
            currentAbsorb = RemainingDamage;

        float manaMultiplier = (*i)->GetSpellProto()->EffectMultipleValue[(*i)->GetEffIndex()];
        if(Player *modOwner = pVictim->GetSpellModOwner())
            modOwner->ApplySpellMod((*i)->GetId(), SPELLMOD_MULTIPLE_VALUE, manaMultiplier);

        int32 maxAbsorb = int32(pVictim->GetPower(POWER_MANA) / manaMultiplier);
        if (currentAbsorb > maxAbsorb)
            currentAbsorb = maxAbsorb;

        (*i)->SetAmount((*i)->GetAmount()-currentAbsorb);
        if((*i)->GetAmount() <= 0)
        {
            pVictim->RemoveAurasDueToSpell((*i)->GetId());
            next = vManaShield.begin();
        }

        int32 manaReduction = int32(currentAbsorb * manaMultiplier);
        pVictim->ApplyPowerMod(POWER_MANA, manaReduction, false);

        RemainingDamage -= currentAbsorb;
    }

    // only split damage if not damaging yourself
    if(pVictim != this)
    {
        AuraEffectList const& vSplitDamageFlat = pVictim->GetAurasByType(SPELL_AURA_SPLIT_DAMAGE_FLAT);
        for(AuraEffectList::const_iterator i = vSplitDamageFlat.begin(), next; i != vSplitDamageFlat.end() && RemainingDamage >= 0; i = next)
        {
            next = i; ++next;

            // check damage school mask
            if(((*i)->GetMiscValue() & schoolMask)==0)
                continue;

            // Damage can be splitted only if aura has an alive caster
            Unit *caster = (*i)->GetCaster();
            if(!caster || caster == pVictim || !caster->IsInWorld() || !caster->isAlive())
                continue;

            int32 currentAbsorb;
            if (RemainingDamage >= (*i)->GetAmount())
                currentAbsorb = (*i)->GetAmount();
            else
                currentAbsorb = RemainingDamage;

            RemainingDamage -= currentAbsorb;

            SendSpellNonMeleeDamageLog(caster, (*i)->GetSpellProto()->Id, currentAbsorb, schoolMask, 0, 0, false, 0, false);

            CleanDamage cleanDamage = CleanDamage(currentAbsorb, BASE_ATTACK, MELEE_HIT_NORMAL);
            DealDamage(caster, currentAbsorb, &cleanDamage, DIRECT_DAMAGE, schoolMask, (*i)->GetSpellProto(), false);
        }

        AuraEffectList const& vSplitDamagePct = pVictim->GetAurasByType(SPELL_AURA_SPLIT_DAMAGE_PCT);
        for(AuraEffectList::const_iterator i = vSplitDamagePct.begin(), next; i != vSplitDamagePct.end() && RemainingDamage >= 0; i = next)
        {
            next = i; ++next;

            // check damage school mask
            if(((*i)->GetMiscValue() & schoolMask)==0)
                continue;

            // Damage can be splitted only if aura has an alive caster
            Unit *caster = (*i)->GetCaster();
            if(!caster || caster == pVictim || !caster->IsInWorld() || !caster->isAlive())
                continue;

            int32 splitted = int32(RemainingDamage * (*i)->GetAmount() / 100.0f);

            RemainingDamage -= splitted;

            SendSpellNonMeleeDamageLog(caster, (*i)->GetSpellProto()->Id, splitted, schoolMask, 0, 0, false, 0, false);

            CleanDamage cleanDamage = CleanDamage(splitted, BASE_ATTACK, MELEE_HIT_NORMAL);
            DealDamage(caster, splitted, &cleanDamage, DIRECT_DAMAGE, schoolMask, (*i)->GetSpellProto(), false);
        }
    }

    TotalAbsorb = (TotalAbsorb - RemainingDamage > 0) ? TotalAbsorb - RemainingDamage : 0;
    // TODO: School should be checked for absorbing auras or for attacks?
    int32 auraAbsorbMod = GetMaxPositiveAuraModifier(SPELL_AURA_MOD_TARGET_ABSORB_SCHOOL);
    AuraEffectList const& AbsIgnoreAurasAb = GetAurasByType(SPELL_AURA_MOD_TARGET_ABILITY_ABSORB_SCHOOL);
    for(AuraEffectList::const_iterator i = AbsIgnoreAurasAb.begin();i != AbsIgnoreAurasAb.end(); ++i)
    {
        if ((*i)->GetAmount() > auraAbsorbMod
            && (*i)->isAffectedOnSpell(spellInfo))
            auraAbsorbMod = (*i)->GetAmount();
    }

    // Ignore absorb - add reduced amount again to damage
    RemainingDamage += auraAbsorbMod * TotalAbsorb / 100;

    *absorb = damage - RemainingDamage - *resist;

    if (*absorb)
    {
        bool found = false;
        int32 spell_dmg=0;
        // Incanter's Absorption
        AuraEffectList const& DummmyAuras = pVictim->GetAurasByType(SPELL_AURA_DUMMY);
        for(AuraEffectList::const_iterator i = DummmyAuras.begin(); i != DummmyAuras.end(); ++i)
        {
            SpellEntry const* spellInfo = (*i)->GetSpellProto();
            if (spellmgr.GetFirstSpellInChain(spellInfo->Id) == 44394)
            {
                int32 total_dmg=0;
                // Get total bonus from auras
                AuraEffectList const& BonusAuras = pVictim->GetAurasByType(SPELL_AURA_MOD_DAMAGE_DONE);
                for(AuraEffectList::const_iterator itr = BonusAuras.begin(); itr != BonusAuras.end(); ++itr)
                {
                    if ((*itr)->GetId()==44413)
                        total_dmg += (*itr)->GetMiscValue();
                }
                spell_dmg = int32(*absorb * (*i)->GetAmount() / 100);
                // Do not apply more auras if more than 5% hp
                if(total_dmg+spell_dmg > int32(GetMaxHealth() * 5 / 100))
                    break;
                found=true;
                break;
             }
        }
        if (found)
            pVictim->CastCustomSpell(pVictim, 44413, &spell_dmg, NULL, NULL, false);
    }
}

void Unit::AttackerStateUpdate (Unit *pVictim, WeaponAttackType attType, bool extra )
{
    if(hasUnitState(UNIT_STAT_CANNOT_AUTOATTACK) || HasFlag(UNIT_FIELD_FLAGS, UNIT_FLAG_PACIFIED) )
        return;

    if (!pVictim->isAlive())
        return;

    CombatStart(pVictim);
    RemoveAurasWithInterruptFlags(AURA_INTERRUPT_FLAG_ATTACK);

    uint32 hitInfo;
    if (attType == BASE_ATTACK)
        hitInfo = HITINFO_NORMALSWING2;
    else if (attType == OFF_ATTACK)
        hitInfo = HITINFO_LEFTSWING;
    else
        return;                                             // ignore ranged case

    uint32 extraAttacks = m_extraAttacks;

    // melee attack spell casted at main hand attack only
    if (attType == BASE_ATTACK && m_currentSpells[CURRENT_MELEE_SPELL])
    {
        m_currentSpells[CURRENT_MELEE_SPELL]->cast();

        // not recent extra attack only at any non extra attack (melee spell case)
        if(!extra && extraAttacks)
        {
            while(m_extraAttacks)
            {
                AttackerStateUpdate(pVictim, BASE_ATTACK, true);
                if(m_extraAttacks > 0)
                    --m_extraAttacks;
            }
        }

        return;
    }

    CalcDamageInfo damageInfo;
    CalculateMeleeDamage(pVictim, 0, &damageInfo, attType);
    // Send log damage message to client
    SendAttackStateUpdate(&damageInfo);
    ProcDamageAndSpell(damageInfo.target, damageInfo.procAttacker, damageInfo.procVictim, damageInfo.procEx, damageInfo.damage, damageInfo.attackType);
    DealMeleeDamage(&damageInfo,true);

    if (GetTypeId() == TYPEID_PLAYER)
        DEBUG_LOG("AttackerStateUpdate: (Player) %u attacked %u (TypeId: %u) for %u dmg, absorbed %u, blocked %u, resisted %u.",
            GetGUIDLow(), pVictim->GetGUIDLow(), pVictim->GetTypeId(), damageInfo.damage, damageInfo.absorb, damageInfo.blocked_amount, damageInfo.resist);
    else
        DEBUG_LOG("AttackerStateUpdate: (NPC)    %u attacked %u (TypeId: %u) for %u dmg, absorbed %u, blocked %u, resisted %u.",
            GetGUIDLow(), pVictim->GetGUIDLow(), pVictim->GetTypeId(), damageInfo.damage, damageInfo.absorb, damageInfo.blocked_amount, damageInfo.resist);

    // extra attack only at any non extra attack (normal case)
    if(!extra && extraAttacks)
    {
        while(m_extraAttacks)
        {
            AttackerStateUpdate(pVictim, BASE_ATTACK, true);
            if(m_extraAttacks > 0)
                --m_extraAttacks;
        }
    }
}

MeleeHitOutcome Unit::RollMeleeOutcomeAgainst(const Unit *pVictim, WeaponAttackType attType) const
{
    // This is only wrapper

    // Miss chance based on melee
    //float miss_chance = MeleeMissChanceCalc(pVictim, attType);
    float miss_chance = MeleeSpellMissChance(pVictim, attType, int32(GetWeaponSkillValue(attType,pVictim)) - int32(pVictim->GetDefenseSkillValue(this)), 0);

    // Critical hit chance
    float crit_chance = GetUnitCriticalChance(attType, pVictim);

    // stunned target cannot dodge and this is check in GetUnitDodgeChance() (returned 0 in this case)
    float dodge_chance = pVictim->GetUnitDodgeChance();
    float block_chance = pVictim->GetUnitBlockChance();
    float parry_chance = pVictim->GetUnitParryChance();

    // Useful if want to specify crit & miss chances for melee, else it could be removed
    DEBUG_LOG("MELEE OUTCOME: miss %f crit %f dodge %f parry %f block %f", miss_chance,crit_chance,dodge_chance,parry_chance,block_chance);

    return RollMeleeOutcomeAgainst(pVictim, attType, int32(crit_chance*100), int32(miss_chance*100), int32(dodge_chance*100),int32(parry_chance*100),int32(block_chance*100));
}

MeleeHitOutcome Unit::RollMeleeOutcomeAgainst (const Unit *pVictim, WeaponAttackType attType, int32 crit_chance, int32 miss_chance, int32 dodge_chance, int32 parry_chance, int32 block_chance) const
{
    if(pVictim->GetTypeId()==TYPEID_UNIT && ((Creature*)pVictim)->IsInEvadeMode())
        return MELEE_HIT_EVADE;

    int32 attackerMaxSkillValueForLevel = GetMaxSkillValueForLevel(pVictim);
    int32 victimMaxSkillValueForLevel = pVictim->GetMaxSkillValueForLevel(this);

    int32 attackerWeaponSkill = GetWeaponSkillValue(attType,pVictim);
    int32 victimDefenseSkill = pVictim->GetDefenseSkillValue(this);

    // bonus from skills is 0.04%
    int32    skillBonus  = 4 * ( attackerWeaponSkill - victimMaxSkillValueForLevel );
    int32    sum = 0, tmp = 0;
    int32    roll = urand (0, 10000);

    DEBUG_LOG ("RollMeleeOutcomeAgainst: skill bonus of %d for attacker", skillBonus);
    DEBUG_LOG ("RollMeleeOutcomeAgainst: rolled %d, miss %d, dodge %d, parry %d, block %d, crit %d",
        roll, miss_chance, dodge_chance, parry_chance, block_chance, crit_chance);

    tmp = miss_chance;

    if (tmp > 0 && roll < (sum += tmp ))
    {
        DEBUG_LOG ("RollMeleeOutcomeAgainst: MISS");
        return MELEE_HIT_MISS;
    }

    // always crit against a sitting target (except 0 crit chance)
    if( pVictim->GetTypeId() == TYPEID_PLAYER && crit_chance > 0 && !pVictim->IsStandState() )
    {
        DEBUG_LOG ("RollMeleeOutcomeAgainst: CRIT (sitting victim)");
        return MELEE_HIT_CRIT;
    }

    // Dodge chance

    // only players can't dodge if attacker is behind
    if (pVictim->GetTypeId() == TYPEID_PLAYER && !pVictim->HasInArc(M_PI,this))
    {
        DEBUG_LOG ("RollMeleeOutcomeAgainst: attack came from behind and victim was a player.");
    }
    else
    {
        // Reduce dodge chance by attacker expertise rating
        if (GetTypeId() == TYPEID_PLAYER)
            dodge_chance -= int32(((Player*)this)->GetExpertiseDodgeOrParryReduction(attType)*100);

        // Modify dodge chance by attacker SPELL_AURA_MOD_COMBAT_RESULT_CHANCE
        dodge_chance+= GetTotalAuraModifierByMiscValue(SPELL_AURA_MOD_COMBAT_RESULT_CHANCE, VICTIMSTATE_DODGE);
        dodge_chance = int32 (float (dodge_chance) * GetTotalAuraMultiplier(SPELL_AURA_MOD_ENEMY_DODGE));

        tmp = dodge_chance;
        if (   (tmp > 0)                                        // check if unit _can_ dodge
            && ((tmp -= skillBonus) > 0)
            && roll < (sum += tmp))
        {
            DEBUG_LOG ("RollMeleeOutcomeAgainst: DODGE <%d, %d)", sum-tmp, sum);
            return MELEE_HIT_DODGE;
        }
    }

    // parry & block chances

    // check if attack comes from behind, nobody can parry or block if attacker is behind
    if (!pVictim->HasInArc(M_PI,this))
    {
        DEBUG_LOG ("RollMeleeOutcomeAgainst: attack came from behind.");
    }
    else
    {
        // Reduce parry chance by attacker expertise rating
        if (GetTypeId() == TYPEID_PLAYER)
            parry_chance-= int32(((Player*)this)->GetExpertiseDodgeOrParryReduction(attType)*100);

        if(pVictim->GetTypeId()==TYPEID_PLAYER || !(((Creature*)pVictim)->GetCreatureInfo()->flags_extra & CREATURE_FLAG_EXTRA_NO_PARRY) )
        {
            int32 tmp = int32(parry_chance);
            if (   (tmp > 0)                                    // check if unit _can_ parry
                && ((tmp -= skillBonus) > 0)
                && (roll < (sum += tmp)))
            {
                DEBUG_LOG ("RollMeleeOutcomeAgainst: PARRY <%d, %d)", sum-tmp, sum);
                return MELEE_HIT_PARRY;
            }
        }

        if(pVictim->GetTypeId()==TYPEID_PLAYER || !(((Creature*)pVictim)->GetCreatureInfo()->flags_extra & CREATURE_FLAG_EXTRA_NO_BLOCK) )
        {
            tmp = block_chance;
            if (   (tmp > 0)                                    // check if unit _can_ block
                && ((tmp -= skillBonus) > 0)
                && (roll < (sum += tmp)))
            {
                DEBUG_LOG ("RollMeleeOutcomeAgainst: BLOCK <%d, %d)", sum-tmp, sum);
                return MELEE_HIT_BLOCK;
            }
        }
    }

    // Critical chance
    tmp = crit_chance;

    if (tmp > 0 && roll < (sum += tmp))
    {
        DEBUG_LOG ("RollMeleeOutcomeAgainst: CRIT <%d, %d)", sum-tmp, sum);
        return MELEE_HIT_CRIT;
    }

    // Max 40% chance to score a glancing blow against mobs that are higher level (can do only players and pets and not with ranged weapon)
    if( attType != RANGED_ATTACK &&
        (GetTypeId() == TYPEID_PLAYER || ((Creature*)this)->isPet()) &&
        pVictim->GetTypeId() != TYPEID_PLAYER && !((Creature*)pVictim)->isPet() &&
        getLevel() < pVictim->getLevelForTarget(this) )
    {
        // cap possible value (with bonuses > max skill)
        int32 skill = attackerWeaponSkill;
        int32 maxskill = attackerMaxSkillValueForLevel;
        skill = (skill > maxskill) ? maxskill : skill;

        tmp = (10 + (victimDefenseSkill - skill)) * 100;
        tmp = tmp > 4000 ? 4000 : tmp;
        if (roll < (sum += tmp))
        {
            DEBUG_LOG ("RollMeleeOutcomeAgainst: GLANCING <%d, %d)", sum-4000, sum);
            return MELEE_HIT_GLANCING;
        }
    }

    // mobs can score crushing blows if they're 4 or more levels above victim
    if (getLevelForTarget(pVictim) >= pVictim->getLevelForTarget(this) + 4 &&
        // can be from by creature (if can) or from controlled player that considered as creature
        (GetTypeId()!=TYPEID_PLAYER && !((Creature*)this)->isPet() &&
        !(((Creature*)this)->GetCreatureInfo()->flags_extra & CREATURE_FLAG_EXTRA_NO_CRUSH) ||
        GetTypeId()==TYPEID_PLAYER && GetCharmerOrOwnerGUID()))
    {
        // when their weapon skill is 15 or more above victim's defense skill
        tmp = victimDefenseSkill;
        int32 tmpmax = victimMaxSkillValueForLevel;
        // having defense above your maximum (from items, talents etc.) has no effect
        tmp = tmp > tmpmax ? tmpmax : tmp;
        // tmp = mob's level * 5 - player's current defense skill
        tmp = attackerMaxSkillValueForLevel - tmp;
        if(tmp >= 15)
        {
            // add 2% chance per lacking skill point, min. is 15%
            tmp = tmp * 200 - 1500;
            if (roll < (sum += tmp))
            {
                DEBUG_LOG ("RollMeleeOutcomeAgainst: CRUSHING <%d, %d)", sum-tmp, sum);
                return MELEE_HIT_CRUSHING;
            }
        }
    }

    DEBUG_LOG ("RollMeleeOutcomeAgainst: NORMAL");
    return MELEE_HIT_NORMAL;
}

uint32 Unit::CalculateDamage (WeaponAttackType attType, bool normalized)
{
    float min_damage, max_damage;

    if (normalized && GetTypeId()==TYPEID_PLAYER)
        ((Player*)this)->CalculateMinMaxDamage(attType,normalized,min_damage, max_damage);
    else
    {
        switch (attType)
        {
            case RANGED_ATTACK:
                min_damage = GetFloatValue(UNIT_FIELD_MINRANGEDDAMAGE);
                max_damage = GetFloatValue(UNIT_FIELD_MAXRANGEDDAMAGE);
                break;
            case BASE_ATTACK:
                min_damage = GetFloatValue(UNIT_FIELD_MINDAMAGE);
                max_damage = GetFloatValue(UNIT_FIELD_MAXDAMAGE);
                break;
            case OFF_ATTACK:
                min_damage = GetFloatValue(UNIT_FIELD_MINOFFHANDDAMAGE);
                max_damage = GetFloatValue(UNIT_FIELD_MAXOFFHANDDAMAGE);
                break;
                // Just for good manner
            default:
                min_damage = 0.0f;
                max_damage = 0.0f;
                break;
        }
    }

    if (min_damage > max_damage)
    {
        std::swap(min_damage,max_damage);
    }

    if(max_damage == 0.0f)
        max_damage = 5.0f;

    return urand((uint32)min_damage, (uint32)max_damage);
}

float Unit::CalculateLevelPenalty(SpellEntry const* spellProto) const
{
    if(spellProto->spellLevel <= 0)
        return 1.0f;

    float LvlPenalty = 0.0f;

    if(spellProto->spellLevel < 20)
        LvlPenalty = 20.0f - spellProto->spellLevel * 3.75f;
    float LvlFactor = (float(spellProto->spellLevel) + 6.0f) / float(getLevel());
    if(LvlFactor > 1.0f)
        LvlFactor = 1.0f;

    return (100.0f - LvlPenalty) * LvlFactor / 100.0f;
}

void Unit::SendAttackStart(Unit* pVictim)
{
    WorldPacket data( SMSG_ATTACKSTART, 16 );
    data << uint64(GetGUID());
    data << uint64(pVictim->GetGUID());

    SendMessageToSet(&data, true);
    DEBUG_LOG( "WORLD: Sent SMSG_ATTACKSTART" );
}

void Unit::SendAttackStop(Unit* victim)
{
    if(!victim)
        return;

    WorldPacket data( SMSG_ATTACKSTOP, (4+16) );            // we guess size
    data.append(GetPackGUID());
    data.append(victim->GetPackGUID());                     // can be 0x00...
    data << uint32(0);                                      // can be 0x1
    SendMessageToSet(&data, true);
    sLog.outDetail("%s %u stopped attacking %s %u", (GetTypeId()==TYPEID_PLAYER ? "player" : "creature"), GetGUIDLow(), (victim->GetTypeId()==TYPEID_PLAYER ? "player" : "creature"),victim->GetGUIDLow());

    /*if(victim->GetTypeId() == TYPEID_UNIT)
    ((Creature*)victim)->AI().EnterEvadeMode(this);*/
}

bool Unit::isSpellBlocked(Unit *pVictim, SpellEntry const *spellProto, WeaponAttackType attackType)
{
    if (pVictim->HasInArc(M_PI,this))
    {
        /* Currently not exist spells with ignore block
        // Ignore combat result aura (parry/dodge check on prepare)
        AuraList const& ignore = GetAurasByType(SPELL_AURA_IGNORE_COMBAT_RESULT);
        for(AuraList::const_iterator i = ignore.begin(); i != ignore.end(); ++i)
        {
            if (!(*i)->isAffectedOnSpell(spellProto))
                continue;
            if ((*i)->GetMiscValue() == )
                return false;
        }
        */

        // Check creatures flags_extra for disable block
        if(pVictim->GetTypeId()==TYPEID_UNIT &&
           ((Creature*)pVictim)->GetCreatureInfo()->flags_extra & CREATURE_FLAG_EXTRA_NO_BLOCK )
                return false;

        float blockChance = pVictim->GetUnitBlockChance();
        blockChance += (int32(GetWeaponSkillValue(attackType)) - int32(pVictim->GetMaxSkillValueForLevel()))*0.04f;
        if (roll_chance_f(blockChance))
            return true;
    }
    return false;
}

bool Unit::isBlockCritical()
{
    if (roll_chance_i(GetTotalAuraModifier(SPELL_AURA_MOD_BLOCK_CRIT_CHANCE)))
        return true;
    return false;
}

// Melee based spells can be miss, parry or dodge on this step
// Crit or block - determined on damage calculation phase! (and can be both in some time)
/*float Unit::MeleeSpellMissChance(Unit *pVictim, WeaponAttackType attType, int32 skillDiff, SpellEntry const *spell)
{
    // Calculate hit chance (more correct for chance mod)
    int32 HitChance;

    // PvP - PvE melee chances
    int32 lchance = pVictim->GetTypeId() == TYPEID_PLAYER ? 5 : 7;
    int32 leveldif = pVictim->getLevelForTarget(this) - getLevelForTarget(pVictim);
    if(leveldif < 3)
        HitChance = 95 - leveldif;
    else
        HitChance = 93 - (leveldif - 2) * lchance;

    // Hit chance depends from victim auras
    if(attType == RANGED_ATTACK)
        HitChance += pVictim->GetTotalAuraModifier(SPELL_AURA_MOD_ATTACKER_RANGED_HIT_CHANCE);
    else
        HitChance += pVictim->GetTotalAuraModifier(SPELL_AURA_MOD_ATTACKER_MELEE_HIT_CHANCE);

    // Spellmod from SPELLMOD_RESIST_MISS_CHANCE
    if(Player *modOwner = GetSpellModOwner())
        modOwner->ApplySpellMod(spell->Id, SPELLMOD_RESIST_MISS_CHANCE, HitChance);

    // Miss = 100 - hit
    float miss_chance= 100.0f - HitChance;

    // Bonuses from attacker aura and ratings
    if (attType == RANGED_ATTACK)
        miss_chance -= m_modRangedHitChance;
    else
        miss_chance -= m_modMeleeHitChance;

    // bonus from skills is 0.04%
    miss_chance -= skillDiff * 0.04f;

    // Limit miss chance from 0 to 60%
    if (miss_chance < 0.0f)
        return 0.0f;
    if (miss_chance > 60.0f)
        return 60.0f;
    return miss_chance;
}*/

// Melee based spells hit result calculations
SpellMissInfo Unit::MeleeSpellHitResult(Unit *pVictim, SpellEntry const *spell)
{
    WeaponAttackType attType = BASE_ATTACK;

    if (spell->DmgClass == SPELL_DAMAGE_CLASS_RANGED)
        attType = RANGED_ATTACK;

    // bonus from skills is 0.04% per skill Diff
    int32 attackerWeaponSkill = int32(GetWeaponSkillValue(attType,pVictim));
    int32 skillDiff = attackerWeaponSkill - int32(pVictim->GetMaxSkillValueForLevel(this));
    int32 fullSkillDiff = attackerWeaponSkill - int32(pVictim->GetDefenseSkillValue(this));

    uint32 roll = urand (0, 10000);

    uint32 missChance = uint32(MeleeSpellMissChance(pVictim, attType, fullSkillDiff, spell->Id)*100.0f);
    // Roll miss
    uint32 tmp = missChance;
    if (roll < tmp)
        return SPELL_MISS_MISS;

    // Chance resist mechanic (select max value from every mechanic spell effect)
    int32 resist_mech = 0;
    // Get effects mechanic and chance
    for(int eff = 0; eff < 3; ++eff)
    {
        int32 effect_mech = GetEffectMechanic(spell, eff);
        if (effect_mech)
        {
            int32 temp = pVictim->GetTotalAuraModifierByMiscValue(SPELL_AURA_MOD_MECHANIC_RESISTANCE, effect_mech);
            if (resist_mech < temp*100)
                resist_mech = temp*100;
        }
    }
    // Roll chance
    tmp += resist_mech;
    if (roll < tmp)
        return SPELL_MISS_RESIST;

    bool canDodge = true;
    bool canParry = true;

    // Same spells cannot be parry/dodge
    if (spell->Attributes & SPELL_ATTR_IMPOSSIBLE_DODGE_PARRY_BLOCK)
        return SPELL_MISS_NONE;

    // Ranged attack cannot be parry/dodge only deflect
    if (attType == RANGED_ATTACK)
    {
        // only if in front
        if (pVictim->HasInArc(M_PI,this))
        {
            int32 deflect_chance = pVictim->GetTotalAuraModifier(SPELL_AURA_DEFLECT_SPELLS)*100;
            tmp+=deflect_chance;
            if (roll < tmp)
                return SPELL_MISS_DEFLECT;
        }
        return SPELL_MISS_NONE;
    }

    // Check for attack from behind
    if (!pVictim->HasInArc(M_PI,this))
    {
        // Can`t dodge from behind in PvP (but its possible in PvE)
        if (GetTypeId() == TYPEID_PLAYER && pVictim->GetTypeId() == TYPEID_PLAYER)
            canDodge = false;
        // Can`t parry
        canParry = false;
    }
    // Check creatures flags_extra for disable parry
    if(pVictim->GetTypeId()==TYPEID_UNIT)
    {
        uint32 flagEx = ((Creature*)pVictim)->GetCreatureInfo()->flags_extra;
        if( flagEx & CREATURE_FLAG_EXTRA_NO_PARRY )
            canParry = false;
    }
    // Ignore combat result aura
    AuraEffectList const& ignore = GetAurasByType(SPELL_AURA_IGNORE_COMBAT_RESULT);
    for(AuraEffectList::const_iterator i = ignore.begin(); i != ignore.end(); ++i)
    {
        if (!(*i)->isAffectedOnSpell(spell))
            continue;
        switch((*i)->GetMiscValue())
        {
            case MELEE_HIT_DODGE: canDodge = false; break;
            case MELEE_HIT_BLOCK: break; // Block check in hit step
            case MELEE_HIT_PARRY: canParry = false; break;
            default:
                DEBUG_LOG("Spell %u SPELL_AURA_IGNORE_COMBAT_RESULT have unhandled state %d", (*i)->GetId(), (*i)->GetMiscValue());
                break;
        }
    }

    if (canDodge)
    {
        // Roll dodge
        int32 dodgeChance = int32(pVictim->GetUnitDodgeChance()*100.0f) - skillDiff * 4;
        // Reduce enemy dodge chance by SPELL_AURA_MOD_COMBAT_RESULT_CHANCE
        dodgeChance+= GetTotalAuraModifierByMiscValue(SPELL_AURA_MOD_COMBAT_RESULT_CHANCE, VICTIMSTATE_DODGE)*100;
        dodgeChance = int32 (float (dodgeChance) * GetTotalAuraMultiplier(SPELL_AURA_MOD_ENEMY_DODGE));
        // Reduce dodge chance by attacker expertise rating
        if (GetTypeId() == TYPEID_PLAYER)
            dodgeChance-=int32(((Player*)this)->GetExpertiseDodgeOrParryReduction(attType) * 100.0f);
        if (dodgeChance < 0)
            dodgeChance = 0;

        tmp += dodgeChance;
        if (roll < tmp)
            return SPELL_MISS_DODGE;
    }

    if (canParry)
    {
        // Roll parry
        int32 parryChance = int32(pVictim->GetUnitParryChance()*100.0f)  - skillDiff * 4;
        // Reduce parry chance by attacker expertise rating
        if (GetTypeId() == TYPEID_PLAYER)
            parryChance-=int32(((Player*)this)->GetExpertiseDodgeOrParryReduction(attType) * 100.0f);
        if (parryChance < 0)
            parryChance = 0;

        tmp += parryChance;
        if (roll < tmp)
            return SPELL_MISS_PARRY;
    }

    return SPELL_MISS_NONE;
}

// TODO need use unit spell resistances in calculations
SpellMissInfo Unit::MagicSpellHitResult(Unit *pVictim, SpellEntry const *spell)
{
    // Can`t miss on dead target (on skinning for example)
    if (!pVictim->isAlive())
        return SPELL_MISS_NONE;

    SpellSchoolMask schoolMask = GetSpellSchoolMask(spell);
    // PvP - PvE spell misschances per leveldif > 2
    int32 lchance = pVictim->GetTypeId() == TYPEID_PLAYER ? 7 : 11;
    int32 leveldif = int32(pVictim->getLevelForTarget(this)) - int32(getLevelForTarget(pVictim));

    // Base hit chance from attacker and victim levels
    int32 modHitChance;
    if(leveldif < 3)
        modHitChance = 96 - leveldif;
    else
        modHitChance = 94 - (leveldif - 2) * lchance;

    // Spellmod from SPELLMOD_RESIST_MISS_CHANCE
    if(Player *modOwner = GetSpellModOwner())
        modOwner->ApplySpellMod(spell->Id, SPELLMOD_RESIST_MISS_CHANCE, modHitChance);
    // Increase from attacker SPELL_AURA_MOD_INCREASES_SPELL_PCT_TO_HIT auras
    modHitChance+=GetTotalAuraModifierByMiscMask(SPELL_AURA_MOD_INCREASES_SPELL_PCT_TO_HIT, schoolMask);
    // Chance hit from victim SPELL_AURA_MOD_ATTACKER_SPELL_HIT_CHANCE auras
    modHitChance+= pVictim->GetTotalAuraModifierByMiscMask(SPELL_AURA_MOD_ATTACKER_SPELL_HIT_CHANCE, schoolMask);
    // Reduce spell hit chance for Area of effect spells from victim SPELL_AURA_MOD_AOE_AVOIDANCE aura
    if (IsAreaOfEffectSpell(spell))
        modHitChance-=pVictim->GetTotalAuraModifier(SPELL_AURA_MOD_AOE_AVOIDANCE);
    // Reduce spell hit chance for dispel mechanic spells from victim SPELL_AURA_MOD_DISPEL_RESIST
    if (IsDispelSpell(spell))
        modHitChance-=pVictim->GetTotalAuraModifier(SPELL_AURA_MOD_DISPEL_RESIST);
    // Chance resist mechanic (select max value from every mechanic spell effect)
    int32 resist_mech = 0;
    // Get effects mechanic and chance
    for(int eff = 0; eff < 3; ++eff)
    {
        int32 effect_mech = GetEffectMechanic(spell, eff);
        if (effect_mech)
        {
            int32 temp = pVictim->GetTotalAuraModifierByMiscValue(SPELL_AURA_MOD_MECHANIC_RESISTANCE, effect_mech);
            if (resist_mech < temp)
                resist_mech = temp;
        }
    }
    // Apply mod
    modHitChance-=resist_mech;

    // Chance resist debuff
    modHitChance-=pVictim->GetTotalAuraModifierByMiscValue(SPELL_AURA_MOD_DEBUFF_RESISTANCE, int32(spell->Dispel));

    int32 HitChance = modHitChance * 100;
    // Increase hit chance from attacker SPELL_AURA_MOD_SPELL_HIT_CHANCE and attacker ratings
    HitChance += int32(m_modSpellHitChance*100.0f);

    // Decrease hit chance from victim rating bonus
    if (pVictim->GetTypeId()==TYPEID_PLAYER)
        HitChance -= int32(((Player*)pVictim)->GetRatingBonusValue(CR_HIT_TAKEN_SPELL)*100.0f);

    if (HitChance <  100) HitChance =  100;
    if (HitChance > 10000) HitChance = 10000;

    int32 tmp = 10000 - HitChance;

    uint32 rand = urand(0,10000);

    if (rand < tmp)
        return SPELL_MISS_RESIST;

    // cast by caster in front of victim
    if (pVictim->HasInArc(M_PI,this))
    {
        int32 deflect_chance = pVictim->GetTotalAuraModifier(SPELL_AURA_DEFLECT_SPELLS)*100;
        tmp+=deflect_chance;
        if (rand < tmp)
            return SPELL_MISS_DEFLECT;
    }

    return SPELL_MISS_NONE;
}

// Calculate spell hit result can be:
// Every spell can: Evade/Immune/Reflect/Sucesful hit
// For melee based spells:
//   Miss
//   Dodge
//   Parry
// For spells
//   Resist
SpellMissInfo Unit::SpellHitResult(Unit *pVictim, SpellEntry const *spell, bool CanReflect)
{
    // Return evade for units in evade mode
    if (pVictim->GetTypeId()==TYPEID_UNIT && ((Creature*)pVictim)->IsInEvadeMode())
        return SPELL_MISS_EVADE;

    // If Spel has this flag cannot be resisted/immuned/etc
    if (spell->Attributes & SPELL_ATTR_UNAFFECTED_BY_INVULNERABILITY)
        return SPELL_MISS_NONE;

    // Check for immune
    if (pVictim->IsImmunedToSpell(spell))
        return SPELL_MISS_IMMUNE;

    // All positive spells can`t miss
    // TODO: client not show miss log for this spells - so need find info for this in dbc and use it!
    if (IsPositiveSpell(spell->Id)
        &&(!IsHostileTo(pVictim)))  //prevent from affecting enemy by "positive" spell
        return SPELL_MISS_NONE;

    // Check for immune
    if (pVictim->IsImmunedToDamage(GetSpellSchoolMask(spell)))
        return SPELL_MISS_IMMUNE;

    if(this == pVictim)
        return SPELL_MISS_NONE;

    // Try victim reflect spell
    if (CanReflect)
    {
        int32 reflectchance = pVictim->GetTotalAuraModifier(SPELL_AURA_REFLECT_SPELLS);
        Unit::AuraEffectList const& mReflectSpellsSchool = pVictim->GetAurasByType(SPELL_AURA_REFLECT_SPELLS_SCHOOL);
        for(Unit::AuraEffectList::const_iterator i = mReflectSpellsSchool.begin(); i != mReflectSpellsSchool.end(); ++i)
            if((*i)->GetMiscValue() & GetSpellSchoolMask(spell))
                reflectchance += (*i)->GetAmount();
        if (reflectchance > 0 && roll_chance_i(reflectchance))
        {
            // Start triggers for remove charges if need (trigger only for victim, and mark as active spell)
            ProcDamageAndSpell(pVictim, PROC_FLAG_NONE, PROC_FLAG_TAKEN_NEGATIVE_SPELL_HIT, PROC_EX_REFLECT, 1, BASE_ATTACK, spell);
            return SPELL_MISS_REFLECT;
        }
    }

    switch (spell->DmgClass)
    {
        case SPELL_DAMAGE_CLASS_RANGED:
        case SPELL_DAMAGE_CLASS_MELEE:
            return MeleeSpellHitResult(pVictim, spell);
        case SPELL_DAMAGE_CLASS_NONE:
            return SPELL_MISS_NONE;
        case SPELL_DAMAGE_CLASS_MAGIC:
            return MagicSpellHitResult(pVictim, spell);
    }
    return SPELL_MISS_NONE;
}

/*float Unit::MeleeMissChanceCalc(const Unit *pVictim, WeaponAttackType attType) const
{
    if(!pVictim)
        return 0.0f;

    // Base misschance 5%
    float misschance = 5.0f;

    // DualWield - Melee spells and physical dmg spells - 5% , white damage 24%
    if (haveOffhandWeapon() && attType != RANGED_ATTACK)
    {
        bool isNormal = false;
        for (uint32 i = CURRENT_FIRST_NON_MELEE_SPELL; i < CURRENT_MAX_SPELL; i++)
        {
            if( m_currentSpells[i] && (GetSpellSchoolMask(m_currentSpells[i]->m_spellInfo) & SPELL_SCHOOL_MASK_NORMAL) )
            {
                isNormal = true;
                break;
            }
        }
        if (isNormal || m_currentSpells[CURRENT_MELEE_SPELL])
        {
            misschance = 5.0f;
        }
        else
        {
            misschance = 24.0f;
        }
    }

    // PvP : PvE melee misschances per leveldif > 2
    int32 chance = pVictim->GetTypeId() == TYPEID_PLAYER ? 5 : 7;

    int32 leveldif = int32(pVictim->getLevelForTarget(this)) - int32(getLevelForTarget(pVictim));
    if(leveldif < 0)
        leveldif = 0;

    // Hit chance from attacker based on ratings and auras
    float m_modHitChance;
    if (attType == RANGED_ATTACK)
        m_modHitChance = m_modRangedHitChance;
    else
        m_modHitChance = m_modMeleeHitChance;

    if(leveldif < 3)
        misschance += (leveldif - m_modHitChance);
    else
        misschance += ((leveldif - 2) * chance - m_modHitChance);

    // Hit chance for victim based on ratings
    if (pVictim->GetTypeId()==TYPEID_PLAYER)
    {
        if (attType == RANGED_ATTACK)
            misschance += ((Player*)pVictim)->GetRatingBonusValue(CR_HIT_TAKEN_RANGED);
        else
            misschance += ((Player*)pVictim)->GetRatingBonusValue(CR_HIT_TAKEN_MELEE);
    }

    // Modify miss chance by victim auras
    if(attType == RANGED_ATTACK)
        misschance -= pVictim->GetTotalAuraModifier(SPELL_AURA_MOD_ATTACKER_RANGED_HIT_CHANCE);
    else
        misschance -= pVictim->GetTotalAuraModifier(SPELL_AURA_MOD_ATTACKER_MELEE_HIT_CHANCE);

    // Modify miss chance from skill difference ( bonus from skills is 0.04% )
    int32 skillBonus = int32(GetWeaponSkillValue(attType,pVictim)) - int32(pVictim->GetDefenseSkillValue(this));
    misschance -= skillBonus * 0.04f;

    // Limit miss chance from 0 to 60%
    if ( misschance < 0.0f)
        return 0.0f;
    if ( misschance > 60.0f)
        return 60.0f;

    return misschance;
}*/

uint32 Unit::GetDefenseSkillValue(Unit const* target) const
{
    if(GetTypeId() == TYPEID_PLAYER)
    {
        // in PvP use full skill instead current skill value
        uint32 value = (target && target->GetTypeId() == TYPEID_PLAYER)
            ? ((Player*)this)->GetMaxSkillValue(SKILL_DEFENSE)
            : ((Player*)this)->GetSkillValue(SKILL_DEFENSE);
        value += uint32(((Player*)this)->GetRatingBonusValue(CR_DEFENSE_SKILL));
        return value;
    }
    else
        return GetUnitMeleeSkill(target);
}

float Unit::GetUnitDodgeChance() const
{
    if(hasUnitState(UNIT_STAT_STUNNED))
        return 0.0f;
    if( GetTypeId() == TYPEID_PLAYER )
        return GetFloatValue(PLAYER_DODGE_PERCENTAGE);
    else
    {
        if(((Creature const*)this)->isTotem())
            return 0.0f;
        else
        {
            float dodge = 5.0f;
            dodge += GetTotalAuraModifier(SPELL_AURA_MOD_DODGE_PERCENT);
            return dodge > 0.0f ? dodge : 0.0f;
        }
    }
}

float Unit::GetUnitParryChance() const
{
    if ( IsNonMeleeSpellCasted(false) || hasUnitState(UNIT_STAT_STUNNED))
        return 0.0f;

    float chance = 0.0f;

    if(GetTypeId() == TYPEID_PLAYER)
    {
        Player const* player = (Player const*)this;
        if(player->CanParry() )
        {
            Item *tmpitem = player->GetWeaponForAttack(BASE_ATTACK,true);
            if(!tmpitem)
                tmpitem = player->GetWeaponForAttack(OFF_ATTACK,true);

            if(tmpitem)
                chance = GetFloatValue(PLAYER_PARRY_PERCENTAGE);
        }
    }
    else if(GetTypeId() == TYPEID_UNIT)
    {
        if(GetCreatureType() == CREATURE_TYPE_HUMANOID)
        {
            chance = 5.0f;
            chance += GetTotalAuraModifier(SPELL_AURA_MOD_PARRY_PERCENT);
        }
    }

    return chance > 0.0f ? chance : 0.0f;
}

float Unit::GetUnitBlockChance() const
{
    if ( IsNonMeleeSpellCasted(false) || hasUnitState(UNIT_STAT_STUNNED))
        return 0.0f;

    if(GetTypeId() == TYPEID_PLAYER)
    {
        Player const* player = (Player const*)this;
        if(player->CanBlock() )
        {
            Item *tmpitem = player->GetUseableItemByPos(INVENTORY_SLOT_BAG_0, EQUIPMENT_SLOT_OFFHAND);
            if(tmpitem && !tmpitem->IsBroken() && tmpitem->GetProto()->Block)
                return GetFloatValue(PLAYER_BLOCK_PERCENTAGE);
        }
        // is player but has no block ability or no not broken shield equipped
        return 0.0f;
    }
    else
    {
        if(((Creature const*)this)->isTotem())
            return 0.0f;
        else
        {
            float block = 5.0f;
            block += GetTotalAuraModifier(SPELL_AURA_MOD_BLOCK_PERCENT);
            return block > 0.0f ? block : 0.0f;
        }
    }
}

float Unit::GetUnitCriticalChance(WeaponAttackType attackType, const Unit *pVictim) const
{
    float crit;

    if(GetTypeId() == TYPEID_PLAYER)
    {
        switch(attackType)
        {
            case BASE_ATTACK:
                crit = GetFloatValue( PLAYER_CRIT_PERCENTAGE );
                break;
            case OFF_ATTACK:
                crit = GetFloatValue( PLAYER_OFFHAND_CRIT_PERCENTAGE );
                break;
            case RANGED_ATTACK:
                crit = GetFloatValue( PLAYER_RANGED_CRIT_PERCENTAGE );
                break;
                // Just for good manner
            default:
                crit = 0.0f;
                break;
        }
    }
    else
    {
        crit = 5.0f;
        crit += GetTotalAuraModifier(SPELL_AURA_MOD_CRIT_PERCENT);
    }

    // flat aura mods
    if(attackType == RANGED_ATTACK)
        crit += pVictim->GetTotalAuraModifier(SPELL_AURA_MOD_ATTACKER_RANGED_CRIT_CHANCE);
    else
        crit += pVictim->GetTotalAuraModifier(SPELL_AURA_MOD_ATTACKER_MELEE_CRIT_CHANCE);

    crit += pVictim->GetTotalAuraModifier(SPELL_AURA_MOD_ATTACKER_SPELL_AND_WEAPON_CRIT_CHANCE);

    // reduce crit chance from Rating for players
    if (pVictim->GetTypeId()==TYPEID_PLAYER)
    {
        if (attackType==RANGED_ATTACK)
            crit -= ((Player*)pVictim)->GetRatingBonusValue(CR_CRIT_TAKEN_RANGED);
        else
            crit -= ((Player*)pVictim)->GetRatingBonusValue(CR_CRIT_TAKEN_MELEE);
    }

    // Apply crit chance from defence skill
    crit += (int32(GetMaxSkillValueForLevel(pVictim)) - int32(pVictim->GetDefenseSkillValue(this))) * 0.04f;

    if (crit < 0.0f)
        crit = 0.0f;
    return crit;
}

uint32 Unit::GetWeaponSkillValue (WeaponAttackType attType, Unit const* target) const
{
    uint32 value = 0;
    if(GetTypeId() == TYPEID_PLAYER)
    {
        Item* item = ((Player*)this)->GetWeaponForAttack(attType,true);

        // feral or unarmed skill only for base attack
        if(attType != BASE_ATTACK && !item )
        {
            if(attType == RANGED_ATTACK && getClass() == CLASS_PALADIN) //hammer
                return GetMaxSkillValueForLevel();
            return 0;
        }

        if(IsInFeralForm())
            return GetMaxSkillValueForLevel();              // always maximized SKILL_FERAL_COMBAT in fact

        // weapon skill or (unarmed for base attack)
        uint32  skill = item ? item->GetSkill() : SKILL_UNARMED;

        // in PvP use full skill instead current skill value
        value = (target && target->GetTypeId() == TYPEID_PLAYER)
            ? ((Player*)this)->GetMaxSkillValue(skill)
            : ((Player*)this)->GetSkillValue(skill);
        // Modify value from ratings
        value += uint32(((Player*)this)->GetRatingBonusValue(CR_WEAPON_SKILL));
        switch (attType)
        {
            case BASE_ATTACK:   value+=uint32(((Player*)this)->GetRatingBonusValue(CR_WEAPON_SKILL_MAINHAND));break;
            case OFF_ATTACK:    value+=uint32(((Player*)this)->GetRatingBonusValue(CR_WEAPON_SKILL_OFFHAND));break;
            case RANGED_ATTACK: value+=uint32(((Player*)this)->GetRatingBonusValue(CR_WEAPON_SKILL_RANGED));break;
        }
    }
    else
        value = GetUnitMeleeSkill(target);
   return value;
}

void Unit::_DeleteAuras()
{
    for (AuraList::iterator i = m_removedAuras.begin(); i != m_removedAuras.end();i = m_removedAuras.begin())
    {
        Aura * Aur = *i;
        SpellEntry const* AurSpellInfo = Aur->GetSpellProto();
        // Statue unsummoned at aura delete
        Totem* statue = NULL;
        if(Aur->GetAuraDuration() && !Aur->IsPersistent() && IsChanneledSpell(Aur->GetSpellProto()))
        {
            Unit* caster = Aur->GetCaster();
            if(caster && caster->isAlive())
            {
                // stop caster chanelling state
                if(caster->m_currentSpells[CURRENT_CHANNELED_SPELL])
                {
                    // same spell
                    if (AurSpellInfo == caster->m_currentSpells[CURRENT_CHANNELED_SPELL]->m_spellInfo
                    //prevent recurential call
                    && caster->m_currentSpells[CURRENT_CHANNELED_SPELL]->getState() != SPELL_STATE_FINISHED)
                    {
                        if (caster==this || !IsAreaOfEffectSpell(AurSpellInfo))
                        {
                            // remove auras only for non-aoe spells or when chanelled aura is removed
                            // because aoe spells don't require aura on target to continue
                            caster->m_currentSpells[CURRENT_CHANNELED_SPELL]->cancel();
                        }

                        if(caster->GetTypeId()==TYPEID_UNIT && ((Creature*)caster)->isTotem() && ((Totem*)caster)->GetTotemType()==TOTEM_STATUE)
                            statue = ((Totem*)caster);
                    }
                }

                // Unsummon summon as possessed creatures on spell cancel
                if(caster->GetTypeId() == TYPEID_PLAYER)
                {
                    for(int i = 0; i < 3; ++i)
                    {
                        if(AurSpellInfo->Effect[i] == SPELL_EFFECT_SUMMON)
                            if(SummonPropertiesEntry const *SummonProperties = sSummonPropertiesStore.LookupEntry(AurSpellInfo->EffectMiscValueB[i]))
                                if(SummonProperties->Category == SUMMON_CATEGORY_POSSESSED)
                                {
                                    ((Player*)caster)->StopCastingCharm();
                                    break;
                                }
                    }
                }
            }
        }
        if(statue)
        {
            sLog.outDebug("Statue %d is unsummoned by aura %d delete from unit %d", statue->GetGUIDLow(), Aur->GetId(),GetGUIDLow());
            statue->UnSummon();
        }

        sLog.outDebug("Aura %d is deleted from unit %d", Aur->GetId(), GetGUIDLow());
        m_removedAuras.pop_front();
        delete (Aur);
    }
}

void Unit::_UpdateSpells( uint32 time )
{
    if(m_currentSpells[CURRENT_AUTOREPEAT_SPELL])
        _UpdateAutoRepeatSpell();

    // remove finished spells from current pointers
    for (uint32 i = 0; i < CURRENT_MAX_SPELL; i++)
    {
        if (m_currentSpells[i] && m_currentSpells[i]->getState() == SPELL_STATE_FINISHED)
        {
            m_currentSpells[i]->SetReferencedFromCurrent(false);
            m_currentSpells[i] = NULL;                      // remove pointer
        }
    }

    // TODO: Find a better way to prevent crash when multiple auras are removed.
    for (AuraMap::iterator i = m_Auras.begin(); i != m_Auras.end(); ++i)
        i->second->SetUpdated(false);

    for(AuraMap::iterator i = m_Auras.begin(); i != m_Auras.end();)
    {
        Aura *aur = i->second;

        // prevent double update
        if(aur->IsUpdated())
        {
            ++i;
            continue;
        }

        aur->SetUpdated(true);

        uint32 removedAuras = m_removedAuras.size();
        aur->Update( time );

        // several auras can be deleted due to update
        if(removedAuras < m_removedAuras.size())
            i = m_Auras.begin();
        else
            ++i;
    }

    for(AuraMap::iterator i = m_Auras.begin(); i != m_Auras.end();)
    {
        if(!i->second->GetAuraDuration() && !(i->second->IsPermanent() || (i->second->IsPassive())))
            RemoveAura(i, AURA_REMOVE_BY_EXPIRE);
        else
            ++i;
    }

    if(!m_gameObj.empty())
    {
        std::list<GameObject*>::iterator ite1, dnext1;
        for (ite1 = m_gameObj.begin(); ite1 != m_gameObj.end(); ite1 = dnext1)
        {
            dnext1 = ite1;
            //(*i)->Update( difftime );
            if( !(*ite1)->isSpawned() )
            {
                (*ite1)->SetOwnerGUID(0);
                (*ite1)->SetRespawnTime(0);
                (*ite1)->Delete();
                dnext1 = m_gameObj.erase(ite1);
            }
            else
                ++dnext1;
        }
    }
}

void Unit::_UpdateAutoRepeatSpell()
{
    //check "realtime" interrupts
    if ( (GetTypeId() == TYPEID_PLAYER && ((Player*)this)->isMoving()) || IsNonMeleeSpellCasted(false,false,true) )
    {
        // cancel wand shoot
        if(m_currentSpells[CURRENT_AUTOREPEAT_SPELL]->m_spellInfo->Id != SPELL_ID_AUTOSHOT)
            InterruptSpell(CURRENT_AUTOREPEAT_SPELL);
        m_AutoRepeatFirstCast = true;
        return;
    }

    //apply delay
    if ( m_AutoRepeatFirstCast && getAttackTimer(RANGED_ATTACK) < 500 )
        setAttackTimer(RANGED_ATTACK,500);
    m_AutoRepeatFirstCast = false;

    //castroutine
    if (isAttackReady(RANGED_ATTACK))
    {
        // Check if able to cast
        if(m_currentSpells[CURRENT_AUTOREPEAT_SPELL]->CheckCast(true) != SPELL_CAST_OK)
        {
            InterruptSpell(CURRENT_AUTOREPEAT_SPELL);
            return;
        }

        // we want to shoot
        Spell* spell = new Spell(this, m_currentSpells[CURRENT_AUTOREPEAT_SPELL]->m_spellInfo, true, 0);
        spell->prepare(&(m_currentSpells[CURRENT_AUTOREPEAT_SPELL]->m_targets));

        // all went good, reset attack
        resetAttackTimer(RANGED_ATTACK);
    }
}

void Unit::SetCurrentCastedSpell( Spell * pSpell )
{
    assert(pSpell);                                         // NULL may be never passed here, use InterruptSpell or InterruptNonMeleeSpells

    uint32 CSpellType = pSpell->GetCurrentContainer();

    if (pSpell == m_currentSpells[CSpellType]) return;      // avoid breaking self

    // break same type spell if it is not delayed
    InterruptSpell(CSpellType,false);

    // special breakage effects:
    switch (CSpellType)
    {
        case CURRENT_GENERIC_SPELL:
        {
            // generic spells always break channeled not delayed spells
            InterruptSpell(CURRENT_CHANNELED_SPELL,false);

            // autorepeat breaking
            if ( m_currentSpells[CURRENT_AUTOREPEAT_SPELL] )
            {
                // break autorepeat if not Auto Shot
                if (m_currentSpells[CURRENT_AUTOREPEAT_SPELL]->m_spellInfo->Id != SPELL_ID_AUTOSHOT)
                    InterruptSpell(CURRENT_AUTOREPEAT_SPELL);
                m_AutoRepeatFirstCast = true;
            }
            addUnitState(UNIT_STAT_CASTING);
        } break;

        case CURRENT_CHANNELED_SPELL:
        {
            // channel spells always break generic non-delayed and any channeled spells
            InterruptSpell(CURRENT_GENERIC_SPELL,false);
            InterruptSpell(CURRENT_CHANNELED_SPELL);

            // it also does break autorepeat if not Auto Shot
            if ( m_currentSpells[CURRENT_AUTOREPEAT_SPELL] &&
                m_currentSpells[CURRENT_AUTOREPEAT_SPELL]->m_spellInfo->Id != SPELL_ID_AUTOSHOT )
                InterruptSpell(CURRENT_AUTOREPEAT_SPELL);
            addUnitState(UNIT_STAT_CASTING);
        } break;

        case CURRENT_AUTOREPEAT_SPELL:
        {
            // only Auto Shoot does not break anything
            if (pSpell->m_spellInfo->Id != SPELL_ID_AUTOSHOT)
            {
                // generic autorepeats break generic non-delayed and channeled non-delayed spells
                InterruptSpell(CURRENT_GENERIC_SPELL,false);
                InterruptSpell(CURRENT_CHANNELED_SPELL,false);
            }
            // special action: set first cast flag
            m_AutoRepeatFirstCast = true;
        } break;

        default:
        {
            // other spell types don't break anything now
        } break;
    }

    // current spell (if it is still here) may be safely deleted now
    if (m_currentSpells[CSpellType])
        m_currentSpells[CSpellType]->SetReferencedFromCurrent(false);

    // set new current spell
    m_currentSpells[CSpellType] = pSpell;
    pSpell->SetReferencedFromCurrent(true);
}

void Unit::InterruptSpell(uint32 spellType, bool withDelayed)
{
    assert(spellType < CURRENT_MAX_SPELL);

    Spell *spell = m_currentSpells[spellType];
    if(spell && (withDelayed || spell->getState() != SPELL_STATE_DELAYED) )
    {
        // for example, do not let self-stun aura interrupt itself
        if(!spell->IsInterruptable())
            return;

        m_currentSpells[spellType] = NULL;

        // send autorepeat cancel message for autorepeat spells
        if (spellType == CURRENT_AUTOREPEAT_SPELL)
        {
            if(GetTypeId()==TYPEID_PLAYER)
                ((Player*)this)->SendAutoRepeatCancel();
        }

        if (spell->getState() != SPELL_STATE_FINISHED)
            spell->cancel();
        spell->SetReferencedFromCurrent(false);
    }
}

bool Unit::IsNonMeleeSpellCasted(bool withDelayed, bool skipChanneled, bool skipAutorepeat) const
{
    // We don't do loop here to explicitly show that melee spell is excluded.
    // Maybe later some special spells will be excluded too.

    // generic spells are casted when they are not finished and not delayed
    if ( m_currentSpells[CURRENT_GENERIC_SPELL] &&
        (m_currentSpells[CURRENT_GENERIC_SPELL]->getState() != SPELL_STATE_FINISHED) &&
        (withDelayed || m_currentSpells[CURRENT_GENERIC_SPELL]->getState() != SPELL_STATE_DELAYED) )
        return(true);

    // channeled spells may be delayed, but they are still considered casted
    else if ( !skipChanneled && m_currentSpells[CURRENT_CHANNELED_SPELL] &&
        (m_currentSpells[CURRENT_CHANNELED_SPELL]->getState() != SPELL_STATE_FINISHED) )
        return(true);

    // autorepeat spells may be finished or delayed, but they are still considered casted
    else if ( !skipAutorepeat && m_currentSpells[CURRENT_AUTOREPEAT_SPELL] )
        return(true);

    return(false);
}

void Unit::InterruptNonMeleeSpells(bool withDelayed, uint32 spell_id)
{
    // generic spells are interrupted if they are not finished or delayed
    Spell *spell = m_currentSpells[CURRENT_GENERIC_SPELL];
    if (spell && (!spell_id || spell->m_spellInfo->Id==spell_id))
    {
        m_currentSpells[CURRENT_GENERIC_SPELL] = NULL;

        if  ( (spell->getState() != SPELL_STATE_FINISHED) &&
            (withDelayed || spell->getState() != SPELL_STATE_DELAYED) )
            spell->cancel();
        spell->SetReferencedFromCurrent(false);
    }

    spell = m_currentSpells[CURRENT_AUTOREPEAT_SPELL];
    // autorepeat spells are interrupted if they are not finished or delayed
    if (spell && (!spell_id || spell->m_spellInfo->Id==spell_id))
    {
        m_currentSpells[CURRENT_AUTOREPEAT_SPELL] = NULL;
        // send disable autorepeat packet in any case
        if(GetTypeId()==TYPEID_PLAYER)
            ((Player*)this)->SendAutoRepeatCancel();
        if ( (spell->getState() != SPELL_STATE_FINISHED) &&
            (withDelayed || spell->getState() != SPELL_STATE_DELAYED) )
            spell->cancel();
        spell->SetReferencedFromCurrent(false);
    }

    // channeled spells are interrupted if they are not finished, even if they are delayed
    spell = m_currentSpells[CURRENT_CHANNELED_SPELL];
    if (spell && (!spell_id || spell->m_spellInfo->Id==spell_id))
    {
        m_currentSpells[CURRENT_CHANNELED_SPELL] = NULL;
        if (spell->getState() != SPELL_STATE_FINISHED)
            spell->cancel();
        spell->SetReferencedFromCurrent(false);
    }
}

Spell* Unit::FindCurrentSpellBySpellId(uint32 spell_id) const
{
    for (uint32 i = 0; i < CURRENT_MAX_SPELL; i++)
        if(m_currentSpells[i] && m_currentSpells[i]->m_spellInfo->Id==spell_id)
            return m_currentSpells[i];
    return NULL;
}

bool Unit::isInFront(Unit const* target, float distance,  float arc) const
{
    return IsWithinDistInMap(target, distance) && HasInArc( arc, target );
}

void Unit::SetInFront(Unit const* target)
{
    SetOrientation(GetAngle(target));
}

bool Unit::isInBack(Unit const* target, float distance, float arc) const
{
    return IsWithinDistInMap(target, distance) && !HasInArc( 2 * M_PI - arc, target );
}

bool Unit::isInLine(Unit const* target, float distance) const
{
    if(!HasInArc(M_PI, target) || !IsWithinDistInMap(target, distance)) return false;
    float width = (GetObjectSize() / 2 + target->GetObjectSize()) / 2;
    float angle = GetAngle(target);
    angle -= GetOrientation();
    return abs(sin(angle)) * distance < width;
}

bool Unit::isInAccessiblePlaceFor(Creature const* c) const
{
    if(IsInWater())
        return c->canSwim();
    else
        return c->canWalk() || c->canFly();
}

bool Unit::IsInWater() const
{
    return MapManager::Instance().GetBaseMap(GetMapId())->IsInWater(GetPositionX(),GetPositionY(), GetPositionZ());
}

bool Unit::IsUnderWater() const
{
    return MapManager::Instance().GetBaseMap(GetMapId())->IsUnderWater(GetPositionX(),GetPositionY(),GetPositionZ());
}

void Unit::DeMorph()
{
    SetDisplayId(GetNativeDisplayId());
}

int32 Unit::GetTotalAuraModifier(AuraType auratype) const
{
    int32 modifier = 0;

    AuraEffectList const& mTotalAuraList = GetAurasByType(auratype);
    for(AuraEffectList::const_iterator i = mTotalAuraList.begin();i != mTotalAuraList.end(); ++i)
        modifier += (*i)->GetAmount();

    return modifier;
}

float Unit::GetTotalAuraMultiplier(AuraType auratype) const
{
    float multiplier = 1.0f;

    AuraEffectList const& mTotalAuraList = GetAurasByType(auratype);
    for(AuraEffectList::const_iterator i = mTotalAuraList.begin();i != mTotalAuraList.end(); ++i)
        multiplier *= (100.0f + (*i)->GetAmount())/100.0f;

    return multiplier;
}

int32 Unit::GetMaxPositiveAuraModifier(AuraType auratype)
{
    int32 modifier = 0;

    AuraEffectList const& mTotalAuraList = GetAurasByType(auratype);
    for(AuraEffectList::const_iterator i = mTotalAuraList.begin();i != mTotalAuraList.end(); ++i)
    {
        if ((*i)->GetAmount() > modifier)
            modifier = (*i)->GetAmount();
    }

    return modifier;
}

int32 Unit::GetMaxNegativeAuraModifier(AuraType auratype) const
{
    int32 modifier = 0;

    AuraEffectList const& mTotalAuraList = GetAurasByType(auratype);
    for(AuraEffectList::const_iterator i = mTotalAuraList.begin();i != mTotalAuraList.end(); ++i)
        if ((*i)->GetAmount() < modifier)
            modifier = (*i)->GetAmount();

    return modifier;
}

int32 Unit::GetTotalAuraModifierByMiscMask(AuraType auratype, uint32 misc_mask) const
{
    int32 modifier = 0;

    AuraEffectList const& mTotalAuraList = GetAurasByType(auratype);
    for(AuraEffectList::const_iterator i = mTotalAuraList.begin();i != mTotalAuraList.end(); ++i)
    {
        if ((*i)->GetMiscValue()& misc_mask)
            modifier += (*i)->GetAmount();
    }
    return modifier;
}

float Unit::GetTotalAuraMultiplierByMiscMask(AuraType auratype, uint32 misc_mask) const
{
    float multiplier = 1.0f;

    AuraEffectList const& mTotalAuraList = GetAurasByType(auratype);
    for(AuraEffectList::const_iterator i = mTotalAuraList.begin();i != mTotalAuraList.end(); ++i)
    {
        if ((*i)->GetMiscValue()& misc_mask)
            multiplier *= (100.0f + (*i)->GetAmount())/100.0f;
    }
    return multiplier;
}

int32 Unit::GetMaxPositiveAuraModifierByMiscMask(AuraType auratype, uint32 misc_mask) const
{
    int32 modifier = 0;

    AuraEffectList const& mTotalAuraList = GetAurasByType(auratype);
    for(AuraEffectList::const_iterator i = mTotalAuraList.begin();i != mTotalAuraList.end(); ++i)
    {
        if ((*i)->GetMiscValue()& misc_mask && (*i)->GetAmount() > modifier)
            modifier = (*i)->GetAmount();
    }

    return modifier;
}

int32 Unit::GetMaxNegativeAuraModifierByMiscMask(AuraType auratype, uint32 misc_mask) const
{
    int32 modifier = 0;

    AuraEffectList const& mTotalAuraList = GetAurasByType(auratype);
    for(AuraEffectList::const_iterator i = mTotalAuraList.begin();i != mTotalAuraList.end(); ++i)
    {
        if ((*i)->GetMiscValue()& misc_mask && (*i)->GetAmount() < modifier)
            modifier = (*i)->GetAmount();
    }

    return modifier;
}

int32 Unit::GetTotalAuraModifierByMiscValue(AuraType auratype, int32 misc_value) const
{
    int32 modifier = 0;

    AuraEffectList const& mTotalAuraList = GetAurasByType(auratype);
    for(AuraEffectList::const_iterator i = mTotalAuraList.begin();i != mTotalAuraList.end(); ++i)
    {
        if ((*i)->GetMiscValue()== misc_value)
            modifier += (*i)->GetAmount();
    }
    return modifier;
}

float Unit::GetTotalAuraMultiplierByMiscValue(AuraType auratype, int32 misc_value) const
{
    float multiplier = 1.0f;

    AuraEffectList const& mTotalAuraList = GetAurasByType(auratype);
    for(AuraEffectList::const_iterator i = mTotalAuraList.begin();i != mTotalAuraList.end(); ++i)
    {
        if ((*i)->GetMiscValue()== misc_value)
            multiplier *= (100.0f + (*i)->GetAmount())/100.0f;
    }
    return multiplier;
}

int32 Unit::GetMaxPositiveAuraModifierByMiscValue(AuraType auratype, int32 misc_value) const
{
    int32 modifier = 0;

    AuraEffectList const& mTotalAuraList = GetAurasByType(auratype);
    for(AuraEffectList::const_iterator i = mTotalAuraList.begin();i != mTotalAuraList.end(); ++i)
    {
        if ((*i)->GetMiscValue()== misc_value && (*i)->GetAmount() > modifier)
            modifier = (*i)->GetAmount();
    }

    return modifier;
}

int32 Unit::GetMaxNegativeAuraModifierByMiscValue(AuraType auratype, int32 misc_value) const
{
    int32 modifier = 0;

    AuraEffectList const& mTotalAuraList = GetAurasByType(auratype);
    for(AuraEffectList::const_iterator i = mTotalAuraList.begin();i != mTotalAuraList.end(); ++i)
    {
        if ((*i)->GetMiscValue()== misc_value && (*i)->GetAmount() < modifier)
            modifier = (*i)->GetAmount();
    }

    return modifier;
}

bool Unit::AddAura(Aura *Aur)
{
    // aura doesn't apply effects-return
    if (!Aur->GetEffectMask())
    {
        delete Aur;
        return false;
    }

    // ghost spell check, allow apply any auras at player loading in ghost mode (will be cleanup after load)
    if( !isAlive() && Aur->GetId() != 20584 && Aur->GetId() != 8326 && Aur->GetId() != 2584 &&
        (GetTypeId()!=TYPEID_PLAYER || !((Player*)this)->GetSession()->PlayerLoading()) )
    {
        delete Aur;
        return false;
    }

    if(Aur->GetTarget() != this)
    {
        sLog.outError("Aura (spell %u) add to aura list of %s (lowguid: %u) but Aura target is %s (lowguid: %u)",
            Aur->GetId(),(GetTypeId()==TYPEID_PLAYER?"player":"creature"),GetGUIDLow(),
            (Aur->GetTarget()->GetTypeId()==TYPEID_PLAYER?"player":"creature"),Aur->GetTarget()->GetGUIDLow());
        delete Aur;
        return false;
    }

    SpellEntry const* aurSpellInfo = Aur->GetSpellProto();

    // passive and persistent auras can stack with themselves any number of times
    if (!Aur->IsPassive() && !Aur->IsPersistent() && aurSpellInfo->StackAmount>1)
    {
        // find current aura from spell and change it's stackamount
        if (Aura * foundAura = GetAura(aurSpellInfo->Id,Aur->GetCasterGUID()))
        {
            if(foundAura->GetStackAmount() < aurSpellInfo->StackAmount)
                foundAura->SetStackAmount(foundAura->GetStackAmount()+1);
            delete Aur;
            return true;
        }
    }

    // passive auras not stacable with other ranks
    if (!RemoveNoStackAurasDueToAura(Aur))
    {
        delete Aur;
        return false;                                   // couldn't remove conflicting aura with higher rank
    }

    // update single target auras list (before aura add to aura list, to prevent unexpected remove recently added aura)
    if (Aur->IsSingleTarget() && Aur->GetTarget())
    {
        // caster pointer can be deleted in time aura remove, find it by guid at each iteration
        for(;;)
        {
            Unit* caster = Aur->GetCaster();
            if(!caster)                                     // caster deleted and not required adding scAura
                break;

            bool restart = false;
            AuraList& scAuras = caster->GetSingleCastAuras();
            for(AuraList::iterator itr = scAuras.begin(); itr != scAuras.end(); ++itr)
            {
                if( (*itr)->GetTarget() != Aur->GetTarget() &&
                    IsSingleTargetSpells((*itr)->GetSpellProto(),aurSpellInfo) )
                {
                    (*itr)->GetTarget()->RemoveAurasDueToSpell((*itr)->GetId(), caster->GetGUID(), AURA_REMOVE_BY_STACK);
                    restart = true;
                    break;
                }
            }

            if(!restart)
            {
                // done
                scAuras.push_back(Aur);
                break;
            }
        }
    }

    // add aura, register in lists and arrays
    Aur->_AddAura();
    m_Auras.insert(AuraMap::value_type(Aur->GetId(), Aur));

    if(Aur->GetSpellProto()->AuraInterruptFlags)
    {
        m_interruptableAuras.push_back(Aur);
        AddInterruptMask(Aur->GetSpellProto()->AuraInterruptFlags);
    }
    if((Aur->GetSpellProto()->Attributes & SPELL_ATTR_BREAKABLE_BY_DAMAGE
        && !Aur->IsAuraType(SPELL_AURA_MOD_POSSESS)) //only dummy aura is breakable
        || (Aur->GetSpellProto()->Mechanic==MECHANIC_KNOCKOUT && Aur->IsAuraType(SPELL_AURA_MOD_STUN)))
    {
        m_ccAuras.push_back(Aur);
    }

    Aur->HandleEffects(true);

    sLog.outDebug("Aura %u now is in use", Aur->GetId());
    return true;
}

bool Unit::RemoveNoStackAurasDueToAura(Aura *Aur)
{
    if (!Aur)
        return false;

    SpellEntry const* spellProto = Aur->GetSpellProto();

    uint32 spellId = Aur->GetId();

    // passive spell special case (only non stackable with ranks)
    if(IsPassiveSpell(spellId))
    {
        if(IsPassiveSpellStackableWithRanks(spellProto))
            return true;
    }

    SpellSpecific spellId_spec = GetSpellSpecific(spellId);

    //bool linked = spellmgr.GetSpellCustomAttr(spellId) & SPELL_ATTR_CU_LINK_AURA? true : false;

    AuraMap::iterator i,next;
    for (i = m_Auras.begin(); i != m_Auras.end(); i = next)
    {
        next = i;
        ++next;

        SpellEntry const* i_spellProto = (*i).second->GetSpellProto();

        uint32 i_spellId = i_spellProto->Id;

        if(IsPassiveSpell(i_spellId))
        {
            // passive non-stackable spells not stackable only for same caster
            if(Aur->GetCasterGUID()!=i->second->GetCasterGUID())
                continue;

            // passive non-stackable spells not stackable only with another rank of same spell
            if (!spellmgr.IsRankSpellDueToSpell(spellProto, i_spellId))
                continue;
        }

        bool is_triggered_by_spell = false;
        // prevent triggered aura of removing aura that triggered it
        for(int j = 0; j < 3; ++j)
            if (i_spellProto->EffectTriggerSpell[j] == spellProto->Id)
                is_triggered_by_spell = true;

        // check if they can stack
        bool sameCaster = Aur->GetCasterGUID() == (*i).second->GetCasterGUID();

        /*// Dont remove by stack with linked auras
        // Not needed for now
        if(sameCaster && linked)
        {
            if(const std::vector<int32> *spell_triggered = spellmgr.GetSpellLinked(spellId + SPELL_LINK_AURA))
                for(std::vector<int32>::const_iterator itr = spell_triggered->begin(); itr != spell_triggered->end(); ++itr)
                    if(*itr>0 && *itr==i_spellId)
                    {
                        is_triggered_by_spell=true;
                        break;
                    }
        }*/

        if (is_triggered_by_spell)
            continue;

        if(!spellmgr.IsNoStackSpellDueToSpell(spellId, i_spellId, sameCaster))
            continue;

        //some spells should be not removed by lower rank of them (totem, paladin aura)
        if (!sameCaster
            &&(Aur->IsAreaAura())
            &&(spellProto->DurationIndex==21)
            &&(spellmgr.IsRankSpellDueToSpell(spellProto, i_spellId))
            &&(IsHigherHankOfSpell(spellId,i_spellId)))
            return false;

        // Remove all auras by aura caster
        RemoveAura(i, AURA_REMOVE_BY_STACK);
        next=i;
    }
    return true;
}

void Unit::RemoveAura(uint32 spellId, uint64 caster ,AuraRemoveMode removeMode)
{
    for(AuraMap::iterator iter = m_Auras.lower_bound(spellId); iter != m_Auras.upper_bound(spellId);)
    {
        if (!caster || iter->second->GetCasterGUID()==caster)
        {
            RemoveAura(iter, removeMode);
            return;
        }
        else
            ++iter;
    }
}

void Unit::RemoveAura(Aura * aur ,AuraRemoveMode mode)
{
    // no need to remove
    if (!aur || aur->IsRemoved())
        return;
    for(AuraMap::iterator iter = m_Auras.lower_bound(aur->GetId()); iter != m_Auras.upper_bound(aur->GetId());)
    {
        if (aur == iter->second)
        {
            RemoveAura(iter, mode);
            return;
        }
        else
            ++iter;
    }
}

void Unit::RemoveAurasDueToSpell(uint32 spellId, uint64 caster ,AuraRemoveMode removeMode)
{
    for(AuraMap::iterator iter = m_Auras.lower_bound(spellId); iter != m_Auras.upper_bound(spellId);)
    {
        if (!caster || iter->second->GetCasterGUID()==caster)
        {
            RemoveAura(iter, removeMode);
            iter = m_Auras.lower_bound(spellId);
        }
        else
            ++iter;
    }
}

void Unit::RemoveAuraFromStack(uint32 spellId, uint64 caster ,AuraRemoveMode removeMode)
{
    for(AuraMap::iterator iter = m_Auras.lower_bound(spellId); iter != m_Auras.upper_bound(spellId);)
    {
        if (!caster || iter->second->GetCasterGUID()==caster)
        {
            RemoveAuraFromStack(iter, removeMode);
            return;
        }
        else
            ++iter;
    }
}

inline void Unit::RemoveAuraFromStack(AuraMap::iterator &iter,AuraRemoveMode removeMode)
{
    if (iter->second->modStackAmount(-1))
        RemoveAura(iter, removeMode);
}

void Unit::RemoveAurasDueToSpellByDispel(uint32 spellId, uint64 casterGUID, Unit *dispeler)
{
    for(AuraMap::iterator iter = m_Auras.lower_bound(spellId); iter != m_Auras.upper_bound(spellId);)
    {
        Aura * aur= iter->second;
        if (casterGUID == aur->GetCasterGUID())
        {
            // Unstable Affliction
            if (aur->GetSpellProto()->SpellFamilyName == SPELLFAMILY_WARLOCK && (aur->GetSpellProto()->SpellFamilyFlags[1] & 0x0100))
            {
                int32 damage = aur->GetPartAura(0)->GetAmount()*9;
                uint64 caster_guid = aur->GetCasterGUID();
                RemoveAuraFromStack(iter, AURA_REMOVE_BY_ENEMY_SPELL);
                // backfire damage and silence
                dispeler->CastCustomSpell(dispeler, 31117, &damage, NULL, NULL, true, NULL, NULL,caster_guid);
                return;
            }
            RemoveAuraFromStack(iter, AURA_REMOVE_BY_ENEMY_SPELL);
            return;
        }
        else
            ++iter;
    }
}

void Unit::RemoveAurasDueToSpellBySteal(uint32 spellId, uint64 casterGUID, Unit *stealer)
{
    if (casterGUID == stealer->GetGUID())
        return;

    for(AuraMap::iterator iter = m_Auras.lower_bound(spellId); iter != m_Auras.upper_bound(spellId);)
    {
        Aura * aur= iter->second;
        if (casterGUID == aur->GetCasterGUID())
        {
            int32 damage[3];
            for (uint8 i=0;i<3;++i)
            {
                if (aur->GetPartAura(i))
                    damage[i]=aur->GetPartAura(i)->GetAmount();
                else
                    damage[i]=NULL;
            }
            int32 dur = 2*MINUTE*IN_MILISECONDS > aur->GetAuraDuration() ? 2*MINUTE*IN_MILISECONDS : aur->GetAuraDuration();
            Aura * new_aur = new Aura(aur->GetSpellProto(),aur->GetEffectMask(), NULL, stealer, stealer, NULL);
            new_aur->SetLoadedState(aur->GetCasterGUID(), dur, dur, aur->GetAuraCharges(), aur->GetStackAmount(), &damage[0]);

            // Unregister _before_ adding to stealer
            aur->UnregisterSingleCastAura();
            // strange but intended behaviour: Stolen single target auras won't be treated as single targeted
            new_aur->SetIsSingleTarget(false);
            stealer->AddAura(new_aur);
            RemoveAuraFromStack(iter, AURA_REMOVE_BY_ENEMY_SPELL);
            return;
        }
        else
            ++iter;
    }
}

void Unit::RemoveAurasDueToItemSpell(Item* castItem,uint32 spellId)
{
    for (AuraMap::iterator iter = m_Auras.lower_bound(spellId); iter != m_Auras.upper_bound(spellId);)
    {
        if (!castItem || iter->second->GetCastItemGUID()==castItem->GetGUID())
        {
            RemoveAura(iter);
            iter = m_Auras.upper_bound(spellId);          // overwrite by more appropriate
        }
        else
            ++iter;
    }
}

void Unit::RemoveAurasByType(AuraType auraType, uint64 casterGUID, Aura * except)
{
    if (auraType >= TOTAL_AURAS) return;
    for (AuraEffectList::iterator iter = m_modAuras[auraType].begin(); iter != m_modAuras[auraType].end();)
    {
        Aura * aur = (*iter)->GetParentAura();
        ++iter;
        if (aur != except && (!casterGUID || aur->GetCasterGUID()==casterGUID))
        {
            uint32 removedAuras = m_removedAuras.size();
            RemoveAura(aur);
            if (removedAuras+1<m_removedAuras.size())
                iter=m_modAuras[auraType].begin();
        }
    }
}

void Unit::RemoveAurasByTypeWithDispel(AuraType auraType, Spell * spell)
{
    if (auraType >= TOTAL_AURAS) return;
    for (AuraEffectList::iterator iter = m_modAuras[auraType].begin(); iter != m_modAuras[auraType].end();)
    {
        Aura * aur = (*iter)->GetParentAura();
        ++iter;
        if (GetDispelChance(spell, aur->GetCaster(), aur->GetId()))
        {
            uint32 removedAuras = m_removedAuras.size();
            RemoveAura(aur, AURA_REMOVE_BY_ENEMY_SPELL);
            if (removedAuras+1<m_removedAuras.size())
                iter=m_modAuras[auraType].begin();
        }
    }
}

void Unit::RemoveNotOwnSingleTargetAuras()
{
    // single target auras from other casters
    for (AuraMap::iterator iter = m_Auras.begin(); iter != m_Auras.end(); )
    {
        if (iter->second->GetCasterGUID()!=GetGUID() && IsSingleTargetSpell(iter->second->GetSpellProto()))
            RemoveAura(iter);
        else
            ++iter;
    }

    // single target auras at other targets
    AuraList& scAuras = GetSingleCastAuras();
    for (AuraList::iterator iter = scAuras.begin(); iter != scAuras.end();)
    {
        Aura * aur=*iter;
        ++iter;
        if (aur->GetTarget()!=this)
        {
            uint32 removedAuras = m_removedAuras.size();
            aur->GetTarget()->RemoveAura(aur->GetId(),aur->GetCasterGUID());
            if (removedAuras+1<m_removedAuras.size())
                iter=scAuras.begin();
        }
    }
}

void Unit::RemoveAura(AuraMap::iterator &i, AuraRemoveMode mode)
{
    Aura* Aur = i->second;

    // some ShapeshiftBoosts at remove trigger removing other auras including parent Shapeshift aura
    // remove aura from list before to prevent deleting it before
    m_Auras.erase(i);

    Aur->UnregisterSingleCastAura();

    if(Aur->GetSpellProto()->AuraInterruptFlags)
    {
        m_interruptableAuras.remove(Aur);
        UpdateInterruptMask();
    }

    if((Aur->GetSpellProto()->Attributes & SPELL_ATTR_BREAKABLE_BY_DAMAGE
        && !Aur->IsAuraType(SPELL_AURA_MOD_POSSESS)) //only dummy aura is breakable
        || (Aur->GetSpellProto()->Mechanic==MECHANIC_KNOCKOUT && Aur->IsAuraType(SPELL_AURA_MOD_STUN)))
    {
        m_ccAuras.remove(Aur);
    }

    Aur->SetRemoveMode(mode);

    sLog.outDebug("Aura %u now is remove mode %d", Aur->GetId(), mode);
    Aur->HandleEffects(false);

    // set aura to be removed during unit::_updatespells
    m_removedAuras.push_back(Aur);

    Aur->_RemoveAura();

    // only way correctly remove all auras from list
    i = m_Auras.begin();
}

void Unit::RemoveAllAuras()
{
    AuraMap::iterator iter = m_Auras.begin();
    while (!m_Auras.empty())
        RemoveAura(iter);
}

void Unit::RemoveArenaAuras(bool onleave)
{
    // in join, remove positive buffs, on end, remove negative
    // used to remove positive visible auras in arenas
    for(AuraMap::iterator iter = m_Auras.begin(); iter != m_Auras.end();)
    {
        if ( !(iter->second->GetSpellProto()->AttributesEx4 & (1<<21)) // don't remove stances, shadowform, pally/hunter auras
            && !iter->second->IsPassive()                               // don't remove passive auras
            && (!(iter->second->GetSpellProto()->Attributes & SPELL_ATTR_UNAFFECTED_BY_INVULNERABILITY) || !(iter->second->GetSpellProto()->Attributes & SPELL_ATTR_UNK8))   // not unaffected by invulnerability auras or not having that unknown flag (that seemed the most probable)
            && (iter->second->IsPositive() ^ onleave))                   // remove positive buffs on enter, negative buffs on leave
            RemoveAura(iter);
        else
            ++iter;
    }
}

void Unit::RemoveAllAurasOnDeath()
{
    // used just after dieing to remove all visible auras
    // and disable the mods for the passive ones
    for(AuraMap::iterator iter = m_Auras.begin(); iter != m_Auras.end();)
    {
        if (!iter->second->IsPassive() && !iter->second->IsDeathPersistent())
            RemoveAura(iter, AURA_REMOVE_BY_DEATH);
        else
            ++iter;
    }
}

void Unit::DelayAura(uint32 spellId, uint64 caster, int32 delaytime)
{
    if (Aura * aur = GetAura(spellId, caster))
    {
        if (aur->GetAuraDuration() < delaytime)
            aur->SetAuraDuration(0);
        else
            aur->SetAuraDuration(aur->GetAuraDuration() - delaytime);
        // update for out of range group members (on 1 slot use)
        UpdateAuraForGroup(aur->GetAuraSlot());
        sLog.outDebug("Aura %u partially interrupted on unit %u, new duration: %u ms",aur->GetId(), GetGUIDLow(), aur->GetAuraDuration());
    }
}

void Unit::_RemoveAllAuraMods()
{
    for (AuraMap::iterator i = m_Auras.begin(); i != m_Auras.end(); ++i)
    {
        (*i).second->ApplyAllModifiers(false);
    }
}

void Unit::_ApplyAllAuraMods()
{
    for (AuraMap::iterator i = m_Auras.begin(); i != m_Auras.end(); ++i)
    {
        (*i).second->ApplyAllModifiers(true);
    }
}

bool Unit::HasAuraTypeWithMiscvalue(AuraType auratype, uint32 miscvalue) const
{
    AuraEffectList const& mTotalAuraList = GetAurasByType(auratype);
    for(AuraEffectList::const_iterator i = mTotalAuraList.begin();i != mTotalAuraList.end(); ++i)
        if (miscvalue == (*i)->GetMiscValue())
            return true;
    return false;
}

bool Unit::HasAuraType(AuraType auraType) const
{
    return (!m_modAuras[auraType].empty());
}

bool Unit::HasAura(uint32 spellId, uint64 caster) const
{
    //Special case for non existing spell
    if (spellId==61988)
        return HasAura(61987, caster) || HasAura(25771, caster);

    if (Aura * aur = GetAura(spellId, caster))
        return true;
    return false;
}

bool Unit::HasAura(Aura * aur) const
{
    // no need to find aura
    if (!aur || aur->IsRemoved())
        return false;
    for(AuraMap::const_iterator iter = m_Auras.lower_bound(aur->GetId()); iter != m_Auras.upper_bound(aur->GetId());)
    {
        if (aur == iter->second)
            return true;
        else
            ++iter;
    }
    return false;
}

bool Unit::HasAuraEffect(uint32 spellId, uint8 effIndex, uint64 caster) const
{
    if (Aura * aur = GetAura(spellId, caster))
        return bool(aur->HasEffect(effIndex));
    return false;
}

Aura * Unit::GetAura(uint32 spellId, uint64 caster) const
{
    if (!caster)
    {
        AuraMap::const_iterator itr = m_Auras.find(spellId);
        return itr != m_Auras.end() ? itr->second : NULL;
    }
    else
    {
        AuraMap const& auras = GetAuras();
        for(AuraMap::const_iterator itr = auras.lower_bound(spellId); itr != auras.upper_bound(spellId); ++itr)
            if(itr->second->GetCasterGUID()==caster)
                return itr->second;
        return NULL;
    }
}

AuraEffect * Unit::GetAuraEffect(uint32 spellId, uint8 effIndex, uint64 caster) const
{
    if (Aura * aur = GetAura(spellId, caster))
        return aur->GetPartAura(effIndex);
    return false;
}

AuraEffect* Unit::GetAura(AuraType type, uint32 family, uint32 familyFlag1, uint32 familyFlag2, uint32 familyFlag3, uint64 casterGUID)
{
    AuraEffectList const& auras = GetAurasByType(type);
    for(AuraEffectList::const_iterator i = auras.begin();i != auras.end(); ++i)
    {
        SpellEntry const *spell = (*i)->GetSpellProto();
        if (spell->SpellFamilyName == family && spell->SpellFamilyFlags.HasFlag(familyFlag1, familyFlag2, familyFlag3))
        {
            if (casterGUID && (*i)->GetCasterGUID()!=casterGUID)
                continue;
            return (*i);
        }
    }
    return NULL;
}

void Unit::AddDynObject(DynamicObject* dynObj)
{
    m_dynObjGUIDs.push_back(dynObj->GetGUID());
}

void Unit::RemoveDynObject(uint32 spellid)
{
    if(m_dynObjGUIDs.empty())
        return;
    for (DynObjectGUIDs::iterator i = m_dynObjGUIDs.begin(); i != m_dynObjGUIDs.end();)
    {
        DynamicObject* dynObj = ObjectAccessor::GetDynamicObject(*this, *i);
        if(!dynObj) // may happen if a dynobj is removed when grid unload
        {
            i = m_dynObjGUIDs.erase(i);
        }
        else if(spellid == 0 || dynObj->GetSpellId() == spellid)
        {
            dynObj->Delete();
            i = m_dynObjGUIDs.erase(i);
        }
        else
            ++i;
    }
}

void Unit::RemoveAllDynObjects()
{
    while(!m_dynObjGUIDs.empty())
    {
        DynamicObject* dynObj = ObjectAccessor::GetDynamicObject(*this,*m_dynObjGUIDs.begin());
        if(dynObj)
            dynObj->Delete();
        m_dynObjGUIDs.erase(m_dynObjGUIDs.begin());
    }
}

DynamicObject * Unit::GetDynObject(uint32 spellId, uint32 effIndex)
{
    for (DynObjectGUIDs::iterator i = m_dynObjGUIDs.begin(); i != m_dynObjGUIDs.end();)
    {
        DynamicObject* dynObj = ObjectAccessor::GetDynamicObject(*this, *i);
        if(!dynObj)
        {
            i = m_dynObjGUIDs.erase(i);
            continue;
        }

        if (dynObj->GetSpellId() == spellId && dynObj->GetEffIndex() == effIndex)
            return dynObj;
        ++i;
    }
    return NULL;
}

DynamicObject * Unit::GetDynObject(uint32 spellId)
{
    for (DynObjectGUIDs::iterator i = m_dynObjGUIDs.begin(); i != m_dynObjGUIDs.end();)
    {
        DynamicObject* dynObj = ObjectAccessor::GetDynamicObject(*this, *i);
        if(!dynObj)
        {
            i = m_dynObjGUIDs.erase(i);
            continue;
        }

        if (dynObj->GetSpellId() == spellId)
            return dynObj;
        ++i;
    }
    return NULL;
}

void Unit::AddGameObject(GameObject* gameObj)
{
    assert(gameObj && gameObj->GetOwnerGUID()==0);
    m_gameObj.push_back(gameObj);
    gameObj->SetOwnerGUID(GetGUID());

    if ( GetTypeId()==TYPEID_PLAYER && gameObj->GetSpellId() )
    {
        SpellEntry const* createBySpell = sSpellStore.LookupEntry(gameObj->GetSpellId());
        // Need disable spell use for owner
        if (createBySpell && createBySpell->Attributes & SPELL_ATTR_DISABLED_WHILE_ACTIVE)
            // note: item based cooldowns and cooldown spell mods with charges ignored (unknown existed cases)
            ((Player*)this)->AddSpellAndCategoryCooldowns(createBySpell,0,NULL,true);
    }
}

void Unit::RemoveGameObject(GameObject* gameObj, bool del)
{
    assert(gameObj && gameObj->GetOwnerGUID()==GetGUID());

    gameObj->SetOwnerGUID(0);

    // GO created by some spell
    if (uint32 spellid = gameObj->GetSpellId())
    {
        RemoveAurasDueToSpell(spellid);

        if (GetTypeId()==TYPEID_PLAYER)
        {
            SpellEntry const* createBySpell = sSpellStore.LookupEntry(spellid );
            // Need activate spell use for owner
            if (createBySpell && createBySpell->Attributes & SPELL_ATTR_DISABLED_WHILE_ACTIVE)
                // note: item based cooldowns and cooldown spell mods with charges ignored (unknown existed cases)
                ((Player*)this)->SendCooldownEvent(createBySpell);
        }
    }

    m_gameObj.remove(gameObj);

    if(del)
    {
        gameObj->SetRespawnTime(0);
        gameObj->Delete();
    }
}

void Unit::RemoveGameObject(uint32 spellid, bool del)
{
    if(m_gameObj.empty())
        return;
    std::list<GameObject*>::iterator i, next;
    for (i = m_gameObj.begin(); i != m_gameObj.end(); i = next)
    {
        next = i;
        if(spellid == 0 || (*i)->GetSpellId() == spellid)
        {
            (*i)->SetOwnerGUID(0);
            if(del)
            {
                (*i)->SetRespawnTime(0);
                (*i)->Delete();
            }

            next = m_gameObj.erase(i);
        }
        else
            ++next;
    }
}

void Unit::RemoveAllGameObjects()
{
    // remove references to unit
    for(std::list<GameObject*>::iterator i = m_gameObj.begin(); i != m_gameObj.end();)
    {
        (*i)->SetOwnerGUID(0);
        (*i)->SetRespawnTime(0);
        (*i)->Delete();
        i = m_gameObj.erase(i);
    }
}

void Unit::SendSpellNonMeleeDamageLog(SpellNonMeleeDamage *log)
{
    WorldPacket data(SMSG_SPELLNONMELEEDAMAGELOG, (16+4+4+1+4+4+1+1+4+4+1)); // we guess size
    data.append(log->target->GetPackGUID());
    data.append(log->attacker->GetPackGUID());
    data << uint32(log->SpellID);
    data << uint32(log->damage);                             //damage amount
    data << uint32(0);
    data << uint8 (log->schoolMask);                         //damage school
    data << uint32(log->absorb);                             //AbsorbedDamage
    data << uint32(log->resist);                             //resist
    data << uint8 (log->phusicalLog);                        // damsge type? flag
    data << uint8 (log->unused);                             //unused
    data << uint32(log->blocked);                            //blocked
    data << uint32(log->HitInfo);
    data << uint8 (0);                                       // flag to use extend data
    SendMessageToSet( &data, true );
}

void Unit::SendSpellNonMeleeDamageLog(Unit *target,uint32 SpellID,uint32 Damage, SpellSchoolMask damageSchoolMask,uint32 AbsorbedDamage, uint32 Resist,bool PhysicalDamage, uint32 Blocked, bool CriticalHit)
{
    sLog.outDebug("Sending: SMSG_SPELLNONMELEEDAMAGELOG");
    WorldPacket data(SMSG_SPELLNONMELEEDAMAGELOG, (16+4+4+1+4+4+1+1+4+4+1)); // we guess size
    data.append(target->GetPackGUID());
    data.append(GetPackGUID());
    data << uint32(SpellID);
    data << uint32(Damage-AbsorbedDamage-Resist-Blocked);
    data << uint32(0);                                      // wotlk
    data << uint8(damageSchoolMask);                        // spell school
    data << uint32(AbsorbedDamage);                         // AbsorbedDamage
    data << uint32(Resist);                                 // resist
    data << uint8(PhysicalDamage);                          // if 1, then client show spell name (example: %s's ranged shot hit %s for %u school or %s suffers %u school damage from %s's spell_name
    data << uint8(0);                                       // unk isFromAura
    data << uint32(Blocked);                                // blocked
    data << uint32(CriticalHit ? 0x27 : 0x25);              // hitType, flags: 0x2 - SPELL_HIT_TYPE_CRIT, 0x10 - replace caster?
    data << uint8(0);                                       // isDebug?
    SendMessageToSet( &data, true );
}

void Unit::ProcDamageAndSpell(Unit *pVictim, uint32 procAttacker, uint32 procVictim, uint32 procExtra, uint32 amount, WeaponAttackType attType, SpellEntry const *procSpell)
{
     // Not much to do if no flags are set.
    if (procAttacker)
        ProcDamageAndSpellFor(false,pVictim,procAttacker, procExtra,attType, procSpell, amount);
    // Now go on with a victim's events'n'auras
    // Not much to do if no flags are set or there is no victim
    if(pVictim && pVictim->isAlive() && procVictim)
        pVictim->ProcDamageAndSpellFor(true,this,procVictim, procExtra, attType, procSpell, amount);
}

void Unit::SendSpellMiss(Unit *target, uint32 spellID, SpellMissInfo missInfo)
{
    WorldPacket data(SMSG_SPELLLOGMISS, (4+8+1+4+8+1));
    data << uint32(spellID);
    data << uint64(GetGUID());
    data << uint8(0);                                       // can be 0 or 1
    data << uint32(1);                                      // target count
    // for(i = 0; i < target count; ++i)
    data << uint64(target->GetGUID());                      // target GUID
    data << uint8(missInfo);
    // end loop
    SendMessageToSet(&data, true);
}

void Unit::SendAttackStateUpdate(CalcDamageInfo *damageInfo)
{
    uint32 count = 1;
    WorldPacket data(SMSG_ATTACKERSTATEUPDATE, (16+45));    // we guess size
    data << (uint32)damageInfo->HitInfo;
    data.append(GetPackGUID());
    data.append(damageInfo->target->GetPackGUID());
    data << (uint32)(damageInfo->damage);     // Full damage
    data << uint32(0);                        // overkill value

    data << (uint8)count;                     // Sub damage count

    for(int i = 0; i < count; ++i)
    {
        data << (uint32)(damageInfo->damageSchoolMask); // School of sub damage
        data << (float)damageInfo->damage;        // sub damage
        data << (uint32)damageInfo->damage;       // Sub Damage
    }

    if(damageInfo->HitInfo & (HITINFO_ABSORB | HITINFO_ABSORB2))
    {
        for(int i = 0; i < count; ++i)
            data << (uint32)damageInfo->absorb;       // Absorb
    }

    if(damageInfo->HitInfo & (HITINFO_RESIST | HITINFO_RESIST2))
    {
        for(int i = 0; i < count; ++i)
            data << (uint32)damageInfo->resist;       // Resist
    }

    data << (uint8)damageInfo->TargetState;
    data << (uint32)0;
    data << (uint32)0;

    if(damageInfo->HitInfo & HITINFO_BLOCK)
        data << (uint32)damageInfo->blocked_amount;

    if(damageInfo->HitInfo & HITINFO_UNK3)
        data << uint32(0);

    if(damageInfo->HitInfo & HITINFO_UNK1)
    {
        data << uint32(0);
        data << float(0);
        data << float(0);
        data << float(0);
        data << float(0);
        data << float(0);
        data << float(0);
        data << float(0);
        data << float(0);
        for(uint8 i = 0; i < 5; ++i)
        {
            data << float(0);
            data << float(0);
        }
        data << uint32(0);
    }

    SendMessageToSet( &data, true );
}

void Unit::SendAttackStateUpdate(uint32 HitInfo, Unit *target, uint8 SwingType, SpellSchoolMask damageSchoolMask, uint32 Damage, uint32 AbsorbDamage, uint32 Resist, VictimState TargetState, uint32 BlockedAmount)
{
    sLog.outDebug("WORLD: Sending SMSG_ATTACKERSTATEUPDATE");

    WorldPacket data(SMSG_ATTACKERSTATEUPDATE, (16+45));    // we guess size
    data << uint32(HitInfo);                                // flags
    data.append(GetPackGUID());
    data.append(target->GetPackGUID());
    data << uint32(Damage-AbsorbDamage-Resist-BlockedAmount);// damage
    data << uint32(0);                                      // overkill value

    data << (uint8)SwingType;                               // count?

    // for(i = 0; i < SwingType; ++i)
    data << (uint32)damageSchoolMask;
    data << (float)(Damage-AbsorbDamage-Resist-BlockedAmount);
    data << (uint32)(Damage-AbsorbDamage-Resist-BlockedAmount);
    // end loop

    if(HitInfo & (HITINFO_ABSORB | HITINFO_ABSORB2))
    {
        // for(i = 0; i < SwingType; ++i)
        data << uint32(AbsorbDamage);
        // end loop
    }

    if(HitInfo & (HITINFO_RESIST | HITINFO_RESIST2))
    {
        // for(i = 0; i < SwingType; ++i)
        data << uint32(Resist);
        // end loop
    }

    data << (uint8)TargetState;
    data << (uint32)0;
    data << (uint32)0;

    if(HitInfo & HITINFO_BLOCK)
    {
        data << uint32(BlockedAmount);
    }

    if(HitInfo & HITINFO_UNK3)
    {
        data << uint32(0);
    }

    if(HitInfo & HITINFO_UNK1)
    {
        data << uint32(0);
        data << float(0);
        data << float(0);
        data << float(0);
        data << float(0);
        data << float(0);
        data << float(0);
        data << float(0);
        data << float(0);
        for(uint8 i = 0; i < 5; ++i)
        {
            data << float(0);
            data << float(0);
        }
        data << uint32(0);
    }

    SendMessageToSet( &data, true );
}

bool Unit::HandleHasteAuraProc(Unit *pVictim, uint32 damage, AuraEffect* triggeredByAura, SpellEntry const * procSpell, uint32 /*procFlag*/, uint32 /*procEx*/, uint32 cooldown)
{
    SpellEntry const *hasteSpell = triggeredByAura->GetSpellProto();

    Item* castItem = triggeredByAura->GetParentAura()->GetCastItemGUID() && GetTypeId()==TYPEID_PLAYER
        ? ((Player*)this)->GetItemByGuid(triggeredByAura->GetParentAura()->GetCastItemGUID()) : NULL;

    uint32 triggered_spell_id = 0;
    Unit* target = pVictim;
    int32 basepoints0 = 0;

    switch(hasteSpell->SpellFamilyName)
    {
        case SPELLFAMILY_ROGUE:
        {
            switch(hasteSpell->Id)
            {
                // Blade Flurry
                case 13877:
                case 33735:
                {
                    target = SelectNearbyTarget();
                    if(!target)
                        return false;
                    basepoints0 = damage;
                    triggered_spell_id = 22482;
                    break;
                }
            }
            break;
        }
    }

    // processed charge only counting case
    if(!triggered_spell_id)
        return true;

    SpellEntry const* triggerEntry = sSpellStore.LookupEntry(triggered_spell_id);

    if(!triggerEntry)
    {
        sLog.outError("Unit::HandleHasteAuraProc: Spell %u have not existed triggered spell %u",hasteSpell->Id,triggered_spell_id);
        return false;
    }

    // default case
    if(!target || target!=this && !target->isAlive())
        return false;

    if( cooldown && GetTypeId()==TYPEID_PLAYER && ((Player*)this)->HasSpellCooldown(triggered_spell_id))
        return false;

    if(basepoints0)
        CastCustomSpell(target,triggered_spell_id,&basepoints0,NULL,NULL,true,castItem,triggeredByAura);
    else
        CastSpell(target,triggered_spell_id,true,castItem,triggeredByAura);

    if( cooldown && GetTypeId()==TYPEID_PLAYER )
        ((Player*)this)->AddSpellCooldown(triggered_spell_id,0,time(NULL) + cooldown);

    return true;
}

bool Unit::HandleDummyAuraProc(Unit *pVictim, uint32 damage, AuraEffect* triggeredByAura, SpellEntry const * procSpell, uint32 procFlag, uint32 procEx, uint32 cooldown)
{
    SpellEntry const *dummySpell = triggeredByAura->GetSpellProto ();
    uint32 effIndex = triggeredByAura->GetEffIndex();
    int32  triggerAmount = triggeredByAura->GetAmount();

    Item* castItem = triggeredByAura->GetParentAura()->GetCastItemGUID() && GetTypeId()==TYPEID_PLAYER
        ? ((Player*)this)->GetItemByGuid(triggeredByAura->GetParentAura()->GetCastItemGUID()) : NULL;

    uint32 triggered_spell_id = 0;
    Unit* target = pVictim;
    int32 basepoints0 = 0;

    // Master of subtlety (checked here because ranks have different spellfamilynames)
    if (dummySpell->Id == 31223 || dummySpell->Id == 31221 || dummySpell->Id == 31222)
    {
        if (procEx & AURA_REMOVE_PROC_EX_MASK)
            triggered_spell_id = 31666;
        else
        {
            triggered_spell_id = 31665;
            basepoints0 = triggerAmount;
        }
    }
    switch(dummySpell->SpellFamilyName)
    {
        case SPELLFAMILY_GENERIC:
        {
            switch (dummySpell->Id)
            {
                // Improved Divine Spirit
                case 33174:
                case 33182:
                {
                    // Tricky thing here, we find current aura from spell by caster and change its modifier value
                    int32 spelldmg = CalculateSpellDamage(procSpell, 0, procSpell->EffectBasePoints[0],pVictim);
                    if (AuraEffect * Aur = pVictim->GetAuraEffect(procSpell->Id, effIndex+1, triggeredByAura->GetCasterGUID()))
                    {
                        // Remove aura mods
                        Aur->ApplyModifier(false);
                        Aur->SetAmount(Aur->GetAmount() + spelldmg * triggerAmount / 100);
                        // Apply extended aura mods
                        Aur->ApplyModifier(true);
                        return true;
                    }
                    return false;
                }
                // Eye for an Eye
                case 9799:
                case 25988:
                {
                    // return damage % to attacker but < 50% own total health
                    basepoints0 = triggerAmount*int32(damage)/100;
                    if(basepoints0 > GetMaxHealth()/2)
                        basepoints0 = GetMaxHealth()/2;

                    triggered_spell_id = 25997;
                    break;
                }
                // Sweeping Strikes
                case 12328:
                case 18765:
                case 35429:
                {
                    // prevent chain of triggered spell from same triggered spell
                    if(procSpell && procSpell->Id==26654)
                        return false;

                    target = SelectNearbyTarget();
                    if(!target)
                        return false;

                    triggered_spell_id = 26654;
                    break;
                }
                // Unstable Power
                case 24658:
                {
                    if (!procSpell || procSpell->Id == 24659)
                        return false;
                    // Need remove one 24659 aura
                    RemoveAuraFromStack(24659);
                    return true;
                }
                // Restless Strength
                case 24661:
                {
                    // Need remove one 24662 aura
                    RemoveAuraFromStack(24662);
                    return true;
                }
                // Adaptive Warding (Frostfire Regalia set)
                case 28764:
                {
                    if(!procSpell)
                        return false;

                    // find Mage Armor
                    bool found = false;
                    AuraEffectList const& mRegenInterupt = GetAurasByType(SPELL_AURA_MOD_MANA_REGEN_INTERRUPT);
                    for(AuraEffectList::const_iterator iter = mRegenInterupt.begin(); iter != mRegenInterupt.end(); ++iter)
                    {
                        if(SpellEntry const* iterSpellProto = (*iter)->GetSpellProto())
                        {
                            if(iterSpellProto->SpellFamilyName==SPELLFAMILY_MAGE && (iterSpellProto->SpellFamilyFlags[0] & 0x10000000))
                            {
                                found=true;
                                break;
                            }
                        }
                    }
                    if(!found)
                        return false;

                    switch(GetFirstSchoolInMask(GetSpellSchoolMask(procSpell)))
                    {
                        case SPELL_SCHOOL_NORMAL:
                        case SPELL_SCHOOL_HOLY:
                            return false;                   // ignored
                        case SPELL_SCHOOL_FIRE:   triggered_spell_id = 28765; break;
                        case SPELL_SCHOOL_NATURE: triggered_spell_id = 28768; break;
                        case SPELL_SCHOOL_FROST:  triggered_spell_id = 28766; break;
                        case SPELL_SCHOOL_SHADOW: triggered_spell_id = 28769; break;
                        case SPELL_SCHOOL_ARCANE: triggered_spell_id = 28770; break;
                        default:
                            return false;
                    }

                    target = this;
                    break;
                }
                // Obsidian Armor (Justice Bearer`s Pauldrons shoulder)
                case 27539:
                {
                    if(!procSpell)
                        return false;

                    switch(GetFirstSchoolInMask(GetSpellSchoolMask(procSpell)))
                    {
                        case SPELL_SCHOOL_NORMAL:
                            return false;                   // ignore
                        case SPELL_SCHOOL_HOLY:   triggered_spell_id = 27536; break;
                        case SPELL_SCHOOL_FIRE:   triggered_spell_id = 27533; break;
                        case SPELL_SCHOOL_NATURE: triggered_spell_id = 27538; break;
                        case SPELL_SCHOOL_FROST:  triggered_spell_id = 27534; break;
                        case SPELL_SCHOOL_SHADOW: triggered_spell_id = 27535; break;
                        case SPELL_SCHOOL_ARCANE: triggered_spell_id = 27540; break;
                        default:
                            return false;
                    }

                    target = this;
                    break;
                }
                // Mana Leech (Passive) (Priest Pet Aura)
                case 28305:
                {
                    // Cast on owner
                    target = GetOwner();
                    if(!target)
                        return false;

                    triggered_spell_id = 34650;
                    break;
                }
                // Overkill
                case 58426:
                {
                    if (procEx & AURA_REMOVE_PROC_EX_MASK)
                        triggered_spell_id = 58428;
                    else
                    {
                        basepoints0 = -triggerAmount;
                        triggered_spell_id = 58427;
                    }
                    break;
                }
                // Mark of Malice
                case 33493:
                {
                    // Cast finish spell at last charge
                    if (triggeredByAura->GetParentAura()->GetAuraCharges() > 1)
                        return false;

                    target = this;
                    triggered_spell_id = 33494;
                    break;
                }
                // Twisted Reflection (boss spell)
                case 21063:
                    triggered_spell_id = 21064;
                    break;
                // Vampiric Aura (boss spell)
                case 38196:
                {
                    basepoints0 = 3 * damage;               // 300%
                    if (basepoints0 < 0)
                        return false;

                    triggered_spell_id = 31285;
                    target = this;
                    break;
                }
                // Aura of Madness (Darkmoon Card: Madness trinket)
                //=====================================================
                // 39511 Sociopath: +35 strength (Paladin, Rogue, Druid, Warrior)
                // 40997 Delusional: +70 attack power (Rogue, Hunter, Paladin, Warrior, Druid)
                // 40998 Kleptomania: +35 agility (Warrior, Rogue, Paladin, Hunter, Druid)
                // 40999 Megalomania: +41 damage/healing (Druid, Shaman, Priest, Warlock, Mage, Paladin)
                // 41002 Paranoia: +35 spell/melee/ranged crit strike rating (All classes)
                // 41005 Manic: +35 haste (spell, melee and ranged) (All classes)
                // 41009 Narcissism: +35 intellect (Druid, Shaman, Priest, Warlock, Mage, Paladin, Hunter)
                // 41011 Martyr Complex: +35 stamina (All classes)
                // 41406 Dementia: Every 5 seconds either gives you +5% damage/healing. (Druid, Shaman, Priest, Warlock, Mage, Paladin)
                // 41409 Dementia: Every 5 seconds either gives you -5% damage/healing. (Druid, Shaman, Priest, Warlock, Mage, Paladin)
                case 39446:
                {
                    if(GetTypeId() != TYPEID_PLAYER || !this->isAlive())
                        return false;

                    // Select class defined buff
                    switch (getClass())
                    {
                        case CLASS_PALADIN:                 // 39511,40997,40998,40999,41002,41005,41009,41011,41409
                        case CLASS_DRUID:                   // 39511,40997,40998,40999,41002,41005,41009,41011,41409
                        {
                            uint32 RandomSpell[]={39511,40997,40998,40999,41002,41005,41009,41011,41409};
                            triggered_spell_id = RandomSpell[ irand(0, sizeof(RandomSpell)/sizeof(uint32) - 1) ];
                            break;
                        }
                        case CLASS_ROGUE:                   // 39511,40997,40998,41002,41005,41011
                        case CLASS_WARRIOR:                 // 39511,40997,40998,41002,41005,41011
                        {
                            uint32 RandomSpell[]={39511,40997,40998,41002,41005,41011};
                            triggered_spell_id = RandomSpell[ irand(0, sizeof(RandomSpell)/sizeof(uint32) - 1) ];
                            break;
                        }
                        case CLASS_PRIEST:                  // 40999,41002,41005,41009,41011,41406,41409
                        case CLASS_SHAMAN:                  // 40999,41002,41005,41009,41011,41406,41409
                        case CLASS_MAGE:                    // 40999,41002,41005,41009,41011,41406,41409
                        case CLASS_WARLOCK:                 // 40999,41002,41005,41009,41011,41406,41409
                        {
                            uint32 RandomSpell[]={40999,41002,41005,41009,41011,41406,41409};
                            triggered_spell_id = RandomSpell[ irand(0, sizeof(RandomSpell)/sizeof(uint32) - 1) ];
                            break;
                        }
                        case CLASS_HUNTER:                  // 40997,40999,41002,41005,41009,41011,41406,41409
                        {
                            uint32 RandomSpell[]={40997,40999,41002,41005,41009,41011,41406,41409};
                            triggered_spell_id = RandomSpell[ irand(0, sizeof(RandomSpell)/sizeof(uint32) - 1) ];
                            break;
                        }
                        default:
                            return false;
                    }

                    target = this;
                    if (roll_chance_i(10))
                        ((Player*)this)->Say("This is Madness!", LANG_UNIVERSAL);
                    break;
                }
                /*
                // TODO: need find item for aura and triggered spells
                // Sunwell Exalted Caster Neck (??? neck)
                // cast ??? Light's Wrath if Exalted by Aldor
                // cast ??? Arcane Bolt if Exalted by Scryers*/
                case 46569:
                    return false;                           // disable for while
                /*
                {
                    if(GetTypeId() != TYPEID_PLAYER)
                        return false;

                    // Get Aldor reputation rank
                    if (((Player *)this)->GetReputationRank(932) == REP_EXALTED)
                    {
                        target = this;
                        triggered_spell_id = ???
                        break;
                    }
                    // Get Scryers reputation rank
                    if (((Player *)this)->GetReputationRank(934) == REP_EXALTED)
                    {
                        triggered_spell_id = ???
                        break;
                    }
                    return false;
                }/**/
                // Sunwell Exalted Caster Neck (Shattered Sun Pendant of Acumen neck)
                // cast 45479 Light's Wrath if Exalted by Aldor
                // cast 45429 Arcane Bolt if Exalted by Scryers
                case 45481:
                {
                    if(GetTypeId() != TYPEID_PLAYER)
                        return false;

                    // Get Aldor reputation rank
                    if (((Player *)this)->GetReputationRank(932) == REP_EXALTED)
                    {
                        target = this;
                        triggered_spell_id = 45479;
                        break;
                    }
                    // Get Scryers reputation rank
                    if (((Player *)this)->GetReputationRank(934) == REP_EXALTED)
                    {
                        if(this->IsFriendlyTo(target))
                            return false;

                        triggered_spell_id = 45429;
                        break;
                    }
                    return false;
                }
                // Sunwell Exalted Melee Neck (Shattered Sun Pendant of Might neck)
                // cast 45480 Light's Strength if Exalted by Aldor
                // cast 45428 Arcane Strike if Exalted by Scryers
                case 45482:
                {
                    if(GetTypeId() != TYPEID_PLAYER)
                        return false;

                    // Get Aldor reputation rank
                    if (((Player *)this)->GetReputationRank(932) == REP_EXALTED)
                    {
                        target = this;
                        triggered_spell_id = 45480;
                        break;
                    }
                    // Get Scryers reputation rank
                    if (((Player *)this)->GetReputationRank(934) == REP_EXALTED)
                    {
                        triggered_spell_id = 45428;
                        break;
                    }
                    return false;
                }
                // Sunwell Exalted Tank Neck (Shattered Sun Pendant of Resolve neck)
                // cast 45431 Arcane Insight if Exalted by Aldor
                // cast 45432 Light's Ward if Exalted by Scryers
                case 45483:
                {
                    if(GetTypeId() != TYPEID_PLAYER)
                        return false;

                    // Get Aldor reputation rank
                    if (((Player *)this)->GetReputationRank(932) == REP_EXALTED)
                    {
                        target = this;
                        triggered_spell_id = 45432;
                        break;
                    }
                    // Get Scryers reputation rank
                    if (((Player *)this)->GetReputationRank(934) == REP_EXALTED)
                    {
                        target = this;
                        triggered_spell_id = 45431;
                        break;
                    }
                    return false;
                }
                // Sunwell Exalted Healer Neck (Shattered Sun Pendant of Restoration neck)
                // cast 45478 Light's Salvation if Exalted by Aldor
                // cast 45430 Arcane Surge if Exalted by Scryers
                case 45484:
                {
                    if(GetTypeId() != TYPEID_PLAYER)
                        return false;

                    // Get Aldor reputation rank
                    if (((Player *)this)->GetReputationRank(932) == REP_EXALTED)
                    {
                        target = this;
                        triggered_spell_id = 45478;
                        break;
                    }
                    // Get Scryers reputation rank
                    if (((Player *)this)->GetReputationRank(934) == REP_EXALTED)
                    {
                        triggered_spell_id = 45430;
                        break;
                    }
                    return false;
                }
                // Living Seed
                case 48504:
                {
                    triggered_spell_id = 48503;
                    basepoints0 = triggerAmount;
                    target = this;
                    break;
                }
                // Kill command
                case 58914:
                {
                    // Remove aura stack from pet
                    RemoveAuraFromStack(58914);
                    Unit* owner = GetOwner();
                    if(!owner)
                        return true;
                    // reduce the owner's aura stack
                    owner->RemoveAuraFromStack(34027);
                    return true;
                }
                // Vampiric Touch (generic, used by some boss)
                case 52723:
                case 60501:
                {
                    triggered_spell_id = 52724;
                    basepoints0 = damage / 2;
                    target = this;
                    break;
                }
                // Divine purpose
                case 31871:
                case 31872:
                {
                    // Roll chane
                    if (!roll_chance_i(triggerAmount))
                        return false;

                    // Remove any stun effect on target
                    AuraMap& Auras = pVictim->GetAuras();
                    for(AuraMap::iterator iter = Auras.begin(); iter != Auras.end();)
                    {
                        SpellEntry const *spell = iter->second->GetSpellProto();
                        if( GetAllSpellMechanicMask(spell) & 1<<(MECHANIC_STUN-1))
                        {
                            pVictim->RemoveAura(iter);
                        }
                        else
                            ++iter;
                    }
                    return true;
                }
            }
            break;
        }
        case SPELLFAMILY_MAGE:
        {
            // Magic Absorption
            if (dummySpell->SpellIconID == 459)             // only this spell have SpellIconID == 459 and dummy aura
            {
                if (getPowerType() != POWER_MANA)
                    return false;

                // mana reward
                basepoints0 = (triggerAmount * GetMaxPower(POWER_MANA) / 100);
                target = this;
                triggered_spell_id = 29442;
                break;
            }
            // Master of Elements
            if (dummySpell->SpellIconID == 1920)
            {
                if(!procSpell)
                    return false;

                // mana cost save
                int32 cost = procSpell->manaCost + procSpell->ManaCostPercentage * GetCreateMana() / 100;
                basepoints0 = cost * triggerAmount/100;
                if( basepoints0 <=0 )
                    return false;

                target = this;
                triggered_spell_id = 29077;
                break;
            }
            // Shattered Barrier
            if (dummySpell->SpellIconID == 2945)
            {
                // only on dispel/remove aura by destroy
                target = NULL;
                triggered_spell_id = 55080;
                CastSpell(target, triggered_spell_id, true);
                return true;
            }
            // Hot Streak
            if (dummySpell->SpellIconID == 2999)
            {
                if (effIndex!=0)
                    return true;
                AuraEffect *counter = GetAuraEffect(triggeredByAura->GetId(), 1);
                if (!counter)
                    return true;

                // Count spell criticals in a row in second aura
                if (procEx & PROC_EX_CRITICAL_HIT)
                {
                    counter->SetAmount(counter->GetAmount()*2);
                    if (counter->GetAmount() < 100) // not enough
                        return true;
                    // Crititcal counted -> roll chance
                    if (roll_chance_i(triggerAmount))
                       CastSpell(this, 48108, true, castItem, triggeredByAura);
                }
                counter->SetAmount(25);
                return true;
            }
            // Burnout
            if (dummySpell->SpellIconID == 2998)
            {
                if(!procSpell)
                    return false;

                int32 cost = procSpell->manaCost + procSpell->ManaCostPercentage * GetCreateMana() / 100;
                basepoints0 = cost * triggerAmount/100;
                if( basepoints0 <=0 )
                    return false;
                triggered_spell_id = 44450;
                target = this;
                break;
            }
            // Incanter's Regalia set (add trigger chance to Mana Shield)
            if (dummySpell->SpellFamilyFlags[0] & 0x8000)
            {
                if(GetTypeId() != TYPEID_PLAYER)
                    return false;

                target = this;
                triggered_spell_id = 37436;
                break;
            }
            switch(dummySpell->Id)
            {
                // Ignite
                case 11119:
                case 11120:
                case 12846:
                case 12847:
                case 12848:
                {
                    switch (dummySpell->Id)
                    {
                        case 11119: basepoints0 = int32(0.04f*damage); break;
                        case 11120: basepoints0 = int32(0.08f*damage); break;
                        case 12846: basepoints0 = int32(0.12f*damage); break;
                        case 12847: basepoints0 = int32(0.16f*damage); break;
                        case 12848: basepoints0 = int32(0.20f*damage); break;
                        default:
                            sLog.outError("Unit::HandleDummyAuraProc: non handled spell id: %u (IG)",dummySpell->Id);
                            return false;
                    }

                    triggered_spell_id = 12654;
                    break;
                }
                // Combustion
                case 11129:
                {
                    //last charge and crit
                    if (triggeredByAura->GetParentAura()->GetAuraCharges() <= 1 && (procEx & PROC_EX_CRITICAL_HIT) )
                    {
                        RemoveAurasDueToSpell(28682);       //-> remove Combustion auras
                        return true;                        // charge counting (will removed)
                    }

                    CastSpell(this, 28682, true, castItem, triggeredByAura);
                    return (procEx & PROC_EX_CRITICAL_HIT);// charge update only at crit hits, no hidden cooldowns
                }
            }
            break;
        }
        case SPELLFAMILY_WARRIOR:
        {
            // Retaliation
            if(dummySpell->SpellFamilyFlags.IsEqual(0, 0x8, 0))
            {
                // check attack comes not from behind
                if (!HasInArc(M_PI, pVictim))
                    return false;

                triggered_spell_id = 22858;
                break;
            }
            // Glyph of Devastate
            if(dummySpell->Id==58388)
            {
                // get highest rank of the Sunder Armor spell
                if (GetTypeId()!=TYPEID_PLAYER)
                    return false;
                const PlayerSpellMap& sp_list = ((Player*)this)->GetSpellMap();
                for (PlayerSpellMap::const_iterator itr = sp_list.begin(); itr != sp_list.end(); ++itr)
                {
                    // only highest rank is shown in spell book, so simply check if shown in spell book
                    if(!itr->second->active || itr->second->disabled || itr->second->state == PLAYERSPELL_REMOVED)
                        continue;

                    SpellEntry const *spellInfo = sSpellStore.LookupEntry(itr->first);
                    if (!spellInfo)
                        continue;

                    if (spellInfo->SpellFamilyFlags.IsEqual(SPELLFAMILYFLAG_WARRIOR_SUNDERARMOR)
                        && spellInfo->SpellFamilyName == SPELLFAMILY_WARRIOR)
                    {
                        triggered_spell_id = spellInfo->Id;
                        break;
                    }
                }
                if (!triggered_spell_id)
                    return false;
                for (int32 value = CalculateSpellDamage(dummySpell, 0 , dummySpell->EffectBasePoints[0], pVictim);value>0;value--)
                    CastSpell(target,triggered_spell_id,true);
                return true;
            }
            // Second Wind
            if (dummySpell->SpellIconID == 1697)
            {
                // only for spells and hit/crit (trigger start always) and not start from self casted spells (5530 Mace Stun Effect for example)
                if (procSpell == 0 || !(procEx & (PROC_EX_NORMAL_HIT|PROC_EX_CRITICAL_HIT)) || this == pVictim)
                    return false;
                // Need stun or root mechanic
                if (!(GetAllSpellMechanicMask(procSpell) & ((1<<MECHANIC_ROOT)|(1<<MECHANIC_STUN))))
                    return false;

                switch (dummySpell->Id)
                {
                    case 29838: triggered_spell_id=29842; break;
                    case 29834: triggered_spell_id=29841; break;
                    case 42770: triggered_spell_id=42771; break;
                    default:
                        sLog.outError("Unit::HandleDummyAuraProc: non handled spell id: %u (SW)",dummySpell->Id);
                    return false;
                }

                target = this;
                break;
            }
            // Damage Shield
            if (dummySpell->SpellIconID == 3214)
            {
                triggered_spell_id = 59653;
                // % of amount blocked
                basepoints0 = GetShieldBlockValue() * triggerAmount / 100;
                break;
            }
            break;
        }
        case SPELLFAMILY_WARLOCK:
        {
            // Seed of Corruption
            if (dummySpell->SpellFamilyFlags[1] & 0x00000010)
            {
                // if damage is more than need or target die from damage deal finish spell
                if( triggeredByAura->GetAmount() <= damage || GetHealth() <= damage )
                {
                    // remember guid before aura delete
                    uint64 casterGuid = triggeredByAura->GetCasterGUID();

                    // Remove aura (before cast for prevent infinite loop handlers)
                    RemoveAurasDueToSpell(triggeredByAura->GetId());

                    // Cast finish spell (triggeredByAura already not exist!)
                    if(Unit* caster = GetUnit(*this, casterGuid))
                        caster->CastSpell(this, 27285, true, castItem);
                    return true;                            // no hidden cooldown
                }

                // Damage counting
                triggeredByAura->SetAmount(triggeredByAura->GetAmount() - damage);
                return true;
            }
            // Seed of Corruption (Mobs cast) - no die req
            if (dummySpell->SpellFamilyFlags.IsEqual(0,0,0) && dummySpell->SpellIconID == 1932)
            {
                // if damage is more than need deal finish spell
                if( triggeredByAura->GetAmount() <= damage )
                {
                    // remember guid before aura delete
                    uint64 casterGuid = triggeredByAura->GetCasterGUID();

                    // Remove aura (before cast for prevent infinite loop handlers)
                    RemoveAurasDueToSpell(triggeredByAura->GetId());

                    // Cast finish spell (triggeredByAura already not exist!)
                    if(Unit* caster = GetUnit(*this, casterGuid))
                        caster->CastSpell(this, 32865, true, castItem);
                    return true;                            // no hidden cooldown
                }
                // Damage counting
                triggeredByAura->SetAmount(triggeredByAura->GetAmount() - damage);
                return true;
            }
            // Fel Synergy
            if (dummySpell->SpellIconID == 3222)
            {
                target = GetGuardianPet();
                if (!target)
                    return false;
                triggered_spell_id = 54181;
                basepoints0 = damage * 15 / 100;
                break;
            }
            switch(dummySpell->Id)
            {
                // Nightfall
                case 18094:
                case 18095:
                {
                    target = this;
                    triggered_spell_id = 17941;
                    break;
                }
                //Soul Leech
                case 30293:
                case 30295:
                case 30296:
                {
                    // Improved Soul Leech
                    AuraEffectList const& SoulLeechAuras = GetAurasByType(SPELL_AURA_DUMMY);
                    for(Unit::AuraEffectList::const_iterator i = SoulLeechAuras.begin();i != SoulLeechAuras.end(); ++i)
                    {
                        if ((*i)->GetId()==54117 || (*i)->GetId()==54118)
                        {
                            basepoints0 = int32((*i)->GetAmount());
                            if (target = GetGuardianPet())
                            {
                                // regen mana for pet
                                CastCustomSpell(target,54607,&basepoints0,NULL,NULL,true,castItem,triggeredByAura);
                            }
                            // regen mana for caster
                            CastCustomSpell(this,59117,&basepoints0,NULL,NULL,true,castItem,triggeredByAura);
                            break;
                        }
                    }
                    // health
                    basepoints0 = int32(damage*triggerAmount/100);
                    target = this;
                    triggered_spell_id = 30294;
                    break;
                }
                // Improved Fear
                case 53754:
                {
                    if(!pVictim || !pVictim->isAlive())
                        return false;
                    pVictim->CastSpell(pVictim, 60946,true);
                    return true;
                }
                // Improved Fear (Rank 2)
                case 53759:
                {
                    if(!pVictim || !pVictim->isAlive())
                        return false;
                    pVictim->CastSpell(pVictim, 60947,true);
                    return true;
                }
                // Shadowflame (Voidheart Raiment set bonus)
                case 37377:
                {
                    triggered_spell_id = 37379;
                    break;
                }
                // Pet Healing (Corruptor Raiment or Rift Stalker Armor)
                case 37381:
                {
                    target = GetGuardianPet();
                    if(!target)
                        return false;

                    // heal amount
                    basepoints0 = damage * triggerAmount/100;
                    triggered_spell_id = 37382;
                    break;
                }
                // Shadowflame Hellfire (Voidheart Raiment set bonus)
                case 39437:
                {
                    triggered_spell_id = 37378;
                    break;
                }
            }
            break;
        }
        case SPELLFAMILY_PRIEST:
        {
            // Vampiric Touch
            if( dummySpell->SpellFamilyFlags[1] & 0x00000400 )
            {
                if(!pVictim || !pVictim->isAlive())
                    return false;

                // pVictim is caster of aura
                if(triggeredByAura->GetCasterGUID() != pVictim->GetGUID())
                    return false;

                // energize amount
                basepoints0 = triggerAmount*damage/100;
                pVictim->CastCustomSpell(pVictim,34919,&basepoints0,NULL,NULL,true,castItem,triggeredByAura);
                return true;                                // no hidden cooldown
            }
            // Divine Aegis
            if (dummySpell->SpellIconID == 2820)
            {
                basepoints0 = damage * triggerAmount/100;
                triggered_spell_id = 47753;
                break;
            }
            switch(dummySpell->Id)
            {
                // Vampiric Embrace
                case 15286:
                {
                    if(!pVictim || !pVictim->isAlive())
                        return false;

                    // pVictim is caster of aura
                    if(triggeredByAura->GetCasterGUID() != pVictim->GetGUID())
                        return false;

                    // heal amount
                    int32 team = triggerAmount*damage/500;
                    int32 self = triggerAmount*damage/100 - team;
                    pVictim->CastCustomSpell(pVictim,15290,&team,&self,NULL,true,castItem,triggeredByAura);
                    return true;                                // no hidden cooldown
                }
                // Priest Tier 6 Trinket (Ashtongue Talisman of Acumen)
                case 40438:
                {
                    // Shadow Word: Pain
                    if( procSpell->SpellFamilyFlags[0] & 0x8000 )
                        triggered_spell_id = 40441;
                    // Renew
                    else if( procSpell->SpellFamilyFlags[0] & 0x10 )
                        triggered_spell_id = 40440;
                    else
                        return false;

                    target = this;
                    break;
                }
                // Glyph of Power Word: Shield
                case 55672:
                {
                    basepoints0 = damage * triggerAmount/100;
                    triggered_spell_id = 56160;
                    break;
                }
                // Psychic Horror
                case 47571:
                {
                    if(!pVictim || !pVictim->isAlive())
                        return false;
                    pVictim->CastSpell(pVictim, 59980,true);
                    return true;
                }
                // Psychic Horror (Rank 2)
                case 47572:
                {
                    if(!pVictim || !pVictim->isAlive())
                        return false;
                    pVictim->CastSpell(pVictim, 59981,true);
                    return true;
                }
                // Glyph of Dispel Magic
                case 55677:
                {
                    if(!target->IsFriendlyTo(this))
                        return false;

                    basepoints0 = int32(target->GetMaxHealth() * triggerAmount / 100);
                    triggered_spell_id = 56131;
                    break;
                }
                // Oracle Healing Bonus ("Garments of the Oracle" set)
                case 26169:
                {
                    // heal amount
                    basepoints0 = int32(damage * 10/100);
                    target = this;
                    triggered_spell_id = 26170;
                    break;
                }
                // Frozen Shadoweave (Shadow's Embrace set) warning! its not only priest set
                case 39372:
                {
                    if(!procSpell || (GetSpellSchoolMask(procSpell) & (SPELL_SCHOOL_MASK_FROST | SPELL_SCHOOL_MASK_SHADOW))==0 )
                        return false;

                    // heal amount
                    basepoints0 = damage * triggerAmount/100;
                    target = this;
                    triggered_spell_id = 39373;
                    break;
                }
                // Greater Heal (Vestments of Faith (Priest Tier 3) - 4 pieces bonus)
                case 28809:
                {
                    triggered_spell_id = 28810;
                    break;
                }
            }
            break;
        }
        case SPELLFAMILY_DRUID:
        {
            switch(dummySpell->Id)
            {
                // Leader of the Pack
                case 24932:
                {
                   if (triggerAmount <= 0)
                        return false;
                    basepoints0 = triggerAmount * GetMaxHealth() / 100;
                    target = this;
                    triggered_spell_id = 34299;
                    if (triggeredByAura->GetCaster() != this)
                        break;
                    int32 basepoints1 = triggerAmount * 2;
                    CastCustomSpell(this,60889,&basepoints1,0,0,true,0,triggeredByAura);
                    break;
                }
                // Healing Touch (Dreamwalker Raiment set)
                case 28719:
                {
                    // mana back
                    basepoints0 = int32(procSpell->manaCost * 30 / 100);
                    target = this;
                    triggered_spell_id = 28742;
                    break;
                }
                // Healing Touch Refund (Idol of Longevity trinket)
                case 28847:
                {
                    target = this;
                    triggered_spell_id = 28848;
                    break;
                }
                // Mana Restore (Malorne Raiment set / Malorne Regalia set)
                case 37288:
                case 37295:
                {
                    target = this;
                    triggered_spell_id = 37238;
                    break;
                }
                // Druid Tier 6 Trinket
                case 40442:
                {
                    float  chance;

                    // Starfire
                    if( procSpell->SpellFamilyFlags[0] & 0x4 )
                    {
                        triggered_spell_id = 40445;
                        chance = 25.f;
                    }
                    // Rejuvenation
                    else if( procSpell->SpellFamilyFlags[0] & 0x10 )
                    {
                        triggered_spell_id = 40446;
                        chance = 25.f;
                    }
                    // Mangle (cat/bear)
                    else if( procSpell->SpellFamilyFlags[1] & 0x00000440)
                    {
                        triggered_spell_id = 40452;
                        chance = 40.f;
                    }
                    else
                        return false;

                    if (!roll_chance_f(chance))
                        return false;

                    target = this;
                    break;
                }
                // Maim Interrupt
                case 44835:
                {
                    // Deadly Interrupt Effect
                    triggered_spell_id = 32747;
                    break;
                }
            }
            // Eclipse
            if (dummySpell->SpellIconID == 2856)
            {
                if (!procSpell)
                    return false;
                // Only 0 aura can proc
                if (effIndex!=0)
                    return true;
                // Wrath crit
                if (procSpell->SpellFamilyFlags[0] & 0x1)
                {
                    if (!roll_chance_i(60))
                        return false;
                    triggered_spell_id = 48518;
                    target = this;
                    break;
                }
                // Starfire crit
                if (procSpell->SpellFamilyFlags[0] & 0x4)
                {
                    triggered_spell_id = 48517;
                    target = this;
                    break;
                }
                return false;
            }
            // Living Seed
            else if (dummySpell->SpellIconID == 2860)
            {
                triggered_spell_id = 48504;
                basepoints0 = triggerAmount * damage / 100;
                break;
            }
            break;
        }
        case SPELLFAMILY_ROGUE:
        {
            switch(dummySpell->Id)
            {
                // Deadly Throw Interrupt
                case 32748:
                {
                    // Prevent cast Deadly Throw Interrupt on self from last effect (apply dummy) of Deadly Throw
                    if(this == pVictim)
                        return false;

                    triggered_spell_id = 32747;
                    break;
                }
            }
            // Cut to the Chase
            if( dummySpell->SpellIconID == 2909 )
            {
                // "refresh your Slice and Dice duration to its 5 combo point maximum"
                // lookup Slice and Dice
                if (AuraEffect * aur = GetAura(SPELL_AURA_MOD_HASTE, SPELLFAMILY_ROGUE,0x40000, 0, 0))
                {
                    aur->GetParentAura()->SetAuraDuration(GetSpellMaxDuration(aur->GetSpellProto()));
                    return true;
                }
                return false;
            }
            // Deadly Brew
            else if( dummySpell->SpellIconID == 2963 )
            {
                triggered_spell_id = 25809;
                break;
            }
            // Quick Recovery
            else if( dummySpell->SpellIconID == 2116 )
            {
                if(!procSpell)
                    return false;

                // energy cost save
                basepoints0 = procSpell->manaCost * triggerAmount/100;
                if(basepoints0 <= 0)
                    return false;

                target = this;
                triggered_spell_id = 31663;
                break;
            }
            break;
        }
        case SPELLFAMILY_HUNTER:
        {
            // Thrill of the Hunt
            if ( dummySpell->SpellIconID == 2236 )
            {
                if(!procSpell)
                    return false;

                // mana cost save
                int32 mana = procSpell->manaCost + procSpell->ManaCostPercentage * GetCreateMana() / 100;
                basepoints0 = mana * 40/100;
                if(basepoints0 <= 0)
                    return false;

                target = this;
                triggered_spell_id = 34720;
                break;
            }
            // Hunting Party
            if ( dummySpell->SpellIconID == 3406 )
            {
                triggered_spell_id = 57669;
                target = this;
                break;
            }
            // Lock and Load
            if ( dummySpell->SpellIconID == 3579 )
            {
                // Proc only from periodic (from trap activation proc another aura of this spell)
                if (!(procFlag & PROC_FLAG_ON_DO_PERIODIC) || !roll_chance_i(triggerAmount))
                    return false;
                triggered_spell_id = 56453;
                target = this;
                break;
            }
            // Rapid Recuperation
            if ( dummySpell->SpellIconID == 3560 )
            {
                // This effect only from Rapid Killing (mana regen)
                if (!(procSpell->SpellFamilyFlags[1] & 0x01000000))
                    return false;
                triggered_spell_id = 56654;
                target = this;
                break;
            }
            break;
        }
        case SPELLFAMILY_PALADIN:
        {
            // Seal of Righteousness - melee proc dummy (addition ${$MWS*(0.022*$AP+0.044*$SPH)} damage)
            if (dummySpell->SpellFamilyFlags[0]&0x8000000 && effIndex==0)
            {
                triggered_spell_id = 25742;
                float ap = GetTotalAttackPowerValue(BASE_ATTACK);
                int32 holy = SpellBaseDamageBonus(SPELL_SCHOOL_MASK_HOLY) +
                             SpellBaseDamageBonusForVictim(SPELL_SCHOOL_MASK_HOLY, pVictim);
                basepoints0 = GetAttackTime(BASE_ATTACK) * int32(ap*0.022f + 0.044f * holy) / 1000;
                break;
            }
            // Judgements of the Wise
            if (dummySpell->SpellIconID == 3017)
            {
                // hardcoded amount
                basepoints0 = 15 * GetCreatePowers(POWER_MANA)/100;
                target = this;
                triggered_spell_id = 31930;
                // replenishment
                CastSpell(this,57669,true);
                break;
            }
            // Sanctified Wrath
            if (dummySpell->SpellIconID == 3029)
            {
                triggered_spell_id = 57318;
                target = this;
                basepoints0 = triggerAmount;
                CastCustomSpell(target,triggered_spell_id,&basepoints0,&basepoints0,NULL,true,castItem,triggeredByAura);
                return true;
            }
            // Sacred Shield
            if (dummySpell->SpellFamilyFlags[1]&0x00080000)
            {
                triggered_spell_id = 58597;
                target = this;
                break;
            }
            // Righteous Vengeance
            if (dummySpell->SpellIconID == 3025)
            {
                // 4 damage tick
                basepoints0 = triggerAmount*damage/400;
                triggered_spell_id = 61840;
                break;
            }
            // Sheath of Light
            if (dummySpell->SpellIconID == 3030)
            {
                // 4 healing tick
                basepoints0 = triggerAmount*damage/400;
                triggered_spell_id = 54203;
                break;
            }
            switch(dummySpell->Id)
            {
                // Judgement of Light
                case 20185:
                {
                    // Get judgement caster
                    Unit *caster = triggeredByAura->GetCaster();
                    if (!caster)
                        return false;
                    float ap   = caster->GetTotalAttackPowerValue(BASE_ATTACK);
                    int32 holy = caster->SpellBaseDamageBonus(SPELL_SCHOOL_MASK_HOLY) +
                                 caster->SpellBaseDamageBonusForVictim(SPELL_SCHOOL_MASK_HOLY, this);
                    basepoints0 = int32(ap*0.10f + 0.10f*holy);
                    pVictim->CastCustomSpell(pVictim, 20267, &basepoints0, 0, 0, true, 0, triggeredByAura);
                    return true;
                }
                // Judgement of Wisdom
                case 20186:
                {
                    pVictim->CastSpell(pVictim, 20268, true, NULL, triggeredByAura);
                    return true;
                }
                // Holy Power (Redemption Armor set)
                case 28789:
                {
                    if(!pVictim)
                        return false;

                    // Set class defined buff
                    switch (pVictim->getClass())
                    {
                        case CLASS_PALADIN:
                        case CLASS_PRIEST:
                        case CLASS_SHAMAN:
                        case CLASS_DRUID:
                            triggered_spell_id = 28795;     // Increases the friendly target's mana regeneration by $s1 per 5 sec. for $d.
                            break;
                        case CLASS_MAGE:
                        case CLASS_WARLOCK:
                            triggered_spell_id = 28793;     // Increases the friendly target's spell damage and healing by up to $s1 for $d.
                            break;
                        case CLASS_HUNTER:
                        case CLASS_ROGUE:
                            triggered_spell_id = 28791;     // Increases the friendly target's attack power by $s1 for $d.
                            break;
                        case CLASS_WARRIOR:
                            triggered_spell_id = 28790;     // Increases the friendly target's armor
                            break;
                        default:
                            return false;
                    }
                    break;
                }
                // Seal of Vengeance (damage calc on apply aura)
                case 31801:
                {
                    if(effIndex != 0)                       // effect 1,2 used by seal unleashing code
                        return false;

                    triggered_spell_id = 31803;
                    break;
                }
                // Seal of Corruption
                case 53736:
                {
                    if(effIndex != 0)                       // effect 1,2 used by seal unleashing code
                        return false;

                    triggered_spell_id = 53742;
                    break;
                }
                // Spiritual Attunement
                case 31785:
                case 33776:
                {
                    // if healed by another unit (pVictim)
                    if(this == pVictim)
                        return false;

                    // heal amount
                    basepoints0 = triggerAmount*damage/100;
                    target = this;
                    triggered_spell_id = 31786;
                    break;
                }
                // Seal of Blood do damage trigger
                case 31892:
                {
                    if (effIndex == 0)       // 0 effect - is proc on enemy
                        triggered_spell_id = 31893;
                    else if (effIndex == 1)  // 1 effect - is proc on self
                    {
                        // add spell damage from prev effect (27%)
                        damage += CalculateDamage(BASE_ATTACK, false) * 27 / 100;
                        basepoints0 =  triggerAmount * damage / 100;
                        target = this;
                        triggered_spell_id = 32221;
                    }
                    else
                        return true;
                    break;
                }
                // Seal of the Martyr do damage trigger
                case 53720:
                {
                    if (effIndex == 0)      // 0 effect - is proc on enemy
                        triggered_spell_id = 53719;
                    else if (effIndex == 1) // 1 effect - is proc on self
                    {
                        // add spell damage from prev effect (27%)
                        damage += CalculateDamage(BASE_ATTACK, false) * 27 / 100;
                        basepoints0 =  triggerAmount * damage / 100;
                        target = this;
                        triggered_spell_id = 53718;
                    }
                    else
                        return true;
                    break;
                }
                // Paladin Tier 6 Trinket (Ashtongue Talisman of Zeal)
                case 40470:
                {
                    if( !procSpell )
                        return false;

                    float  chance;

                    // Flash of light/Holy light
                    if( procSpell->SpellFamilyFlags[0] & 0xC0000000)
                    {
                        triggered_spell_id = 40471;
                        chance = 15.f;
                    }
                    // Judgement
                    else if( procSpell->SpellFamilyFlags[0] & 0x800000 )
                    {
                        triggered_spell_id = 40472;
                        chance = 50.f;
                    }
                    else
                        return false;

                    if (!roll_chance_f(chance))
                        return false;

                    break;
                }
                // Glyph of Divinity
                case 54939:
                {
                    // Lookup base amount mana restore
                    for (int i=0; i<3;i++)
                        if (procSpell->Effect[i] == SPELL_EFFECT_ENERGIZE)
                        {
                            int32 mana = procSpell->EffectBasePoints[i];
                            CastCustomSpell(this, 54986, 0, &mana, 0, true, castItem, triggeredByAura);
                            break;
                        }
                    return true;
                }
                // Glyph of Flash of Light
                case 54936:
                {
                    triggered_spell_id = 54957;
                    basepoints0 = triggerAmount*damage/100;
                    break;
                }
                // Glyph of Holy Light
                case 54937:
                {
                    triggered_spell_id = 54968;
                    basepoints0 = triggerAmount*damage/100;
                    break;
                }
            }
            break;
        }
        case SPELLFAMILY_SHAMAN:
        {
            switch(dummySpell->Id)
            {
                // Improved fire nova totem
                case 16544:
                {
                    triggered_spell_id = 16086;
                    break;
                }
                // Tidal Force
                case 55198:
                {
                    // Remove aura stack from  caster
                    RemoveAuraFromStack(55166);
                    // drop charges
                    return false;
                }
                // Totemic Power (The Earthshatterer set)
                case 28823:
                {
                    if( !pVictim )
                        return false;

                    // Set class defined buff
                    switch (pVictim->getClass())
                    {
                        case CLASS_PALADIN:
                        case CLASS_PRIEST:
                        case CLASS_SHAMAN:
                        case CLASS_DRUID:
                            triggered_spell_id = 28824;     // Increases the friendly target's mana regeneration by $s1 per 5 sec. for $d.
                            break;
                        case CLASS_MAGE:
                        case CLASS_WARLOCK:
                            triggered_spell_id = 28825;     // Increases the friendly target's spell damage and healing by up to $s1 for $d.
                            break;
                        case CLASS_HUNTER:
                        case CLASS_ROGUE:
                            triggered_spell_id = 28826;     // Increases the friendly target's attack power by $s1 for $d.
                            break;
                        case CLASS_WARRIOR:
                            triggered_spell_id = 28827;     // Increases the friendly target's armor
                            break;
                        default:
                            return false;
                    }
                    break;
                }
                // Lesser Healing Wave (Totem of Flowing Water Relic)
                case 28849:
                {
                    target = this;
                    triggered_spell_id = 28850;
                    break;
                }
                // Windfury Weapon (Passive) 1-5 Ranks
                case 33757:
                {
                    if(GetTypeId()!=TYPEID_PLAYER)
                        return false;

                    if(!castItem || !castItem->IsEquipped())
                        return false;

                    // custom cooldown processing case
                    if( cooldown && ((Player*)this)->HasSpellCooldown(dummySpell->Id))
                        return false;

                    // Now amount of extra power stored in 1 effect of Enchant spell
                    // Get it by item enchant id
                    uint32 spellId;
                    switch (castItem->GetEnchantmentId(EnchantmentSlot(TEMP_ENCHANTMENT_SLOT)))
                    {
                        case 283: spellId =  8232; break;   // 1 Rank
                        case 284: spellId =  8235; break;   // 2 Rank
                        case 525: spellId = 10486; break;   // 3 Rank
                        case 1669:spellId = 16362; break;   // 4 Rank
                        case 2636:spellId = 25505; break;   // 5 Rank
                        case 3785:spellId = 58801; break;   // 6 Rank
                        case 3786:spellId = 58803; break;   // 7 Rank
                        case 3787:spellId = 58804; break;   // 8 Rank
                        default:
                        {
                            sLog.outError("Unit::HandleDummyAuraProc: non handled item enchantment (rank?) %u for spell id: %u (Windfury)",
                                castItem->GetEnchantmentId(EnchantmentSlot(TEMP_ENCHANTMENT_SLOT)),dummySpell->Id);
                            return false;
                        }
                    }

                    SpellEntry const* windfurySpellEntry = sSpellStore.LookupEntry(spellId);
                    if(!windfurySpellEntry)
                    {
                        sLog.outError("Unit::HandleDummyAuraProc: non existed spell id: %u (Windfury)",spellId);
                        return false;
                    }

                    int32 extra_attack_power = CalculateSpellDamage(windfurySpellEntry, 1, windfurySpellEntry->EffectBasePoints[1], pVictim);

                    // Off-Hand case
                    if ( castItem->GetSlot() == EQUIPMENT_SLOT_OFFHAND )
                    {
                        // Value gained from additional AP
                        basepoints0 = int32(extra_attack_power/14.0f * GetAttackTime(OFF_ATTACK)/1000/2);
                        triggered_spell_id = 33750;
                    }
                    // Main-Hand case
                    else
                    {
                        // Value gained from additional AP
                        basepoints0 = int32(extra_attack_power/14.0f * GetAttackTime(BASE_ATTACK)/1000);
                        triggered_spell_id = 25504;
                    }

                    // apply cooldown before cast to prevent processing itself
                    if( cooldown )
                        ((Player*)this)->AddSpellCooldown(dummySpell->Id,0,time(NULL) + cooldown);

                    // Attack Twice
                    for ( uint32 i = 0; i<2; ++i )
                        CastCustomSpell(pVictim,triggered_spell_id,&basepoints0,NULL,NULL,true,castItem,triggeredByAura);

                    return true;
                }
                // Shaman Tier 6 Trinket
                case 40463:
                {
                    if( !procSpell )
                        return false;

                    float  chance;
                    if (procSpell->SpellFamilyFlags[0] & 0x1)
                    {
                        triggered_spell_id = 40465;         // Lightning Bolt
                        chance = 15.f;
                    }
                    else if (procSpell->SpellFamilyFlags[0] & 0x80)
                    {
                        triggered_spell_id = 40465;         // Lesser Healing Wave
                        chance = 10.f;
                    }
                    else if (procSpell->SpellFamilyFlags[1] & 0x00000010)
                    {
                        triggered_spell_id = 40466;         // Stormstrike
                        chance = 50.f;
                    }
                    else
                        return false;

                    if (!roll_chance_f(chance))
                        return false;

                    target = this;
                    break;
                }
                // Glyph of Healing Wave
                case 55440:
                {
                    // Not proc from self heals
                    if (this==pVictim)
                        return false;
                    basepoints0 = triggerAmount * damage / 100;
                    target = this;
                    triggered_spell_id = 55533;
                    break;
                }
                // Spirit Hunt
                case 58877:
                {
                    // Cast on owner
                    target = GetOwner();
                    if(!target)
                        return false;
                    basepoints0 = triggerAmount * damage / 100;
                    triggered_spell_id = 58879;
                    break;
                }
            }
            // Ancestral Awakening
            if (dummySpell->SpellIconID == 3065)
            {
                // TODO: frite dummy fot triggered spell
                triggered_spell_id = 52759;
                basepoints0 = triggerAmount * damage / 100;
                target = this;
                break;
            }
            // Earth Shield
            if(dummySpell->SpellFamilyFlags[1] & 0x00000400)
            {
                basepoints0 = triggerAmount;
                target = this;
                triggered_spell_id = 379;
                break;
            }
            // Improved Water Shield
            if (dummySpell->SpellIconID == 2287)
            {
                // Lesser Healing Wave need aditional 60% roll
                if (procSpell->SpellFamilyFlags[0] & 0x80 && !roll_chance_i(60))
                    return false;
                // lookup water shield
                AuraEffectList const& vs = GetAurasByType(SPELL_AURA_PROC_TRIGGER_SPELL);
                for(AuraEffectList::const_iterator itr = vs.begin(); itr != vs.end(); ++itr)
                {
                    if( (*itr)->GetSpellProto()->SpellFamilyName == SPELLFAMILY_SHAMAN &&
                        (*itr)->GetSpellProto()->SpellFamilyFlags[1] & 0x00000020)
                    {
                        uint32 spell = (*itr)->GetSpellProto()->EffectTriggerSpell[(*itr)->GetEffIndex()];
                        CastSpell(this, spell, true, castItem, triggeredByAura);
                        if ((*itr)->GetParentAura()->DropAuraCharge())
                            RemoveAurasDueToSpell((*itr)->GetId());
                        return true;
                    }
                }
                return false;
                break;
            }
            // Lightning Overload
            if (dummySpell->SpellIconID == 2018)            // only this spell have SpellFamily Shaman SpellIconID == 2018 and dummy aura
            {
                if(!procSpell || GetTypeId() != TYPEID_PLAYER || !pVictim )
                    return false;

                // custom cooldown processing case
                if( cooldown && GetTypeId()==TYPEID_PLAYER && ((Player*)this)->HasSpellCooldown(dummySpell->Id))
                    return false;

                uint32 spellId = 0;
                // Every Lightning Bolt and Chain Lightning spell have duplicate vs half damage and zero cost
                switch (procSpell->Id)
                {
                    // Lightning Bolt
                    case   403: spellId = 45284; break;     // Rank  1
                    case   529: spellId = 45286; break;     // Rank  2
                    case   548: spellId = 45287; break;     // Rank  3
                    case   915: spellId = 45288; break;     // Rank  4
                    case   943: spellId = 45289; break;     // Rank  5
                    case  6041: spellId = 45290; break;     // Rank  6
                    case 10391: spellId = 45291; break;     // Rank  7
                    case 10392: spellId = 45292; break;     // Rank  8
                    case 15207: spellId = 45293; break;     // Rank  9
                    case 15208: spellId = 45294; break;     // Rank 10
                    case 25448: spellId = 45295; break;     // Rank 11
                    case 25449: spellId = 45296; break;     // Rank 12
                    case 49237: spellId = 49239; break;     // Rank 13
                    case 49238: spellId = 49240; break;     // Rank 14
                    // Chain Lightning
                    case   421: spellId = 45297; break;     // Rank  1
                    case   930: spellId = 45298; break;     // Rank  2
                    case  2860: spellId = 45299; break;     // Rank  3
                    case 10605: spellId = 45300; break;     // Rank  4
                    case 25439: spellId = 45301; break;     // Rank  5
                    case 25442: spellId = 45302; break;     // Rank  6
                    case 49268: spellId = 49270; break;     // Rank  7
                    case 49269: spellId = 49271; break;     // Rank  8
                    default:
                        sLog.outError("Unit::HandleDummyAuraProc: non handled spell id: %u (LO)", procSpell->Id);
                        return false;
                }
                // Apply spellmod
                CastSpell(this, 39805, true, castItem, triggeredByAura);

                CastSpell(pVictim, spellId, true, castItem, triggeredByAura);

                return true;
            }
            // Static Shock
            if(dummySpell->SpellIconID == 3059)
            {
                // lookup Lightning Shield
                AuraEffectList const& vs = GetAurasByType(SPELL_AURA_PROC_TRIGGER_SPELL);
                for(AuraEffectList::const_iterator itr = vs.begin(); itr != vs.end(); ++itr)
                {
                    if( (*itr)->GetSpellProto()->SpellFamilyName == SPELLFAMILY_SHAMAN &&
                        (*itr)->GetSpellProto()->SpellFamilyFlags[0] & 0x400)
                    {
                        uint32 spell = 0;
                        switch ((*itr)->GetId())
                        {
                            case   324: spell = 26364; break;
                            case   325: spell = 26365; break;
                            case   905: spell = 26366; break;
                            case   945: spell = 26367; break;
                            case  8134: spell = 26369; break;
                            case 10431: spell = 26370; break;
                            case 10432: spell = 26363; break;
                            case 25469: spell = 26371; break;
                            case 25472: spell = 26372; break;
                            case 49280: spell = 49278; break;
                            case 49281: spell = 49279; break;
                            default:
                                return false;
                        }
                        CastSpell(this, spell, true, castItem, triggeredByAura);
                        if ((*itr)->GetParentAura()->DropAuraCharge())
                            RemoveAurasDueToSpell((*itr)->GetId());
                        return true;
                    }
                }
                return false;
                break;
            }
            break;
        }
        case SPELLFAMILY_DEATHKNIGHT:
        {
            // Blood Aura
            if (dummySpell->SpellIconID == 2636)
            {
                if (GetTypeId() != TYPEID_PLAYER || !((Player*)this)->isHonorOrXPTarget(pVictim))
                    return false;
                basepoints0 = triggerAmount * damage / 100;
                triggered_spell_id = 53168;
                break;
            }
            // Butchery
            if (dummySpell->SpellIconID == 2664)
            {
                basepoints0 = triggerAmount;
                triggered_spell_id = 50163;
                target = this;
                break;
            }
            // Dancing Rune Weapon
            if (dummySpell->Id == 49028)
            {
                // 1 dummy aura for dismiss rune blade
                if (effIndex!=2)
                    return false;
                // TODO: wite script for this "fights on its own, doing the same attacks"
                // NOTE: Trigger here on every attack and spell cast
                return false;
            }
            // Mark of Blood
            if (dummySpell->Id == 49005)
            {
                // TODO: need more info (cooldowns/PPM)
                triggered_spell_id = 50424;
                break;
            }
            // Vendetta
            if (dummySpell->SpellFamilyFlags[0] & 0x10000)
            {
                basepoints0 = triggerAmount * GetMaxHealth() / 100;
                triggered_spell_id = 50181;
                target = this;
                break;
            }
            // Necrosis
            if (dummySpell->SpellIconID == 2709)
            {
                basepoints0 = triggerAmount * damage / 100;
                triggered_spell_id = 51460;
                break;
            }
            // Runic Power Back on Snare/Root
            if (dummySpell->Id == 61257)
            {
                // only for spells and hit/crit (trigger start always) and not start from self casted spells
                if (procSpell == 0 || !(procEx & (PROC_EX_NORMAL_HIT|PROC_EX_CRITICAL_HIT)) || this == pVictim)
                    return false;
                // Need snare or root mechanic
                if (!(GetAllSpellMechanicMask(procSpell) & ((1<<MECHANIC_ROOT)|(1<<MECHANIC_SNARE))))
                    return false;
                triggered_spell_id = 61258;
                target = this;
                break;
            }
            // Wandering Plague
            if (dummySpell->SpellIconID == 1614)
            {
                if (!roll_chance_f(GetUnitCriticalChance(BASE_ATTACK, pVictim)))
                    return false;
                basepoints0 = triggerAmount * damage / 100;
                triggered_spell_id = 50526;
                break;
            }
            // Death Strike healing effect
            if (dummySpell->Id == 45469)
            {
                uint8 n=0;
                Unit::AuraEffectList const& decSpeedList = pVictim->GetAurasByType(SPELL_AURA_PERIODIC_DAMAGE);
                for(Unit::AuraEffectList::const_iterator iter = decSpeedList.begin(); iter != decSpeedList.end(); ++iter)
                {
                    if((*iter)->GetSpellProto()->SpellFamilyName==SPELLFAMILY_DEATHKNIGHT
                        && (*iter)->GetCasterGUID() == GetGUID()
                        && (*iter)->GetSpellProto()->Dispel == DISPEL_DISEASE)
                    {
                       n++;
                    }
                }
                int32 heal=0.5f*n*damage+damage;
                CastCustomSpell(this,45470,&heal,NULL,NULL,true);
                return true;
            }
            break;
        }
        case SPELLFAMILY_POTION:
        {
            if (dummySpell->Id == 17619)
            {
                if (procSpell->SpellFamilyName == SPELLFAMILY_POTION)
                {
                    for (uint8 i=0;i<3;i++)
                    {
                        if (procSpell->Effect[i]==SPELL_EFFECT_HEAL)
                        {
                            triggered_spell_id = 21399;
                        }
                        else if (procSpell->Effect[i]==SPELL_EFFECT_ENERGIZE)
                        {
                            triggered_spell_id = 21400;
                        }
                        else
                            continue;

                        basepoints0 = CalculateSpellDamage(procSpell,i,procSpell->EffectBasePoints[i],this) * 0.4f;
                        CastCustomSpell(this,triggered_spell_id,&basepoints0,NULL,NULL,true,castItem,triggeredByAura);
                    }
                    return true;
                }
            }
            break;
        }
         case SPELLFAMILY_PET:
        {
            // improved cower
            if (dummySpell->SpellIconID == 958 && procSpell->SpellIconID == 958)
            {
                triggered_spell_id = dummySpell->Id == 53180 ? 54200 : 54201;
                target = this;
                break;
            }
            // guard dog
            if (dummySpell->SpellIconID == 201 && procSpell->SpellIconID == 201)
            {
                triggered_spell_id = 54445;
                target = this;
                pVictim->AddThreat(this,procSpell->EffectBasePoints[0]*triggerAmount/100);
                break;
            }
            break;
        }
        default:
            break;
    }

    // processed charge only counting case
    if(!triggered_spell_id)
        return true;

    SpellEntry const* triggerEntry = sSpellStore.LookupEntry(triggered_spell_id);

    if(!triggerEntry)
    {
        sLog.outError("Unit::HandleDummyAuraProc: Spell %u have not existed triggered spell %u",dummySpell->Id,triggered_spell_id);
        return false;
    }

    // default case
    if(!target || target!=this && !target->isAlive())
        return false;

    if( cooldown && GetTypeId()==TYPEID_PLAYER && ((Player*)this)->HasSpellCooldown(triggered_spell_id))
        return false;

    if(basepoints0)
        CastCustomSpell(target,triggered_spell_id,&basepoints0,NULL,NULL,true,castItem,triggeredByAura);
    else
        CastSpell(target,triggered_spell_id,true,castItem,triggeredByAura);

    if( cooldown && GetTypeId()==TYPEID_PLAYER )
        ((Player*)this)->AddSpellCooldown(triggered_spell_id,0,time(NULL) + cooldown);

    return true;
}

bool Unit::HandleObsModEnergyAuraProc(Unit *pVictim, uint32 damage, AuraEffect* triggeredByAura, SpellEntry const * procSpell, uint32 procFlag, uint32 procEx, uint32 cooldown)
{
    SpellEntry const *dummySpell = triggeredByAura->GetSpellProto ();
    uint32 effIndex = triggeredByAura->GetEffIndex();
    int32  triggerAmount = triggeredByAura->GetAmount();

    Item* castItem = triggeredByAura->GetParentAura()->GetCastItemGUID() && GetTypeId()==TYPEID_PLAYER
        ? ((Player*)this)->GetItemByGuid(triggeredByAura->GetParentAura()->GetCastItemGUID()) : NULL;

    uint32 triggered_spell_id = 0;
    Unit* target = pVictim;
    int32 basepoints0 = 0;

    switch(dummySpell->SpellFamilyName)
    {
        case SPELLFAMILY_HUNTER:
        {
            // Aspect of the Viper
            if ( dummySpell->SpellFamilyFlags[1] & 0x40000 )
            {
                uint32 maxmana = GetMaxPower(POWER_MANA);
                basepoints0 = maxmana* GetAttackTime(RANGED_ATTACK)/1000.0f/100.0f;

                target = this;
                triggered_spell_id = 34075;
                break;
            }
            break;
        }
    }
    // processed charge only counting case
    if(!triggered_spell_id)
        return true;

    SpellEntry const* triggerEntry = sSpellStore.LookupEntry(triggered_spell_id);

    if(!triggerEntry)
    {
        sLog.outError("Unit::HandleDummyAuraProc: Spell %u have not existed triggered spell %u",dummySpell->Id,triggered_spell_id);
        return false;
    }

    // default case
    if(!target || target!=this && !target->isAlive())
        return false;

    if( cooldown && GetTypeId()==TYPEID_PLAYER && ((Player*)this)->HasSpellCooldown(triggered_spell_id))
        return false;

    if(basepoints0)
        CastCustomSpell(target,triggered_spell_id,&basepoints0,NULL,NULL,true,castItem,triggeredByAura);
    else
        CastSpell(target,triggered_spell_id,true,castItem,triggeredByAura);

    if( cooldown && GetTypeId()==TYPEID_PLAYER )
        ((Player*)this)->AddSpellCooldown(triggered_spell_id,0,time(NULL) + cooldown);

    return true;
}

bool Unit::HandleProcTriggerSpell(Unit *pVictim, uint32 damage, AuraEffect* triggeredByAura, SpellEntry const *procSpell, uint32 procFlags, uint32 procEx, uint32 cooldown)
{
    // Get triggered aura spell info
    SpellEntry const* auraSpellInfo = triggeredByAura->GetSpellProto();

    // Basepoints of trigger aura
    int32 triggerAmount = triggeredByAura->GetAmount();

    // Set trigger spell id, target, custom basepoints
    uint32 trigger_spell_id = auraSpellInfo->EffectTriggerSpell[triggeredByAura->GetEffIndex()];
    Unit*  target = NULL;
    int32  basepoints0 = 0;

    if(triggeredByAura->GetAuraName() == SPELL_AURA_PROC_TRIGGER_SPELL_WITH_VALUE)
        basepoints0 = triggerAmount;

    Item* castItem = triggeredByAura->GetParentAura()->GetCastItemGUID() && GetTypeId()==TYPEID_PLAYER
        ? ((Player*)this)->GetItemByGuid(triggeredByAura->GetParentAura()->GetCastItemGUID()) : NULL;

    // Try handle uncnown trigger spells
    if (sSpellStore.LookupEntry(trigger_spell_id)==NULL)
    {
        switch (auraSpellInfo->SpellFamilyName)
        {
            case SPELLFAMILY_GENERIC:
                //if (auraSpellInfo->Id==59532)             // Abandon Passengers on Poly
                //if (auraSpellInfo->Id==54775)             // Abandon Vehicle on Poly
                //if (auraSpellInfo->Id==34082)             // Advantaged State (DND)
                if (auraSpellInfo->Id == 23780)             // Aegis of Preservation (Aegis of Preservation trinket)
                    trigger_spell_id = 23781;
                //else if (auraSpellInfo->Id==43504)        // Alterac Valley OnKill Proc Aura
                //else if (auraSpellInfo->Id == 48876)      // Beast's Mark
                //{
                //    trigger_spell_id = 48877;
                //}
                //else if (auraSpellInfo->Id == 59237)      // Beast's Mark
                //{
                //    trigger_spell_id = 59233;
                //}
                //else if (auraSpellInfo->Id==46939)        // Black Bow of the Betrayer
                //{
                //    trigger_spell_id = 29471;             // gain mana
                //                       27526;             // drain mana if possible
                //}
                //else if (auraSpellInfo->Id==50844)        // Blood Mirror
                //else if (auraSpellInfo->Id==54476)        // Blood Presence
                //else if (auraSpellInfo->Id==50689)        // Blood Presence (Rank 1)
                //else if (auraSpellInfo->Id==37030)        // Chaotic Temperament
                //else if (auraSpellInfo->Id==52856)        // Charge
                else if (auraSpellInfo->Id==43820)          // Charm of the Witch Doctor (Amani Charm of the Witch Doctor trinket)
                {
                    // Pct value stored in dummy
                    basepoints0 = pVictim->GetCreateHealth() * auraSpellInfo->EffectBasePoints[1] / 100;
                    target = pVictim;
                    break;
                }
                //else if (auraSpellInfo->Id==41248)        // Consuming Strikes
                //    trigger_spell_id = 41249;
                //else if (auraSpellInfo->Id==45205)        // Copy Offhand Weapon
                //else if (auraSpellInfo->Id==57594)        // Copy Ranged Weapon
                //else if (auraSpellInfo->Id==41054)        // Copy Weapon
                //    trigger_spell_id = 41055;
                //else if (auraSpellInfo->Id==45343)        // Dark Flame Aura
                //else if (auraSpellInfo->Id==47300)        // Dark Flame Aura
                else if (auraSpellInfo->Id==57345)          // Darkmoon Card: Greatness
                {
                    float stat = 0.0f;
                    // strength
                    if (GetStat(STAT_STRENGTH) > stat) { trigger_spell_id = 60229;stat = GetStat(STAT_STRENGTH); }
                    // agility
                    if (GetStat(STAT_AGILITY)  > stat) { trigger_spell_id = 60233;stat = GetStat(STAT_AGILITY);  }
                    // intellect
                    if (GetStat(STAT_INTELLECT)> stat) { trigger_spell_id = 60234;stat = GetStat(STAT_INTELLECT);}
                    // spirit
                    if (GetStat(STAT_SPIRIT)   > stat) { trigger_spell_id = 60235;stat = GetStat(STAT_SPIRIT);   }
                }
                //else if (auraSpellInfo->Id==31255)        // Deadly Swiftness (Rank 1)
                //else if (auraSpellInfo->Id==5301)         // Defensive State (DND)
                //else if (auraSpellInfo->Id==13358)        // Defensive State (DND)
                //else if (auraSpellInfo->Id==16092)        // Defensive State (DND)
                //else if (auraSpellInfo->Id==24949)        // Defensive State 2 (DND)
                //else if (auraSpellInfo->Id==40329)        // Demo Shout Sensor
                else if (auraSpellInfo->Id == 33896)        // Desperate Defense (Stonescythe Whelp, Stonescythe Alpha, Stonescythe Ambusher)
                    trigger_spell_id = 33898;
                //else if (auraSpellInfo->Id==18943)        // Double Attack
                //else if (auraSpellInfo->Id==19194)        // Double Attack
                //else if (auraSpellInfo->Id==19817)        // Double Attack
                //else if (auraSpellInfo->Id==19818)        // Double Attack
                //else if (auraSpellInfo->Id==22835)        // Drunken Rage
                //    trigger_spell_id = 14822;
                /*
                else if (auraSpellInfo->SpellIconID==191)   // Elemental Response
                {
                    switch (auraSpellInfo->Id && auraSpellInfo->AttributesEx==0)
                    {
                        case 34191:
                        case 34329:
                        case 34524:
                        case 34582:
                        case 36733:
                            break;
                         default:
                            sLog.outError("Unit::HandleProcTriggerSpell: Spell %u miss posibly Elemental Response",auraSpellInfo->Id);
                            return false;
                    }
                    //This generic aura self-triggers a different spell for each school of magic that lands on the wearer:
                    switch (procSpell->School)
                    {
                        case SPELL_SCHOOL_FIRE:  trigger_spell_id = 34192; break;
                        case SPELL_SCHOOL_FROST: trigger_spell_id = 34193; break;
                        case SPELL_SCHOOL_ARCANE:trigger_spell_id = 34194; break;
                        case SPELL_SCHOOL_NATURE:trigger_spell_id = 34195; break;
                        case SPELL_SCHOOL_SHADOW:trigger_spell_id = 34196; break;
                        case SPELL_SCHOOL_HOLY:  trigger_spell_id = 34197; break;
                        case SPELL_SCHOOL_NORMAL:trigger_spell_id = 34198; break;
                        default:
                            sLog.outError("Unit::HandleProcTriggerSpell: Spell %u Elemental Response wrong school",auraSpellInfo->Id);
                            return false;
                    }
                }
                */
                //else if (auraSpellInfo->Id==40364)        // Entangling Roots Sensor
                //else if (auraSpellInfo->Id==33207)        // Gossip NPC Periodic - Fidget
                //else if (auraSpellInfo->Id==50051)        // Ethereal Pet Aura
                //else if (auraSpellInfo->Id==35321)        // Gushing Wound
                //else if (auraSpellInfo->Id==38363)        // Gushing Wound
                //else if (auraSpellInfo->Id==39215)        // Gushing Wound
                //else if (auraSpellInfo->Id==44527)        // Hate Monster (Spar Buddy) (30 sec)
                //else if (auraSpellInfo->Id==44819)        // Hate Monster (Spar Buddy) (>30% Health)
                //else if (auraSpellInfo->Id==44526)        // Hate Monster (Spar) (30 sec)
                //else if (auraSpellInfo->Id==44820)        // Hate Monster (Spar) (<30%)
                //else if (auraSpellInfo->Id==49059)        // Horde, Hate Monster (Spar Buddy) (>30% Health)
                //else if (auraSpellInfo->Id==40250)        // Improved Duration
                //else if (auraSpellInfo->Id==59288)        // Infra-Green Shield
                //else if (auraSpellInfo->Id==54072)        // Knockback Ball Passive
                else if (auraSpellInfo->Id==27522 || auraSpellInfo->Id==40336)
                                                            // Mana Drain Trigger
                {
                    // On successful melee or ranged attack gain $29471s1 mana and if possible drain $27526s1 mana from the target.
                    if (this && this->isAlive())
                        CastSpell(this, 29471, true, castItem, triggeredByAura);
                    if (pVictim && pVictim->isAlive())
                        CastSpell(pVictim, 27526, true, castItem, triggeredByAura);
                    return true;
                }
                //else if (auraSpellInfo->Id==55580)        // Mana Link
                //else if (auraSpellInfo->Id==45903)        // Offensive State
                //else if (auraSpellInfo->Id==44326)        // Pure Energy Passive
                //else if (auraSpellInfo->Id==43453)        // Rune Ward
                //else if (auraSpellInfo->Id== 7137)        // Shadow Charge (Rank 1)
                //else if (auraSpellInfo->Id==36576)        // Shaleskin (Shaleskin Flayer, Shaleskin Ripper) 30023 trigger
                //else if (auraSpellInfo->Id==34783)        // Spell Reflection
                //else if (auraSpellInfo->Id==36096)        // Spell Reflection
                //else if (auraSpellInfo->Id==57587)        // Steal Ranged ()
                //else if (auraSpellInfo->Id==36207)        // Steal Weapon
                //else if (auraSpellInfo->Id== 7377)        // Take Immune Periodic Damage <Not Working>
                //else if (auraSpellInfo->Id==35205)        // Vanish
                //else if (auraSpellInfo->Id==42730)        // Woe Strike
                //else if (auraSpellInfo->Id==59735)        // Woe Strike
                //else if (auraSpellInfo->Id==46146)        // [PH] Ahune  Spanky Hands
                break;
            case SPELLFAMILY_MAGE:
                if (auraSpellInfo->SpellIconID == 2127)     // Blazing Speed
                {
                    switch (auraSpellInfo->Id)
                    {
                        case 31641:  // Rank 1
                        case 31642:  // Rank 2
                            trigger_spell_id = 31643;
                            break;
                        default:
                            sLog.outError("Unit::HandleProcTriggerSpell: Spell %u miss posibly Blazing Speed",auraSpellInfo->Id);
                            return false;
                    }
                }
                break;
            case SPELLFAMILY_WARRIOR:
                if (auraSpellInfo->Id == 50421)             // Scent of Blood
                    trigger_spell_id = 50422;
                break;
            case SPELLFAMILY_WARLOCK:
            {
                // Pyroclasm
                if (auraSpellInfo->SpellIconID == 1137)
                {
                    if(!pVictim || !pVictim->isAlive() || pVictim == this || procSpell == NULL)
                        return false;
                    // Calculate spell tick count for spells
                    uint32 tick = 1; // Default tick = 1

                    // Hellfire have 15 tick
                    if (procSpell->SpellFamilyFlags[0]&0x40)
                        tick = 15;
                    // Rain of Fire have 4 tick
                    else if (procSpell->SpellFamilyFlags[0]&0x20)
                        tick = 4;
                    else
                        return false;

                    // Calculate chance = baseChance / tick
                    float chance = 0;
                    switch (auraSpellInfo->Id)
                    {
                        case 18096: chance = 13.0f / tick; break;
                        case 18073: chance = 26.0f / tick; break;
                    }
                    // Roll chance
                    if (!roll_chance_f(chance))
                        return false;

                    trigger_spell_id = 18093;
                }
                // Drain Soul
                else if (auraSpellInfo->SpellFamilyFlags[0] & 0x4000)
                {
                    Unit::AuraEffectList const& mAddFlatModifier = GetAurasByType(SPELL_AURA_ADD_FLAT_MODIFIER);
                    for(Unit::AuraEffectList::const_iterator i = mAddFlatModifier.begin(); i != mAddFlatModifier.end(); ++i)
                    {
                        if ((*i)->GetMiscValue() == SPELLMOD_CHANCE_OF_SUCCESS && (*i)->GetSpellProto()->SpellIconID == 113)
                        {
                            int32 value2 = CalculateSpellDamage((*i)->GetSpellProto(),2,(*i)->GetSpellProto()->EffectBasePoints[2],this);
                            // Drain Soul
                            CastCustomSpell(this, 18371, &basepoints0, NULL, NULL, true, castItem, triggeredByAura);
                            break;
                        }
                    }
                    // Not remove charge (aura removed on death in any cases)
                    // Need for correct work Drain Soul SPELL_AURA_CHANNEL_DEATH_ITEM aura
                    return false;
                }
                // Nether Protection
                else if (auraSpellInfo->SpellIconID == 1985)
                {
                    if (!procSpell)
                        return false;
                    switch(GetFirstSchoolInMask(GetSpellSchoolMask(procSpell)))
                    {
                        case SPELL_SCHOOL_NORMAL:
                        case SPELL_SCHOOL_HOLY:
                            return false;                   // ignore
                        case SPELL_SCHOOL_FIRE:   trigger_spell_id = 54371; break;
                        case SPELL_SCHOOL_NATURE: trigger_spell_id = 54375; break;
                        case SPELL_SCHOOL_FROST:  trigger_spell_id = 54372; break;
                        case SPELL_SCHOOL_SHADOW: trigger_spell_id = 54374; break;
                        case SPELL_SCHOOL_ARCANE: trigger_spell_id = 54373; break;
                        default:
                            return false;
                    }
                }
                break;
            }
            case SPELLFAMILY_PRIEST:
            {
                // Greater Heal Refund
                if (auraSpellInfo->Id==37594)
                    trigger_spell_id = 37595;
                // Blessed Recovery
                else if (auraSpellInfo->SpellIconID == 1875)
                {
                    switch (auraSpellInfo->Id)
                    {
                        case 27811: trigger_spell_id = 27813; break;
                        case 27815: trigger_spell_id = 27817; break;
                        case 27816: trigger_spell_id = 27818; break;
                        default:
                            sLog.outError("Unit::HandleProcTriggerSpell: Spell %u not handled in BR", auraSpellInfo->Id);
                        return false;
                    }
                    basepoints0 = damage * triggerAmount / 100 / 3;
                    target = this;
                }
                break;
            }
            case SPELLFAMILY_DRUID:
            {
                // Druid Forms Trinket
                if (auraSpellInfo->Id==37336)
                {
                    switch(m_form)
                    {
                        case FORM_NONE:     trigger_spell_id = 37344;break;
                        case FORM_CAT:      trigger_spell_id = 37341;break;
                        case FORM_BEAR:
                        case FORM_DIREBEAR: trigger_spell_id = 37340;break;
                        case FORM_TREE:     trigger_spell_id = 37342;break;
                        case FORM_MOONKIN:  trigger_spell_id = 37343;break;
                        default:
                            return false;
                    }
                }
                //else if (auraSpellInfo->Id==40363)// Entangling Roots ()
                //    trigger_spell_id = ????;
                break;
            }
            case SPELLFAMILY_HUNTER:
                break;
            case SPELLFAMILY_PALADIN:
            {
                /*
                // Blessed Life
                if (auraSpellInfo->SpellIconID == 2137)
                {
                    switch (auraSpellInfo->Id)
                    {
                        case 31828:                         // Rank 1
                        case 31829:                         // Rank 2
                        case 31830:                         // Rank 3
                            break;
                        default:
                            sLog.outError("Unit::HandleProcTriggerSpell: Spell %u miss posibly Blessed Life", auraSpellInfo->Id);
                            return false;
                    }
                }
                */
                // Healing Discount
                if (auraSpellInfo->Id==37705)
                {
                    trigger_spell_id = 37706;
                    target = this;
                }
                // Soul Preserver
                if (auraSpellInfo->Id==60510)
                {
                    trigger_spell_id = 60515;
                    target = this;
                }
                // Illumination
                else if (auraSpellInfo->SpellIconID==241)
                {
                    if(!procSpell)
                        return false;
                    // procspell is triggered spell but we need mana cost of original casted spell
                    uint32 originalSpellId = procSpell->Id;
                    // Holy Shock heal
                    if(procSpell->SpellFamilyFlags[1] & 0x00010000)
                    {
                        switch(procSpell->Id)
                        {
                            case 25914: originalSpellId = 20473; break;
                            case 25913: originalSpellId = 20929; break;
                            case 25903: originalSpellId = 20930; break;
                            case 27175: originalSpellId = 27174; break;
                            case 33074: originalSpellId = 33072; break;
                            case 48820: originalSpellId = 48824; break;
                            case 48821: originalSpellId = 48825; break;
                            default:
                                sLog.outError("Unit::HandleProcTriggerSpell: Spell %u not handled in HShock",procSpell->Id);
                               return false;
                        }
                    }
                    SpellEntry const *originalSpell = sSpellStore.LookupEntry(originalSpellId);
                    if(!originalSpell)
                    {
                        sLog.outError("Unit::HandleProcTriggerSpell: Spell %u unknown but selected as original in Illu",originalSpellId);
                        return false;
                    }
                    // percent stored in effect 1 (class scripts) base points
                    int32 cost = originalSpell->manaCost + originalSpell->ManaCostPercentage * GetCreateMana() / 100;
                    basepoints0 = cost*auraSpellInfo->CalculateSimpleValue(1)/100;
                    trigger_spell_id = 20272;
                    target = this;
                }
                // Lightning Capacitor
                else if (auraSpellInfo->Id==37657)
                {
                    if(!pVictim || !pVictim->isAlive())
                        return false;
                    // stacking
                    CastSpell(this, 37658, true, NULL, triggeredByAura);

                    AuraEffect * dummy = GetDummyAura(37658);
                    // release at 3 aura in stack (cont contain in basepoint of trigger aura)
                    if(!dummy || dummy->GetParentAura()->GetStackAmount() < triggerAmount)
                        return false;

                    RemoveAurasDueToSpell(37658);
                    trigger_spell_id = 37661;
                    target = pVictim;
                }
                // Thunder Capacitor
                else if (auraSpellInfo->Id == 54841)
                {
                    if(!pVictim || !pVictim->isAlive())
                        return false;
                    // stacking
                    CastSpell(this, 54842, true, NULL, triggeredByAura);

                    // counting
                    AuraEffect * dummy = GetDummyAura(54842);
                    // release at 3 aura in stack (cont contain in basepoint of trigger aura)
                    if(!dummy || dummy->GetParentAura()->GetStackAmount() < triggerAmount)
                        return false;

                    RemoveAurasDueToSpell(54842);
                    trigger_spell_id = 54843;
                    target = pVictim;
                }
                break;
            }
            case SPELLFAMILY_SHAMAN:
            {
                // Lightning Shield (overwrite non existing triggered spell call in spell.dbc
                if(auraSpellInfo->SpellFamilyFlags[0] & 0x400)
                {
                    switch(auraSpellInfo->Id)
                    {
                        case 324:                           // Rank 1
                            trigger_spell_id = 26364; break;
                        case 325:                           // Rank 2
                            trigger_spell_id = 26365; break;
                        case 905:                           // Rank 3
                            trigger_spell_id = 26366; break;
                        case 945:                           // Rank 4
                            trigger_spell_id = 26367; break;
                        case 8134:                          // Rank 5
                            trigger_spell_id = 26369; break;
                        case 10431:                         // Rank 6
                            trigger_spell_id = 26370; break;
                        case 10432:                         // Rank 7
                            trigger_spell_id = 26363; break;
                        case 25469:                         // Rank 8
                            trigger_spell_id = 26371; break;
                        case 25472:                         // Rank 9
                            trigger_spell_id = 26372; break;
                        case 49280:                         // Rank 10
                            trigger_spell_id = 49278; break;
                        case 49281:                         // Rank 11
                            trigger_spell_id = 49279; break;
                        default:
                            sLog.outError("Unit::HandleProcTriggerSpell: Spell %u not handled in LShield", auraSpellInfo->Id);
                        return false;
                    }
                }
                // Lightning Shield (The Ten Storms set)
                else if (auraSpellInfo->Id == 23551)
                {
                    trigger_spell_id = 23552;
                    target = pVictim;
                }
                // Damage from Lightning Shield (The Ten Storms set)
                else if (auraSpellInfo->Id == 23552)
                    trigger_spell_id = 27635;
                // Mana Surge (The Earthfury set)
                else if (auraSpellInfo->Id == 23572)
                {
                    if(!procSpell)
                        return false;
                    basepoints0 = procSpell->manaCost * 35 / 100;
                    trigger_spell_id = 23571;
                    target = this;
                }
                // Nature's Guardian
                else if (auraSpellInfo->SpellIconID == 2013)
                {
                    // Check health condition - should drop to less 30% (damage deal after this!)
                    if (!(10*(int32(GetHealth() - damage)) < 3 * GetMaxHealth()))
                        return false;

                     if(pVictim && pVictim->isAlive())
                         pVictim->getThreatManager().modifyThreatPercent(this,-10);

                    basepoints0 = triggerAmount * GetMaxHealth() / 100;
                    trigger_spell_id = 31616;
                    target = this;
                }
                break;
            }
            case SPELLFAMILY_DEATHKNIGHT:
            {
                // Acclimation
                if (auraSpellInfo->SpellIconID == 1930)
                {
                    if (!procSpell)
                        return false;
                    switch(GetFirstSchoolInMask(GetSpellSchoolMask(procSpell)))
                    {
                        case SPELL_SCHOOL_NORMAL:
                            return false;                   // ignore
                        case SPELL_SCHOOL_HOLY:   trigger_spell_id = 50490; break;
                        case SPELL_SCHOOL_FIRE:   trigger_spell_id = 50362; break;
                        case SPELL_SCHOOL_NATURE: trigger_spell_id = 50488; break;
                        case SPELL_SCHOOL_FROST:  trigger_spell_id = 50485; break;
                        case SPELL_SCHOOL_SHADOW: trigger_spell_id = 50489; break;
                        case SPELL_SCHOOL_ARCANE: trigger_spell_id = 54373; break;
                        default:
                            return false;
                    }
                }
                // Blood Presence
                else if (auraSpellInfo->Id == 48266)
                {
                    if (GetTypeId() != TYPEID_PLAYER)
                        return false;
                    if (!((Player*)this)->isHonorOrXPTarget(pVictim))
                        return false;
                    trigger_spell_id = 50475;
                    basepoints0 = damage * triggerAmount / 100;
                }
                break;
            }
            default:
                 break;
        }
    }

    // All ok. Check current trigger spell
    SpellEntry const* triggerEntry = sSpellStore.LookupEntry(trigger_spell_id);
    if ( triggerEntry == NULL )
    {
        // Not cast unknown spell
        // sLog.outError("Unit::HandleProcTriggerSpell: Spell %u have 0 in EffectTriggered[%d], not handled custom case?",auraSpellInfo->Id,triggeredByAura->GetEffIndex());
        return false;
    }

    // not allow proc extra attack spell at extra attack
    if( m_extraAttacks && IsSpellHaveEffect(triggerEntry, SPELL_EFFECT_ADD_EXTRA_ATTACKS) )
        return false;

    // Costum requirements (not listed in procEx) Warning! damage dealing after this
    // Custom triggered spells
    switch (auraSpellInfo->Id)
    {
        // Persistent Shield (Scarab Brooch trinket)
        // This spell originally trigger 13567 - Dummy Trigger (vs dummy efect)
        case 26467:
        {
            basepoints0 = damage * 15 / 100;
            target = pVictim;
            trigger_spell_id = 26470;
            break;
        }
        // Cheat Death
        case 28845:
        {
            // When your health drops below 20% ....
            if (GetHealth() - damage > GetMaxHealth() / 5 || GetHealth() < GetMaxHealth() / 5)
                return false;
            break;
        }
        // Deadly Swiftness (Rank 1)
        case 31255:
        {
            // whenever you deal damage to a target who is below 20% health.
            if (pVictim->GetHealth() > pVictim->GetMaxHealth() / 5)
                return false;

            target = this;
            trigger_spell_id = 22588;
        }
        // Greater Heal Refund (Avatar Raiment set)
        case 37594:
        {
            // Not give if target alredy have full health
            if (pVictim->GetHealth() == pVictim->GetMaxHealth())
                return false;
            // If your Greater Heal brings the target to full health, you gain $37595s1 mana.
            if (pVictim->GetHealth() + damage < pVictim->GetMaxHealth())
                return false;
            break;
        }
        // Bonus Healing (Crystal Spire of Karabor mace)
        case 40971:
        {
            // If your target is below $s1% health
            if (pVictim->GetHealth() > pVictim->GetMaxHealth() * triggerAmount / 100)
                return false;
            break;
        }
        // Evasive Maneuvers (Commendation of Kael`thas trinket)
        case 45057:
        {
            // reduce you below $s1% health
            if (GetHealth() - damage > GetMaxHealth() * triggerAmount / 100)
                return false;
            break;
        }
        // Rapid Recuperation
        case 53228:
        case 53232:
        {
            // This effect only from Rapid Fire (ability cast)
            if (!(procSpell->SpellFamilyFlags[0] & 0x20))
                return false;
            break;
        }
    }

    // Costum basepoints/target for exist spell
    // dummy basepoints or other customs
    switch(trigger_spell_id)
    {
        // Cast positive spell on enemy target
        case 7099:  // Curse of Mending
        case 39647: // Curse of Mending
        case 29494: // Temptation
        case 20233: // Improved Lay on Hands (cast on target)
        {
            target = pVictim;
            break;
        }
        // Combo points add triggers (need add combopoint only for main tatget, and after possible combopoints reset)
        case 15250: // Rogue Setup
        {
            if(!pVictim || pVictim != getVictim())   // applied only for main target
                return false;
            break;                                   // continue normal case
        }
        // Finish movies that add combo
        case 14189: // Seal Fate (Netherblade set)
        case 14157: // Ruthlessness
        {
            // Need add combopoint AFTER finish movie (or they dropped in finish phase)
            break;
        }
        // Bloodthirst (($m/100)% of max health)
        case 23880:
        {
            basepoints0 = int32(GetMaxHealth() * triggerAmount / 100);
            break;
        }
        // Shamanistic Rage triggered spell
        case 30824:
        {
            basepoints0 = int32(GetTotalAttackPowerValue(BASE_ATTACK) * triggerAmount / 100);
            break;
        }
        // Enlightenment (trigger only from mana cost spells)
        case 35095:
        {
            if(!procSpell || procSpell->powerType!=POWER_MANA || procSpell->manaCost==0 && procSpell->ManaCostPercentage==0 && procSpell->manaCostPerlevel==0)
                return false;
            break;
        }
        // Brain Freeze
        case 57761:
        {
            if(!procSpell)
                return false;
            // For trigger from Blizzard need exist Improved Blizzard
            if (procSpell->SpellFamilyName==SPELLFAMILY_MAGE && procSpell->SpellFamilyFlags[0] & 0x80)
            {
                bool found = false;
                AuraEffectList const& mOverrideClassScript = GetAurasByType(SPELL_AURA_OVERRIDE_CLASS_SCRIPTS);
                for(AuraEffectList::const_iterator i = mOverrideClassScript.begin(); i != mOverrideClassScript.end(); ++i)
                {
                    int32 script = (*i)->GetMiscValue();
                    if(script==836 || script==988 || script==989)
                    {
                        found=true;
                        break;
                    }
                }
                if(!found)
                    return false;
            }
            break;
        }
        // Astral Shift
        case 52179:
        {
            if (procSpell == 0 || !(procEx & (PROC_EX_NORMAL_HIT|PROC_EX_CRITICAL_HIT)) || this == pVictim)
                return false;

            // Need stun, fear or silence mechanic
            if (!(GetAllSpellMechanicMask(procSpell) & ((1<<MECHANIC_SILENCE)|(1<<MECHANIC_STUN)|(1<<MECHANIC_FEAR))))
                return false;
            break;
        }
        // Burning Determination
        case 54748:
        {
            if(!procSpell)
                return false;
            // Need Interrupt or Silenced mechanic
            if (!(GetAllSpellMechanicMask(procSpell) & ((1<<MECHANIC_INTERRUPT)|(1<<MECHANIC_SILENCE))))
                return false;
            break;
        }
        // Lock and Load
        case 56453:
        {
            // Proc only from trap activation (from periodic proc another aura of this spell)
            if (!(procFlags & PROC_FLAG_ON_TRAP_ACTIVATION) || !roll_chance_i(triggerAmount))
                return false;
            break;
        }
    }

    if( cooldown && GetTypeId()==TYPEID_PLAYER && ((Player*)this)->HasSpellCooldown(trigger_spell_id))
        return false;

    // try detect target manually if not set
    if ( target == NULL )
       target = !(procFlags & PROC_FLAG_SUCCESSFUL_POSITIVE_SPELL) && IsPositiveSpell(trigger_spell_id) ? this : pVictim;

    // default case
    if(!target || target!=this && !target->isAlive())
        return false;

    if(basepoints0)
        CastCustomSpell(target,trigger_spell_id,&basepoints0,NULL,NULL,true,castItem,triggeredByAura);
    //else if(spellmgr.GetSpellCustomAttr(trigger_spell_id) & SPELL_ATTR_CU_AURA_SPELL)
    //    AddAura(trigger_spell_id, target);
    else
        CastSpell(target,trigger_spell_id,true,castItem,triggeredByAura);

    if( cooldown && GetTypeId()==TYPEID_PLAYER )
        ((Player*)this)->AddSpellCooldown(trigger_spell_id,0,time(NULL) + cooldown);

    return true;
}

bool Unit::HandleOverrideClassScriptAuraProc(Unit *pVictim, uint32 damage, AuraEffect *triggeredByAura, SpellEntry const *procSpell, uint32 cooldown)
{
    int32 scriptId = triggeredByAura->GetMiscValue();

    if(!pVictim || !pVictim->isAlive())
        return false;

    Item* castItem = triggeredByAura->GetParentAura()->GetCastItemGUID() && GetTypeId()==TYPEID_PLAYER
        ? ((Player*)this)->GetItemByGuid(triggeredByAura->GetParentAura()->GetCastItemGUID()) : NULL;

    uint32 triggered_spell_id = 0;

    switch(scriptId)
    {
        case 836:                                           // Improved Blizzard (Rank 1)
        {
            if (!procSpell || procSpell->SpellVisual[0]!=9487)
                return false;
            triggered_spell_id = 12484;
            break;
        }
        case 988:                                           // Improved Blizzard (Rank 2)
        {
            if (!procSpell || procSpell->SpellVisual[0]!=9487)
                return false;
            triggered_spell_id = 12485;
            break;
        }
        case 989:                                           // Improved Blizzard (Rank 3)
        {
            if (!procSpell || procSpell->SpellVisual[0]!=9487)
                return false;
            triggered_spell_id = 12486;
            break;
        }
        case 4086:                                          // Improved Mend Pet (Rank 1)
        case 4087:                                          // Improved Mend Pet (Rank 2)
        {
            int32 chance = triggeredByAura->GetSpellProto()->EffectBasePoints[triggeredByAura->GetEffIndex()];
            if(!roll_chance_i(chance))
                return false;

            triggered_spell_id = 24406;
            break;
        }
        case 4533:                                          // Dreamwalker Raiment 2 pieces bonus
        {
            // Chance 50%
            if (!roll_chance_i(50))
                return false;

            switch (pVictim->getPowerType())
            {
                case POWER_MANA:   triggered_spell_id = 28722; break;
                case POWER_RAGE:   triggered_spell_id = 28723; break;
                case POWER_ENERGY: triggered_spell_id = 28724; break;
                default:
                    return false;
            }
            break;
        }
        case 4537:                                          // Dreamwalker Raiment 6 pieces bonus
            triggered_spell_id = 28750;                     // Blessing of the Claw
            break;
        case 5497:                                          // Improved Mana Gems (Serpent-Coil Braid)
            triggered_spell_id = 37445;                     // Mana Surge
            break;
        case 8152:                                          // Serendipity
        {
            // if heal your target over maximum health
            if (pVictim->GetHealth() + damage < pVictim->GetMaxHealth())
                return false;
            int32 cost = procSpell->manaCost + procSpell->ManaCostPercentage * GetCreateMana() / 100;
            int32 basepoints0 = cost * triggeredByAura->GetAmount()/100;
            CastCustomSpell(this, 47762, &basepoints0, 0, 0, true, 0, triggeredByAura);
            return true;
        }
        // Rapture
        case 7556:                          // Rank 1
        case 7555:                          // Rank 2
        case 7554:                          // Rank 3
        case 7553:                          // Rank 4
        case 7552:                          // Rank 5
        {
            int32 basepoints0 = ((getLevel() * (-0.2) + 18) / 1000000) * damage * GetMaxPower(POWER_MANA);
            if(basepoints0 > (GetMaxPower(POWER_MANA) / 100) * (triggeredByAura->GetAmount() / 10))
               basepoints0 = (GetMaxPower(POWER_MANA) / 100) * (triggeredByAura->GetAmount() / 10);
            CastCustomSpell(this, 47755, &basepoints0, 0, 0, true, 0, triggeredByAura);
            return true;
        }
    }

    // not processed
    if(!triggered_spell_id)
        return false;

    // standard non-dummy case
    SpellEntry const* triggerEntry = sSpellStore.LookupEntry(triggered_spell_id);

    if(!triggerEntry)
    {
        sLog.outError("Unit::HandleOverrideClassScriptAuraProc: Spell %u triggering for class script id %u",triggered_spell_id,scriptId);
        return false;
    }

    if( cooldown && GetTypeId()==TYPEID_PLAYER && ((Player*)this)->HasSpellCooldown(triggered_spell_id))
        return false;

    CastSpell(pVictim, triggered_spell_id, true, castItem, triggeredByAura);

    if( cooldown && GetTypeId()==TYPEID_PLAYER )
        ((Player*)this)->AddSpellCooldown(triggered_spell_id,0,time(NULL) + cooldown);

    return true;
}

void Unit::setPowerType(Powers new_powertype)
{
    SetByteValue(UNIT_FIELD_BYTES_0, 3, new_powertype);

    if(GetTypeId() == TYPEID_PLAYER)
    {
        if(((Player*)this)->GetGroup())
            ((Player*)this)->SetGroupUpdateFlag(GROUP_UPDATE_FLAG_POWER_TYPE);
    }
    else if(((Creature*)this)->isPet())
    {
        Pet *pet = ((Pet*)this);
        if(pet->isControlled())
        {
            Unit *owner = GetOwner();
            if(owner && (owner->GetTypeId() == TYPEID_PLAYER) && ((Player*)owner)->GetGroup())
                ((Player*)owner)->SetGroupUpdateFlag(GROUP_UPDATE_FLAG_PET_POWER_TYPE);
        }
    }

    switch(new_powertype)
    {
        default:
        case POWER_MANA:
            break;
        case POWER_RAGE:
            SetMaxPower(POWER_RAGE,GetCreatePowers(POWER_RAGE));
            SetPower(   POWER_RAGE,0);
            break;
        case POWER_FOCUS:
            SetMaxPower(POWER_FOCUS,GetCreatePowers(POWER_FOCUS));
            SetPower(   POWER_FOCUS,GetCreatePowers(POWER_FOCUS));
            break;
        case POWER_ENERGY:
            SetMaxPower(POWER_ENERGY,GetCreatePowers(POWER_ENERGY));
            SetPower(   POWER_ENERGY,0);
            break;
        case POWER_HAPPINESS:
            SetMaxPower(POWER_HAPPINESS,GetCreatePowers(POWER_HAPPINESS));
            SetPower(POWER_HAPPINESS,GetCreatePowers(POWER_HAPPINESS));
            break;
    }
}

FactionTemplateEntry const* Unit::getFactionTemplateEntry() const
{
    FactionTemplateEntry const* entry = sFactionTemplateStore.LookupEntry(getFaction());
    if(!entry)
    {
        static uint64 guid = 0;                             // prevent repeating spam same faction problem

        if(GetGUID() != guid)
        {
            if(GetTypeId() == TYPEID_PLAYER)
                sLog.outError("Player %s have invalid faction (faction template id) #%u", ((Player*)this)->GetName(), getFaction());
            else
                sLog.outError("Creature (template id: %u) have invalid faction (faction template id) #%u", ((Creature*)this)->GetCreatureInfo()->Entry, getFaction());
            guid = GetGUID();
        }
    }
    return entry;
}

bool Unit::IsHostileTo(Unit const* unit) const
{
    if(!unit)
        return false;
    // always non-hostile to self
    if(unit==this)
        return false;

    // always non-hostile to GM in GM mode
    if(unit->GetTypeId()==TYPEID_PLAYER && ((Player const*)unit)->isGameMaster())
        return false;

    // always hostile to enemy
    if(getVictim()==unit || unit->getVictim()==this)
        return true;

    // test pet/charm masters instead pers/charmeds
    Unit const* testerOwner = GetCharmerOrOwner();
    Unit const* targetOwner = unit->GetCharmerOrOwner();

    // always hostile to owner's enemy
    if(testerOwner && (testerOwner->getVictim()==unit || unit->getVictim()==testerOwner))
        return true;

    // always hostile to enemy owner
    if(targetOwner && (getVictim()==targetOwner || targetOwner->getVictim()==this))
        return true;

    // always hostile to owner of owner's enemy
    if(testerOwner && targetOwner && (testerOwner->getVictim()==targetOwner || targetOwner->getVictim()==testerOwner))
        return true;

    Unit const* tester = testerOwner ? testerOwner : this;
    Unit const* target = targetOwner ? targetOwner : unit;

    // always non-hostile to target with common owner, or to owner/pet
    if(tester==target)
        return false;

    // special cases (Duel, etc)
    if(tester->GetTypeId()==TYPEID_PLAYER && target->GetTypeId()==TYPEID_PLAYER)
    {
        Player const* pTester = (Player const*)tester;
        Player const* pTarget = (Player const*)target;

        // Duel
        if(pTester->duel && pTester->duel->opponent == pTarget && pTester->duel->startTime != 0)
            return true;

        // Group
        if(pTester->GetGroup() && pTester->GetGroup()==pTarget->GetGroup())
            return false;

        // Sanctuary
        if(pTarget->HasByteFlag(UNIT_FIELD_BYTES_2, 1, UNIT_BYTE2_FLAG_SANCTUARY) && pTester->HasByteFlag(UNIT_FIELD_BYTES_2, 1, UNIT_BYTE2_FLAG_SANCTUARY))
            return false;

        // PvP FFA state
        if(pTester->HasByteFlag(UNIT_FIELD_BYTES_2, 1, UNIT_BYTE2_FLAG_FFA_PVP) && pTarget->HasByteFlag(UNIT_FIELD_BYTES_2, 1, UNIT_BYTE2_FLAG_FFA_PVP))
            return true;

        //= PvP states
        // Green/Blue (can't attack)
        if(pTester->GetTeam()==pTarget->GetTeam())
            return false;

        // Red (can attack) if true, Blue/Yellow (can't attack) in another case
        return pTester->IsPvP() && pTarget->IsPvP();
    }

    // faction base cases
    FactionTemplateEntry const*tester_faction = tester->getFactionTemplateEntry();
    FactionTemplateEntry const*target_faction = target->getFactionTemplateEntry();
    if(!tester_faction || !target_faction)
        return false;

    if(target->isAttackingPlayer() && tester->IsContestedGuard())
        return true;

    // PvC forced reaction and reputation case
    if(tester->GetTypeId()==TYPEID_PLAYER)
    {
        // forced reaction
        if(target_faction->faction)
        {
            if(ReputationRank const* force =((Player*)tester)->GetReputationMgr().GetForcedRankIfAny(target_faction))
                return *force <= REP_HOSTILE;

            // if faction have reputation then hostile state for tester at 100% dependent from at_war state
            if(FactionEntry const* raw_target_faction = sFactionStore.LookupEntry(target_faction->faction))
                if(FactionState const* factionState = ((Player*)tester)->GetReputationMgr().GetState(raw_target_faction))
                    return (factionState->Flags & FACTION_FLAG_AT_WAR);
        }
    }
    // CvP forced reaction and reputation case
    else if(target->GetTypeId()==TYPEID_PLAYER)
    {
        // forced reaction
        if(tester_faction->faction)
        {
            if(ReputationRank const* force = ((Player*)target)->GetReputationMgr().GetForcedRankIfAny(tester_faction))
                return *force <= REP_HOSTILE;

            // apply reputation state
            FactionEntry const* raw_tester_faction = sFactionStore.LookupEntry(tester_faction->faction);
            if(raw_tester_faction && raw_tester_faction->reputationListID >=0 )
                return ((Player const*)target)->GetReputationMgr().GetRank(raw_tester_faction) <= REP_HOSTILE;
        }
    }

    // common faction based case (CvC,PvC,CvP)
    return tester_faction->IsHostileTo(*target_faction);
}

bool Unit::IsFriendlyTo(Unit const* unit) const
{
    // always friendly to self
    if(unit==this)
        return true;

    // always friendly to GM in GM mode
    if(unit->GetTypeId()==TYPEID_PLAYER && ((Player const*)unit)->isGameMaster())
        return true;

    // always non-friendly to enemy
    if(getVictim()==unit || unit->getVictim()==this)
        return false;

    // test pet/charm masters instead pers/charmeds
    Unit const* testerOwner = GetCharmerOrOwner();
    Unit const* targetOwner = unit->GetCharmerOrOwner();

    // always non-friendly to owner's enemy
    if(testerOwner && (testerOwner->getVictim()==unit || unit->getVictim()==testerOwner))
        return false;

    // always non-friendly to enemy owner
    if(targetOwner && (getVictim()==targetOwner || targetOwner->getVictim()==this))
        return false;

    // always non-friendly to owner of owner's enemy
    if(testerOwner && targetOwner && (testerOwner->getVictim()==targetOwner || targetOwner->getVictim()==testerOwner))
        return false;

    Unit const* tester = testerOwner ? testerOwner : this;
    Unit const* target = targetOwner ? targetOwner : unit;

    // always friendly to target with common owner, or to owner/pet
    if(tester==target)
        return true;

    // special cases (Duel)
    if(tester->GetTypeId()==TYPEID_PLAYER && target->GetTypeId()==TYPEID_PLAYER)
    {
        Player const* pTester = (Player const*)tester;
        Player const* pTarget = (Player const*)target;

        // Duel
        if(pTester->duel && pTester->duel->opponent == target && pTester->duel->startTime != 0)
            return false;

        // Group
        if(pTester->GetGroup() && pTester->GetGroup()==pTarget->GetGroup())
            return true;

        // Sanctuary
        if(pTarget->HasByteFlag(UNIT_FIELD_BYTES_2, 1, UNIT_BYTE2_FLAG_SANCTUARY) && pTester->HasByteFlag(UNIT_FIELD_BYTES_2, 1, UNIT_BYTE2_FLAG_SANCTUARY))
            return true;

        // PvP FFA state
        if(pTester->HasByteFlag(UNIT_FIELD_BYTES_2, 1, UNIT_BYTE2_FLAG_FFA_PVP) && pTarget->HasByteFlag(UNIT_FIELD_BYTES_2, 1, UNIT_BYTE2_FLAG_FFA_PVP))
            return false;

        //= PvP states
        // Green/Blue (non-attackable)
        if(pTester->GetTeam()==pTarget->GetTeam())
            return true;

        // Blue (friendly/non-attackable) if not PVP, or Yellow/Red in another case (attackable)
        return !pTarget->IsPvP();
    }

    // faction base cases
    FactionTemplateEntry const*tester_faction = tester->getFactionTemplateEntry();
    FactionTemplateEntry const*target_faction = target->getFactionTemplateEntry();
    if(!tester_faction || !target_faction)
        return false;

    if(target->isAttackingPlayer() && tester->IsContestedGuard())
        return false;

    // PvC forced reaction and reputation case
    if(tester->GetTypeId()==TYPEID_PLAYER)
    {
        // forced reaction
        if(target_faction->faction)
        {
            if(ReputationRank const* force =((Player*)tester)->GetReputationMgr().GetForcedRankIfAny(target_faction))
                return *force >= REP_FRIENDLY;

            // if faction have reputation then friendly state for tester at 100% dependent from at_war state
            if(FactionEntry const* raw_target_faction = sFactionStore.LookupEntry(target_faction->faction))
                if(FactionState const* factionState = ((Player*)tester)->GetReputationMgr().GetState(raw_target_faction))
                    return !(factionState->Flags & FACTION_FLAG_AT_WAR);
        }
    }
    // CvP forced reaction and reputation case
    else if(target->GetTypeId()==TYPEID_PLAYER)
    {
        // forced reaction
        if(tester_faction->faction)
        {
            if(ReputationRank const* force =((Player*)target)->GetReputationMgr().GetForcedRankIfAny(tester_faction))
                return *force >= REP_FRIENDLY;

            // apply reputation state
            if(FactionEntry const* raw_tester_faction = sFactionStore.LookupEntry(tester_faction->faction))
                if(raw_tester_faction->reputationListID >=0 )
                    return ((Player const*)target)->GetReputationMgr().GetRank(raw_tester_faction) >= REP_FRIENDLY;
        }
    }

    // common faction based case (CvC,PvC,CvP)
    return tester_faction->IsFriendlyTo(*target_faction);
}

bool Unit::IsHostileToPlayers() const
{
    FactionTemplateEntry const* my_faction = getFactionTemplateEntry();
    if(!my_faction || !my_faction->faction)
        return false;

    FactionEntry const* raw_faction = sFactionStore.LookupEntry(my_faction->faction);
    if(raw_faction && raw_faction->reputationListID >=0 )
        return false;

    return my_faction->IsHostileToPlayers();
}

bool Unit::IsNeutralToAll() const
{
    FactionTemplateEntry const* my_faction = getFactionTemplateEntry();
    if(!my_faction || !my_faction->faction)
        return true;

    FactionEntry const* raw_faction = sFactionStore.LookupEntry(my_faction->faction);
    if(raw_faction && raw_faction->reputationListID >=0 )
        return false;

    return my_faction->IsNeutralToAll();
}

bool Unit::Attack(Unit *victim, bool meleeAttack)
{
    if(!victim || victim == this)
        return false;

    // dead units can neither attack nor be attacked
    if(!isAlive() || !victim->isAlive())
        return false;

    // player cannot attack in mount state
    if(GetTypeId()==TYPEID_PLAYER && IsMounted())
        return false;

    // nobody can attack GM in GM-mode
    if(victim->GetTypeId()==TYPEID_PLAYER)
    {
        if(((Player*)victim)->isGameMaster())
            return false;
    }
    else
    {
        if(((Creature*)victim)->IsInEvadeMode())
            return false;
    }

    // remove SPELL_AURA_MOD_UNATTACKABLE at attack (in case non-interruptible spells stun aura applied also that not let attack)
    if(HasAuraType(SPELL_AURA_MOD_UNATTACKABLE))
        RemoveAurasByType(SPELL_AURA_MOD_UNATTACKABLE);

    if (m_attacking)
    {
        if (m_attacking == victim)
        {
            // switch to melee attack from ranged/magic
            if( meleeAttack && !hasUnitState(UNIT_STAT_MELEE_ATTACKING) )
            {
                addUnitState(UNIT_STAT_MELEE_ATTACKING);
                SendAttackStart(victim);
                return true;
            }
            return false;
        }

        //switch target
        InterruptSpell(CURRENT_MELEE_SPELL);
        if(!meleeAttack)
            clearUnitState(UNIT_STAT_MELEE_ATTACKING);
    }

    if(m_attacking)
        m_attacking->_removeAttacker(this);

    m_attacking = victim;
    m_attacking->_addAttacker(this);

    //Set our target
    SetUInt64Value(UNIT_FIELD_TARGET, victim->GetGUID());

    if(meleeAttack)
        addUnitState(UNIT_STAT_MELEE_ATTACKING);

    // set position before any AI calls/assistance
    //if(GetTypeId()==TYPEID_UNIT)
    //    ((Creature*)this)->SetCombatStartPosition(GetPositionX(), GetPositionY(), GetPositionZ());

    //if(m_attacking->GetTypeId()==TYPEID_UNIT && ((Creature*)m_attacking)->IsAIEnabled)
    //    ((Creature*)m_attacking)->AI()->AttackedBy(this);

    if(GetTypeId()==TYPEID_UNIT)
    {
        // should not let player enter combat by right clicking target
        SetInCombatWith(victim);
        if(victim->GetTypeId() == TYPEID_PLAYER)
            victim->SetInCombatWith(this);
        AddThreat(victim, 0.0f);

        WorldPacket data(SMSG_AI_REACTION, 12);
        data << uint64(GetGUID());
        data << uint32(AI_REACTION_AGGRO);                  // Aggro sound
        ((WorldObject*)this)->SendMessageToSet(&data, true);

        ((Creature*)this)->CallAssistance();
    }

    // delay offhand weapon attack to next attack time
    if(haveOffhandWeapon())
        resetAttackTimer(OFF_ATTACK);

    if(meleeAttack)
        SendAttackStart(victim);

    return true;
}

bool Unit::AttackStop()
{
    if (!m_attacking)
        return false;

    Unit* victim = m_attacking;

    m_attacking->_removeAttacker(this);
    m_attacking = NULL;

    //Clear our target
    SetUInt64Value(UNIT_FIELD_TARGET, 0);

    clearUnitState(UNIT_STAT_MELEE_ATTACKING);

    InterruptSpell(CURRENT_MELEE_SPELL);

    if( GetTypeId()==TYPEID_UNIT )
    {
        // reset call assistance
        ((Creature*)this)->SetNoCallAssistance(false);
    }

    SendAttackStop(victim);

    return true;
}

void Unit::CombatStop(bool cast)
{
    if(cast && IsNonMeleeSpellCasted(false))
        InterruptNonMeleeSpells(false);

    AttackStop();
    RemoveAllAttackers();
    if( GetTypeId()==TYPEID_PLAYER )
        ((Player*)this)->SendAttackSwingCancelAttack();     // melee and ranged forced attack cancel
    ClearInCombat();
}

void Unit::CombatStopWithPets(bool cast)
{
    CombatStop(cast);

    for(ControlList::const_iterator itr = m_Controlled.begin(); itr != m_Controlled.end(); ++itr)
        (*itr)->CombatStop(cast);
}

bool Unit::isAttackingPlayer() const
{
    if(hasUnitState(UNIT_STAT_ATTACK_PLAYER))
        return true;

    for(ControlList::const_iterator itr = m_Controlled.begin(); itr != m_Controlled.end(); ++itr)
        if((*itr)->isAttackingPlayer())
            return true;

    for(int8 i = 0; i < MAX_SUMMON_SLOT; ++i)
        if(m_SummonSlot[i])
            if(Creature *summon = ObjectAccessor::GetCreature(*this, m_SummonSlot[i]))
                if(summon->isAttackingPlayer())
                    return true;

    return false;
}

void Unit::RemoveAllAttackers()
{
    while (!m_attackers.empty())
    {
        AttackerSet::iterator iter = m_attackers.begin();
        if(!(*iter)->AttackStop())
        {
            sLog.outError("WORLD: Unit has an attacker that isn't attacking it!");
            m_attackers.erase(iter);
        }
    }
}

void Unit::ModifyAuraState(AuraState flag, bool apply)
{
    ApplyModFlag(UNIT_FIELD_AURASTATE, 1<<(flag-1), apply);
}

bool Unit::HasAuraState(AuraState flag, SpellEntry const *spellProto, Unit * Caster) const
{
    if (Caster && spellProto)
    {
        AuraEffectList const& stateAuras = Caster->GetAurasByType(SPELL_AURA_ABILITY_IGNORE_AURASTATE);
        for(AuraEffectList::const_iterator j = stateAuras.begin();j != stateAuras.end(); ++j)
            if((*j)->isAffectedOnSpell(spellProto))
                return true;
    }
    return HasFlag(UNIT_FIELD_AURASTATE, 1<<(flag-1));
}

Unit *Unit::GetOwner() const
{
    uint64 ownerid = GetOwnerGUID();
    if(!ownerid)
        return NULL;
    return ObjectAccessor::GetUnit(*this, ownerid);
}

Unit *Unit::GetCharmer() const
{
    if(uint64 charmerid = GetCharmerGUID())
        return ObjectAccessor::GetUnit(*this, charmerid);
    return NULL;
}

Player* Unit::GetCharmerOrOwnerPlayerOrPlayerItself() const
{
    uint64 guid = GetCharmerOrOwnerGUID();
    if(IS_PLAYER_GUID(guid))
        return ObjectAccessor::GetPlayer(*this, guid);

    return GetTypeId()==TYPEID_PLAYER ? (Player*)this : NULL;
}

Guardian* Unit::GetGuardianPet() const
{
    if(uint64 pet_guid = GetPetGUID())
    {
        if(Creature* pet = ObjectAccessor::GetCreatureOrPetOrVehicle(*this, pet_guid))
            if(pet->HasSummonMask(SUMMON_MASK_GUARDIAN))
                return (Guardian*)pet;

        sLog.outError("Unit::GetGuardianPet: Pet %u not exist.",GUID_LOPART(pet_guid));
        const_cast<Unit*>(this)->SetPetGUID(0);
    }

    return NULL;
}

Unit* Unit::GetCharm() const
{
    if(uint64 charm_guid = GetCharmGUID())
    {
        if(Unit* pet = ObjectAccessor::GetUnit(*this, charm_guid))
            return pet;

        sLog.outError("Unit::GetCharm: Charmed creature %u not exist.",GUID_LOPART(charm_guid));
        const_cast<Unit*>(this)->SetUInt64Value(UNIT_FIELD_CHARM, 0);
    }

    return NULL;
}

void Unit::SetGuardian(Guardian* guardian, bool apply)
{
    sLog.outDebug("SetGuardian %u for %u, apply %u", guardian->GetEntry(), GetEntry(), apply);

    if(apply)
    {
        if(!guardian->AddUInt64Value(UNIT_FIELD_SUMMONEDBY, GetGUID()))
        {
            sLog.outCrash("Guardian %u is summoned by %u but it already has a owner", guardian->GetEntry(), GetEntry());
            return;
        }

        m_Controlled.insert(guardian);

        if(guardian->isPet() || guardian->m_Properties && guardian->m_Properties->Category == SUMMON_CATEGORY_PET)
        {
            if(Guardian* oldPet = GetGuardianPet())
            {
                if(oldPet != guardian && (oldPet->isPet() || guardian->isPet() || oldPet->GetEntry() != guardian->GetEntry()))
                {
                    // remove existing guardian pet
                    if(oldPet->isPet())
                        ((Pet*)oldPet)->Remove(PET_SAVE_AS_CURRENT);
                    else
                        oldPet->UnSummon();
                    SetPetGUID(guardian->GetGUID());
                    SetGuardianGUID(0);
                }
            }
            else
            {
                SetPetGUID(guardian->GetGUID());
                SetGuardianGUID(0);
            }
        }

        if(AddUInt64Value(UNIT_FIELD_SUMMON, guardian->GetGUID()))
        {
            if(GetTypeId() == TYPEID_PLAYER)
            {
                if(guardian->isPet())
                    ((Player*)this)->PetSpellInitialize();
                else
                    ((Player*)this)->CharmSpellInitialize();
            }
        }

        // FIXME: hack, speed must be set only at follow
        if(GetTypeId() == TYPEID_PLAYER && guardian->HasSummonMask(SUMMON_MASK_PET))
            for(int i = 0; i < MAX_MOVE_TYPE; ++i)
                guardian->SetSpeed(UnitMoveType(i), m_speed_rate[i], true);
    }
    else
    {
        if(!guardian->RemoveUInt64Value(UNIT_FIELD_SUMMONEDBY, GetGUID()))
        {
            sLog.outCrash("Pet %u is unsummoned by %u but it has another owner", guardian->GetEntry(), GetEntry());
            return;
        }

        m_Controlled.erase(guardian);

        if(guardian->isPet() || guardian->m_Properties && guardian->m_Properties->Category == SUMMON_CATEGORY_PET)
        {
            if(GetPetGUID() == guardian->GetGUID())
                SetPetGUID(0);
        }

        if(RemoveUInt64Value(UNIT_FIELD_SUMMON, guardian->GetGUID()))
        {
            //Check if there is another guardian
            for(ControlList::iterator itr = m_Controlled.begin(); itr != m_Controlled.end(); ++itr)
            {
                assert((*itr)->GetOwnerGUID() == GetGUID());
                if(AddUInt64Value(UNIT_FIELD_SUMMON, (*itr)->GetGUID()))
                {
                    if(GetTypeId() == TYPEID_PLAYER)
                    {
                        if(guardian->isPet())
                            ((Player*)this)->PetSpellInitialize();
                        else
                            ((Player*)this)->CharmSpellInitialize();
                    }
                }
                break;
            }
        }
    }
}

void Unit::SetCharm(Unit* charm, bool apply)
{
    if(apply)
    {
        if(GetTypeId() == TYPEID_PLAYER)
        {
            if(!AddUInt64Value(UNIT_FIELD_CHARM, charm->GetGUID()))
                sLog.outCrash("Player %s is trying to charm unit %u, but it already has a charmed unit %u", GetName(), charm->GetEntry(), GetCharmGUID());
        }

        if(!charm->AddUInt64Value(UNIT_FIELD_CHARMEDBY, GetGUID()))
            sLog.outCrash("Unit %u is being charmed, but it already has a charmer %u", charm->GetEntry(), charm->GetCharmerGUID());

        m_Controlled.insert(charm);
    }
    else
    {
        if(GetTypeId() == TYPEID_PLAYER)
        {
            if(!RemoveUInt64Value(UNIT_FIELD_CHARM, charm->GetGUID()))
                sLog.outCrash("Player %s is trying to uncharm unit %u, but it has another charmed unit %u", GetName(), charm->GetEntry(), GetCharmGUID());
        }

        if(!charm->RemoveUInt64Value(UNIT_FIELD_CHARMEDBY, GetGUID()))
            sLog.outCrash("Unit %u is being uncharmed, but it has another charmer %u", charm->GetEntry(), charm->GetCharmerGUID());

        m_Controlled.erase(charm);
    }
}

Unit* Unit::GetFirstControlled() const
{
    //Sequence: charmed, pet, other guardians
    Unit *unit = GetCharm();
    if(!unit)
    {
        if(uint64 guid = GetUInt64Value(UNIT_FIELD_SUMMON))
            unit = ObjectAccessor::GetUnit(*this, guid);
    }
    return unit;
}

void Unit::RemoveAllControlled()
{
    //possessed pet and vehicle
    if(GetTypeId() == TYPEID_PLAYER)
        ((Player*)this)->StopCastingCharm();

    while(!m_Controlled.empty())
    {
        Unit *target = *m_Controlled.begin();
        m_Controlled.erase(m_Controlled.begin());
        if(target->GetCharmerGUID() == GetGUID())
        {
            target->RemoveCharmAuras();
        }
        else if(target->GetOwnerGUID() == GetGUID()
            && target->GetTypeId() == TYPEID_UNIT
            && ((Creature*)target)->HasSummonMask(SUMMON_MASK_SUMMON))
        {

            if(!((TempSummon*)target)->isPet())
                ((TempSummon*)target)->UnSummon();
        }
        else
        {
            sLog.outError("Unit %u is trying to release unit %u which is neither charmed nor owned by it", GetEntry(), target->GetEntry());
        }
    }
    if(GetPetGUID() != GetUInt64Value(UNIT_FIELD_SUMMON))
        sLog.outCrash("Unit %u is not able to release its summon %u", GetEntry(), GetPetGUID());
    if(GetCharmGUID())
        sLog.outCrash("Unit %u is not able to release its charm %u", GetEntry(), GetCharmGUID());
}

Unit* Unit::GetNextRandomRaidMemberOrPet(float radius)
{
    Player* player = NULL;
    if(GetTypeId() == TYPEID_PLAYER)
        player = (Player*)this;
    // Should we enable this also for charmed units?
    else if (GetTypeId() == TYPEID_UNIT && ((Creature*)this)->isPet())
        player=(Player*)GetOwner();

    if (!player)
        return NULL;
    Group *pGroup = player->GetGroup();
    //When there is no group check pet presence
    if (!pGroup)
    {
        // We are pet now, return owner
        if(player!=this)
            return IsWithinDistInMap(player, radius) ? player : NULL;
        Unit * pet = GetGuardianPet();
        //No pet, no group, nothing to return
        if (!pet)
            return NULL;
        // We are owner now, return pet
        return IsWithinDistInMap(pet, radius) ? pet : NULL;
    }

    std::vector<Unit*> nearMembers;
    //reserve place for players and pets because resizing vector every unit push is unefficient (vector is reallocated then)
    nearMembers.reserve(pGroup->GetMembersCount()*2);

    for(GroupReference *itr = pGroup->GetFirstMember(); itr != NULL; itr = itr->next())
    {
        Player* Target = itr->getSource();

        // IsHostileTo check duel and controlled by enemy
        if( Target && Target !=this && Target->isAlive() && IsWithinDistInMap(Target, radius) &&
            !IsHostileTo(Target) )
            nearMembers.push_back(Target);

        // Push player's pet to vector
        Unit * pet = Target->GetGuardianPet();
        if (pet && pet !=this &&  pet->isAlive() && IsWithinDistInMap(pet, radius) &&
            !IsHostileTo(pet) )
            nearMembers.push_back(pet);
    }

    if (nearMembers.empty())
        return NULL;

    uint32 randTarget = urand(0,nearMembers.size()-1);
    return nearMembers[randTarget];
}

//only called in Player::SetSeer
void Unit::AddPlayerToVision(Player* plr)
{
    if(m_sharedVision.empty())
    {
        setActive(true);
        SetWorldObject(true);
    }
    m_sharedVision.push_back(plr);
}

//only called in Player::SetSeer
void Unit::RemovePlayerFromVision(Player* plr)
{
    m_sharedVision.remove(plr);
    if(m_sharedVision.empty())
    {
        setActive(false);
        SetWorldObject(false);
    }
}

void Unit::RemoveBindSightAuras()
{
    RemoveAurasByType(SPELL_AURA_BIND_SIGHT);
}

void Unit::RemoveCharmAuras()
{
    RemoveAurasByType(SPELL_AURA_MOD_CHARM);
    RemoveAurasByType(SPELL_AURA_MOD_POSSESS_PET);
    RemoveAurasByType(SPELL_AURA_MOD_POSSESS);
}

void Unit::UnsummonAllTotems()
{
    for (int8 i = 0; i < MAX_SUMMON_SLOT; ++i)
    {
        if(!m_SummonSlot[i])
            continue;

        Creature *OldTotem = ObjectAccessor::GetCreature(*this, m_SummonSlot[i]);
        if(OldTotem && OldTotem->isSummon())
            ((TempSummon*)OldTotem)->UnSummon();
    }
}

void Unit::SendHealSpellLog(Unit *pVictim, uint32 SpellID, uint32 Damage, bool critical)
{
    // we guess size
    WorldPacket data(SMSG_SPELLHEALLOG, (8+8+4+4+1));
    data.append(pVictim->GetPackGUID());
    data.append(GetPackGUID());
    data << uint32(SpellID);
    data << uint32(Damage);
    data << uint32(0);                                      // over healing?
    data << uint8(critical ? 1 : 0);
    data << uint8(0);                                       // unused in client?
    SendMessageToSet(&data, true);
}

void Unit::SendEnergizeSpellLog(Unit *pVictim, uint32 SpellID, uint32 Damage, Powers powertype)
{
    WorldPacket data(SMSG_SPELLENERGIZELOG, (8+8+4+4+4+1));
    data.append(pVictim->GetPackGUID());
    data.append(GetPackGUID());
    data << uint32(SpellID);
    data << uint32(powertype);
    data << uint32(Damage);
    SendMessageToSet(&data, true);
}

uint32 Unit::SpellDamageBonus(Unit *pVictim, SpellEntry const *spellProto, uint32 pdamage, DamageEffectType damagetype, uint32 stack)
{
    if(!spellProto || !pVictim || damagetype==DIRECT_DAMAGE )
        return pdamage;

    // For totems get damage bonus from owner (statue isn't totem in fact)
    if( GetTypeId()==TYPEID_UNIT && ((Creature*)this)->isTotem() && ((Totem*)this)->GetTotemType()!=TOTEM_STATUE)
    {
        if(Unit* owner = GetOwner())
            return owner->SpellDamageBonus(pVictim, spellProto, pdamage, damagetype);
    }

    // Taken/Done total percent damage auras
    float DoneTotalMod = 1.0f;
    float TakenTotalMod = 1.0f;
    int32 DoneTotal = 0;
    int32 TakenTotal = 0;

    // ..done
    // Pet damage
    if( GetTypeId() == TYPEID_UNIT && !((Creature*)this)->isPet() )
        DoneTotalMod *= ((Creature*)this)->GetSpellDamageMod(((Creature*)this)->GetCreatureInfo()->rank);

    AuraEffectList const& mModDamagePercentDone = GetAurasByType(SPELL_AURA_MOD_DAMAGE_PERCENT_DONE);
    for(AuraEffectList::const_iterator i = mModDamagePercentDone.begin(); i != mModDamagePercentDone.end(); ++i)
    {
        if( ((*i)->GetMiscValue() & GetSpellSchoolMask(spellProto)) &&
            (*i)->GetSpellProto()->EquippedItemClass == -1 &&
                                                            // -1 == any item class (not wand then)
            (*i)->GetSpellProto()->EquippedItemInventoryTypeMask == 0 )
                                                            // 0 == any inventory type (not wand then)
        {
            DoneTotalMod *= ((*i)->GetAmount()+100.0f)/100.0f;
        }
    }

    uint32 creatureTypeMask = pVictim->GetCreatureTypeMask();
    // Add flat bonus from spell damage versus
    DoneTotal += GetTotalAuraModifierByMiscMask(SPELL_AURA_MOD_FLAT_SPELL_DAMAGE_VERSUS, creatureTypeMask);
    AuraEffectList const& mDamageDoneVersus = GetAurasByType(SPELL_AURA_MOD_DAMAGE_DONE_VERSUS);
    for(AuraEffectList::const_iterator i = mDamageDoneVersus.begin();i != mDamageDoneVersus.end(); ++i)
        if(creatureTypeMask & uint32((*i)->GetMiscValue()))
            DoneTotalMod *= ((*i)->GetAmount()+100.0f)/100.0f;

    // done scripted mod (take it from owner)
    Unit *owner = GetOwner();
    if (!owner) owner = this;
    AuraEffectList const& mOverrideClassScript= owner->GetAurasByType(SPELL_AURA_OVERRIDE_CLASS_SCRIPTS);
    for(AuraEffectList::const_iterator i = mOverrideClassScript.begin(); i != mOverrideClassScript.end(); ++i)
    {
        if (!(*i)->isAffectedOnSpell(spellProto))
            continue;
        switch((*i)->GetMiscValue())
        {
            case 4920: // Molten Fury
            case 4919:
            case 6917: // Death's Embrace
            case 6926:
            case 6928:
            {
                if(pVictim->HasAuraState(AURA_STATE_HEALTHLESS_35_PERCENT, spellProto, this))
                    DoneTotalMod *= (100.0f+(*i)->GetAmount())/100.0f;
                break;
            }
            // Soul Siphon
            case 4992:
            case 4993:
            {
                // effect 1 m_amount
                int32 maxPercent = (*i)->GetAmount();
                // effect 0 m_amount
                int32 stepPercent = CalculateSpellDamage((*i)->GetSpellProto(), 0, (*i)->GetSpellProto()->EffectBasePoints[0], this);
                // count affliction effects and calc additional damage in percentage
                int32 modPercent = 0;
                AuraMap const& victimAuras = pVictim->GetAuras();
                for (AuraMap::const_iterator itr = victimAuras.begin(); itr != victimAuras.end(); ++itr)
                {
                    SpellEntry const* m_spell = itr->second->GetSpellProto();
                    if (m_spell->SpellFamilyName != SPELLFAMILY_WARLOCK || !(m_spell->SpellFamilyFlags[1] & 0x0004071B || m_spell->SpellFamilyFlags[0] & 0x8044C402))
                        continue;
                    modPercent += stepPercent * itr->second->GetStackAmount();
                    if (modPercent >= maxPercent)
                    {
                        modPercent = maxPercent;
                        break;
                    }
                }
                DoneTotalMod *= (modPercent+100.0f)/100.0f;
                break;
            }
            case 6916: // Death's Embrace
            case 6925:
            case 6927:
                if (HasAuraState(AURA_STATE_HEALTHLESS_20_PERCENT, spellProto, this))
                    DoneTotalMod *= (100.0f+(*i)->GetAmount())/100.0f;
                break;
            case 5481: // Starfire Bonus
            {
                if (pVictim->GetAura(SPELL_AURA_PERIODIC_DAMAGE, SPELLFAMILY_DRUID, 0x200002, 0))
                    DoneTotalMod *= ((*i)->GetAmount()+100.0f)/100.0f;
                break;
            }
            case 4418: // Increased Shock Damage
            case 4554: // Increased Lightning Damage
            case 4555: // Improved Moonfire
            case 5142: // Increased Lightning Damage
            case 5147: // Improved Consecration / Libram of Resurgence
            case 5148: // Idol of the Shooting Star
            case 6008: // Increased Lightning Damage / Totem of Hex
            {
                DoneTotal+=(*i)->GetAmount();
                break;
            }
            // Tundra Stalker
            // Merciless Combat
            case 7277:
            {
                // Merciless Combat
                if ((*i)->GetSpellProto()->SpellIconID == 2656)
                {
                    if(pVictim->HasAuraState(AURA_STATE_HEALTHLESS_35_PERCENT, spellProto, this))
                        DoneTotalMod *= (100.0f+(*i)->GetAmount())/100.0f;
                }
                else // Tundra Stalker
                {
                    if (pVictim->GetAura(SPELL_AURA_DUMMY, SPELLFAMILY_DEATHKNIGHT,0, 0x04000000,0))
                        DoneTotalMod *= ((*i)->GetAmount()+100.0f)/100.0f;
                    break;
                }
                break;
            }
            case 7293: // Rage of Rivendare
            {
                if (pVictim->GetAura(SPELL_AURA_PERIODIC_DAMAGE, SPELLFAMILY_DEATHKNIGHT, 0,0x02000000,0))
                    DoneTotalMod *= ((*i)->GetAmount()+100.0f)/100.0f;
                break;
            }
            // Twisted Faith
            case 7377:
            {
                if (pVictim->GetAura(SPELL_AURA_PERIODIC_DAMAGE, SPELLFAMILY_PRIEST, 0x8000, 0,0, GetGUID()))
                    DoneTotalMod *= ((*i)->GetAmount()+100.0f)/100.0f;
                break;
            }
            // Marked for Death
            case 7598:
            case 7599:
            case 7600:
            case 7601:
            case 7602:
            {
                if (pVictim->GetAura(SPELL_AURA_MOD_STALKED, SPELLFAMILY_HUNTER, 0x400, 0))
                    DoneTotalMod *= ((*i)->GetAmount()+100.0f)/100.0f;
                break;
            }
        }
    }

    // Custom scripted damage
    // Ice Lance
    if (spellProto->SpellFamilyName == SPELLFAMILY_MAGE && spellProto->SpellIconID == 186)
    {
        if (pVictim->HasAuraState(AURA_STATE_FROZEN, spellProto, this))
            DoneTotalMod *= 3.0f;
    }

    // Torment the weak
    if (spellProto->SpellFamilyName== SPELLFAMILY_MAGE && (spellProto->SpellFamilyFlags[0]&0x20200021 || spellProto->SpellFamilyFlags[1]& 0x9000))
    {
        if(pVictim->HasAuraType(SPELL_AURA_MOD_DECREASE_SPEED))
        {
            AuraEffectList const& mDumyAuras = GetAurasByType(SPELL_AURA_DUMMY);
            for(AuraEffectList::const_iterator i = mDumyAuras.begin(); i != mDumyAuras.end(); ++i)
            {
                if ((*i)->GetSpellProto()->SpellIconID == 3263)
                {
                    DoneTotalMod *=float((*i)->GetAmount() + 100.f) / 100.f;
                    break;
                }
            }
        }
    }

    // ..taken
    AuraEffectList const& mModDamagePercentTaken = pVictim->GetAurasByType(SPELL_AURA_MOD_DAMAGE_PERCENT_TAKEN);
    for(AuraEffectList::const_iterator i = mModDamagePercentTaken.begin(); i != mModDamagePercentTaken.end(); ++i)
        if( (*i)->GetMiscValue() & GetSpellSchoolMask(spellProto) )
            TakenTotalMod *= ((*i)->GetAmount()+100.0f)/100.0f;

    // .. taken pct: dummy auras
    if (pVictim->GetTypeId() == TYPEID_PLAYER)
    {
        //Cheat Death
        if (AuraEffect *dummy = pVictim->GetDummyAura(45182))
        {
            float mod = -((Player*)pVictim)->GetRatingBonusValue(CR_CRIT_TAKEN_SPELL)*2*4;
            if (mod < dummy->GetAmount())
                mod = dummy->GetAmount();
            TakenTotalMod *= (mod+100.0f)/100.0f;
        }
    }

    // From caster spells
    AuraEffectList const& mOwnerTaken = pVictim->GetAurasByType(SPELL_AURA_MOD_DAMAGE_FROM_CASTER);
    for(AuraEffectList::const_iterator i = mOwnerTaken.begin(); i != mOwnerTaken.end(); ++i)
        if( (*i)->GetCasterGUID() == GetGUID() && (*i)->isAffectedOnSpell(spellProto))
            TakenTotalMod *= ((*i)->GetAmount()+100.0f)/100.0f;

    // Mod damage from spell mechanic
    uint32 mechanicMask = GetAllSpellMechanicMask(spellProto);
    if (mechanicMask)
    {
        AuraEffectList const& mDamageDoneMechanic = pVictim->GetAurasByType(SPELL_AURA_MOD_MECHANIC_DAMAGE_TAKEN_PERCENT);
        for(AuraEffectList::const_iterator i = mDamageDoneMechanic.begin();i != mDamageDoneMechanic.end(); ++i)
            if(mechanicMask & uint32(1<<((*i)->GetMiscValue())))
                TakenTotalMod *= ((*i)->GetAmount()+100.0f)/100.0f;
    }

    // Taken/Done fixed damage bonus auras
    int32 DoneAdvertisedBenefit  = SpellBaseDamageBonus(GetSpellSchoolMask(spellProto));
    int32 TakenAdvertisedBenefit = SpellBaseDamageBonusForVictim(GetSpellSchoolMask(spellProto), pVictim);
    // Pets just add their bonus damage to their spell damage
    // note that their spell damage is just gain of their own auras
    if (GetTypeId() == TYPEID_UNIT && ((Creature*)this)->HasSummonMask(SUMMON_MASK_GUARDIAN))
        DoneAdvertisedBenefit += ((Guardian*)this)->GetBonusDamage();

    // Check for table values
    float coeff;
    SpellBonusEntry const* bonus = spellmgr.GetSpellBonusData(spellProto->Id);
    if (bonus)
    {
        if (damagetype == DOT)
            coeff = bonus->dot_damage;
        else
            coeff = bonus->direct_damage;
        if (bonus->ap_bonus)
            DoneTotal+=bonus->ap_bonus * GetTotalAttackPowerValue(BASE_ATTACK) * stack;
    }
    // Default calculation
    if (DoneAdvertisedBenefit || TakenAdvertisedBenefit)
    {
        if(!bonus)
        {
        // Damage Done from spell damage bonus
        int32 CastingTime = !IsChanneledSpell(spellProto) ? GetSpellCastTime(spellProto) : GetSpellDuration(spellProto);
        // Damage over Time spells bonus calculation
        float DotFactor = 1.0f;
        if(damagetype == DOT)
        {
            int32 DotDuration = GetSpellDuration(spellProto);
            // 200% limit
            if(DotDuration > 0)
            {
                if(DotDuration > 30000) DotDuration = 30000;
                if(!IsChanneledSpell(spellProto)) DotFactor = DotDuration / 15000.0f;
                int x = 0;
                for(int j = 0; j < 3; j++)
                {
                    if( spellProto->Effect[j] == SPELL_EFFECT_APPLY_AURA && (
                        spellProto->EffectApplyAuraName[j] == SPELL_AURA_PERIODIC_DAMAGE ||
                        spellProto->EffectApplyAuraName[j] == SPELL_AURA_PERIODIC_LEECH) )
                    {
                        x = j;
                        break;
                    }
                }
                int32 DotTicks = 6;
                if(spellProto->EffectAmplitude[x] != 0)
                    DotTicks = DotDuration / spellProto->EffectAmplitude[x];
                if(DotTicks)
                {
                    DoneAdvertisedBenefit /= DotTicks;
                    TakenAdvertisedBenefit /= DotTicks;
                }
            }
        }
        // Distribute Damage over multiple effects, reduce by AoE
        CastingTime = GetCastingTimeForBonus( spellProto, damagetype, CastingTime );

        // 50% for damage and healing spells for leech spells from damage bonus and 0% from healing
        for(int j = 0; j < 3; ++j)
        {
            if( spellProto->Effect[j] == SPELL_EFFECT_HEALTH_LEECH ||
                spellProto->Effect[j] == SPELL_EFFECT_APPLY_AURA && spellProto->EffectApplyAuraName[j] == SPELL_AURA_PERIODIC_LEECH )
            {
                CastingTime /= 2;
                break;
            }
        }
        if(spellProto->SchoolMask != SPELL_SCHOOL_MASK_NORMAL)
            coeff = (CastingTime / 3500.0f) * DotFactor;
        else
            coeff = DotFactor;
        }

        float coeff2 = CalculateLevelPenalty(spellProto) * stack;
        if(spellProto->SpellFamilyName) //TODO: fix this
            TakenTotal+= TakenAdvertisedBenefit * coeff * coeff2;
        if(Player* modOwner = GetSpellModOwner())
        {
            coeff *= 100.0f;
            modOwner->ApplySpellMod(spellProto->Id, SPELLMOD_SPELL_BONUS_DAMAGE, coeff);
            coeff /= 100.0f;
        }
        DoneTotal += DoneAdvertisedBenefit * coeff * coeff2;
    }

    float tmpDamage = (pdamage + DoneTotal) * DoneTotalMod;
    // apply spellmod to Done damage (flat and pct)
    if(Player* modOwner = GetSpellModOwner())
        modOwner->ApplySpellMod(spellProto->Id, damagetype == DOT ? SPELLMOD_DOT : SPELLMOD_DAMAGE, tmpDamage);

    tmpDamage = (tmpDamage + TakenTotal) * TakenTotalMod;

    return tmpDamage > 0 ? uint32(tmpDamage) : 0;
}

int32 Unit::SpellBaseDamageBonus(SpellSchoolMask schoolMask)
{
    int32 DoneAdvertisedBenefit = 0;

    // ..done
    AuraEffectList const& mDamageDone = GetAurasByType(SPELL_AURA_MOD_DAMAGE_DONE);
    for(AuraEffectList::const_iterator i = mDamageDone.begin();i != mDamageDone.end(); ++i)
        if(((*i)->GetMiscValue() & schoolMask) != 0 &&
        (*i)->GetSpellProto()->EquippedItemClass == -1 &&
                                                            // -1 == any item class (not wand then)
        (*i)->GetSpellProto()->EquippedItemInventoryTypeMask == 0 )
                                                            // 0 == any inventory type (not wand then)
            DoneAdvertisedBenefit += (*i)->GetAmount();

    if (GetTypeId() == TYPEID_PLAYER)
    {
        // Base value
        DoneAdvertisedBenefit +=((Player*)this)->GetBaseSpellDamageBonus();

        // Damage bonus from stats
        AuraEffectList const& mDamageDoneOfStatPercent = GetAurasByType(SPELL_AURA_MOD_SPELL_DAMAGE_OF_STAT_PERCENT);
        for(AuraEffectList::const_iterator i = mDamageDoneOfStatPercent.begin();i != mDamageDoneOfStatPercent.end(); ++i)
        {
            if((*i)->GetMiscValue() & schoolMask)
            {
                // stat used stored in miscValueB for this aura
                Stats usedStat = Stats((*i)->GetMiscBValue());
                DoneAdvertisedBenefit += int32(GetStat(usedStat) * (*i)->GetAmount() / 100.0f);
            }
        }
        // ... and attack power
        AuraEffectList const& mDamageDonebyAP = GetAurasByType(SPELL_AURA_MOD_SPELL_DAMAGE_OF_ATTACK_POWER);
        for(AuraEffectList::const_iterator i =mDamageDonebyAP.begin();i != mDamageDonebyAP.end(); ++i)
            if ((*i)->GetMiscValue() & schoolMask)
                DoneAdvertisedBenefit += int32(GetTotalAttackPowerValue(BASE_ATTACK) * (*i)->GetAmount() / 100.0f);

    }
    return DoneAdvertisedBenefit;
}

int32 Unit::SpellBaseDamageBonusForVictim(SpellSchoolMask schoolMask, Unit *pVictim)
{
    uint32 creatureTypeMask = pVictim->GetCreatureTypeMask();

    int32 TakenAdvertisedBenefit = 0;
    // ..done (for creature type by mask) in taken
    AuraEffectList const& mDamageDoneCreature = GetAurasByType(SPELL_AURA_MOD_DAMAGE_DONE_CREATURE);
    for(AuraEffectList::const_iterator i = mDamageDoneCreature.begin();i != mDamageDoneCreature.end(); ++i)
        if(creatureTypeMask & uint32((*i)->GetMiscValue()))
            TakenAdvertisedBenefit += (*i)->GetAmount();

    // ..taken
    AuraEffectList const& mDamageTaken = pVictim->GetAurasByType(SPELL_AURA_MOD_DAMAGE_TAKEN);
    for(AuraEffectList::const_iterator i = mDamageTaken.begin();i != mDamageTaken.end(); ++i)
        if(((*i)->GetMiscValue() & schoolMask) != 0)
            TakenAdvertisedBenefit += (*i)->GetAmount();

    return TakenAdvertisedBenefit;
}

bool Unit::isSpellCrit(Unit *pVictim, SpellEntry const *spellProto, SpellSchoolMask schoolMask, WeaponAttackType attackType)
{
    // not critting spell
    if((spellProto->AttributesEx2 & SPELL_ATTR_EX2_CANT_CRIT))
        return false;

    float crit_chance = 0.0f;
    switch(spellProto->DmgClass)
    {
        case SPELL_DAMAGE_CLASS_NONE:
            return false;
        case SPELL_DAMAGE_CLASS_MAGIC:
        {
            if (schoolMask & SPELL_SCHOOL_MASK_NORMAL)
                crit_chance = 0.0f;
            // For other schools
            else if (GetTypeId() == TYPEID_PLAYER)
                crit_chance = GetFloatValue( PLAYER_SPELL_CRIT_PERCENTAGE1 + GetFirstSchoolInMask(schoolMask));
            else
            {
                crit_chance = m_baseSpellCritChance;
                crit_chance += GetTotalAuraModifierByMiscMask(SPELL_AURA_MOD_SPELL_CRIT_CHANCE_SCHOOL, schoolMask);
            }
            // taken
            if (pVictim)
            {
                if (!IsPositiveSpell(spellProto->Id))
                {
                    // Modify critical chance by victim SPELL_AURA_MOD_ATTACKER_SPELL_CRIT_CHANCE
                    crit_chance += pVictim->GetTotalAuraModifierByMiscMask(SPELL_AURA_MOD_ATTACKER_SPELL_CRIT_CHANCE, schoolMask);
                    // Modify critical chance by victim SPELL_AURA_MOD_ATTACKER_SPELL_AND_WEAPON_CRIT_CHANCE
                    crit_chance += pVictim->GetTotalAuraModifier(SPELL_AURA_MOD_ATTACKER_SPELL_AND_WEAPON_CRIT_CHANCE);
                    // Modify by player victim resilience
                    if (pVictim->GetTypeId() == TYPEID_PLAYER)
                        crit_chance -= ((Player*)pVictim)->GetRatingBonusValue(CR_CRIT_TAKEN_SPELL);
                }

                // scripted (increase crit chance ... against ... target by x%
                AuraEffectList const& mOverrideClassScript = GetAurasByType(SPELL_AURA_OVERRIDE_CLASS_SCRIPTS);
                for(AuraEffectList::const_iterator i = mOverrideClassScript.begin(); i != mOverrideClassScript.end(); ++i)
                {
                    if (!((*i)->isAffectedOnSpell(spellProto)))
                        continue;
                    switch((*i)->GetMiscValue())
                    {
                        case  849: if (pVictim->HasAuraState(AURA_STATE_FROZEN, spellProto, this)) crit_chance+= 17.0f; break; //Shatter Rank 1
                        case  910: if (pVictim->HasAuraState(AURA_STATE_FROZEN, spellProto, this)) crit_chance+= 34.0f; break; //Shatter Rank 2
                        case  911: if (pVictim->HasAuraState(AURA_STATE_FROZEN, spellProto, this)) crit_chance+= 50.0f; break; //Shatter Rank 3
                        case 7917: // Glyph of Shadowburn
                            if (pVictim->HasAuraState(AURA_STATE_HEALTHLESS_35_PERCENT, spellProto, this))
                                crit_chance+=(*i)->GetAmount();
                            break;
                        case 7997: // Renewed Hope
                        case 7998:
                            if (pVictim->HasAura(6788))
                                crit_chance+=(*i)->GetAmount();
                            break;
                        case   21: // Test of Faith
                        case 6935:
                        case 6918:
                            if (pVictim->GetHealth() < pVictim->GetMaxHealth()/2)
                                crit_chance+=(*i)->GetAmount();
                            break;
                        default:
                            break;
                    }
                }
                // Custom crit by class
                switch(spellProto->SpellFamilyName)
                {
                    case SPELLFAMILY_PALADIN:
                        // Sacred Shield
                        if (spellProto->SpellFamilyFlags[0] & 0x40000000)
                        {
                            AuraEffect *aura = pVictim->GetDummyAura(58597);
                            if (aura && aura->GetCasterGUID() == GetGUID())
                            crit_chance+=aura->GetAmount();
                            break;
                        }
                    break;
                    case SPELLFAMILY_SHAMAN:
                        // Lava Burst
                        if (spellProto->SpellFamilyFlags[1] & 0x00001000)
                        {
                            if (AuraEffect *flameShock = pVictim->GetAura(SPELL_AURA_PERIODIC_DAMAGE, SPELLFAMILY_SHAMAN, 10000000, 0,0, GetGUID()))
                            {
                                // Consume shock aura if not have Glyph of Flame Shock
                                if (!GetAuraEffect(55447, 0))
                                    pVictim->RemoveAurasDueToSpell(flameShock->GetId(), GetGUID());
                                return true;
                            }
                            break;
                        }
                    break;

                }
            }
            break;
        }
        case SPELL_DAMAGE_CLASS_MELEE:
        case SPELL_DAMAGE_CLASS_RANGED:
        {
            if (pVictim)
            {
                crit_chance = GetUnitCriticalChance(attackType, pVictim);
                crit_chance+= GetTotalAuraModifierByMiscMask(SPELL_AURA_MOD_SPELL_CRIT_CHANCE_SCHOOL, schoolMask);
            }
            break;
        }
        default:
            return false;
    }
    // percent done
    // only players use intelligence for critical chance computations
    if(Player* modOwner = GetSpellModOwner())
        modOwner->ApplySpellMod(spellProto->Id, SPELLMOD_CRITICAL_CHANCE, crit_chance);

    crit_chance = crit_chance > 0.0f ? crit_chance : 0.0f;
    if (roll_chance_f(crit_chance))
        return true;
    return false;
}

uint32 Unit::SpellCriticalDamageBonus(SpellEntry const *spellProto, uint32 damage, Unit *pVictim)
{
    // Calculate critical bonus
    int32 crit_bonus;
    switch(spellProto->DmgClass)
    {
        case SPELL_DAMAGE_CLASS_MELEE:                      // for melee based spells is 100%
        case SPELL_DAMAGE_CLASS_RANGED:
            // TODO: write here full calculation for melee/ranged spells
            crit_bonus = damage;
            break;
        default:
            crit_bonus = damage / 2;                        // for spells is 50%
            break;
    }

    // adds additional damage to crit_bonus (from talents)
    if(Player* modOwner = GetSpellModOwner())
        modOwner->ApplySpellMod(spellProto->Id, SPELLMOD_CRIT_DAMAGE_BONUS, crit_bonus);

    if(pVictim)
    {
        uint32 creatureTypeMask = pVictim->GetCreatureTypeMask();
        crit_bonus = int32(crit_bonus * GetTotalAuraMultiplierByMiscMask(SPELL_AURA_MOD_CRIT_PERCENT_VERSUS, creatureTypeMask));
    }

    if(crit_bonus > 0)
        damage += crit_bonus;

    return damage;
}

uint32 Unit::SpellCriticalHealingBonus(SpellEntry const *spellProto, uint32 damage, Unit *pVictim)
{
    // Calculate critical bonus
    int32 crit_bonus;
    switch(spellProto->DmgClass)
    {
        case SPELL_DAMAGE_CLASS_MELEE:                      // for melee based spells is 100%
        case SPELL_DAMAGE_CLASS_RANGED:
            // TODO: write here full calculation for melee/ranged spells
            crit_bonus = damage;
            break;
        default:
            crit_bonus = damage / 2;                        // for spells is 50%
            break;
    }


    if(pVictim)
    {
        uint32 creatureTypeMask = pVictim->GetCreatureTypeMask();
        crit_bonus = int32(crit_bonus * GetTotalAuraMultiplierByMiscMask(SPELL_AURA_MOD_CRIT_PERCENT_VERSUS, creatureTypeMask));
    }

    if(crit_bonus > 0)
        damage += crit_bonus;

    damage = int32(float(damage) * GetTotalAuraMultiplier(SPELL_AURA_MOD_CRITICAL_HEALING_AMOUNT));

    return damage;
}

uint32 Unit::SpellHealingBonus(Unit *pVictim, SpellEntry const *spellProto, uint32 healamount, DamageEffectType damagetype, uint32 stack)
{
    // No heal amount for this class spells
    if (spellProto->DmgClass == SPELL_DAMAGE_CLASS_NONE)
        return healamount;

    // For totems get healing bonus from owner (statue isn't totem in fact)
    if( GetTypeId()==TYPEID_UNIT && ((Creature*)this)->isTotem() && ((Totem*)this)->GetTotemType()!=TOTEM_STATUE)
        if(Unit* owner = GetOwner())
            return owner->SpellHealingBonus(pVictim, spellProto, healamount, damagetype, stack);

    // Healing Done
    // Taken/Done total percent damage auras
    float  DoneTotalMod = 1.0f;
    float  TakenTotalMod = 1.0f;
    int32  DoneTotal = 0;
    int32  TakenTotal = 0;

    // Healing done percent
    AuraEffectList const& mHealingDonePct = GetAurasByType(SPELL_AURA_MOD_HEALING_DONE_PERCENT);
    for(AuraEffectList::const_iterator i = mHealingDonePct.begin();i != mHealingDonePct.end(); ++i)
        DoneTotalMod *= (100.0f + (*i)->GetAmount()) / 100.0f;

    // done scripted mod (take it from owner)
    Unit *owner = GetOwner();
    if (!owner) owner = this;
    AuraEffectList const& mOverrideClassScript= owner->GetAurasByType(SPELL_AURA_OVERRIDE_CLASS_SCRIPTS);
    for(AuraEffectList::const_iterator i = mOverrideClassScript.begin(); i != mOverrideClassScript.end(); ++i)
    {
        if (!(*i)->isAffectedOnSpell(spellProto))
            continue;
        switch((*i)->GetMiscValue())
        {
            case 4415: // Increased Rejuvenation Healing
            case 4953:
            case 3736: // Hateful Totem of the Third Wind / Increased Lesser Healing Wave / LK Arena (4/5/6) Totem of the Third Wind / Savage Totem of the Third Wind
                DoneTotal+=(*i)->GetAmount();
                break;
            case 7997: // Renewed Hope
            case 7998:
                if (pVictim->HasAura(6788))
                    DoneTotalMod *=((*i)->GetAmount() + 100.0f)/100.0f;
                break;
            case   21: // Test of Faith
            case 6935:
            case 6918:
                if (pVictim->GetHealth() < pVictim->GetMaxHealth()/2)
                    DoneTotalMod *=((*i)->GetAmount() + 100.0f)/100.0f;
                break;
            case 7798: // Glyph of Regrowth
            {
                if (pVictim->GetAura(SPELL_AURA_PERIODIC_HEAL, SPELLFAMILY_DRUID, 0x40, 0))
                    DoneTotalMod *= ((*i)->GetAmount()+100.0f)/100.0f;
                break;
            }
            case 8477: // Nourish Heal Boost
            {
                int32 stepPercent = (*i)->GetAmount();
                int32 modPercent = 0;
                AuraMap const& victimAuras = pVictim->GetAuras();
                for (AuraMap::const_iterator itr = victimAuras.begin(); itr != victimAuras.end(); ++itr)
                {
                    if (itr->second->GetCasterGUID()!=GetGUID())
                        continue;
                    SpellEntry const* m_spell = itr->second->GetSpellProto();
                    if ( m_spell->SpellFamilyName != SPELLFAMILY_DRUID ||
                        !(m_spell->SpellFamilyFlags[1] & 0x00000010 || m_spell->SpellFamilyFlags[0] & 0x50))
                        continue;
                    modPercent += stepPercent * itr->second->GetStackAmount();
                }
                DoneTotalMod *= (modPercent+100.0f)/100.0f;
                break;
            }
            case 7871: // Glyph of Lesser Healing Wave
            {
                if (pVictim->GetAura(SPELL_AURA_DUMMY, SPELLFAMILY_SHAMAN, 0 , 0x00000400, 0, GetGUID()))
                    DoneTotalMod *= ((*i)->GetAmount()+100.0f)/100.0f;
                break;
            }
            default:
                break;
        }
    }

    // Taken/Done fixed damage bonus auras
    int32 DoneAdvertisedBenefit  = SpellBaseHealingBonus(GetSpellSchoolMask(spellProto));
    int32 TakenAdvertisedBenefit = SpellBaseHealingBonusForVictim(GetSpellSchoolMask(spellProto), pVictim);

    // Check for table values
    SpellBonusEntry const* bonus = spellmgr.GetSpellBonusData(spellProto->Id);
    float coeff;
    if (bonus)
    {
        if (damagetype == DOT)
            coeff = bonus->dot_damage;
        else
            coeff = bonus->direct_damage;
        if (bonus->ap_bonus)
            DoneTotal+=bonus->ap_bonus * GetTotalAttackPowerValue(BASE_ATTACK) * stack;
    }
    // Default calculation
    if (DoneAdvertisedBenefit || TakenAdvertisedBenefit)
    {
        if(!bonus)
        {
        // Damage Done from spell damage bonus
        int32 CastingTime = !IsChanneledSpell(spellProto) ? GetSpellCastTime(spellProto) : GetSpellDuration(spellProto);
        // Damage over Time spells bonus calculation
        float DotFactor = 1.0f;
        if(damagetype == DOT)
        {
            int32 DotDuration = GetSpellDuration(spellProto);
            // 200% limit
            if(DotDuration > 0)
            {
                if(DotDuration > 30000) DotDuration = 30000;
                if(!IsChanneledSpell(spellProto)) DotFactor = DotDuration / 15000.0f;
                int x = 0;
                for(int j = 0; j < 3; j++)
                {
                    if( spellProto->Effect[j] == SPELL_EFFECT_APPLY_AURA && (
                        spellProto->EffectApplyAuraName[j] == SPELL_AURA_PERIODIC_DAMAGE ||
                        spellProto->EffectApplyAuraName[j] == SPELL_AURA_PERIODIC_LEECH) )
                    {
                        x = j;
                        break;
                    }
                }
                int32 DotTicks = 6;
                if(spellProto->EffectAmplitude[x] != 0)
                    DotTicks = DotDuration / spellProto->EffectAmplitude[x];
                if(DotTicks)
                {
                    DoneAdvertisedBenefit = DoneAdvertisedBenefit * int32(stack) / DotTicks;
                    TakenAdvertisedBenefit = TakenAdvertisedBenefit * int32(stack) / DotTicks;
                }
            }
        }
        // Distribute Damage over multiple effects, reduce by AoE
        CastingTime = GetCastingTimeForBonus( spellProto, damagetype, CastingTime );
        // 50% for damage and healing spells for leech spells from damage bonus and 0% from healing
        for(int j = 0; j < 3; ++j)
        {
            if( spellProto->Effect[j] == SPELL_EFFECT_HEALTH_LEECH ||
                spellProto->Effect[j] == SPELL_EFFECT_APPLY_AURA && spellProto->EffectApplyAuraName[j] == SPELL_AURA_PERIODIC_LEECH )
            {
                CastingTime /= 2;
                break;
            }
        }
        coeff = (CastingTime / 3500.0f) * DotFactor;
        }

        float coeff2 = CalculateLevelPenalty(spellProto) * 1.88f * stack;
        TakenTotal += TakenAdvertisedBenefit * coeff * coeff2;
        if(Player* modOwner = GetSpellModOwner())
        {
            coeff *= 100.0f;
            modOwner->ApplySpellMod(spellProto->Id, SPELLMOD_SPELL_BONUS_DAMAGE, coeff);
            coeff /= 100.0f;
        }
        DoneTotal += DoneAdvertisedBenefit * coeff * coeff2;
    }

    // use float as more appropriate for negative values and percent applying
    float heal = (healamount + DoneTotal)*DoneTotalMod;
    // apply spellmod to Done amount
    if(Player* modOwner = GetSpellModOwner())
        modOwner->ApplySpellMod(spellProto->Id, damagetype == DOT ? SPELLMOD_DOT : SPELLMOD_DAMAGE, heal);

    // Nourish cast
    if (spellProto->SpellFamilyName == SPELLFAMILY_DRUID && spellProto->SpellFamilyFlags[1] & 0x2000000)
    {
        // Rejuvenation, Regrowth, Lifebloom, or Wild Growth
        if (pVictim->GetAura(SPELL_AURA_PERIODIC_HEAL, SPELLFAMILY_DRUID, 0x50, 0x4000010, 0))
            //increase healing by 20%
            DoneTotalMod *= 1.2f;
    }

    // Taken mods
    // Healing Wave cast
    if (spellProto->SpellFamilyName == SPELLFAMILY_SHAMAN && spellProto->SpellFamilyFlags[0] & 0x40)
    {
        // Search for Healing Way on Victim
        Unit::AuraEffectList const& auraDummy = pVictim->GetAurasByType(SPELL_AURA_DUMMY);
        for(Unit::AuraEffectList::const_iterator itr = auraDummy.begin(); itr!=auraDummy.end(); ++itr)
            if((*itr)->GetId() == 29203)
                TakenTotalMod *= ((*itr)->GetAmount()+100.0f) / 100.0f;
    }

    // Healing taken percent
    float minval = pVictim->GetMaxNegativeAuraModifier(SPELL_AURA_MOD_HEALING_PCT);
    if(minval)
        TakenTotalMod *= (100.0f + minval) / 100.0f;

    float maxval = pVictim->GetMaxPositiveAuraModifier(SPELL_AURA_MOD_HEALING_PCT);
    if(maxval)
        TakenTotalMod *= (100.0f + maxval) / 100.0f;

    if(damagetype==DOT)
    {
        // Healing over time taken percent
        float minval_hot = GetMaxNegativeAuraModifier(SPELL_AURA_MOD_HOT_PCT);
        if(minval_hot)
            TakenTotalMod *= (100.0f + minval_hot) / 100.0f;

        float maxval_hot = GetMaxPositiveAuraModifier(SPELL_AURA_MOD_HOT_PCT);
        if(maxval_hot)
            TakenTotalMod *= (100.0f + maxval_hot) / 100.0f;
    }

    AuraEffectList const& mHealingGet= pVictim->GetAurasByType(SPELL_AURA_MOD_HEALING_RECEIVED);
    for(AuraEffectList::const_iterator i = mHealingGet.begin(); i != mHealingGet.end(); ++i)
        if (GetGUID()==(*i)->GetCasterGUID() && (*i)->isAffectedOnSpell(spellProto) )
            TakenTotalMod *= ((*i)->GetAmount() + 100.0f) / 100.0f;

    heal = (heal + TakenTotal) * TakenTotalMod;

    return heal < 0 ? 0 : uint32(heal);
}

int32 Unit::SpellBaseHealingBonus(SpellSchoolMask schoolMask)
{
    int32 AdvertisedBenefit = 0;

    AuraEffectList const& mHealingDone = GetAurasByType(SPELL_AURA_MOD_HEALING_DONE);
    for(AuraEffectList::const_iterator i = mHealingDone.begin();i != mHealingDone.end(); ++i)
        if(((*i)->GetMiscValue() & schoolMask) != 0)
            AdvertisedBenefit += (*i)->GetAmount();

    // Healing bonus of spirit, intellect and strength
    if (GetTypeId() == TYPEID_PLAYER)
    {
        // Base value
        AdvertisedBenefit +=((Player*)this)->GetBaseSpellHealingBonus();

        // Healing bonus from stats
        AuraEffectList const& mHealingDoneOfStatPercent = GetAurasByType(SPELL_AURA_MOD_SPELL_HEALING_OF_STAT_PERCENT);
        for(AuraEffectList::const_iterator i = mHealingDoneOfStatPercent.begin();i != mHealingDoneOfStatPercent.end(); ++i)
        {
            // stat used dependent from misc value (stat index)
            Stats usedStat = Stats((*i)->GetSpellProto()->EffectMiscValue[(*i)->GetEffIndex()]);
            AdvertisedBenefit += int32(GetStat(usedStat) * (*i)->GetAmount() / 100.0f);
        }

        // ... and attack power
        AuraEffectList const& mHealingDonebyAP = GetAurasByType(SPELL_AURA_MOD_SPELL_HEALING_OF_ATTACK_POWER);
        for(AuraEffectList::const_iterator i = mHealingDonebyAP.begin();i != mHealingDonebyAP.end(); ++i)
            if ((*i)->GetMiscValue() & schoolMask)
                AdvertisedBenefit += int32(GetTotalAttackPowerValue(BASE_ATTACK) * (*i)->GetAmount() / 100.0f);
    }
    return AdvertisedBenefit;
}

int32 Unit::SpellBaseHealingBonusForVictim(SpellSchoolMask schoolMask, Unit *pVictim)
{
    int32 AdvertisedBenefit = 0;
    AuraEffectList const& mDamageTaken = pVictim->GetAurasByType(SPELL_AURA_MOD_HEALING);
    for(AuraEffectList::const_iterator i = mDamageTaken.begin();i != mDamageTaken.end(); ++i)
        if(((*i)->GetMiscValue() & schoolMask) != 0)
            AdvertisedBenefit += (*i)->GetAmount();
    return AdvertisedBenefit;
}

bool Unit::IsImmunedToDamage(SpellSchoolMask shoolMask)
{
    //If m_immuneToSchool type contain this school type, IMMUNE damage.
    SpellImmuneList const& schoolList = m_spellImmune[IMMUNITY_SCHOOL];
    for (SpellImmuneList::const_iterator itr = schoolList.begin(); itr != schoolList.end(); ++itr)
        if(itr->type & shoolMask)
            return true;

    //If m_immuneToDamage type contain magic, IMMUNE damage.
    SpellImmuneList const& damageList = m_spellImmune[IMMUNITY_DAMAGE];
    for (SpellImmuneList::const_iterator itr = damageList.begin(); itr != damageList.end(); ++itr)
        if(itr->type & shoolMask)
            return true;

    return false;
}

bool Unit::IsImmunedToSpell(SpellEntry const* spellInfo)
{
    if (!spellInfo)
        return false;

    SpellImmuneList const& dispelList = m_spellImmune[IMMUNITY_DISPEL];
    for(SpellImmuneList::const_iterator itr = dispelList.begin(); itr != dispelList.end(); ++itr)
        if(itr->type == spellInfo->Dispel)
            return true;

    if( !(spellInfo->AttributesEx & SPELL_ATTR_EX_UNAFFECTED_BY_SCHOOL_IMMUNE) &&         // unaffected by school immunity
        !(spellInfo->AttributesEx & SPELL_ATTR_EX_DISPEL_AURAS_ON_IMMUNITY)               // can remove immune (by dispell or immune it)
        && (spellInfo->Id != 42292))
    {
        SpellImmuneList const& schoolList = m_spellImmune[IMMUNITY_SCHOOL];
        for(SpellImmuneList::const_iterator itr = schoolList.begin(); itr != schoolList.end(); ++itr)
            if( !(IsPositiveSpell(itr->spellId) && IsPositiveSpell(spellInfo->Id)) &&
                (itr->type & GetSpellSchoolMask(spellInfo)) )
                return true;
    }

    SpellImmuneList const& mechanicList = m_spellImmune[IMMUNITY_MECHANIC];
    for(SpellImmuneList::const_iterator itr = mechanicList.begin(); itr != mechanicList.end(); ++itr)
    {
        if(itr->type & (1<<spellInfo->Mechanic))
        {
            return true;
        }
    }

    SpellImmuneList const& idList = m_spellImmune[IMMUNITY_ID];
    for(SpellImmuneList::const_iterator itr = idList.begin(); itr != idList.end(); ++itr)
    {
        if(itr->type == spellInfo->Id)
        {
            return true;
        }
    }

    return false;
}

bool Unit::IsImmunedToSpellEffect(SpellEntry const* spellInfo, uint32 index) const
{
    if (!spellInfo)
        return false;
    //If m_immuneToEffect type contain this effect type, IMMUNE effect.
    uint32 effect = spellInfo->Effect[index];
    SpellImmuneList const& effectList = m_spellImmune[IMMUNITY_EFFECT];
    for (SpellImmuneList::const_iterator itr = effectList.begin(); itr != effectList.end(); ++itr)
        if(itr->type == effect)
            return true;

    if(uint32 mechanic = spellInfo->EffectMechanic[index])
    {
        SpellImmuneList const& mechanicList = m_spellImmune[IMMUNITY_MECHANIC];
        for (SpellImmuneList::const_iterator itr = mechanicList.begin(); itr != mechanicList.end(); ++itr)
            if(itr->type & 1<<(spellInfo->EffectMechanic[index]))
                return true;
    }

    if(uint32 aura = spellInfo->EffectApplyAuraName[index])
    {
        SpellImmuneList const& list = m_spellImmune[IMMUNITY_STATE];
        for(SpellImmuneList::const_iterator itr = list.begin(); itr != list.end(); ++itr)
            if(itr->type == aura)
                return true;
        // Check for immune to application of harmful magical effects
        AuraEffectList const& immuneAuraApply = GetAurasByType(SPELL_AURA_MOD_IMMUNE_AURA_APPLY_SCHOOL);
        for(AuraEffectList::const_iterator iter = immuneAuraApply.begin(); iter != immuneAuraApply.end(); ++iter)
            if (spellInfo->Dispel == DISPEL_MAGIC &&                                      // Magic debuff
                ((*iter)->GetMiscValue() & GetSpellSchoolMask(spellInfo)) &&  // Check school
                !IsPositiveEffect(spellInfo->Id, index))                                  // Harmful
                return true;
    }

    return false;
}

bool Unit::IsDamageToThreatSpell(SpellEntry const * spellInfo) const
{
    if(!spellInfo)
        return false;

    uint32 family = spellInfo->SpellFamilyName;
    uint64 flags = spellInfo->SpellFamilyFlags;

    if((family == 5 && flags == 256) ||                     //Searing Pain
        (family == SPELLFAMILY_SHAMAN && flags == SPELLFAMILYFLAG_SHAMAN_FROST_SHOCK))
        return true;

    return false;
}

void Unit::MeleeDamageBonus(Unit *pVictim, uint32 *pdamage,WeaponAttackType attType, SpellEntry const *spellProto)
{
    if(!pVictim)
        return;

    if(*pdamage == 0)
        return;

    uint32 creatureTypeMask = pVictim->GetCreatureTypeMask();

    // Taken/Done fixed damage bonus auras
    int32 DoneFlatBenefit = 0;
    int32 TakenFlatBenefit = 0;

    // ..done (for creature type by mask) in taken
    AuraEffectList const& mDamageDoneCreature = GetAurasByType(SPELL_AURA_MOD_DAMAGE_DONE_CREATURE);
    for(AuraEffectList::const_iterator i = mDamageDoneCreature.begin();i != mDamageDoneCreature.end(); ++i)
        if(creatureTypeMask & uint32((*i)->GetMiscValue()))
            DoneFlatBenefit += (*i)->GetAmount();

    // ..done
    // SPELL_AURA_MOD_DAMAGE_DONE included in weapon damage

    // ..done (base at attack power for marked target and base at attack power for creature type)
    int32 APbonus = 0;
    if(attType == RANGED_ATTACK)
    {
        APbonus += pVictim->GetTotalAuraModifier(SPELL_AURA_RANGED_ATTACK_POWER_ATTACKER_BONUS);

        // ..done (base at attack power and creature type)
        AuraEffectList const& mCreatureAttackPower = GetAurasByType(SPELL_AURA_MOD_RANGED_ATTACK_POWER_VERSUS);
        for(AuraEffectList::const_iterator i = mCreatureAttackPower.begin();i != mCreatureAttackPower.end(); ++i)
            if(creatureTypeMask & uint32((*i)->GetMiscValue()))
                APbonus += (*i)->GetAmount();
    }
    else
    {
        APbonus += pVictim->GetTotalAuraModifier(SPELL_AURA_MELEE_ATTACK_POWER_ATTACKER_BONUS);

        // ..done (base at attack power and creature type)
        AuraEffectList const& mCreatureAttackPower = GetAurasByType(SPELL_AURA_MOD_MELEE_ATTACK_POWER_VERSUS);
        for(AuraEffectList::const_iterator i = mCreatureAttackPower.begin();i != mCreatureAttackPower.end(); ++i)
            if(creatureTypeMask & uint32((*i)->GetMiscValue()))
                APbonus += (*i)->GetAmount();
    }

    if (APbonus!=0)                                         // Can be negative
    {
        bool normalized = false;
        if(spellProto)
        {
            for (uint8 i = 0; i<3;i++)
            {
                if (spellProto->Effect[i] == SPELL_EFFECT_NORMALIZED_WEAPON_DMG)
                {
                    normalized = true;
                    break;
                }
            }
        }

        DoneFlatBenefit += int32(APbonus/14.0f * GetAPMultiplier(attType,normalized));
    }

    // ..taken
    AuraEffectList const& mDamageTaken = pVictim->GetAurasByType(SPELL_AURA_MOD_DAMAGE_TAKEN);
    for(AuraEffectList::const_iterator i = mDamageTaken.begin();i != mDamageTaken.end(); ++i)
        if((*i)->GetMiscValue() & GetMeleeDamageSchoolMask())
            TakenFlatBenefit += (*i)->GetAmount();

    if(attType!=RANGED_ATTACK)
        TakenFlatBenefit += pVictim->GetTotalAuraModifier(SPELL_AURA_MOD_MELEE_DAMAGE_TAKEN);
    else
        TakenFlatBenefit += pVictim->GetTotalAuraModifier(SPELL_AURA_MOD_RANGED_DAMAGE_TAKEN);

    // Done/Taken total percent damage auras
    float DoneTotalMod = 1.0f;
    float TakenTotalMod = 1.0f;

    // ..done
    // SPELL_AURA_MOD_DAMAGE_PERCENT_DONE included in weapon damage
    // SPELL_AURA_MOD_OFFHAND_DAMAGE_PCT  included in weapon damage

    AuraEffectList const& mDamageDoneVersus = GetAurasByType(SPELL_AURA_MOD_DAMAGE_DONE_VERSUS);
    for(AuraEffectList::const_iterator i = mDamageDoneVersus.begin();i != mDamageDoneVersus.end(); ++i)
        if(creatureTypeMask & uint32((*i)->GetMiscValue()))
            DoneTotalMod *= ((*i)->GetAmount()+100.0f)/100.0f;

    // ..taken
    AuraEffectList const& mModDamagePercentTaken = pVictim->GetAurasByType(SPELL_AURA_MOD_DAMAGE_PERCENT_TAKEN);
    for(AuraEffectList::const_iterator i = mModDamagePercentTaken.begin(); i != mModDamagePercentTaken.end(); ++i)
        if((*i)->GetMiscValue() & GetMeleeDamageSchoolMask())
            TakenTotalMod *= ((*i)->GetAmount()+100.0f)/100.0f;

    // .. taken pct: dummy auras
    AuraEffectList const& mDummyAuras = pVictim->GetAurasByType(SPELL_AURA_DUMMY);
    for(AuraEffectList::const_iterator i = mDummyAuras.begin(); i != mDummyAuras.end(); ++i)
    {
        switch((*i)->GetSpellProto()->SpellIconID)
        {
            //Cheat Death
            case 2109:
                if((*i)->GetMiscValue() & SPELL_SCHOOL_MASK_NORMAL)
                {
                    if(pVictim->GetTypeId() != TYPEID_PLAYER)
                        continue;
                    float mod = ((Player*)pVictim)->GetRatingBonusValue(CR_CRIT_TAKEN_MELEE)*(-8.0f);
                    if (mod < (*i)->GetAmount())
                        mod = (*i)->GetAmount();
                    TakenTotalMod *= (mod+100.0f)/100.0f;
                }
                break;
            //Mangle
            case 2312:
                if(spellProto==NULL)
                    break;
                // Should increase Shred (initial Damage of Lacerate and Rake handled in Spell::EffectSchoolDMG)
                if(spellProto->SpellFamilyName==SPELLFAMILY_DRUID && spellProto->SpellFamilyFlags.IsEqual (0x00008000,0,0))
                    TakenTotalMod *= (100.0f+(*i)->GetAmount())/100.0f;
                break;
        }
    }

    // .. taken pct: class scripts
    AuraEffectList const& mclassScritAuras = GetAurasByType(SPELL_AURA_OVERRIDE_CLASS_SCRIPTS);
    for(AuraEffectList::const_iterator i = mclassScritAuras.begin(); i != mclassScritAuras.end(); ++i)
    {
        switch((*i)->GetMiscValue())
        {
            case 6427: case 6428:                           // Dirty Deeds
                if(pVictim->HasAuraState(AURA_STATE_HEALTHLESS_35_PERCENT, spellProto, this))
                {
                    AuraEffect* eff0 = GetAuraEffect((*i)->GetId(),0,GetGUID());
                    if(!eff0 || (*i)->GetEffIndex()!=1)
                    {
                        sLog.outError("Spell structure of DD (%u) changed.",(*i)->GetId());
                        continue;
                    }

                    // effect 0 have expected value but in negative state
                    TakenTotalMod *= (-eff0->GetAmount()+100.0f)/100.0f;
                }
                break;
        }
    }

    if(attType != RANGED_ATTACK)
    {
        AuraEffectList const& mModMeleeDamageTakenPercent = pVictim->GetAurasByType(SPELL_AURA_MOD_MELEE_DAMAGE_TAKEN_PCT);
        for(AuraEffectList::const_iterator i = mModMeleeDamageTakenPercent.begin(); i != mModMeleeDamageTakenPercent.end(); ++i)
            TakenTotalMod *= ((*i)->GetAmount()+100.0f)/100.0f;
    }
    else
    {
        AuraEffectList const& mModRangedDamageTakenPercent = pVictim->GetAurasByType(SPELL_AURA_MOD_RANGED_DAMAGE_TAKEN_PCT);
        for(AuraEffectList::const_iterator i = mModRangedDamageTakenPercent.begin(); i != mModRangedDamageTakenPercent.end(); ++i)
            TakenTotalMod *= ((*i)->GetAmount()+100.0f)/100.0f;
    }

    float tmpDamage = float(int32(*pdamage) + DoneFlatBenefit) * DoneTotalMod;

    // apply spellmod to Done damage
    if(spellProto)
    {
        if(Player* modOwner = GetSpellModOwner())
            modOwner->ApplySpellMod(spellProto->Id, SPELLMOD_DAMAGE, tmpDamage);
    }

    tmpDamage = (tmpDamage + TakenFlatBenefit)*TakenTotalMod;

    // bonus result can be negative
    *pdamage =  tmpDamage > 0 ? uint32(tmpDamage) : 0;
}

void Unit::ApplySpellImmune(uint32 spellId, uint32 op, uint32 type, bool apply)
{
    if (apply)
    {
        for (SpellImmuneList::iterator itr = m_spellImmune[op].begin(), next; itr != m_spellImmune[op].end(); itr = next)
        {
            next = itr; ++next;
            if(itr->type == type)
            {
                m_spellImmune[op].erase(itr);
                next = m_spellImmune[op].begin();
            }
        }
        SpellImmune Immune;
        Immune.spellId = spellId;
        Immune.type = type;
        m_spellImmune[op].push_back(Immune);
    }
    else
    {
        for (SpellImmuneList::iterator itr = m_spellImmune[op].begin(); itr != m_spellImmune[op].end(); ++itr)
        {
            if(itr->spellId == spellId)
            {
                m_spellImmune[op].erase(itr);
                break;
            }
        }
    }

}

void Unit::ApplySpellDispelImmunity(const SpellEntry * spellProto, DispelType type, bool apply)
{
    ApplySpellImmune(spellProto->Id,IMMUNITY_DISPEL, type, apply);

    if (apply && spellProto->AttributesEx & SPELL_ATTR_EX_DISPEL_AURAS_ON_IMMUNITY)
    {
        // Create dispel mask by dispel type
        uint32 dispelMask = GetDispellMask(type);
        // Dispel all existing auras vs current dispel type
        AuraMap& auras = GetAuras();
        for(AuraMap::iterator itr = auras.begin(); itr != auras.end(); )
        {
            SpellEntry const* spell = itr->second->GetSpellProto();
            if( (1<<spell->Dispel) & dispelMask )
            {
                // Dispel aura
                RemoveAura(itr);
            }
            else
                ++itr;
        }
    }
}

float Unit::GetWeaponProcChance() const
{
    // normalized proc chance for weapon attack speed
    // (odd formula...)
    if(isAttackReady(BASE_ATTACK))
        return (GetAttackTime(BASE_ATTACK) * 1.8f / 1000.0f);
    else if (haveOffhandWeapon() && isAttackReady(OFF_ATTACK))
        return (GetAttackTime(OFF_ATTACK) * 1.6f / 1000.0f);
    return 0;
}

float Unit::GetPPMProcChance(uint32 WeaponSpeed, float PPM, const SpellEntry * spellProto) const
{
    // proc per minute chance calculation
    if (PPM <= 0) return 0.0f;
    // Apply chance modifer aura
    if (spellProto)
        if(Player* modOwner = GetSpellModOwner())
            modOwner->ApplySpellMod(spellProto->Id,SPELLMOD_PROC_PER_MINUTE,PPM);

    uint32 result = uint32((WeaponSpeed * PPM) / 600.0f);   // result is chance in percents (probability = Speed_in_sec * (PPM / 60))
    return result;
}

void Unit::Mount(uint32 mount)
{
    if(!mount)
        return;

    RemoveAurasWithInterruptFlags(AURA_INTERRUPT_FLAG_MOUNT);

    SetUInt32Value(UNIT_FIELD_MOUNTDISPLAYID, mount);

    SetFlag( UNIT_FIELD_FLAGS, UNIT_FLAG_MOUNT );

    // unsummon pet
    if(GetTypeId() == TYPEID_PLAYER)
    {
        Pet* pet = ((Player*)this)->GetPet();
        if(pet)
        {
            if(pet->isControlled())
            {
                ((Player*)this)->SetTemporaryUnsummonedPetNumber(pet->GetCharmInfo()->GetPetNumber());
                ((Player*)this)->SetOldPetSpell(pet->GetUInt32Value(UNIT_CREATED_BY_SPELL));
            }

            ((Player*)this)->RemovePet(NULL,PET_SAVE_NOT_IN_SLOT);
        }
        else
            ((Player*)this)->SetTemporaryUnsummonedPetNumber(0);
    }
}

void Unit::Unmount()
{
    if(!IsMounted())
        return;

    RemoveAurasWithInterruptFlags(AURA_INTERRUPT_FLAG_NOT_MOUNTED);

    SetUInt32Value(UNIT_FIELD_MOUNTDISPLAYID, 0);
    RemoveFlag( UNIT_FIELD_FLAGS, UNIT_FLAG_MOUNT );

    // only resummon old pet if the player is already added to a map
    // this prevents adding a pet to a not created map which would otherwise cause a crash
    // (it could probably happen when logging in after a previous crash)
    if(GetTypeId() == TYPEID_PLAYER && IsInWorld() && ((Player*)this)->GetTemporaryUnsummonedPetNumber() && isAlive())
    {
        Pet* NewPet = new Pet((Player*)this);
        if(!NewPet->LoadPetFromDB((Player*)this, 0, ((Player*)this)->GetTemporaryUnsummonedPetNumber(), true))
            delete NewPet;

        ((Player*)this)->SetTemporaryUnsummonedPetNumber(0);
    }
}

void Unit::SetInCombatWith(Unit* enemy)
{
    Unit* eOwner = enemy->GetCharmerOrOwnerOrSelf();
    if(eOwner->IsPvP())
    {
        SetInCombatState(true);
        return;
    }

    //check for duel
    if(eOwner->GetTypeId() == TYPEID_PLAYER && ((Player*)eOwner)->duel)
    {
        Unit const* myOwner = GetCharmerOrOwnerOrSelf();
        if(((Player const*)eOwner)->duel->opponent == myOwner)
        {
            SetInCombatState(true);
            return;
        }
    }
    SetInCombatState(false);
}

void Unit::CombatStart(Unit* target)
{
    if(!target->IsStandState()/* && !target->hasUnitState(UNIT_STAT_STUNNED)*/)
        target->SetStandState(UNIT_STAND_STATE_STAND);

    if(!target->isInCombat() && target->GetTypeId() != TYPEID_PLAYER
        && !((Creature*)target)->HasReactState(REACT_PASSIVE) && ((Creature*)target)->IsAIEnabled)
    {
        ((Creature*)target)->AI()->AttackStart(this);
        if(((Creature*)target)->GetFormation())
        {
            ((Creature*)target)->GetFormation()->MemberAttackStart((Creature*)target, this);
            sLog.outDebug("Unit::CombatStart() calls CreatureGroups::MemberHasAttacked(this);");
        }
    }

    SetInCombatWith(target);
    target->SetInCombatWith(this);

    Unit *who = target->GetCharmerOrOwnerOrSelf();
    if(who->GetTypeId() == TYPEID_PLAYER)
        SetContestedPvP((Player*)who);

    Player *me = GetCharmerOrOwnerPlayerOrPlayerItself();
    if(me && who->IsPvP()
        && (who->GetTypeId() != TYPEID_PLAYER
        || !me->duel || me->duel->opponent != who))
    {
        me->UpdatePvP(true);
        me->RemoveAurasWithInterruptFlags(AURA_INTERRUPT_FLAG_ENTER_PVP_COMBAT);
    }
}

void Unit::SetInCombatState(bool PvP)
{
    // only alive units can be in combat
    if(!isAlive())
        return;

    if(PvP)
        m_CombatTimer = 5000;

    if(isInCombat())
        return;

    SetFlag(UNIT_FIELD_FLAGS, UNIT_FLAG_IN_COMBAT);

    if(GetTypeId() != TYPEID_PLAYER && GetMotionMaster()->GetMotionSlotType(MOTION_SLOT_IDLE) != IDLE_MOTION_TYPE)
        ((Creature*)this)->SetHomePosition(GetPositionX(), GetPositionY(), GetPositionZ(), GetOrientation());

    if(GetTypeId() != TYPEID_PLAYER && ((Creature*)this)->isPet())
    {
        UpdateSpeed(MOVE_RUN, true);
        UpdateSpeed(MOVE_SWIM, true);
        UpdateSpeed(MOVE_FLIGHT, true);
    }
    else if(!isCharmed())
        return;

    SetFlag(UNIT_FIELD_FLAGS, UNIT_FLAG_PET_IN_COMBAT);
}

void Unit::ClearInCombat()
{
    m_CombatTimer = 0;
    RemoveFlag(UNIT_FIELD_FLAGS, UNIT_FLAG_IN_COMBAT);

    // Player's state will be cleared in Player::UpdateContestedPvP
    if(GetTypeId()!=TYPEID_PLAYER)
        clearUnitState(UNIT_STAT_ATTACK_PLAYER);
    else
        ((Player*)this)->UpdatePotionCooldown();

    if(GetTypeId() != TYPEID_PLAYER && ((Creature*)this)->isPet())
    {
        if(Unit *owner = GetOwner())
        {
            for(int i = 0; i < MAX_MOVE_TYPE; ++i)
                SetSpeed(UnitMoveType(i), owner->GetSpeedRate(UnitMoveType(i)), true);
        }
    }
    else if(!isCharmed())
        return;

    RemoveFlag(UNIT_FIELD_FLAGS, UNIT_FLAG_PET_IN_COMBAT);
}

//TODO: remove this function
bool Unit::isTargetableForAttack() const
{
    return isAttackableByAOE() && !hasUnitState(UNIT_STAT_DIED);
}

bool Unit::canAttack(Unit const* target, bool force) const
{
    assert(target);

    if(force)
    {
        if(IsFriendlyTo(target))
            return false;
    }
    else if(!IsHostileTo(target))
        return false;

    if(!target->isAttackableByAOE() || target->hasUnitState(UNIT_STAT_DIED))
        return false;

    if((m_invisibilityMask || target->m_invisibilityMask) && !canDetectInvisibilityOf(target))
        return false;

    if(target->GetVisibility() == VISIBILITY_GROUP_STEALTH && !canDetectStealthOf(target, GetDistance(target)))
        return false;

    return true;
}

bool Unit::isAttackableByAOE() const
{
    if(!isAlive())
        return false;

    if(HasFlag(UNIT_FIELD_FLAGS,
        UNIT_FLAG_NON_ATTACKABLE | UNIT_FLAG_NOT_SELECTABLE | UNIT_FLAG_NOT_ATTACKABLE_2))
        return false;

    if(GetTypeId()==TYPEID_PLAYER && ((Player *)this)->isGameMaster())
        return false;

    return !isInFlight();
}

int32 Unit::ModifyHealth(int32 dVal)
{
    int32 gain = 0;

    if(dVal==0)
        return 0;

    int32 curHealth = (int32)GetHealth();

    int32 val = dVal + curHealth;
    if(val <= 0)
    {
        SetHealth(0);
        return -curHealth;
    }

    int32 maxHealth = (int32)GetMaxHealth();

    if(val < maxHealth)
    {
        SetHealth(val);
        gain = val - curHealth;
    }
    else if(curHealth != maxHealth)
    {
        SetHealth(maxHealth);
        gain = maxHealth - curHealth;
    }

    return gain;
}

int32 Unit::ModifyPower(Powers power, int32 dVal)
{
    int32 gain = 0;

    if(dVal==0)
        return 0;

    int32 curPower = (int32)GetPower(power);

    int32 val = dVal + curPower;
    if(val <= 0)
    {
        SetPower(power,0);
        return -curPower;
    }

    int32 maxPower = (int32)GetMaxPower(power);

    if(val < maxPower)
    {
        SetPower(power,val);
        gain = val - curPower;
    }
    else if(curPower != maxPower)
    {
        SetPower(power,maxPower);
        gain = maxPower - curPower;
    }

    return gain;
}

bool Unit::isVisibleForOrDetect(Unit const* u, bool detect, bool inVisibleList, bool is3dDistance) const
{
    if(!u)
        return false;

    return u->canSeeOrDetect(this, detect, inVisibleList, is3dDistance);
}

bool Unit::canSeeOrDetect(Unit const* u, bool detect, bool inVisibleList, bool is3dDistance) const
{
    return true;
}

bool Unit::canDetectInvisibilityOf(Unit const* u) const
{
    if(m_invisibilityMask & u->m_invisibilityMask) // same group
        return true;
    AuraEffectList const& auras = u->GetAurasByType(SPELL_AURA_MOD_STALKED); // Hunter mark
    for(AuraEffectList::const_iterator iter = auras.begin(); iter != auras.end(); ++iter)
        if((*iter)->GetCasterGUID()==GetGUID())
            return true;

    if(uint32 mask = (m_detectInvisibilityMask & u->m_invisibilityMask))
    {
        for(uint32 i = 0; i < 10; ++i)
        {
            if(((1 << i) & mask)==0)
                continue;

            // find invisibility level
            uint32 invLevel = 0;
            Unit::AuraEffectList const& iAuras = u->GetAurasByType(SPELL_AURA_MOD_INVISIBILITY);
            for(Unit::AuraEffectList::const_iterator itr = iAuras.begin(); itr != iAuras.end(); ++itr)
                if(((*itr)->GetMiscValue())==i && invLevel < (*itr)->GetAmount())
                    invLevel = (*itr)->GetAmount();

            // find invisibility detect level
            uint32 detectLevel = 0;
            if(i==6 && GetTypeId()==TYPEID_PLAYER)          // special drunk detection case
            {
                detectLevel = ((Player*)this)->GetDrunkValue();
            }
            else
            {
                Unit::AuraEffectList const& dAuras = GetAurasByType(SPELL_AURA_MOD_INVISIBILITY_DETECTION);
                for(Unit::AuraEffectList::const_iterator itr = dAuras.begin(); itr != dAuras.end(); ++itr)
                    if(((*itr)->GetMiscValue())==i && detectLevel < (*itr)->GetAmount())
                        detectLevel = (*itr)->GetAmount();
            }

            if(invLevel <= detectLevel)
                return true;
        }
    }

    return false;
}

bool Unit::canDetectStealthOf(Unit const* target, float distance) const
{
    if(hasUnitState(UNIT_STAT_STUNNED))
        return false;
    if(distance < 0.24f) //collision
        return true;
    if(!HasInArc(M_PI, target)) //behind
        return false;
    if(HasAuraType(SPELL_AURA_DETECT_STEALTH))
        return true;

    AuraEffectList const& auras = target->GetAurasByType(SPELL_AURA_MOD_STALKED); // Hunter mark
    for(AuraEffectList::const_iterator iter = auras.begin(); iter != auras.end(); ++iter)
        if((*iter)->GetCasterGUID()==GetGUID())
            return true;

    //Visible distance based on stealth value (stealth rank 4 300MOD, 10.5 - 3 = 7.5)
    float visibleDistance = 10.5f - target->GetTotalAuraModifier(SPELL_AURA_MOD_STEALTH) / 100.0f;
    //Visible distance is modified by -Level Diff (every level diff = 1.0f in visible distance)
    visibleDistance += int32(getLevelForTarget(target)) - int32(target->getLevelForTarget(this));
    //-Stealth Mod(positive like Master of Deception) and Stealth Detection(negative like paranoia)
    //based on wowwiki every 5 mod we have 1 more level diff in calculation
    visibleDistance += (float)(GetTotalAuraModifier(SPELL_AURA_MOD_DETECT) - target->GetTotalAuraModifier(SPELL_AURA_MOD_STEALTH_LEVEL)) / 5.0f;

    return distance < visibleDistance;
}

void Unit::DestroyForNearbyPlayers()
{
    if(!IsInWorld())
        return;

    std::list<Unit*> targets;
    Trinity::AnyUnitInObjectRangeCheck check(this, World::GetMaxVisibleDistance());
    Trinity::UnitListSearcher<Trinity::AnyUnitInObjectRangeCheck> searcher(this, targets, check);
    VisitNearbyWorldObject(World::GetMaxVisibleDistance(), searcher);
    for(std::list<Unit*>::iterator iter = targets.begin(); iter != targets.end(); ++iter)
        if(*iter != this && (*iter)->GetTypeId() == TYPEID_PLAYER
            && ((Player*)(*iter))->HaveAtClient(this))
        {
            DestroyForPlayer((Player*)(*iter));
            ((Player*)(*iter))->m_clientGUIDs.erase(GetGUID());
        }
}

void Unit::SetVisibility(UnitVisibility x)
{
    m_Visibility = x;

    if(IsInWorld())
        SetToNotify();

    if(x == VISIBILITY_GROUP_STEALTH)
        DestroyForNearbyPlayers();
}

void Unit::UpdateSpeed(UnitMoveType mtype, bool forced)
{
    int32 main_speed_mod  = 0;
    float stack_bonus     = 1.0f;
    float non_stack_bonus = 1.0f;

    switch(mtype)
    {
        case MOVE_WALK:
            return;
        case MOVE_RUN:
        {
            if (IsMounted()) // Use on mount auras
            {
                main_speed_mod  = GetMaxPositiveAuraModifier(SPELL_AURA_MOD_INCREASE_MOUNTED_SPEED);
                stack_bonus     = GetTotalAuraMultiplier(SPELL_AURA_MOD_MOUNTED_SPEED_ALWAYS);
                non_stack_bonus = (100.0f + GetMaxPositiveAuraModifier(SPELL_AURA_MOD_MOUNTED_SPEED_NOT_STACK))/100.0f;
            }
            else
            {
                main_speed_mod  = GetMaxPositiveAuraModifier(SPELL_AURA_MOD_INCREASE_SPEED);
                stack_bonus     = GetTotalAuraMultiplier(SPELL_AURA_MOD_SPEED_ALWAYS);
                non_stack_bonus = (100.0f + GetMaxPositiveAuraModifier(SPELL_AURA_MOD_SPEED_NOT_STACK))/100.0f;
            }
            break;
        }
        case MOVE_RUN_BACK:
            return;
        case MOVE_SWIM:
        {
            main_speed_mod  = GetMaxPositiveAuraModifier(SPELL_AURA_MOD_INCREASE_SWIM_SPEED);
            break;
        }
        case MOVE_SWIM_BACK:
            return;
        case MOVE_FLIGHT:
        {
            if (IsMounted()) // Use on mount auras
                main_speed_mod  = GetMaxPositiveAuraModifier(SPELL_AURA_MOD_INCREASE_FLIGHT_SPEED);
            else             // Use not mount (shapeshift for example) auras (should stack)
                main_speed_mod  = GetTotalAuraModifier(SPELL_AURA_MOD_SPEED_FLIGHT);
            stack_bonus     = GetTotalAuraMultiplier(SPELL_AURA_MOD_FLIGHT_SPEED_ALWAYS);
            non_stack_bonus = (100.0 + GetMaxPositiveAuraModifier(SPELL_AURA_MOD_FLIGHT_SPEED_NOT_STACK))/100.0f;
            break;
        }
        case MOVE_FLIGHT_BACK:
            return;
        default:
            sLog.outError("Unit::UpdateSpeed: Unsupported move type (%d)", mtype);
            return;
    }

    float bonus = non_stack_bonus > stack_bonus ? non_stack_bonus : stack_bonus;
    // now we ready for speed calculation
    float speed  = main_speed_mod ? bonus*(100.0f + main_speed_mod)/100.0f : bonus;

    switch(mtype)
    {
        case MOVE_RUN:
        case MOVE_SWIM:
        case MOVE_FLIGHT:
        {
            // Normalize speed by 191 aura SPELL_AURA_USE_NORMAL_MOVEMENT_SPEED if need
            // TODO: possible affect only on MOVE_RUN
            if(int32 normalization = GetMaxPositiveAuraModifier(SPELL_AURA_USE_NORMAL_MOVEMENT_SPEED))
            {
                // Use speed from aura
                float max_speed = normalization / baseMoveSpeed[mtype];
                if (speed > max_speed)
                    speed = max_speed;
            }
            break;
        }
        default:
            break;
    }

    // Apply strongest slow aura mod to speed
    int32 slow = GetMaxNegativeAuraModifier(SPELL_AURA_MOD_DECREASE_SPEED);
    if (slow)
        speed *=(100.0f + slow)/100.0f;
    SetSpeed(mtype, speed, forced);
}

float Unit::GetSpeed( UnitMoveType mtype ) const
{
    return m_speed_rate[mtype]*baseMoveSpeed[mtype];
}

void Unit::SetSpeed(UnitMoveType mtype, float rate, bool forced)
{
    if (rate < 0)
        rate = 0.0f;

    // Update speed only on change
    if (m_speed_rate[mtype] == rate)
        return;

    m_speed_rate[mtype] = rate;

    propagateSpeedChange();

    WorldPacket data;
    if(!forced)
    {
        switch(mtype)
        {
            case MOVE_WALK:
                data.Initialize(MSG_MOVE_SET_WALK_SPEED, 8+4+2+4+4+4+4+4+4+4);
                break;
            case MOVE_RUN:
                data.Initialize(MSG_MOVE_SET_RUN_SPEED, 8+4+2+4+4+4+4+4+4+4);
                break;
            case MOVE_RUN_BACK:
                data.Initialize(MSG_MOVE_SET_RUN_BACK_SPEED, 8+4+2+4+4+4+4+4+4+4);
                break;
            case MOVE_SWIM:
                data.Initialize(MSG_MOVE_SET_SWIM_SPEED, 8+4+2+4+4+4+4+4+4+4);
                break;
            case MOVE_SWIM_BACK:
                data.Initialize(MSG_MOVE_SET_SWIM_BACK_SPEED, 8+4+2+4+4+4+4+4+4+4);
                break;
            case MOVE_TURN_RATE:
                data.Initialize(MSG_MOVE_SET_TURN_RATE, 8+4+2+4+4+4+4+4+4+4);
                break;
            case MOVE_FLIGHT:
                data.Initialize(MSG_MOVE_SET_FLIGHT_SPEED, 8+4+2+4+4+4+4+4+4+4);
                break;
            case MOVE_FLIGHT_BACK:
                data.Initialize(MSG_MOVE_SET_FLIGHT_BACK_SPEED, 8+4+2+4+4+4+4+4+4+4);
                break;
            case MOVE_PITCH_RATE:
                data.Initialize(MSG_MOVE_SET_PITCH_RATE, 8+4+2+4+4+4+4+4+4+4);
                break;
            default:
                sLog.outError("Unit::SetSpeed: Unsupported move type (%d), data not sent to client.",mtype);
                return;
        }

        data.append(GetPackGUID());
        data << uint32(0);                                  // movement flags
        data << uint16(0);                                  // unk flags
        data << uint32(getMSTime());
        data << float(GetPositionX());
        data << float(GetPositionY());
        data << float(GetPositionZ());
        data << float(GetOrientation());
        data << uint32(0);                                  // fall time
        data << float(GetSpeed(mtype));
        SendMessageToSet( &data, true );
    }
    else
    {
        if(GetTypeId() == TYPEID_PLAYER)
        {
            // register forced speed changes for WorldSession::HandleForceSpeedChangeAck
            // and do it only for real sent packets and use run for run/mounted as client expected
            ++((Player*)this)->m_forced_speed_changes[mtype];

            if(!isInCombat())
                if(Pet* pet = ((Player*)this)->GetPet())
                    pet->SetSpeed(mtype, m_speed_rate[mtype], forced);
        }

        switch(mtype)
        {
            case MOVE_WALK:
                data.Initialize(SMSG_FORCE_WALK_SPEED_CHANGE, 16);
                break;
            case MOVE_RUN:
                data.Initialize(SMSG_FORCE_RUN_SPEED_CHANGE, 17);
                break;
            case MOVE_RUN_BACK:
                data.Initialize(SMSG_FORCE_RUN_BACK_SPEED_CHANGE, 16);
                break;
            case MOVE_SWIM:
                data.Initialize(SMSG_FORCE_SWIM_SPEED_CHANGE, 16);
                break;
            case MOVE_SWIM_BACK:
                data.Initialize(SMSG_FORCE_SWIM_BACK_SPEED_CHANGE, 16);
                break;
            case MOVE_TURN_RATE:
                data.Initialize(SMSG_FORCE_TURN_RATE_CHANGE, 16);
                break;
            case MOVE_FLIGHT:
                data.Initialize(SMSG_FORCE_FLIGHT_SPEED_CHANGE, 16);
                break;
            case MOVE_FLIGHT_BACK:
                data.Initialize(SMSG_FORCE_FLIGHT_BACK_SPEED_CHANGE, 16);
                break;
            case MOVE_PITCH_RATE:
                data.Initialize(SMSG_FORCE_PITCH_RATE_CHANGE, 16);
                break;
            default:
                sLog.outError("Unit::SetSpeed: Unsupported move type (%d), data not sent to client.",mtype);
                return;
        }
        data.append(GetPackGUID());
        data << (uint32)0;                                  // moveEvent, NUM_PMOVE_EVTS = 0x39
        if (mtype == MOVE_RUN)
            data << uint8(0);                               // new 2.1.0
        data << float(GetSpeed(mtype));
        SendMessageToSet( &data, true );
    }
}

void Unit::SetHover(bool on)
{
    if(on)
        CastSpell(this,11010,true);
    else
        RemoveAurasDueToSpell(11010);
}

void Unit::setDeathState(DeathState s)
{
    if (s != ALIVE && s!= JUST_ALIVED)
    {
        CombatStop();
        DeleteThreatList();
        getHostilRefManager().deleteReferences();
        ClearComboPointHolders();                           // any combo points pointed to unit lost at it death

        if(IsNonMeleeSpellCasted(false))
            InterruptNonMeleeSpells(false);
    }

    if (s == JUST_DIED)
    {
        UnsummonAllTotems();
        RemoveAllControlled();
        RemoveAllAurasOnDeath();
        //This is needed to clear visible auras after unit dies

        ModifyAuraState(AURA_STATE_HEALTHLESS_20_PERCENT, false);
        ModifyAuraState(AURA_STATE_HEALTHLESS_35_PERCENT, false);
        // remove aurastates allowing special moves
        ClearAllReactives();
        ClearDiminishings();
        GetMotionMaster()->Clear(false);
        GetMotionMaster()->MoveIdle();
        //without this when removing IncreaseMaxHealth aura player may stuck with 1 hp
        //do not why since in IncreaseMaxHealth currenthealth is checked
        SetHealth(0);
    }
    else if(s == JUST_ALIVED)
    {
        RemoveFlag (UNIT_FIELD_FLAGS, UNIT_FLAG_SKINNABLE); // clear skinnable for creature and player (at battleground)
    }

    if (m_deathState != ALIVE && s == ALIVE)
    {
        //_ApplyAllAuraMods();
    }
    m_deathState = s;
}

/*########################################
########                          ########
########       AGGRO SYSTEM       ########
########                          ########
########################################*/
bool Unit::CanHaveThreatList() const
{
    // only creatures can have threat list
    if( GetTypeId() != TYPEID_UNIT )
        return false;

    // only alive units can have threat list
    if( !isAlive() )
        return false;

    // totems can not have threat list
    if( ((Creature*)this)->isTotem() )
        return false;

    // vehicles can not have threat list
    if( ((Creature*)this)->isVehicle() )
        return false;

    // pets can not have a threat list, unless they are controlled by a creature
    if( ((Creature*)this)->isPet() && IS_PLAYER_GUID(((Pet*)this)->GetOwnerGUID()) )
        return false;

    return true;
}

//======================================================================

float Unit::ApplyTotalThreatModifier(float threat, SpellSchoolMask schoolMask)
{
    if(!HasAuraType(SPELL_AURA_MOD_THREAT))
        return threat;

    SpellSchools school = GetFirstSchoolInMask(schoolMask);

    return threat * m_threatModifier[school];
}

//======================================================================

void Unit::AddThreat(Unit* pVictim, float threat, SpellSchoolMask schoolMask, SpellEntry const *threatSpell)
{
    // Only mobs can manage threat lists
    if(CanHaveThreatList())
        m_ThreatManager.addThreat(pVictim, threat, schoolMask, threatSpell);
}

//======================================================================

void Unit::DeleteThreatList()
{
    m_ThreatManager.clearReferences();
}

//======================================================================

void Unit::TauntApply(Unit* taunter)
{
    assert(GetTypeId()== TYPEID_UNIT);

    if(!taunter || (taunter->GetTypeId() == TYPEID_PLAYER && ((Player*)taunter)->isGameMaster()))
        return;

    if(!CanHaveThreatList())
        return;

    Unit *target = getVictim();
    if(target && target == taunter)
        return;

    SetInFront(taunter);
    if (((Creature*)this)->IsAIEnabled)
        ((Creature*)this)->AI()->AttackStart(taunter);

    m_ThreatManager.tauntApply(taunter);
}

//======================================================================

void Unit::TauntFadeOut(Unit *taunter)
{
    assert(GetTypeId()== TYPEID_UNIT);

    if(!taunter || (taunter->GetTypeId() == TYPEID_PLAYER && ((Player*)taunter)->isGameMaster()))
        return;

    if(!CanHaveThreatList())
        return;

    Unit *target = getVictim();
    if(!target || target != taunter)
        return;

    if(m_ThreatManager.isThreatListEmpty())
    {
        if(((Creature*)this)->IsAIEnabled)
            ((Creature*)this)->AI()->EnterEvadeMode();
        return;
    }

    m_ThreatManager.tauntFadeOut(taunter);
    target = m_ThreatManager.getHostilTarget();

    if (target && target != taunter)
    {
        SetInFront(target);
        if (((Creature*)this)->IsAIEnabled)
            ((Creature*)this)->AI()->AttackStart(target);
    }
}

//======================================================================

Unit* Creature::SelectVictim()
{
    //function provides main threat functionality
    //next-victim-selection algorithm and evade mode are called
    //threat list sorting etc.

    //This should not be called by unit who does not have a threatlist
    //or who does not have threat (totem/pet/critter)
    //otherwise enterevademode every update



    Unit* target = NULL;
    // First checking if we have some taunt on us
    const AuraEffectList& tauntAuras = GetAurasByType(SPELL_AURA_MOD_TAUNT);
    if ( !tauntAuras.empty() )
    {
        Unit* caster;

        // The last taunt aura caster is alive an we are happy to attack him
        if ( (caster = tauntAuras.back()->GetCaster()) && caster->isAlive() )
            return getVictim();
        else if (tauntAuras.size() > 1)
        {
            // We do not have last taunt aura caster but we have more taunt auras,
            // so find first available target

            // Auras are pushed_back, last caster will be on the end
            AuraEffectList::const_iterator aura = --tauntAuras.end();
            do
            {
                --aura;
                if ( (caster = (*aura)->GetCaster()) &&
                     caster->IsInMap(this) && canAttack(caster) && caster->isInAccessiblePlaceFor((Creature*)this) )
                {
                    target = caster;
                    break;
                }
            }while (aura != tauntAuras.begin());
        }
        else
            target = getVictim();
    }

    if ( !target && !m_ThreatManager.isThreatListEmpty() )
        // No taunt aura or taunt aura caster is dead standart target selection
        target = m_ThreatManager.getHostilTarget();

    if(target)
    {
        if(!hasUnitState(UNIT_STAT_STUNNED))
            SetInFront(target);
        return target;
    }

    // last case when creature don't must go to evade mode:
    // it in combat but attacker not make any damage and not enter to aggro radius to have record in threat list
    // for example at owner command to pet attack some far away creature
    // Note: creature not have targeted movement generator but have attacker in this case
    if(m_attackers.size())
        return NULL;
    /*if( GetMotionMaster()->GetCurrentMovementGeneratorType() != TARGETED_MOTION_TYPE )
    {
        for(AttackerSet::const_iterator itr = m_attackers.begin(); itr != m_attackers.end(); ++itr)
        {
            if( (*itr)->IsInMap(this) && canAttack(*itr) && (*itr)->isInAccessiblePlaceFor((Creature*)this) )
                return NULL;
        }
    }*/

    // search nearby enemy before enter evade mode
    if(HasReactState(REACT_AGGRESSIVE))
    {
        target = SelectNearestTarget();
        if(target && !IsOutOfThreatArea(target))
            return target;
    }

    if(m_invisibilityMask)
    {
        Unit::AuraEffectList const& iAuras = GetAurasByType(SPELL_AURA_MOD_INVISIBILITY);
        for(Unit::AuraEffectList::const_iterator itr = iAuras.begin(); itr != iAuras.end(); ++itr)
            if((*itr)->GetParentAura()->IsPermanent())
            {
                AI()->EnterEvadeMode();
                break;
            }
        return NULL;
    }

    // enter in evade mode in other case
    AI()->EnterEvadeMode();

    return NULL;
}

//======================================================================
//======================================================================
//======================================================================

int32 Unit::CalculateSpellDamage(SpellEntry const* spellProto, uint8 effect_index, int32 effBasePoints, Unit const* /*target*/)
{
    Player* unitPlayer = (GetTypeId() == TYPEID_PLAYER) ? (Player*)this : NULL;

    uint8 comboPoints = unitPlayer ? unitPlayer->GetComboPoints() : 0;

    int32 level = int32(getLevel());
    if (level > (int32)spellProto->maxLevel && spellProto->maxLevel > 0)
        level = (int32)spellProto->maxLevel;
    else if (level < (int32)spellProto->baseLevel)
        level = (int32)spellProto->baseLevel;
    level-= (int32)spellProto->spellLevel;

    float basePointsPerLevel = spellProto->EffectRealPointsPerLevel[effect_index];
    float randomPointsPerLevel = spellProto->EffectDicePerLevel[effect_index];
    int32 basePoints = int32(effBasePoints + level * basePointsPerLevel);
    int32 randomPoints = int32(spellProto->EffectDieSides[effect_index] + level * randomPointsPerLevel);
    float comboDamage = spellProto->EffectPointsPerComboPoint[effect_index];

    // range can have possitive and negative values, so order its for irand
    int32 randvalue = int32(spellProto->EffectBaseDice[effect_index]) >= randomPoints
        ? irand(randomPoints, int32(spellProto->EffectBaseDice[effect_index]))
        : irand(int32(spellProto->EffectBaseDice[effect_index]), randomPoints);

    int32 value = basePoints + randvalue;
    //random damage
    if(comboDamage != 0 && unitPlayer /*&& target && (target->GetGUID() == unitPlayer->GetComboTarget())*/)
        value += (int32)(comboDamage * comboPoints);

    if(Player* modOwner = GetSpellModOwner())
    {
        modOwner->ApplySpellMod(spellProto->Id,SPELLMOD_ALL_EFFECTS, value);
        switch(effect_index)
        {
            case 0:
                modOwner->ApplySpellMod(spellProto->Id,SPELLMOD_EFFECT1, value);
                break;
            case 1:
                modOwner->ApplySpellMod(spellProto->Id,SPELLMOD_EFFECT2, value);
                break;
            case 2:
                modOwner->ApplySpellMod(spellProto->Id,SPELLMOD_EFFECT3, value);
                break;
        }
    }

    if(!basePointsPerLevel && (spellProto->Attributes & SPELL_ATTR_LEVEL_DAMAGE_CALCULATION && spellProto->spellLevel) &&
            spellProto->Effect[effect_index] != SPELL_EFFECT_WEAPON_PERCENT_DAMAGE &&
            spellProto->Effect[effect_index] != SPELL_EFFECT_KNOCK_BACK)
            //there are many more: slow speed, -healing pct
        //value = int32(value*0.25f*exp(getLevel()*(70-spellProto->spellLevel)/1000.0f));
        value = int32(value * (int32)getLevel() / (int32)(spellProto->spellLevel ? spellProto->spellLevel : 1));

    return value;
}

int32 Unit::CalcSpellDuration(SpellEntry const* spellProto)
{
    Player* unitPlayer = (GetTypeId() == TYPEID_PLAYER) ? (Player*)this : NULL;

    uint8 comboPoints = unitPlayer ? unitPlayer->GetComboPoints() : 0;

    int32 minduration = GetSpellDuration(spellProto);
    int32 maxduration = GetSpellMaxDuration(spellProto);

    int32 duration;

    if( minduration != -1 && minduration != maxduration )
        duration = minduration + int32((maxduration - minduration) * comboPoints / 5);
    else
        duration = minduration;

    return duration;
}

int32 Unit::ModSpellDuration(SpellEntry const* spellProto, Unit const* target, int32 duration, bool positive)
{
    //don't mod permament auras duration
    if (duration<0)
        return duration;

    //cut duration only of negative effects
    if (!positive)
    {
        int32 mechanic = spellProto->Mechanic;

        // Find total mod value (negative bonus)
        int32 durationMod_always = target->GetTotalAuraModifierByMiscValue(SPELL_AURA_MECHANIC_DURATION_MOD, mechanic);
        // Find max mod (negative bonus)
        int32 durationMod_not_stack = target->GetMaxNegativeAuraModifierByMiscValue(SPELL_AURA_MECHANIC_DURATION_MOD_NOT_STACK, mechanic);
        int32 durationMod = 0;
        // Select strongest negative mod
        if (durationMod_always > durationMod_not_stack)
            durationMod = durationMod_not_stack;
        else
            durationMod = durationMod_always;

        if (durationMod != 0)
            duration = int32( float (duration) * float(100.0f+durationMod) /100.0f);

        // there are only negative mods currently
        durationMod_always =target->GetTotalAuraModifierByMiscValue(SPELL_AURA_MOD_AURA_DURATION_BY_DISPEL, spellProto->Dispel);
        durationMod_not_stack=target->GetMaxNegativeAuraModifierByMiscValue(SPELL_AURA_MOD_AURA_DURATION_BY_DISPEL_NOT_STACK, spellProto->Dispel);

        durationMod=0;
        if (durationMod_always > durationMod_not_stack)
            durationMod += durationMod_not_stack;
        else
            durationMod += durationMod_always;

        if (durationMod != 0)
            duration = int32( float (duration) * float(100.0f+durationMod) /100.0f);
    }
    //else positive mods here, there are no currently
    //when there will be, change GetTotalAuraModifierByMiscValue to GetTotalPositiveAuraModifierByMiscValue
    return duration>0 ? duration : 0;
}

void Unit::ModSpellCastTime(SpellEntry const* spellProto, int32 & castTime, Spell const * spell)
{
    if (!spellProto || castTime<0)
        return;
    //called from caster
    if(Player* modOwner = GetSpellModOwner())
        modOwner->ApplySpellMod(spellProto->Id, SPELLMOD_CASTING_TIME, castTime, spell);

    if( !(spellProto->Attributes & (SPELL_ATTR_UNK4|SPELL_ATTR_UNK5)) )
        castTime = int32( float(castTime) * GetFloatValue(UNIT_MOD_CAST_SPEED));
    else
    {
        if (spellProto->Attributes & SPELL_ATTR_RANGED && !(spellProto->AttributesEx2 & SPELL_ATTR_EX2_AUTOREPEAT_FLAG))
            castTime = int32 (float(castTime) * m_modAttackSpeedPct[RANGED_ATTACK]);
    }
}

DiminishingLevels Unit::GetDiminishing(DiminishingGroup group)
{
    for(Diminishing::iterator i = m_Diminishing.begin(); i != m_Diminishing.end(); ++i)
    {
        if(i->DRGroup != group)
            continue;

        if(!i->hitCount)
            return DIMINISHING_LEVEL_1;

        if(!i->hitTime)
            return DIMINISHING_LEVEL_1;

        // If last spell was casted more than 15 seconds ago - reset the count.
        if(i->stack==0 && getMSTimeDiff(i->hitTime,getMSTime()) > 15000)
        {
            i->hitCount = DIMINISHING_LEVEL_1;
            return DIMINISHING_LEVEL_1;
        }
        // or else increase the count.
        else
        {
            return DiminishingLevels(i->hitCount);
        }
    }
    return DIMINISHING_LEVEL_1;
}

void Unit::IncrDiminishing(DiminishingGroup group)
{
    // Checking for existing in the table
    for(Diminishing::iterator i = m_Diminishing.begin(); i != m_Diminishing.end(); ++i)
    {
        if(i->DRGroup != group)
            continue;
        if(i->hitCount < DIMINISHING_LEVEL_IMMUNE)
            i->hitCount += 1;
        return;
    }
    m_Diminishing.push_back(DiminishingReturn(group,getMSTime(),DIMINISHING_LEVEL_2));
}

void Unit::ApplyDiminishingToDuration(DiminishingGroup group, int32 &duration,Unit* caster,DiminishingLevels Level)
{
    if(duration == -1 || group == DIMINISHING_NONE || caster->IsFriendlyTo(this) )
        return;

        // test pet/charm masters instead pets/charmeds
    Unit const* targetOwner = GetCharmerOrOwner();
    Unit const* casterOwner = caster->GetCharmerOrOwner();

    // Duration of crowd control abilities on pvp target is limited by 10 sec. (2.2.0)
    if(duration > 10000 && IsDiminishingReturnsGroupDurationLimited(group))
    {
        Unit const* target = targetOwner ? targetOwner : this;
        Unit const* source = casterOwner ? casterOwner : caster;

        if(target->GetTypeId() == TYPEID_PLAYER && source->GetTypeId() == TYPEID_PLAYER)
            duration = 10000;
    }

    float mod = 1.0f;

    // Some diminishings applies to mobs too (for example, Stun)
    if((GetDiminishingReturnsGroupType(group) == DRTYPE_PLAYER && (targetOwner ? targetOwner->GetTypeId():GetTypeId())  == TYPEID_PLAYER) || GetDiminishingReturnsGroupType(group) == DRTYPE_ALL)
    {
        DiminishingLevels diminish = Level;
        switch(diminish)
        {
            case DIMINISHING_LEVEL_1: break;
            case DIMINISHING_LEVEL_2: mod = 0.5f; break;
            case DIMINISHING_LEVEL_3: mod = 0.25f; break;
            case DIMINISHING_LEVEL_IMMUNE: mod = 0.0f;break;
            default: break;
        }
    }

    duration = int32(duration * mod);
}

void Unit::ApplyDiminishingAura( DiminishingGroup group, bool apply )
{
    // Checking for existing in the table
    for(Diminishing::iterator i = m_Diminishing.begin(); i != m_Diminishing.end(); ++i)
    {
        if(i->DRGroup != group)
            continue;

        if(apply)
            i->stack += 1;
        else if(i->stack)
        {
            i->stack -= 1;
            // Remember time after last aura from group removed
            if (i->stack == 0)
                i->hitTime = getMSTime();
        }
        break;
    }
}

uint32 Unit::GetSpellMaxRangeForTarget(Unit* target,const SpellRangeEntry * rangeEntry)
{
    if (!rangeEntry)
        return 0;
    if (rangeEntry->maxRangeHostile == rangeEntry->maxRangeFriend)
        return rangeEntry->maxRangeFriend;
    if (IsHostileTo(target))
        return rangeEntry->maxRangeHostile;
    return rangeEntry->maxRangeFriend;
};
uint32 Unit::GetSpellMinRangeForTarget(Unit* target,const SpellRangeEntry * rangeEntry)
{
    if (!rangeEntry)
        return 0;
    if (rangeEntry->minRangeHostile == rangeEntry->minRangeFriend)
        return rangeEntry->minRangeFriend;
    if (IsHostileTo(target))
        return rangeEntry->minRangeHostile;
    return rangeEntry->minRangeFriend;
};
uint32 Unit::GetSpellRadiusForTarget(Unit* target,const SpellRadiusEntry * radiusEntry)
{
    if (!radiusEntry)
        return 0;
    if (radiusEntry->radiusHostile == radiusEntry->radiusFriend)
        return radiusEntry->radiusFriend;
    if (IsHostileTo(target))
        return radiusEntry->radiusHostile;
    return radiusEntry->radiusFriend;
};

Unit* Unit::GetUnit(WorldObject& object, uint64 guid)
{
    return ObjectAccessor::GetUnit(object,guid);
}

bool Unit::isVisibleForInState( Player const* u, bool inVisibleList ) const
{
    return u->canSeeOrDetect(this, false, inVisibleList, false);
}

uint32 Unit::GetCreatureType() const
{
    if(GetTypeId() == TYPEID_PLAYER)
    {
        SpellShapeshiftEntry const* ssEntry = sSpellShapeshiftStore.LookupEntry(m_form);
        if(ssEntry && ssEntry->creatureType > 0)
            return ssEntry->creatureType;
        else
            return CREATURE_TYPE_HUMANOID;
    }
    else
        return ((Creature*)this)->GetCreatureInfo()->type;
}

/*#######################################
########                         ########
########       STAT SYSTEM       ########
########                         ########
#######################################*/

bool Unit::HandleStatModifier(UnitMods unitMod, UnitModifierType modifierType, float amount, bool apply)
{
    if(unitMod >= UNIT_MOD_END || modifierType >= MODIFIER_TYPE_END)
    {
        sLog.outError("ERROR in HandleStatModifier(): non existed UnitMods or wrong UnitModifierType!");
        return false;
    }

    float val = 1.0f;

    switch(modifierType)
    {
        case BASE_VALUE:
        case TOTAL_VALUE:
            m_auraModifiersGroup[unitMod][modifierType] += apply ? amount : -amount;
            break;
        case BASE_PCT:
        case TOTAL_PCT:
            if(amount <= -100.0f)                           //small hack-fix for -100% modifiers
                amount = -200.0f;

            val = (100.0f + amount) / 100.0f;
            m_auraModifiersGroup[unitMod][modifierType] *= apply ? val : (1.0f/val);
            break;

        default:
            break;
    }

    if(!CanModifyStats())
        return false;

    switch(unitMod)
    {
        case UNIT_MOD_STAT_STRENGTH:
        case UNIT_MOD_STAT_AGILITY:
        case UNIT_MOD_STAT_STAMINA:
        case UNIT_MOD_STAT_INTELLECT:
        case UNIT_MOD_STAT_SPIRIT:         UpdateStats(GetStatByAuraGroup(unitMod));  break;

        case UNIT_MOD_ARMOR:               UpdateArmor();           break;
        case UNIT_MOD_HEALTH:              UpdateMaxHealth();       break;

        case UNIT_MOD_MANA:
        case UNIT_MOD_RAGE:
        case UNIT_MOD_FOCUS:
        case UNIT_MOD_ENERGY:
        case UNIT_MOD_HAPPINESS:
        case UNIT_MOD_RUNE:
        case UNIT_MOD_RUNIC_POWER:          UpdateMaxPower(GetPowerTypeByAuraGroup(unitMod));          break;

        case UNIT_MOD_RESISTANCE_HOLY:
        case UNIT_MOD_RESISTANCE_FIRE:
        case UNIT_MOD_RESISTANCE_NATURE:
        case UNIT_MOD_RESISTANCE_FROST:
        case UNIT_MOD_RESISTANCE_SHADOW:
        case UNIT_MOD_RESISTANCE_ARCANE:   UpdateResistances(GetSpellSchoolByAuraGroup(unitMod));      break;

        case UNIT_MOD_ATTACK_POWER:        UpdateAttackPowerAndDamage();         break;
        case UNIT_MOD_ATTACK_POWER_RANGED: UpdateAttackPowerAndDamage(true);     break;

        case UNIT_MOD_DAMAGE_MAINHAND:     UpdateDamagePhysical(BASE_ATTACK);    break;
        case UNIT_MOD_DAMAGE_OFFHAND:      UpdateDamagePhysical(OFF_ATTACK);     break;
        case UNIT_MOD_DAMAGE_RANGED:       UpdateDamagePhysical(RANGED_ATTACK);  break;

        default:
            break;
    }

    return true;
}

float Unit::GetModifierValue(UnitMods unitMod, UnitModifierType modifierType) const
{
    if( unitMod >= UNIT_MOD_END || modifierType >= MODIFIER_TYPE_END)
    {
        sLog.outError("trial to access non existed modifier value from UnitMods!");
        return 0.0f;
    }

    if(modifierType == TOTAL_PCT && m_auraModifiersGroup[unitMod][modifierType] <= 0.0f)
        return 0.0f;

    return m_auraModifiersGroup[unitMod][modifierType];
}

float Unit::GetTotalStatValue(Stats stat) const
{
    UnitMods unitMod = UnitMods(UNIT_MOD_STAT_START + stat);

    if(m_auraModifiersGroup[unitMod][TOTAL_PCT] <= 0.0f)
        return 0.0f;

    // value = ((base_value * base_pct) + total_value) * total_pct
    float value  = m_auraModifiersGroup[unitMod][BASE_VALUE] + GetCreateStat(stat);
    value *= m_auraModifiersGroup[unitMod][BASE_PCT];
    value += m_auraModifiersGroup[unitMod][TOTAL_VALUE];
    value *= m_auraModifiersGroup[unitMod][TOTAL_PCT];

    return value;
}

float Unit::GetTotalAuraModValue(UnitMods unitMod) const
{
    if(unitMod >= UNIT_MOD_END)
    {
        sLog.outError("trial to access non existed UnitMods in GetTotalAuraModValue()!");
        return 0.0f;
    }

    if(m_auraModifiersGroup[unitMod][TOTAL_PCT] <= 0.0f)
        return 0.0f;

    float value  = m_auraModifiersGroup[unitMod][BASE_VALUE];
    value *= m_auraModifiersGroup[unitMod][BASE_PCT];
    value += m_auraModifiersGroup[unitMod][TOTAL_VALUE];
    value *= m_auraModifiersGroup[unitMod][TOTAL_PCT];

    return value;
}

SpellSchools Unit::GetSpellSchoolByAuraGroup(UnitMods unitMod) const
{
    SpellSchools school = SPELL_SCHOOL_NORMAL;

    switch(unitMod)
    {
        case UNIT_MOD_RESISTANCE_HOLY:     school = SPELL_SCHOOL_HOLY;          break;
        case UNIT_MOD_RESISTANCE_FIRE:     school = SPELL_SCHOOL_FIRE;          break;
        case UNIT_MOD_RESISTANCE_NATURE:   school = SPELL_SCHOOL_NATURE;        break;
        case UNIT_MOD_RESISTANCE_FROST:    school = SPELL_SCHOOL_FROST;         break;
        case UNIT_MOD_RESISTANCE_SHADOW:   school = SPELL_SCHOOL_SHADOW;        break;
        case UNIT_MOD_RESISTANCE_ARCANE:   school = SPELL_SCHOOL_ARCANE;        break;

        default:
            break;
    }

    return school;
}

Stats Unit::GetStatByAuraGroup(UnitMods unitMod) const
{
    Stats stat = STAT_STRENGTH;

    switch(unitMod)
    {
        case UNIT_MOD_STAT_STRENGTH:    stat = STAT_STRENGTH;      break;
        case UNIT_MOD_STAT_AGILITY:     stat = STAT_AGILITY;       break;
        case UNIT_MOD_STAT_STAMINA:     stat = STAT_STAMINA;       break;
        case UNIT_MOD_STAT_INTELLECT:   stat = STAT_INTELLECT;     break;
        case UNIT_MOD_STAT_SPIRIT:      stat = STAT_SPIRIT;        break;

        default:
            break;
    }

    return stat;
}

Powers Unit::GetPowerTypeByAuraGroup(UnitMods unitMod) const
{
    switch(unitMod)
    {
        case UNIT_MOD_MANA:       return POWER_MANA;
        case UNIT_MOD_RAGE:       return POWER_RAGE;
        case UNIT_MOD_FOCUS:      return POWER_FOCUS;
        case UNIT_MOD_ENERGY:     return POWER_ENERGY;
        case UNIT_MOD_HAPPINESS:  return POWER_HAPPINESS;
        case UNIT_MOD_RUNE:       return POWER_RUNE;
        case UNIT_MOD_RUNIC_POWER:return POWER_RUNIC_POWER;
    }

    return POWER_MANA;
}

float Unit::GetTotalAttackPowerValue(WeaponAttackType attType) const
{
    if (attType == RANGED_ATTACK)
    {
        int32 ap = GetInt32Value(UNIT_FIELD_RANGED_ATTACK_POWER) + GetInt32Value(UNIT_FIELD_RANGED_ATTACK_POWER_MODS);
        if (ap < 0)
            return 0.0f;
        return ap * (1.0f + GetFloatValue(UNIT_FIELD_RANGED_ATTACK_POWER_MULTIPLIER));
    }
    else
    {
        int32 ap = GetInt32Value(UNIT_FIELD_ATTACK_POWER) + GetInt32Value(UNIT_FIELD_ATTACK_POWER_MODS);
        if (ap < 0)
            return 0.0f;
        return ap * (1.0f + GetFloatValue(UNIT_FIELD_ATTACK_POWER_MULTIPLIER));
    }
}

float Unit::GetWeaponDamageRange(WeaponAttackType attType ,WeaponDamageRange type) const
{
    if (attType == OFF_ATTACK && !haveOffhandWeapon())
        return 0.0f;

    return m_weaponDamage[attType][type];
}

void Unit::SetLevel(uint32 lvl)
{
    SetUInt32Value(UNIT_FIELD_LEVEL, lvl);

    // group update
    if ((GetTypeId() == TYPEID_PLAYER) && ((Player*)this)->GetGroup())
        ((Player*)this)->SetGroupUpdateFlag(GROUP_UPDATE_FLAG_LEVEL);
}

void Unit::SetHealth(uint32 val)
{
    if(getDeathState() == JUST_DIED)
        val = 0;
    else
    {
        uint32 maxHealth = GetMaxHealth();
        if(maxHealth < val)
            val = maxHealth;
    }

    SetUInt32Value(UNIT_FIELD_HEALTH, val);

    // group update
    if(GetTypeId() == TYPEID_PLAYER)
    {
        if(((Player*)this)->GetGroup())
            ((Player*)this)->SetGroupUpdateFlag(GROUP_UPDATE_FLAG_CUR_HP);
    }
    else if(((Creature*)this)->isPet())
    {
        Pet *pet = ((Pet*)this);
        if(pet->isControlled())
        {
            Unit *owner = GetOwner();
            if(owner && (owner->GetTypeId() == TYPEID_PLAYER) && ((Player*)owner)->GetGroup())
                ((Player*)owner)->SetGroupUpdateFlag(GROUP_UPDATE_FLAG_PET_CUR_HP);
        }
    }
}

void Unit::SetMaxHealth(uint32 val)
{
    uint32 health = GetHealth();
    SetUInt32Value(UNIT_FIELD_MAXHEALTH, val);

    // group update
    if(GetTypeId() == TYPEID_PLAYER)
    {
        if(((Player*)this)->GetGroup())
            ((Player*)this)->SetGroupUpdateFlag(GROUP_UPDATE_FLAG_MAX_HP);
    }
    else if(((Creature*)this)->isPet())
    {
        Pet *pet = ((Pet*)this);
        if(pet->isControlled())
        {
            Unit *owner = GetOwner();
            if(owner && (owner->GetTypeId() == TYPEID_PLAYER) && ((Player*)owner)->GetGroup())
                ((Player*)owner)->SetGroupUpdateFlag(GROUP_UPDATE_FLAG_PET_MAX_HP);
        }
    }

    if(val < health)
        SetHealth(val);
}

void Unit::SetPower(Powers power, uint32 val)
{
    if(GetPower(power) == val)
        return;

    uint32 maxPower = GetMaxPower(power);
    if(maxPower < val)
        val = maxPower;

    SetStatInt32Value(UNIT_FIELD_POWER1 + power, val);

    WorldPacket data(SMSG_POWER_UPDATE);
    data.append(GetPackGUID());
    data << uint8(power);
    data << uint32(val);
    SendMessageToSet(&data, GetTypeId() == TYPEID_PLAYER ? true : false);

    // group update
    if(GetTypeId() == TYPEID_PLAYER)
    {
        if(((Player*)this)->GetGroup())
            ((Player*)this)->SetGroupUpdateFlag(GROUP_UPDATE_FLAG_CUR_POWER);
    }
    else if(((Creature*)this)->isPet())
    {
        Pet *pet = ((Pet*)this);
        if(pet->isControlled())
        {
            Unit *owner = GetOwner();
            if(owner && (owner->GetTypeId() == TYPEID_PLAYER) && ((Player*)owner)->GetGroup())
                ((Player*)owner)->SetGroupUpdateFlag(GROUP_UPDATE_FLAG_PET_CUR_POWER);
        }

        // Update the pet's character sheet with happiness damage bonus
        if(pet->getPetType() == HUNTER_PET && power == POWER_HAPPINESS)
        {
            pet->UpdateDamagePhysical(BASE_ATTACK);
        }
    }
}

void Unit::SetMaxPower(Powers power, uint32 val)
{
    uint32 cur_power = GetPower(power);
    SetStatInt32Value(UNIT_FIELD_MAXPOWER1 + power, val);

    // group update
    if(GetTypeId() == TYPEID_PLAYER)
    {
        if(((Player*)this)->GetGroup())
            ((Player*)this)->SetGroupUpdateFlag(GROUP_UPDATE_FLAG_MAX_POWER);
    }
    else if(((Creature*)this)->isPet())
    {
        Pet *pet = ((Pet*)this);
        if(pet->isControlled())
        {
            Unit *owner = GetOwner();
            if(owner && (owner->GetTypeId() == TYPEID_PLAYER) && ((Player*)owner)->GetGroup())
                ((Player*)owner)->SetGroupUpdateFlag(GROUP_UPDATE_FLAG_PET_MAX_POWER);
        }
    }

    if(val < cur_power)
        SetPower(power, val);
}

void Unit::ApplyPowerMod(Powers power, uint32 val, bool apply)
{
    ApplyModUInt32Value(UNIT_FIELD_POWER1+power, val, apply);

    // group update
    if(GetTypeId() == TYPEID_PLAYER)
    {
        if(((Player*)this)->GetGroup())
            ((Player*)this)->SetGroupUpdateFlag(GROUP_UPDATE_FLAG_CUR_POWER);
    }
    else if(((Creature*)this)->isPet())
    {
        Pet *pet = ((Pet*)this);
        if(pet->isControlled())
        {
            Unit *owner = GetOwner();
            if(owner && (owner->GetTypeId() == TYPEID_PLAYER) && ((Player*)owner)->GetGroup())
                ((Player*)owner)->SetGroupUpdateFlag(GROUP_UPDATE_FLAG_PET_CUR_POWER);
        }
    }
}

void Unit::ApplyMaxPowerMod(Powers power, uint32 val, bool apply)
{
    ApplyModUInt32Value(UNIT_FIELD_MAXPOWER1+power, val, apply);

    // group update
    if(GetTypeId() == TYPEID_PLAYER)
    {
        if(((Player*)this)->GetGroup())
            ((Player*)this)->SetGroupUpdateFlag(GROUP_UPDATE_FLAG_MAX_POWER);
    }
    else if(((Creature*)this)->isPet())
    {
        Pet *pet = ((Pet*)this);
        if(pet->isControlled())
        {
            Unit *owner = GetOwner();
            if(owner && (owner->GetTypeId() == TYPEID_PLAYER) && ((Player*)owner)->GetGroup())
                ((Player*)owner)->SetGroupUpdateFlag(GROUP_UPDATE_FLAG_PET_MAX_POWER);
        }
    }
}

uint32 Unit::GetCreatePowers( Powers power ) const
{
    // POWER_FOCUS and POWER_HAPPINESS only have hunter pet
    switch(power)
    {
        case POWER_MANA:      return GetCreateMana();
        case POWER_RAGE:      return 1000;
        case POWER_FOCUS:     return (GetTypeId()==TYPEID_PLAYER || !((Creature const*)this)->isPet() || ((Pet const*)this)->getPetType()!=HUNTER_PET ? 0 : 100);
        case POWER_ENERGY:    return 100;
        case POWER_HAPPINESS: return (GetTypeId()==TYPEID_PLAYER || !((Creature const*)this)->isPet() || ((Pet const*)this)->getPetType()!=HUNTER_PET ? 0 : 1050000);
        case POWER_RUNIC_POWER: return 1000;
    }

    return 0;
}

void Unit::AddToWorld()
{
    if(!IsInWorld())
    {
        m_Notified = false;
        m_IsInNotifyList = false;
        SetToNotify();
    }
}

void Unit::RemoveFromWorld()
{
    // cleanup
    if(IsInWorld())
    {
        UnsummonAllTotems();
        RemoveAllControlled();
        RemoveCharmAuras();
        RemoveBindSightAuras();
        RemoveNotOwnSingleTargetAuras();

        if(GetCharmerGUID())
            sLog.outCrash("Unit %u has charmer guid when removed from world", GetEntry());

        WorldObject::RemoveFromWorld();
    }
}

void Unit::CleanupsBeforeDelete()
{
    assert(m_uint32Values);

    //A unit may be in removelist and not in world, but it is still in grid
    //and may have some references during delete
    RemoveAllAuras();
    InterruptNonMeleeSpells(true);
    m_Events.KillAllEvents(false);                      // non-delatable (currently casted spells) will not deleted now but it will deleted at call in Map::RemoveAllObjectsInRemoveList
    CombatStop();
    ClearComboPointHolders();
    DeleteThreatList();
    getHostilRefManager().setOnlineOfflineState(false);
    RemoveAllGameObjects();
    RemoveAllDynObjects();
    GetMotionMaster()->Clear(false);                    // remove different non-standard movement generators.

    if(IsInWorld())
        RemoveFromWorld();
}

void Unit::UpdateCharmAI()
{
    if(GetTypeId() == TYPEID_PLAYER)
        return;

    if(i_disabledAI) // disabled AI must be primary AI
    {
        if(!isCharmed())
        {
            if(i_AI) delete i_AI;
            i_AI = i_disabledAI;
            i_disabledAI = NULL;
        }
    }
    else
    {
        if(isCharmed())
        {
            i_disabledAI = i_AI;
            if(isPossessed())
                i_AI = new PossessedAI((Creature*)this);
            else
                i_AI = new PetAI((Creature*)this);
        }
    }
}

CharmInfo* Unit::InitCharmInfo()
{
    if(!m_charmInfo)
        m_charmInfo = new CharmInfo(this);

    return m_charmInfo;
}

void Unit::DeleteCharmInfo()
{
    if(!m_charmInfo)
        return;

    delete m_charmInfo;
    m_charmInfo = NULL;
}

CharmInfo::CharmInfo(Unit* unit)
: m_unit(unit), m_CommandState(COMMAND_FOLLOW), m_petnumber(0), m_barInit(false)
{
    for(int i =0; i<4; ++i)
    {
        m_charmspells[i].spellId = 0;
        m_charmspells[i].active = ACT_DISABLED;
    }
    if(m_unit->GetTypeId() == TYPEID_UNIT)
    {
        m_oldReactState = ((Creature*)m_unit)->GetReactState();
        ((Creature*)m_unit)->SetReactState(REACT_PASSIVE);
    }
}

CharmInfo::~CharmInfo()
{
    if(m_unit->GetTypeId() == TYPEID_UNIT)
    {
        ((Creature*)m_unit)->SetReactState(m_oldReactState);
    }
}

void CharmInfo::InitPetActionBar()
{
    if (m_barInit)
        return;

    // the first 3 SpellOrActions are attack, follow and stay
    for(uint32 i = 0; i < 3; i++)
    {
        PetActionBar[i].Type = ACT_COMMAND;
        PetActionBar[i].SpellOrAction = COMMAND_ATTACK - i;

        PetActionBar[i + 7].Type = ACT_REACTION;
        PetActionBar[i + 7].SpellOrAction = COMMAND_ATTACK - i;
    }
    for(uint32 i=0; i < 4; i++)
    {
        PetActionBar[i + 3].Type = ACT_DISABLED;
        PetActionBar[i + 3].SpellOrAction = 0;
    }
    m_barInit = true;
}

void CharmInfo::InitEmptyActionBar(bool withAttack)
{
    if (m_barInit)
        return;

    for(uint32 x = 0; x < 10; ++x)
    {
        PetActionBar[x].Type = ACT_PASSIVE;
        PetActionBar[x].SpellOrAction = 0;
    }
    if (withAttack)
    {
        PetActionBar[0].Type = ACT_COMMAND;
        PetActionBar[0].SpellOrAction = COMMAND_ATTACK;
    }
    m_barInit = true;
}

void CharmInfo::InitPossessCreateSpells()
{
    InitEmptyActionBar();
    if(m_unit->GetTypeId() == TYPEID_UNIT)
    {
        for(uint32 i = 0; i < CREATURE_MAX_SPELLS; ++i)
        {
            uint32 spellid = ((Creature*)m_unit)->m_spells[i];
            if(IsPassiveSpell(spellid))
                m_unit->CastSpell(m_unit, spellid, true);
            else
                AddSpellToAB(0, spellid, ACT_DISABLED);
        }
    }
}

void CharmInfo::InitCharmCreateSpells()
{
    if(m_unit->GetTypeId() == TYPEID_PLAYER)                //charmed players don't have spells
    {
        InitEmptyActionBar();
        return;
    }

    InitPetActionBar();

    for(uint32 x = 0; x < MAX_SPELL_CHARM; ++x)
    {
        uint32 spellId = ((Creature*)m_unit)->m_spells[x];
        m_charmspells[x].spellId = spellId;

        if(!spellId)
            continue;

        if (IsPassiveSpell(spellId))
        {
            m_unit->CastSpell(m_unit, spellId, true);
            m_charmspells[x].active = ACT_PASSIVE;
        }
        else
        {
            ActiveStates newstate;
            bool onlyselfcast = true;
            SpellEntry const *spellInfo = sSpellStore.LookupEntry(spellId);

            if(!spellInfo) onlyselfcast = false;
            for(uint32 i = 0;i<3 && onlyselfcast;++i)       //non existent spell will not make any problems as onlyselfcast would be false -> break right away
            {
                if(spellInfo->EffectImplicitTargetA[i] != TARGET_SELF && spellInfo->EffectImplicitTargetA[i] != 0)
                    onlyselfcast = false;
            }

            if(onlyselfcast || !IsPositiveSpell(spellId))   //only self cast and spells versus enemies are autocastable
                newstate = ACT_DISABLED;
            else
                newstate = ACT_PASSIVE;

            AddSpellToAB(0, spellId, newstate);
        }
    }
}

bool CharmInfo::AddSpellToAB(uint32 oldid, uint32 newid, ActiveStates newstate)
{
    for(uint8 i = 0; i < 10; i++)
    {
        if((PetActionBar[i].Type == ACT_DISABLED || PetActionBar[i].Type == ACT_ENABLED || PetActionBar[i].Type == ACT_PASSIVE) && PetActionBar[i].SpellOrAction == oldid)
        {
            PetActionBar[i].SpellOrAction = newid;
            if(!oldid)
            {
                if(newstate == ACT_DECIDE)
                    PetActionBar[i].Type = ACT_DISABLED;
                else
                    PetActionBar[i].Type = newstate;
            }

            return true;
        }
    }
    return false;
}

void CharmInfo::ToggleCreatureAutocast(uint32 spellid, bool apply)
{
    if(IsPassiveSpell(spellid))
        return;

    for(uint32 x = 0; x < MAX_SPELL_CHARM; ++x)
    {
        if(spellid == m_charmspells[x].spellId)
        {
            m_charmspells[x].active = apply ? ACT_ENABLED : ACT_DISABLED;
        }
    }
}

void CharmInfo::SetPetNumber(uint32 petnumber, bool statwindow)
{
    m_petnumber = petnumber;
    if(statwindow)
        m_unit->SetUInt32Value(UNIT_FIELD_PETNUMBER, m_petnumber);
    else
        m_unit->SetUInt32Value(UNIT_FIELD_PETNUMBER, 0);
}

bool Unit::isFrozen() const
{
    return HasAuraState(AURA_STATE_FROZEN);
}

struct ProcTriggeredData
{
    ProcTriggeredData(Aura* _aura)
        : aura(_aura)
    {
        effMask = 0;
        spellProcEvent = NULL;
    }
    SpellProcEventEntry const *spellProcEvent;
    Aura * aura;
    uint32 effMask;
};

typedef std::list< ProcTriggeredData > ProcTriggeredList;

// List of auras that CAN be trigger but may not exist in spell_proc_event
// in most case need for drop charges
// in some types of aura need do additional check
// for example SPELL_AURA_MECHANIC_IMMUNITY - need check for mechanic
bool InitTriggerAuraData()
{
    for (int i=0;i<TOTAL_AURAS;i++)
    {
      isTriggerAura[i]=false;
      isNonTriggerAura[i] = false;
    }
    isTriggerAura[SPELL_AURA_DUMMY] = true;
    isTriggerAura[SPELL_AURA_MOD_CONFUSE] = true;
    isTriggerAura[SPELL_AURA_MOD_THREAT] = true;
    isTriggerAura[SPELL_AURA_MOD_STUN] = true; // Aura not have charges but need remove him on trigger
    isTriggerAura[SPELL_AURA_MOD_DAMAGE_DONE] = true;
    isTriggerAura[SPELL_AURA_MOD_DAMAGE_TAKEN] = true;
    isTriggerAura[SPELL_AURA_MOD_RESISTANCE] = true;
    isTriggerAura[SPELL_AURA_MOD_ROOT] = true;
    isTriggerAura[SPELL_AURA_REFLECT_SPELLS] = true;
    isTriggerAura[SPELL_AURA_DAMAGE_IMMUNITY] = true;
    isTriggerAura[SPELL_AURA_PROC_TRIGGER_SPELL] = true;
    isTriggerAura[SPELL_AURA_PROC_TRIGGER_DAMAGE] = true;
    isTriggerAura[SPELL_AURA_MOD_CASTING_SPEED_NOT_STACK] = true;
    isTriggerAura[SPELL_AURA_MOD_POWER_COST_SCHOOL_PCT] = true;
    isTriggerAura[SPELL_AURA_MOD_POWER_COST_SCHOOL] = true;
    isTriggerAura[SPELL_AURA_REFLECT_SPELLS_SCHOOL] = true;
    isTriggerAura[SPELL_AURA_MECHANIC_IMMUNITY] = true;
    isTriggerAura[SPELL_AURA_MOD_DAMAGE_PERCENT_TAKEN] = true;
    isTriggerAura[SPELL_AURA_SPELL_MAGNET] = true;
    isTriggerAura[SPELL_AURA_MOD_ATTACK_POWER] = true;
    isTriggerAura[SPELL_AURA_ADD_CASTER_HIT_TRIGGER] = true;
    isTriggerAura[SPELL_AURA_OVERRIDE_CLASS_SCRIPTS] = true;
    isTriggerAura[SPELL_AURA_MOD_MECHANIC_RESISTANCE] = true;
    isTriggerAura[SPELL_AURA_RANGED_ATTACK_POWER_ATTACKER_BONUS] = true;
    isTriggerAura[SPELL_AURA_MOD_HASTE] = true;
    isTriggerAura[SPELL_AURA_MOD_ATTACKER_MELEE_HIT_CHANCE]=true;
    isTriggerAura[SPELL_AURA_RAID_PROC_FROM_CHARGE] = true;
    isTriggerAura[SPELL_AURA_RAID_PROC_FROM_CHARGE_WITH_VALUE] = true;
    isTriggerAura[SPELL_AURA_PROC_TRIGGER_SPELL_WITH_VALUE] = true;
    isTriggerAura[SPELL_AURA_MOD_DAMAGE_FROM_CASTER] = true;

    isNonTriggerAura[SPELL_AURA_MOD_POWER_REGEN]=true;
    isNonTriggerAura[SPELL_AURA_REDUCE_PUSHBACK]=true;

    return true;
}

uint32 createProcExtendMask(SpellNonMeleeDamage *damageInfo, SpellMissInfo missCondition)
{
    uint32 procEx = PROC_EX_NONE;
    // Check victim state
    if (missCondition!=SPELL_MISS_NONE)
    switch (missCondition)
    {
        case SPELL_MISS_MISS:    procEx|=PROC_EX_MISS;   break;
        case SPELL_MISS_RESIST:  procEx|=PROC_EX_RESIST; break;
        case SPELL_MISS_DODGE:   procEx|=PROC_EX_DODGE;  break;
        case SPELL_MISS_PARRY:   procEx|=PROC_EX_PARRY;  break;
        case SPELL_MISS_BLOCK:   procEx|=PROC_EX_BLOCK;  break;
        case SPELL_MISS_EVADE:   procEx|=PROC_EX_EVADE;  break;
        case SPELL_MISS_IMMUNE:  procEx|=PROC_EX_IMMUNE; break;
        case SPELL_MISS_IMMUNE2: procEx|=PROC_EX_IMMUNE; break;
        case SPELL_MISS_DEFLECT: procEx|=PROC_EX_DEFLECT;break;
        case SPELL_MISS_ABSORB:  procEx|=PROC_EX_ABSORB; break;
        case SPELL_MISS_REFLECT: procEx|=PROC_EX_REFLECT;break;
        default:
            break;
    }
    else
    {
        // On block
        if (damageInfo->blocked)
            procEx|=PROC_EX_BLOCK;
        // On absorb
        if (damageInfo->absorb)
            procEx|=PROC_EX_ABSORB;
        // On crit
        if (damageInfo->HitInfo & SPELL_HIT_TYPE_CRIT)
            procEx|=PROC_EX_CRITICAL_HIT;
        else
            procEx|=PROC_EX_NORMAL_HIT;
    }
    return procEx;
}

void Unit::ProcDamageAndSpellFor( bool isVictim, Unit * pTarget, uint32 procFlag, uint32 procExtra, WeaponAttackType attType, SpellEntry const * procSpell, uint32 damage )
{
    // For melee/ranged based attack need update skills and set some Aura states
    if (procFlag & MELEE_BASED_TRIGGER_MASK)
    {
        // Update skills here for players
        if (GetTypeId() == TYPEID_PLAYER)
        {
            // On melee based hit/miss/resist need update skill (for victim and attacker)
            if (procExtra&(PROC_EX_NORMAL_HIT|PROC_EX_MISS|PROC_EX_RESIST))
            {
                if (pTarget->GetTypeId() != TYPEID_PLAYER && pTarget->GetCreatureType() != CREATURE_TYPE_CRITTER)
                    ((Player*)this)->UpdateCombatSkills(pTarget, attType, isVictim);
            }
            // Update defence if player is victim and parry/dodge/block
            if (isVictim && procExtra&(PROC_EX_DODGE|PROC_EX_PARRY|PROC_EX_BLOCK))
                ((Player*)this)->UpdateDefense();
        }
        // If exist crit/parry/dodge/block need update aura state (for victim and attacker)
        if (procExtra & (PROC_EX_CRITICAL_HIT|PROC_EX_PARRY|PROC_EX_DODGE|PROC_EX_BLOCK))
        {
            // for victim
            if (isVictim)
            {
                // if victim and dodge attack
                if (procExtra&PROC_EX_DODGE)
                {
                    //Update AURA_STATE on dodge
                    if (getClass() != CLASS_ROGUE) // skip Rogue Riposte
                    {
                        ModifyAuraState(AURA_STATE_DEFENSE, true);
                        StartReactiveTimer( REACTIVE_DEFENSE );
                    }
                }
                // if victim and parry attack
                if (procExtra & PROC_EX_PARRY)
                {
                    // For Hunters only Counterattack (skip Mongoose bite)
                    if (getClass() == CLASS_HUNTER)
                    {
                        ModifyAuraState(AURA_STATE_HUNTER_PARRY, true);
                        StartReactiveTimer( REACTIVE_HUNTER_PARRY );
                    }
                    else
                    {
                        ModifyAuraState(AURA_STATE_DEFENSE, true);
                        StartReactiveTimer( REACTIVE_DEFENSE );
                    }
                }
                // if and victim block attack
                if (procExtra & PROC_EX_BLOCK)
                {
                    ModifyAuraState(AURA_STATE_DEFENSE,true);
                    StartReactiveTimer( REACTIVE_DEFENSE );
                }
            }
            else //For attacker
            {
                // Overpower on victim dodge
                if (procExtra&PROC_EX_DODGE && GetTypeId() == TYPEID_PLAYER && getClass() == CLASS_WARRIOR)
                {
                    ((Player*)this)->AddComboPoints(pTarget, 1);
                    StartReactiveTimer( REACTIVE_OVERPOWER );
                }
            }
        }
    }

    ProcTriggeredList procTriggered;
    // Fill procTriggered list
    for(AuraMap::const_iterator itr = GetAuras().begin(); itr!= GetAuras().end(); ++itr)
    {
        ProcTriggeredData triggerData(itr->second);

        if(!IsTriggeredAtSpellProcEvent(pTarget, triggerData.aura, procSpell, procFlag, procExtra, attType, isVictim, (damage > 0), triggerData.spellProcEvent))
            continue;

        for (uint8 i=0; i<MAX_SPELL_EFFECTS;++i)
        {
            if (AuraEffect * aurEff = itr->second->GetPartAura(i))
            {
                // Skip this auras
                if (isNonTriggerAura[aurEff->GetAuraName()])
                    continue;
                // If not trigger by default and spellProcEvent==NULL - skip
                if (!isTriggerAura[aurEff->GetAuraName()] && triggerData.spellProcEvent==NULL)
                    continue;

                triggerData.effMask |= 1<<i;
            }
        }
        if (triggerData.effMask)
            procTriggered.push_front(triggerData);
    }

    // Nothing found
    if (procTriggered.empty())
        return;
    // Handle effects proceed this time
    for(ProcTriggeredList::iterator i = procTriggered.begin(); i != procTriggered.end(); ++i)
    {
        // look for aura in auras list, it may be removed while proc event processing
        if (!HasAura(i->aura))
            continue;

        bool useCharges= i->aura->GetAuraCharges()>0;
        bool takeCharges = false;

        // For players set spell cooldown if need
        uint32 cooldown = 0;
        if (GetTypeId() == TYPEID_PLAYER && i->spellProcEvent && i->spellProcEvent->cooldown)
            cooldown = i->spellProcEvent->cooldown;

        for (uint8 effIndex = 0; effIndex<MAX_SPELL_EFFECTS;++effIndex)
        {
            if (!(i->effMask & (1<<effIndex)))
                continue;

            AuraEffect *triggeredByAura = i->aura->GetPartAura(effIndex);
            assert(triggeredByAura);

            SpellEntry const *spellInfo = triggeredByAura->GetSpellProto();

            switch(triggeredByAura->GetAuraName())
            {
                case SPELL_AURA_PROC_TRIGGER_SPELL:
                {
                    sLog.outDebug("ProcDamageAndSpell: casting spell %u (triggered by %s aura of spell %u)", spellInfo->Id,(isVictim?"a victim's":"an attacker's"), triggeredByAura->GetId());
                    // Don`t drop charge or add cooldown for not started trigger
                    if (!HandleProcTriggerSpell(pTarget, damage, triggeredByAura, procSpell, procFlag, procExtra, cooldown))
                        continue;
                    break;
                }
                case SPELL_AURA_PROC_TRIGGER_DAMAGE:
                {
                    sLog.outDebug("ProcDamageAndSpell: doing %u damage from spell id %u (triggered by %s aura of spell %u)", triggeredByAura->GetAmount() , spellInfo->Id, (isVictim?"a victim's":"an attacker's"), triggeredByAura->GetId());
                    SpellNonMeleeDamage damageInfo(this, pTarget, spellInfo->Id, spellInfo->SchoolMask);
                    uint32 damage = SpellDamageBonus(pTarget, spellInfo, triggeredByAura->GetAmount(), SPELL_DIRECT_DAMAGE);
                    CalculateSpellDamageTaken(&damageInfo, damage, spellInfo);
                    SendSpellNonMeleeDamageLog(&damageInfo);
                    DealSpellDamage(&damageInfo, true);
                    break;
                }
                case SPELL_AURA_MANA_SHIELD:
                case SPELL_AURA_DUMMY:
                {
                    sLog.outDebug("ProcDamageAndSpell: casting spell id %u (triggered by %s dummy aura of spell %u)", spellInfo->Id,(isVictim?"a victim's":"an attacker's"), triggeredByAura->GetId());
                    if (!HandleDummyAuraProc(pTarget, damage, triggeredByAura, procSpell, procFlag, procExtra, cooldown))
                        continue;
                    break;
                }
                case SPELL_AURA_OBS_MOD_ENERGY:
                    sLog.outDebug("ProcDamageAndSpell: casting spell id %u (triggered by %s aura of spell %u)", spellInfo->Id,(isVictim?"a victim's":"an attacker's"), triggeredByAura->GetId());
                    if (!HandleObsModEnergyAuraProc(pTarget, damage, triggeredByAura, procSpell, procFlag, procExtra, cooldown))
                        continue;
                    break;
                case SPELL_AURA_MOD_HASTE:
                {
                    sLog.outDebug("ProcDamageAndSpell: casting spell id %u (triggered by %s haste aura of spell %u)", spellInfo->Id,(isVictim?"a victim's":"an attacker's"), triggeredByAura->GetId());
                    if (!HandleHasteAuraProc(pTarget, damage, triggeredByAura, procSpell, procFlag, procExtra, cooldown))
                        continue;
                    break;
                }
                case SPELL_AURA_OVERRIDE_CLASS_SCRIPTS:
                {
                    sLog.outDebug("ProcDamageAndSpell: casting spell id %u (triggered by %s aura of spell %u)", spellInfo->Id,(isVictim?"a victim's":"an attacker's"), triggeredByAura->GetId());
                    if (!HandleOverrideClassScriptAuraProc(pTarget, damage, triggeredByAura, procSpell, cooldown))
                        continue;
                    break;
                }
                case SPELL_AURA_RAID_PROC_FROM_CHARGE_WITH_VALUE:
                {
                    sLog.outDebug("ProcDamageAndSpell: casting mending (triggered by %s dummy aura of spell %u)",
                        (isVictim?"a victim's":"an attacker's"),triggeredByAura->GetId());

                    HandleAuraRaidProcFromChargeWithValue(triggeredByAura);
                    break;
                }
                case SPELL_AURA_RAID_PROC_FROM_CHARGE:
                {
                    sLog.outDebug("ProcDamageAndSpell: casting mending (triggered by %s dummy aura of spell %u)",
                        (isVictim?"a victim's":"an attacker's"),triggeredByAura->GetId());

                    HandleAuraRaidProcFromCharge(triggeredByAura);
                    break;
                }
                case SPELL_AURA_PROC_TRIGGER_SPELL_WITH_VALUE:
                {
                    sLog.outDebug("ProcDamageAndSpell: casting spell %u (triggered with value by %s aura of spell %u)", spellInfo->Id,(isVictim?"a victim's":"an attacker's"), triggeredByAura->GetId());

                    if (!HandleProcTriggerSpell(pTarget, damage, triggeredByAura, procSpell, procFlag, procExtra, cooldown))
                        continue;
                    break;
                }
                case SPELL_AURA_MOD_CASTING_SPEED_NOT_STACK:
                    // Skip melee hits or instant cast spells
                    if (procSpell == NULL || GetSpellCastTime(procSpell) == 0)
                        continue;
                    break;
                case SPELL_AURA_REFLECT_SPELLS_SCHOOL:
                    // Skip Melee hits and spells ws wrong school
                    if (procSpell == NULL || (triggeredByAura->GetMiscValue() & procSpell->SchoolMask) == 0)
                        continue;
                    break;
                case SPELL_AURA_MOD_POWER_COST_SCHOOL_PCT:
                case SPELL_AURA_MOD_POWER_COST_SCHOOL:
                    // Skip melee hits and spells ws wrong school or zero cost
                    if (procSpell == NULL ||
                        (procSpell->manaCost == 0 && procSpell->ManaCostPercentage == 0) || // Cost check
                        (triggeredByAura->GetMiscValue() & procSpell->SchoolMask) == 0)         // School check
                        continue;
                    break;
                case SPELL_AURA_MECHANIC_IMMUNITY:
                    // Compare mechanic
                    if (procSpell==NULL || procSpell->Mechanic != triggeredByAura->GetMiscValue())
                        continue;
                    break;
                case SPELL_AURA_MOD_MECHANIC_RESISTANCE:
                    // Compare mechanic
                    if (procSpell==NULL || procSpell->Mechanic != triggeredByAura->GetMiscValue())
                        continue;
                    break;
                case SPELL_AURA_MOD_DAMAGE_FROM_CASTER:
                    // Compare casters
                    if (triggeredByAura->GetCasterGUID() != pTarget->GetGUID())
                        continue;
                    break;
                default:
                    // nothing do, just charges counter
                    break;
            }
            takeCharges=true;
        }
        // Remove charge (aura can be removed by triggers)
        if(useCharges && takeCharges)
        {
            if (i->aura->DropAuraCharge())
                RemoveAura(i->aura);
        }
    }
}

SpellSchoolMask Unit::GetMeleeDamageSchoolMask() const
{
    return SPELL_SCHOOL_MASK_NORMAL;
}

Player* Unit::GetSpellModOwner() const
{
    if(GetTypeId()==TYPEID_PLAYER)
        return (Player*)this;
    if(((Creature*)this)->isPet() || ((Creature*)this)->isTotem())
    {
        Unit* owner = GetOwner();
        if(owner && owner->GetTypeId()==TYPEID_PLAYER)
            return (Player*)owner;
    }
    return NULL;
}

///----------Pet responses methods-----------------
void Unit::SendPetCastFail(uint32 spellid, SpellCastResult msg)
{
    if(msg == SPELL_CAST_OK)
        return;

    Unit *owner = GetCharmerOrOwner();
    if(!owner || owner->GetTypeId() != TYPEID_PLAYER)
        return;

    WorldPacket data(SMSG_PET_CAST_FAILED, (4+1));
    data << uint8(0);                                       // cast count?
    data << uint32(spellid);
    data << uint8(msg);
    // uint32 for some reason
    // uint32 for some reason
    ((Player*)owner)->GetSession()->SendPacket(&data);
}

void Unit::SendPetActionFeedback (uint8 msg)
{
    Unit* owner = GetOwner();
    if(!owner || owner->GetTypeId() != TYPEID_PLAYER)
        return;

    WorldPacket data(SMSG_PET_ACTION_FEEDBACK, 1);
    data << uint8(msg);
    ((Player*)owner)->GetSession()->SendPacket(&data);
}

void Unit::SendPetTalk (uint32 pettalk)
{
    Unit* owner = GetOwner();
    if(!owner || owner->GetTypeId() != TYPEID_PLAYER)
        return;

    WorldPacket data(SMSG_PET_ACTION_SOUND, 8+4);
    data << uint64(GetGUID());
    data << uint32(pettalk);
    ((Player*)owner)->GetSession()->SendPacket(&data);
}

void Unit::SendPetSpellCooldown (uint32 spellid, time_t cooltime)
{
    Unit* owner = GetOwner();
    if(!owner || owner->GetTypeId() != TYPEID_PLAYER)
        return;

    WorldPacket data(SMSG_SPELL_COOLDOWN, 8+1+4+4);
    data << uint64(GetGUID());
    data << uint8(0x0);                                     // flags (0x1, 0x2)
    data << uint32(spellid);
    data << uint32(cooltime);

    ((Player*)owner)->GetSession()->SendPacket(&data);
}

void Unit::SendPetClearCooldown (uint32 spellid)
{
    Unit* owner = GetOwner();
    if(!owner || owner->GetTypeId() != TYPEID_PLAYER)
        return;

    WorldPacket data(SMSG_CLEAR_COOLDOWN, (4+8));
    data << uint32(spellid);
    data << uint64(GetGUID());
    ((Player*)owner)->GetSession()->SendPacket(&data);
}

void Unit::SendPetAIReaction(uint64 guid)
{
    Unit* owner = GetOwner();
    if(!owner || owner->GetTypeId() != TYPEID_PLAYER)
        return;

    WorldPacket data(SMSG_AI_REACTION, 12);
    data << uint64(guid) << uint32(00000002);
    ((Player*)owner)->GetSession()->SendPacket(&data);
}

///----------End of Pet responses methods----------

void Unit::StopMoving()
{
    clearUnitState(UNIT_STAT_MOVING);

    // send explicit stop packet
    // rely on vmaps here because for example stormwind is in air
    //float z = MapManager::Instance().GetBaseMap(GetMapId())->GetHeight(GetPositionX(), GetPositionY(), GetPositionZ(), true);
    //if (fabs(GetPositionZ() - z) < 2.0f)
    //    Relocate(GetPositionX(), GetPositionY(), z);
    Relocate(GetPositionX(), GetPositionY(),GetPositionZ());

    SendMonsterStop();

    // update position and orientation;
    WorldPacket data;
    BuildHeartBeatMsg(&data);
    SendMessageToSet(&data,false);
}

/*
void Unit::SetFeared(bool apply, uint64 casterGUID, uint32 spellID)
{
    if( apply )
    {
        if(HasAuraType(SPELL_AURA_PREVENTS_FLEEING))
            return;

        SetFlag(UNIT_FIELD_FLAGS, UNIT_FLAG_FLEEING);

        GetMotionMaster()->MovementExpired(false);
        CastStop(GetGUID()==casterGUID ? spellID : 0);

        Unit* caster = ObjectAccessor::GetUnit(*this,casterGUID);

        GetMotionMaster()->MoveFleeing(caster);             // caster==NULL processed in MoveFleeing
    }
    else
    {
        RemoveFlag(UNIT_FIELD_FLAGS, UNIT_FLAG_FLEEING);

        GetMotionMaster()->MovementExpired(false);

        if( GetTypeId() != TYPEID_PLAYER && isAlive() )
        {
            // restore appropriate movement generator
            if(getVictim())
                GetMotionMaster()->MoveChase(getVictim());
            else
                GetMotionMaster()->Initialize();

            // attack caster if can
            Unit* caster = ObjectAccessor::GetObjectInWorld(casterGUID, (Unit*)NULL);
            if(caster && caster != getVictim() && ((Creature*)this)->IsAIEnabled)
                ((Creature*)this)->AI()->AttackStart(caster);
        }
    }

    if (GetTypeId() == TYPEID_PLAYER)
        ((Player*)this)->SetClientControl(this, !apply);
}

void Unit::SetConfused(bool apply, uint64 casterGUID, uint32 spellID)
{
    if( apply )
    {
        SetFlag(UNIT_FIELD_FLAGS, UNIT_FLAG_CONFUSED);

        CastStop(GetGUID()==casterGUID ? spellID : 0);

        GetMotionMaster()->MoveConfused();
    }
    else
    {
        RemoveFlag(UNIT_FIELD_FLAGS, UNIT_FLAG_CONFUSED);

        GetMotionMaster()->MovementExpired(false);

        if (GetTypeId() == TYPEID_UNIT)
        {
            // if in combat restore movement generator
            if(getVictim())
                GetMotionMaster()->MoveChase(getVictim());
        }
    }

    if(GetTypeId() == TYPEID_PLAYER)
        ((Player*)this)->SetClientControl(this, !apply);
}
*/

bool Unit::IsSitState() const
{
    uint8 s = getStandState();
    return
        s == UNIT_STAND_STATE_SIT_CHAIR        || s == UNIT_STAND_STATE_SIT_LOW_CHAIR  ||
        s == UNIT_STAND_STATE_SIT_MEDIUM_CHAIR || s == UNIT_STAND_STATE_SIT_HIGH_CHAIR ||
        s == UNIT_STAND_STATE_SIT;
}

bool Unit::IsStandState() const
{
    uint8 s = getStandState();
    return !IsSitState() && s != UNIT_STAND_STATE_SLEEP && s != UNIT_STAND_STATE_KNEEL;
}

void Unit::SetStandState(uint8 state)
{
    SetByteValue(UNIT_FIELD_BYTES_1, 0, state);

    if (IsStandState())
       RemoveAurasWithInterruptFlags(AURA_INTERRUPT_FLAG_NOT_SEATED);

    if(GetTypeId()==TYPEID_PLAYER)
    {
        WorldPacket data(SMSG_STANDSTATE_UPDATE, 1);
        data << (uint8)state;
        ((Player*)this)->GetSession()->SendPacket(&data);
    }
}

bool Unit::IsPolymorphed() const
{
    return GetSpellSpecific(getTransForm())==SPELL_MAGE_POLYMORPH;
}

void Unit::SetDisplayId(uint32 modelId)
{
    SetUInt32Value(UNIT_FIELD_DISPLAYID, modelId);

    if(GetTypeId() == TYPEID_UNIT && ((Creature*)this)->isPet())
    {
        Pet *pet = ((Pet*)this);
        if(!pet->isControlled())
            return;
        Unit *owner = GetOwner();
        if(owner && (owner->GetTypeId() == TYPEID_PLAYER) && ((Player*)owner)->GetGroup())
            ((Player*)owner)->SetGroupUpdateFlag(GROUP_UPDATE_FLAG_PET_MODEL_ID);
    }
}

void Unit::ClearComboPointHolders()
{
    while(!m_ComboPointHolders.empty())
    {
        uint32 lowguid = *m_ComboPointHolders.begin();

        Player* plr = objmgr.GetPlayer(MAKE_NEW_GUID(lowguid, 0, HIGHGUID_PLAYER));
        if(plr && plr->GetComboTarget()==GetGUID())         // recheck for safe
            plr->ClearComboPoints();                        // remove also guid from m_ComboPointHolders;
        else
            m_ComboPointHolders.erase(lowguid);             // or remove manually
    }
}

void Unit::ClearAllReactives()
{
    for(int i=0; i < MAX_REACTIVE; ++i)
        m_reactiveTimer[i] = 0;

    if (HasAuraState( AURA_STATE_DEFENSE))
        ModifyAuraState(AURA_STATE_DEFENSE, false);
    if (getClass() == CLASS_HUNTER && HasAuraState( AURA_STATE_HUNTER_PARRY))
        ModifyAuraState(AURA_STATE_HUNTER_PARRY, false);
    if(getClass() == CLASS_WARRIOR && GetTypeId() == TYPEID_PLAYER)
        ((Player*)this)->ClearComboPoints();
}

void Unit::UpdateReactives( uint32 p_time )
{
    for(int i = 0; i < MAX_REACTIVE; ++i)
    {
        ReactiveType reactive = ReactiveType(i);

        if(!m_reactiveTimer[reactive])
            continue;

        if ( m_reactiveTimer[reactive] <= p_time)
        {
            m_reactiveTimer[reactive] = 0;

            switch ( reactive )
            {
                case REACTIVE_DEFENSE:
                    if (HasAuraState(AURA_STATE_DEFENSE))
                        ModifyAuraState(AURA_STATE_DEFENSE, false);
                    break;
                case REACTIVE_HUNTER_PARRY:
                    if ( getClass() == CLASS_HUNTER && HasAuraState(AURA_STATE_HUNTER_PARRY))
                        ModifyAuraState(AURA_STATE_HUNTER_PARRY, false);
                    break;
                case REACTIVE_OVERPOWER:
                    if(getClass() == CLASS_WARRIOR && GetTypeId() == TYPEID_PLAYER)
                        ((Player*)this)->ClearComboPoints();
                    break;
                default:
                    break;
            }
        }
        else
        {
            m_reactiveTimer[reactive] -= p_time;
        }
    }
}

Unit* Unit::SelectNearbyTarget(float dist) const
{
    std::list<Unit *> targets;
    Trinity::AnyUnfriendlyUnitInObjectRangeCheck u_check(this, this, dist);
    Trinity::UnitListSearcher<Trinity::AnyUnfriendlyUnitInObjectRangeCheck> searcher(this, targets, u_check);
    VisitNearbyObject(dist, searcher);

    // remove current target
    if(getVictim())
        targets.remove(getVictim());

    // remove not LoS targets
    for(std::list<Unit *>::iterator tIter = targets.begin(); tIter != targets.end();)
    {
        if(!IsWithinLOSInMap(*tIter))
        {
            std::list<Unit *>::iterator tIter2 = tIter;
            ++tIter;
            targets.erase(tIter2);
        }
        else
            ++tIter;
    }

    // no appropriate targets
    if(targets.empty())
        return NULL;

    // select random
    uint32 rIdx = urand(0,targets.size()-1);
    std::list<Unit *>::const_iterator tcIter = targets.begin();
    for(uint32 i = 0; i < rIdx; ++i)
        ++tcIter;

    return *tcIter;
}

bool Unit::hasNegativeAuraWithInterruptFlag(uint32 flag)
{
    for (AuraMap::iterator iter = m_Auras.begin(); iter != m_Auras.end(); ++iter)
    {
        if (!iter->second->IsPositive() && iter->second->GetSpellProto()->AuraInterruptFlags & flag)
            return true;
    }
    return false;
}

void Unit::ApplyAttackTimePercentMod( WeaponAttackType att,float val, bool apply )
{
    float remainingTimePct = (float)m_attackTimer[att] / (GetAttackTime(att) * m_modAttackSpeedPct[att]);
    if(val > 0)
    {
        ApplyPercentModFloatVar(m_modAttackSpeedPct[att], val, !apply);
        ApplyPercentModFloatValue(UNIT_FIELD_BASEATTACKTIME+att,val,!apply);
    }
    else
    {
        ApplyPercentModFloatVar(m_modAttackSpeedPct[att], -val, apply);
        ApplyPercentModFloatValue(UNIT_FIELD_BASEATTACKTIME+att,-val,apply);
    }
    m_attackTimer[att] = uint32(GetAttackTime(att) * m_modAttackSpeedPct[att] * remainingTimePct);
}

void Unit::ApplyCastTimePercentMod(float val, bool apply )
{
    if(val > 0)
        ApplyPercentModFloatValue(UNIT_MOD_CAST_SPEED,val,!apply);
    else
        ApplyPercentModFloatValue(UNIT_MOD_CAST_SPEED,-val,apply);
}

uint32 Unit::GetCastingTimeForBonus( SpellEntry const *spellProto, DamageEffectType damagetype, uint32 CastingTime )
{
    // Not apply this to creature casted spells with casttime==0
    if(CastingTime==0 && GetTypeId()==TYPEID_UNIT && !((Creature*)this)->isPet())
        return 3500;

    if (CastingTime > 7000) CastingTime = 7000;
    if (CastingTime < 1500) CastingTime = 1500;

    if(damagetype == DOT && !IsChanneledSpell(spellProto))
        CastingTime = 3500;

    int32 overTime    = 0;
    uint8 effects     = 0;
    bool DirectDamage = false;
    bool AreaEffect   = false;

    for ( uint32 i=0; i<3;i++)
    {
        switch ( spellProto->Effect[i] )
        {
            case SPELL_EFFECT_SCHOOL_DAMAGE:
            case SPELL_EFFECT_POWER_DRAIN:
            case SPELL_EFFECT_HEALTH_LEECH:
            case SPELL_EFFECT_ENVIRONMENTAL_DAMAGE:
            case SPELL_EFFECT_POWER_BURN:
            case SPELL_EFFECT_HEAL:
                DirectDamage = true;
                break;
            case SPELL_EFFECT_APPLY_AURA:
                switch ( spellProto->EffectApplyAuraName[i] )
                {
                    case SPELL_AURA_PERIODIC_DAMAGE:
                    case SPELL_AURA_PERIODIC_HEAL:
                    case SPELL_AURA_PERIODIC_LEECH:
                        if ( GetSpellDuration(spellProto) )
                            overTime = GetSpellDuration(spellProto);
                        break;
                    default:
                        // -5% per additional effect
                        ++effects;
                        break;
                }
            default:
                break;
        }

        if(IsAreaEffectTarget[spellProto->EffectImplicitTargetA[i]] || IsAreaEffectTarget[spellProto->EffectImplicitTargetB[i]])
            AreaEffect = true;
    }

    // Combined Spells with Both Over Time and Direct Damage
    if ( overTime > 0 && CastingTime > 0 && DirectDamage )
    {
        // mainly for DoTs which are 3500 here otherwise
        uint32 OriginalCastTime = GetSpellCastTime(spellProto);
        if (OriginalCastTime > 7000) OriginalCastTime = 7000;
        if (OriginalCastTime < 1500) OriginalCastTime = 1500;
        // Portion to Over Time
        float PtOT = (overTime / 15000.f) / ((overTime / 15000.f) + (OriginalCastTime / 3500.f));

        if ( damagetype == DOT )
            CastingTime = uint32(CastingTime * PtOT);
        else if ( PtOT < 1.0f )
            CastingTime  = uint32(CastingTime * (1 - PtOT));
        else
            CastingTime = 0;
    }

    // Area Effect Spells receive only half of bonus
    if ( AreaEffect )
        CastingTime /= 2;

    // -5% of total per any additional effect
    for ( uint8 i=0; i<effects; ++i)
    {
        if ( CastingTime > 175 )
        {
            CastingTime -= 175;
        }
        else
        {
            CastingTime = 0;
            break;
        }
    }

    return CastingTime;
}

void Unit::UpdateAuraForGroup(uint8 slot)
{
    if(slot >= MAX_AURAS)                        // slot not found, return
        return;
    if(GetTypeId() == TYPEID_PLAYER)
    {
        Player* player = (Player*)this;
        if(player->GetGroup())
        {
            player->SetGroupUpdateFlag(GROUP_UPDATE_FLAG_AURAS);
            player->SetAuraUpdateMaskForRaid(slot);
        }
    }
    else if(GetTypeId() == TYPEID_UNIT && ((Creature*)this)->isPet())
    {
        Pet *pet = ((Pet*)this);
        if(pet->isControlled())
        {
            Unit *owner = GetOwner();
            if(owner && (owner->GetTypeId() == TYPEID_PLAYER) && ((Player*)owner)->GetGroup())
            {
                ((Player*)owner)->SetGroupUpdateFlag(GROUP_UPDATE_FLAG_PET_AURAS);
                pet->SetAuraUpdateMaskForRaid(slot);
            }
        }
    }
}

float Unit::GetAPMultiplier(WeaponAttackType attType, bool normalized)
{
    if (!normalized || GetTypeId() != TYPEID_PLAYER)
        return float(GetAttackTime(attType))/1000.0f;

    Item *Weapon = ((Player*)this)->GetWeaponForAttack(attType);
    if (!Weapon)
        return 2.4;                                         // fist attack

    switch (Weapon->GetProto()->InventoryType)
    {
        case INVTYPE_2HWEAPON:
            return 3.3;
        case INVTYPE_RANGED:
        case INVTYPE_RANGEDRIGHT:
        case INVTYPE_THROWN:
            return 2.8;
        case INVTYPE_WEAPON:
        case INVTYPE_WEAPONMAINHAND:
        case INVTYPE_WEAPONOFFHAND:
        default:
            return Weapon->GetProto()->SubClass==ITEM_SUBCLASS_WEAPON_DAGGER ? 1.7 : 2.4;
    }
}

AuraEffect* Unit::GetDummyAura( uint32 spell_id ) const
{
    Unit::AuraEffectList const& mDummy = GetAurasByType(SPELL_AURA_DUMMY);
    for(Unit::AuraEffectList::const_iterator itr = mDummy.begin(); itr != mDummy.end(); ++itr)
        if ((*itr)->GetId() == spell_id)
            return *itr;

    return NULL;
}

bool Unit::IsUnderLastManaUseEffect() const
{
    return  getMSTimeDiff(m_lastManaUse,getMSTime()) < 5000;
}

void Unit::SetContestedPvP(Player *attackedPlayer)
{
    Player* player = GetCharmerOrOwnerPlayerOrPlayerItself();

    if(!player || attackedPlayer && (attackedPlayer == player || player->duel && player->duel->opponent == attackedPlayer))
        return;

    player->SetContestedPvPTimer(30000);
    if(!player->hasUnitState(UNIT_STAT_ATTACK_PLAYER))
    {
        player->addUnitState(UNIT_STAT_ATTACK_PLAYER);
        player->SetFlag(PLAYER_FLAGS, PLAYER_FLAGS_CONTESTED_PVP);
        // call MoveInLineOfSight for nearby contested guards
        player->SetVisibility(GetVisibility());
    }
    if(!hasUnitState(UNIT_STAT_ATTACK_PLAYER))
    {
        addUnitState(UNIT_STAT_ATTACK_PLAYER);
        // call MoveInLineOfSight for nearby contested guards
        SetVisibility(GetVisibility());
    }
}

void Unit::AddPetAura(PetAura const* petSpell)
{
    if(GetTypeId() != TYPEID_PLAYER)
        return;

    m_petAuras.insert(petSpell);
    if(Pet* pet = ((Player*)this)->GetPet())
        pet->CastPetAura(petSpell);
}

void Unit::RemovePetAura(PetAura const* petSpell)
{
    if(GetTypeId() != TYPEID_PLAYER)
        return;

    m_petAuras.erase(petSpell);
    if(Pet* pet = ((Player*)this)->GetPet())
        pet->RemoveAurasDueToSpell(petSpell->GetAura(pet->GetEntry()));
}

Pet* Unit::CreateTamedPetFrom(Creature* creatureTarget,uint32 spell_id)
{
    if(GetTypeId()!=TYPEID_PLAYER)
        return NULL;

    Pet* pet = new Pet((Player*)this, HUNTER_PET);

    if(!pet->CreateBaseAtCreature(creatureTarget))
    {
        delete pet;
        return NULL;
    }

    pet->SetCreatorGUID(GetGUID());
    pet->SetUInt32Value(UNIT_FIELD_FACTIONTEMPLATE, getFaction());
    pet->SetUInt32Value(UNIT_CREATED_BY_SPELL, spell_id);

    if(GetTypeId()==TYPEID_PLAYER)
        pet->SetUInt32Value(UNIT_FIELD_FLAGS, UNIT_FLAG_PVP_ATTACKABLE);

    uint32 level = (creatureTarget->getLevel() < (getLevel() - 5)) ? (getLevel() - 5) : creatureTarget->getLevel();

    if(!pet->InitStatsForLevel(level))
    {
        sLog.outError("Pet::InitStatsForLevel() failed for creature (Entry: %u)!",creatureTarget->GetEntry());
        delete pet;
        return NULL;
    }

    pet->GetCharmInfo()->SetPetNumber(objmgr.GeneratePetNumber(), true);
    // this enables pet details window (Shift+P)
    pet->InitPetCreateSpells();
    pet->InitTalentForLevel();
    pet->SetHealth(pet->GetMaxHealth());

    return pet;
}

bool Unit::IsTriggeredAtSpellProcEvent(Unit *pVictim, Aura * aura, SpellEntry const* procSpell, uint32 procFlag, uint32 procExtra, WeaponAttackType attType, bool isVictim, bool active, SpellProcEventEntry const*& spellProcEvent )
{
    SpellEntry const* spellProto = aura->GetSpellProto ();

    // Get proc Event Entry
    spellProcEvent = spellmgr.GetSpellProcEvent(spellProto->Id);

    // Get EventProcFlag
    uint32 EventProcFlag;
    if (spellProcEvent && spellProcEvent->procFlags) // if exist get custom spellProcEvent->procFlags
        EventProcFlag = spellProcEvent->procFlags;
    else
        EventProcFlag = spellProto->procFlags;       // else get from spell proto
    // Continue if no trigger exist
    if (!EventProcFlag)
        return false;

    // Check spellProcEvent data requirements
    if(!SpellMgr::IsSpellProcEventCanTriggeredBy(spellProcEvent, EventProcFlag, procSpell, procFlag, procExtra, active))
        return false;

    // In most cases req get honor or XP from kill
    if (EventProcFlag & PROC_FLAG_KILL && GetTypeId() == TYPEID_PLAYER)
    {
        bool allow = ((Player*)this)->isHonorOrXPTarget(pVictim);
        // Shadow Word: Death - can trigger from every kill
        if (aura->GetId() == 32409)
            allow = true;
        if (!allow)
            return false;
    }
    // Aura added by spell can`t trogger from self (prevent drop charges/do triggers)
    // But except periodic triggers (can triggered from self)
    if(procSpell && procSpell->Id == spellProto->Id && !(spellProto->procFlags&PROC_FLAG_ON_TAKE_PERIODIC))
        return false;

    // Check if current equipment allows aura to proc
    if(!isVictim && GetTypeId() == TYPEID_PLAYER)
    {
        if(spellProto->EquippedItemClass == ITEM_CLASS_WEAPON)
        {
            Item *item = NULL;
            if(attType == BASE_ATTACK)
                item = ((Player*)this)->GetUseableItemByPos(INVENTORY_SLOT_BAG_0, EQUIPMENT_SLOT_MAINHAND);
            else if (attType == OFF_ATTACK)
                item = ((Player*)this)->GetUseableItemByPos(INVENTORY_SLOT_BAG_0, EQUIPMENT_SLOT_OFFHAND);
            else
                item = ((Player*)this)->GetUseableItemByPos(INVENTORY_SLOT_BAG_0, EQUIPMENT_SLOT_RANGED);

            if (((Player*)this)->IsInFeralForm())
                return false;

            if(!item || item->IsBroken() || item->GetProto()->Class != ITEM_CLASS_WEAPON || !((1<<item->GetProto()->SubClass) & spellProto->EquippedItemSubClassMask))
                return false;
        }
        else if(spellProto->EquippedItemClass == ITEM_CLASS_ARMOR)
        {
            // Check if player is wearing shield
            Item *item = ((Player*)this)->GetUseableItemByPos(INVENTORY_SLOT_BAG_0, EQUIPMENT_SLOT_OFFHAND);
            if(!item || item->IsBroken() || item->GetProto()->Class != ITEM_CLASS_ARMOR || !((1<<item->GetProto()->SubClass) & spellProto->EquippedItemSubClassMask))
                return false;
        }
    }
    // Get chance from spell
    float chance = (float)spellProto->procChance;
    // If in spellProcEvent exist custom chance, chance = spellProcEvent->customChance;
    if(spellProcEvent && spellProcEvent->customChance)
        chance = spellProcEvent->customChance;
    // If PPM exist calculate chance from PPM
    if(!isVictim && spellProcEvent && spellProcEvent->ppmRate != 0)
    {
        uint32 WeaponSpeed = GetAttackTime(attType);
        chance = GetPPMProcChance(WeaponSpeed, spellProcEvent->ppmRate, spellProto);
    }
    // Apply chance modifer aura
    if(Player* modOwner = GetSpellModOwner())
    {
        modOwner->ApplySpellMod(spellProto->Id,SPELLMOD_CHANCE_OF_SUCCESS,chance);
    }

    return roll_chance_f(chance);
}

bool Unit::HandleAuraRaidProcFromChargeWithValue( AuraEffect* triggeredByAura )
{
    // aura can be deleted at casts
    SpellEntry const* spellProto = triggeredByAura->GetSpellProto();
    uint32 effIdx = triggeredByAura->GetEffIndex();
    int32 heal = triggeredByAura->GetAmount();
    uint64 caster_guid = triggeredByAura->GetCasterGUID();

    //Currently only Prayer Of Mending
    if (!(spellProto->SpellFamilyName==SPELLFAMILY_PRIEST && spellProto->SpellFamilyFlags[1] & 0x20))
    {
        sLog.outDebug("Unit::HandleAuraRaidProcFromChargeWithValue, received not handled spell: %u", spellProto->Id);
        return false;
    }
    // jumps
    int32 jumps = triggeredByAura->GetParentAura()->GetAuraCharges()-1;

    // current aura expire
    triggeredByAura->GetParentAura()->SetAuraCharges(1);             // will removed at next charges decrease

    // next target selection
    if(jumps > 0 && IS_PLAYER_GUID(caster_guid))
    {
        float radius;
        if (spellProto->EffectRadiusIndex[effIdx])
            radius = GetSpellRadiusForTarget(triggeredByAura->GetCaster(), sSpellRadiusStore.LookupEntry(spellProto->EffectRadiusIndex[effIdx]));
        else
            radius = GetSpellMaxRangeForTarget(triggeredByAura->GetCaster() ,sSpellRangeStore.LookupEntry(spellProto->rangeIndex));

        //Get max possible jumps for aura to get proper charges amount for target

        if(Player* caster = ((Player*)triggeredByAura->GetCaster()))
        {
            caster->ApplySpellMod(spellProto->Id, SPELLMOD_RADIUS, radius,NULL);

            if (Unit* target= GetNextRandomRaidMemberOrPet(radius))
            {
                CastCustomSpell(target,spellProto->Id,&heal,NULL,NULL,true,NULL,triggeredByAura,caster->GetGUID());
                if (Aura * aur = GetAura(spellProto->Id, caster->GetGUID()))
                    aur->SetAuraCharges(jumps);

                //bonus must be applied after aura cast on target
                heal = caster->SpellHealingBonus(this, spellProto, heal, HEAL);
            }
        }
    }

    // heal
    CastCustomSpell(this,33110,&heal,NULL,NULL,true,NULL,NULL,caster_guid);
    return true;
}
bool Unit::HandleAuraRaidProcFromCharge( AuraEffect* triggeredByAura )
{
    // aura can be deleted at casts
    SpellEntry const* spellProto = triggeredByAura->GetSpellProto();

    uint32 damageSpellId;
    switch(spellProto->Id)
    {
    case 57949:            //shiver
        damageSpellId=57952;
//       animationSpellId=57951; dummy effects for jump spell have unknown use (see also 41637)
        break;
    case 59978:            //shiver
        damageSpellId=59979;
        break;
    case 43593:            //Cold Stare
        damageSpellId=43594;
        break;
    default:
        sLog.outDebug("Unit::HandleAuraRaidProcFromCharge, received not handled spell: %u", spellProto->Id);
        return false;
    }

    uint64 caster_guid = triggeredByAura->GetCasterGUID();
    uint32 effIdx = triggeredByAura->GetEffIndex();

    // jumps
    int32 jumps = triggeredByAura->GetParentAura()->GetAuraCharges()-1;

    // current aura expire
    triggeredByAura->GetParentAura()->SetAuraCharges(1);             // will removed at next charges decrease

    // next target selection
    if(jumps > 0 && IS_PLAYER_GUID(caster_guid))
    {
        float radius;
        if (spellProto->EffectRadiusIndex[effIdx])
            radius = GetSpellRadiusForTarget(triggeredByAura->GetCaster(), sSpellRadiusStore.LookupEntry(spellProto->EffectRadiusIndex[effIdx]));
        else
            radius = GetSpellMaxRangeForTarget(triggeredByAura->GetCaster() ,sSpellRangeStore.LookupEntry(spellProto->rangeIndex));

        //Get max possible jumps for aura to get proper charges amount for target
        int32 maxJumps = spellProto->procCharges;

        if(Player* caster = ((Player*)triggeredByAura->GetCaster()))
        {
            caster->ApplySpellMod(spellProto->Id, SPELLMOD_RADIUS, radius,NULL);

            caster->ApplySpellMod(spellProto->Id, SPELLMOD_CHARGES, maxJumps, NULL);

            if (Unit* target= GetNextRandomRaidMemberOrPet(radius))
            {
                CastSpell(this, spellProto, true,NULL,triggeredByAura,caster_guid);
                if (Aura * aur = GetAura(spellProto->Id, caster->GetGUID()))
                    aur->SetAuraCharges(jumps);
            }
        }
    }

    CastSpell(this, damageSpellId, true,NULL,triggeredByAura,caster_guid);

    return true;
}
/*-----------------------TRINITY-----------------------------*/

void Unit::SetToNotify()
{
    if(m_IsInNotifyList)
        return;

    if(Map *map = GetMap())
        map->AddUnitToNotify(this);
}

void Unit::Kill(Unit *pVictim, bool durabilityLoss)
{
    pVictim->SetHealth(0);

    // find player: owner of controlled `this` or `this` itself maybe
    Player *player = GetCharmerOrOwnerPlayerOrPlayerItself();

    if(pVictim->GetTypeId() == TYPEID_UNIT && ((Creature*)pVictim)->GetLootRecipient())
        player = ((Creature*)pVictim)->GetLootRecipient();
    // Reward player, his pets, and group/raid members
    // call kill spell proc event (before real die and combat stop to triggering auras removed at death/combat stop)
    if(player && player!=pVictim)
    {
        if(player->RewardPlayerAndGroupAtKill(pVictim))
            player->ProcDamageAndSpell(pVictim, PROC_FLAG_KILL, PROC_FLAG_KILLED, PROC_EX_NONE, 0);
        else
            player->ProcDamageAndSpell(pVictim, PROC_FLAG_NONE, PROC_FLAG_KILLED,PROC_EX_NONE, 0);
    }

    // if talent known but not triggered (check priest class for speedup check)
    bool SpiritOfRedemption = false;
    if(pVictim->GetTypeId()==TYPEID_PLAYER && pVictim->getClass()==CLASS_PRIEST )
    {
        AuraEffectList const& vDummyAuras = pVictim->GetAurasByType(SPELL_AURA_DUMMY);
        for(AuraEffectList::const_iterator itr = vDummyAuras.begin(); itr != vDummyAuras.end(); ++itr)
        {
            if((*itr)->GetSpellProto()->SpellIconID==1654)
            {
                // save value before aura remove
                uint32 ressSpellId = pVictim->GetUInt32Value(PLAYER_SELF_RES_SPELL);
                if(!ressSpellId)
                    ressSpellId = ((Player*)pVictim)->GetResurrectionSpellId();
                //Remove all expected to remove at death auras (most important negative case like DoT or periodic triggers)
                pVictim->RemoveAllAurasOnDeath();
                // restore for use at real death
                pVictim->SetUInt32Value(PLAYER_SELF_RES_SPELL,ressSpellId);

                // FORM_SPIRITOFREDEMPTION and related auras
                pVictim->CastSpell(pVictim,27827,true,NULL,*itr);
                SpiritOfRedemption = true;
                break;
            }
        }
    }

    if(!SpiritOfRedemption)
    {
        DEBUG_LOG("SET JUST_DIED");
        pVictim->setDeathState(JUST_DIED);
    }

    // 10% durability loss on death
    // clean InHateListOf
    if (pVictim->GetTypeId() == TYPEID_PLAYER)
    {
        // remember victim PvP death for corpse type and corpse reclaim delay
        // at original death (not at SpiritOfRedemtionTalent timeout)
        ((Player*)pVictim)->SetPvPDeath(player!=NULL);

        // only if not player and not controlled by player pet. And not at BG
        if (durabilityLoss && !player && !((Player*)pVictim)->InBattleGround())
        {
            DEBUG_LOG("We are dead, loosing 10 percents durability");
            ((Player*)pVictim)->DurabilityLossAll(0.10f,false);
            // durability lost message
            WorldPacket data(SMSG_DURABILITY_DAMAGE_DEATH, 0);
            ((Player*)pVictim)->GetSession()->SendPacket(&data);
        }
        // Call KilledUnit for creatures
        if (GetTypeId() == TYPEID_UNIT && ((Creature*)this)->IsAIEnabled)
            ((Creature*)this)->AI()->KilledUnit(pVictim);

        // last damage from non duel opponent or opponent controlled creature
        if(((Player*)pVictim)->duel)
        {
            ((Player*)pVictim)->duel->opponent->CombatStopWithPets(true);
            ((Player*)pVictim)->CombatStopWithPets(true);
            ((Player*)pVictim)->DuelComplete(DUEL_INTERUPTED);
        }
    }
    else                                                // creature died
    {
        DEBUG_LOG("DealDamageNotPlayer");
        Creature *cVictim = (Creature*)pVictim;

        if(!cVictim->isPet())
        {
            cVictim->DeleteThreatList();
            cVictim->SetFlag(UNIT_DYNAMIC_FLAGS, UNIT_DYNFLAG_LOOTABLE);
        }

        // Call KilledUnit for creatures, this needs to be called after the lootable flag is set
        if (GetTypeId() == TYPEID_UNIT && ((Creature*)this)->IsAIEnabled)
            ((Creature*)this)->AI()->KilledUnit(pVictim);

        // Call creature just died function
        if (cVictim->IsAIEnabled)
            cVictim->AI()->JustDied(this);

        // Dungeon specific stuff, only applies to players killing creatures
        if(cVictim->GetInstanceId())
        {
            Map *m = cVictim->GetMap();
            Player *creditedPlayer = GetCharmerOrOwnerPlayerOrPlayerItself();
            // TODO: do instance binding anyway if the charmer/owner is offline

            if(m->IsDungeon() && creditedPlayer)
            {
                if(m->IsRaid() || m->IsHeroic())
                {
                    if(cVictim->GetCreatureInfo()->flags_extra & CREATURE_FLAG_EXTRA_INSTANCE_BIND)
                        ((InstanceMap *)m)->PermBindAllPlayers(creditedPlayer);
                }
                else
                {
                    // the reset time is set but not added to the scheduler
                    // until the players leave the instance
                    time_t resettime = cVictim->GetRespawnTimeEx() + 2 * HOUR;
                    if(InstanceSave *save = sInstanceSaveManager.GetInstanceSave(cVictim->GetInstanceId()))
                        if(save->GetResetTime() < resettime) save->SetResetTime(resettime);
                }
            }
        }
    }

    // outdoor pvp things, do these after setting the death state, else the player activity notify won't work... doh...
    // handle player kill only if not suicide (spirit of redemption for example)
    if(player && this != pVictim)
        if(OutdoorPvP * pvp = player->GetOutdoorPvP())
            pvp->HandleKill(player, pVictim);

    if(pVictim->GetTypeId() == TYPEID_PLAYER)
        if(OutdoorPvP * pvp = ((Player*)pVictim)->GetOutdoorPvP())
            pvp->HandlePlayerActivityChanged((Player*)pVictim);

    // battleground things (do this at the end, so the death state flag will be properly set to handle in the bg->handlekill)
    if(player && player->InBattleGround())
    {
        if(BattleGround *bg = player->GetBattleGround())
        {
            if(pVictim->GetTypeId() == TYPEID_PLAYER)
                bg->HandleKillPlayer((Player*)pVictim, player);
            else
                bg->HandleKillUnit((Creature*)pVictim, player);
        }
    }

    // achievement stuff
    if (pVictim->GetTypeId() == TYPEID_PLAYER)
    {
        if (GetTypeId() == TYPEID_UNIT)
            ((Player*)pVictim)->GetAchievementMgr().UpdateAchievementCriteria(ACHIEVEMENT_CRITERIA_TYPE_KILLED_BY_CREATURE, GetEntry());
        else if(GetTypeId() == TYPEID_PLAYER && pVictim != this)
            ((Player*)pVictim)->GetAchievementMgr().UpdateAchievementCriteria(ACHIEVEMENT_CRITERIA_TYPE_KILLED_BY_PLAYER, 1, ((Player*)this)->GetTeam());
    }
}

void Unit::SetControlled(bool apply, UnitState state)
{
    if(apply)
    {
        if(hasUnitState(state))
            return;

        addUnitState(state);

        switch(state)
        {
        case UNIT_STAT_STUNNED:
            SetStunned(true);
            break;
        case UNIT_STAT_ROOT:
            if(!hasUnitState(UNIT_STAT_STUNNED))
                SetRooted(true);
            break;
        case UNIT_STAT_CONFUSED:
            if(!hasUnitState(UNIT_STAT_STUNNED))
                SetConfused(true);
            break;
        case UNIT_STAT_FLEEING:
            if(!hasUnitState(UNIT_STAT_STUNNED | UNIT_STAT_CONFUSED))
                SetFeared(true);
            break;
        default:
            break;
        }
    }
    else
    {
        switch(state)
        {
            case UNIT_STAT_STUNNED: if(HasAuraType(SPELL_AURA_MOD_STUN))    return;
                                    else    SetStunned(false);    break;
            case UNIT_STAT_ROOT:    if(HasAuraType(SPELL_AURA_MOD_ROOT))    return;
                                    else    SetRooted(false);     break;
            case UNIT_STAT_CONFUSED:if(HasAuraType(SPELL_AURA_MOD_CONFUSE)) return;
                                    else    SetConfused(false);   break;
            case UNIT_STAT_FLEEING: if(HasAuraType(SPELL_AURA_MOD_FEAR))    return;
                                    else    SetFeared(false);     break;
            default: return;
        }

        clearUnitState(state);

        if(hasUnitState(UNIT_STAT_STUNNED))
            SetStunned(true);
        else
        {
            if(hasUnitState(UNIT_STAT_ROOT))
                SetRooted(true);

            if(hasUnitState(UNIT_STAT_CONFUSED))
                SetConfused(true);
            else if(hasUnitState(UNIT_STAT_FLEEING))
                SetFeared(true);
        }
    }
}

void Unit::SetStunned(bool apply)
{
    if(apply)
    {
        SetUInt64Value(UNIT_FIELD_TARGET, 0);
        SetFlag(UNIT_FIELD_FLAGS, UNIT_FLAG_STUNNED);
        CastStop();

        // Creature specific
        if(GetTypeId() != TYPEID_PLAYER)
            ((Creature*)this)->StopMoving();
        else
            SetUnitMovementFlags(0);    //Clear movement flags

        WorldPacket data(SMSG_FORCE_MOVE_ROOT, 8);
        data.append(GetPackGUID());
        data << uint32(0);
        SendMessageToSet(&data,true);
    }
    else
    {
        if(isAlive() && getVictim())
            SetUInt64Value(UNIT_FIELD_TARGET, getVictim()->GetGUID());
        RemoveFlag(UNIT_FIELD_FLAGS, UNIT_FLAG_STUNNED);

        if(!hasUnitState(UNIT_STAT_ROOT))         // prevent allow move if have also root effect
        {
            WorldPacket data(SMSG_FORCE_MOVE_UNROOT, 8+4);
            data.append(GetPackGUID());
            data << uint32(0);
            SendMessageToSet(&data,true);
        }
    }
}

void Unit::SetRooted(bool apply)
{
    uint32 apply_stat = UNIT_STAT_ROOT;
    if(apply)
    {
        SetFlag(UNIT_FIELD_FLAGS,(apply_stat<<16)); // probably wrong

        if(GetTypeId() == TYPEID_PLAYER)
        {
            SetUnitMovementFlags(0);

            WorldPacket data(SMSG_FORCE_MOVE_ROOT, 10);
            data.append(GetPackGUID());
            data << (uint32)2;
            SendMessageToSet(&data,true);
        }
        else
            ((Creature *)this)->StopMoving();
    }
    else
    {
        RemoveFlag(UNIT_FIELD_FLAGS,(apply_stat<<16)); // probably wrong

        if(!hasUnitState(UNIT_STAT_STUNNED))      // prevent allow move if have also stun effect
        {
            if(GetTypeId() == TYPEID_PLAYER)
            {
                WorldPacket data(SMSG_FORCE_MOVE_UNROOT, 10);
                data.append(GetPackGUID());
                data << (uint32)2;
                SendMessageToSet(&data,true);
            }
        }
    }
}

void Unit::SetFeared(bool apply)
{
    if(apply)
    {
        Unit *caster = NULL;
        Unit::AuraEffectList const& fearAuras = GetAurasByType(SPELL_AURA_MOD_FEAR);
        if(!fearAuras.empty())
            caster = ObjectAccessor::GetUnit(*this, fearAuras.front()->GetCasterGUID());
        if(!caster)
            caster = getAttackerForHelper();
        GetMotionMaster()->MoveFleeing(caster);             // caster==NULL processed in MoveFleeing
    }
    else
    {
        if(isAlive() && GetMotionMaster()->GetCurrentMovementGeneratorType() == FLEEING_MOTION_TYPE)
            GetMotionMaster()->MovementExpired();
    }

    if (GetTypeId() == TYPEID_PLAYER)
        ((Player*)this)->SetClientControl(this, !apply);
}

void Unit::SetConfused(bool apply)
{
    if(apply)
    {
        GetMotionMaster()->MoveConfused();
    }
    else
    {
        if(isAlive() && GetMotionMaster()->GetCurrentMovementGeneratorType() == CONFUSED_MOTION_TYPE)
            GetMotionMaster()->MovementExpired();
    }

    if(GetTypeId() == TYPEID_PLAYER)
        ((Player*)this)->SetClientControl(this, !apply);
}

void Unit::SetCharmedOrPossessedBy(Unit* charmer, bool possess)
{
    if(!charmer)
        return;

    assert(!possess || charmer->GetTypeId() == TYPEID_PLAYER);

    if(this == charmer)
        return;

    if(isInFlight())
        return;

    if(GetTypeId() == TYPEID_PLAYER && ((Player*)this)->GetTransport())
        return;

    RemoveUnitMovementFlag(MOVEMENTFLAG_WALK_MODE);
    CastStop();
    CombatStop(); //TODO: CombatStop(true) may cause crash (interrupt spells)
    DeleteThreatList();

    // Charmer stop charming
    if(charmer->GetTypeId() == TYPEID_PLAYER)
    {
        ((Player*)charmer)->StopCastingCharm();
        ((Player*)charmer)->StopCastingBindSight();
    }

    // Charmed stop charming
    if(GetTypeId() == TYPEID_PLAYER)
    {
        ((Player*)this)->StopCastingCharm();
        ((Player*)this)->StopCastingBindSight();
    }

    // StopCastingCharm may remove a possessed pet?
    if(!IsInWorld())
        return;

    // Set charmed
    setFaction(charmer->getFaction());
    SetFlag(UNIT_FIELD_FLAGS, UNIT_FLAG_PVP_ATTACKABLE);
    charmer->SetCharm(this, true);

    if(GetTypeId() == TYPEID_UNIT)
    {
        ((Creature*)this)->AI()->OnCharmed(true);
        GetMotionMaster()->Clear(false);
        GetMotionMaster()->MoveIdle();
    }
    else
    {
        if(((Player*)this)->isAFK())
            ((Player*)this)->ToggleAFK();
        ((Player*)this)->SetClientControl(this, 0);
    }

    // Pets already have a properly initialized CharmInfo, don't overwrite it.
    if(GetTypeId() == TYPEID_PLAYER || GetTypeId() == TYPEID_UNIT
        && !((Creature*)this)->HasSummonMask(SUMMON_MASK_GUARDIAN))
    {
        CharmInfo *charmInfo = InitCharmInfo();
        if(possess)
            charmInfo->InitPossessCreateSpells();
        else
            charmInfo->InitCharmCreateSpells();
    }

    //Set possessed
    if(possess)
    {
        addUnitState(UNIT_STAT_POSSESSED);
        SetFlag(UNIT_FIELD_FLAGS, UNIT_FLAG_UNK_24);
        ((Player*)charmer)->SetClientControl(this, 1);
        ((Player*)charmer)->SetMover(this);
        ((Player*)charmer)->SetViewpoint(this, true);
        charmer->SetFlag(UNIT_FIELD_FLAGS, UNIT_FLAG_DISABLE_MOVE);
    }
    // Charm demon
    else if(GetTypeId() == TYPEID_UNIT && charmer->GetTypeId() == TYPEID_PLAYER && charmer->getClass() == CLASS_WARLOCK)
    {
        CreatureInfo const *cinfo = ((Creature*)this)->GetCreatureInfo();
        if(cinfo && cinfo->type == CREATURE_TYPE_DEMON)
        {
            //to prevent client crash
            SetFlag(UNIT_FIELD_BYTES_0, 2048);

            //just to enable stat window
            if(GetCharmInfo())
                GetCharmInfo()->SetPetNumber(objmgr.GeneratePetNumber(), true);

            //if charmed two demons the same session, the 2nd gets the 1st one's name
            SetUInt32Value(UNIT_FIELD_PET_NAME_TIMESTAMP, time(NULL));
        }
    }

    if(possess)
        ((Player*)charmer)->PossessSpellInitialize();
    else if(charmer->GetTypeId() == TYPEID_PLAYER)
        ((Player*)charmer)->CharmSpellInitialize();
}

void Unit::RemoveCharmedOrPossessedBy(Unit *charmer)
{
    if(!isCharmed())
        return;

    if(!charmer)
        charmer = GetCharmer();
    else if(charmer != GetCharmer()) // one aura overrides another?
        return;

    bool possess = hasUnitState(UNIT_STAT_POSSESSED);

    CastStop();
    CombatStop(); //TODO: CombatStop(true) may cause crash (interrupt spells)
    getHostilRefManager().deleteReferences();
    DeleteThreatList();
    RestoreFaction();
    GetMotionMaster()->InitDefault();

    if(possess)
    {
        clearUnitState(UNIT_STAT_POSSESSED);
        RemoveFlag(UNIT_FIELD_FLAGS, UNIT_FLAG_UNK_24);
    }

    if(GetTypeId() == TYPEID_UNIT)
    {
        if(!((Creature*)this)->isPet())
            RemoveFlag(UNIT_FIELD_FLAGS, UNIT_FLAG_PVP_ATTACKABLE);

        ((Creature*)this)->AI()->OnCharmed(false);
        if(isAlive() && ((Creature*)this)->IsAIEnabled)
        {
            if(charmer && !IsFriendlyTo(charmer))
            {
                ((Creature*)this)->AddThreat(charmer, 10000.0f);
                ((Creature*)this)->AI()->AttackStart(charmer);
            }
            else
                ((Creature*)this)->AI()->EnterEvadeMode();
        }
    }
    else
        ((Player*)this)->SetClientControl(this, 1);

    // If charmer still exists
    if(!charmer)
        return;

    assert(!possess || charmer->GetTypeId() == TYPEID_PLAYER);

    charmer->SetCharm(this, false);
    if(possess)
    {
        ((Player*)charmer)->SetClientControl(charmer, 1);
        ((Player*)charmer)->SetMover(charmer);
        ((Player*)charmer)->SetViewpoint(this, false);
        charmer->RemoveFlag(UNIT_FIELD_FLAGS, UNIT_FLAG_DISABLE_MOVE);
    }
    // restore UNIT_FIELD_BYTES_0
    else if(GetTypeId() == TYPEID_UNIT && charmer->GetTypeId() == TYPEID_PLAYER && charmer->getClass() == CLASS_WARLOCK)
    {
        CreatureInfo const *cinfo = ((Creature*)this)->GetCreatureInfo();
        if(cinfo && cinfo->type == CREATURE_TYPE_DEMON)
        {
            CreatureDataAddon const *cainfo = ((Creature*)this)->GetCreatureAddon();
            if(cainfo && cainfo->bytes0 != 0)
                SetUInt32Value(UNIT_FIELD_BYTES_0, cainfo->bytes0);
            else
                RemoveFlag(UNIT_FIELD_BYTES_0, 2048);

            if(GetCharmInfo())
                GetCharmInfo()->SetPetNumber(0, true);
            else
                sLog.outError("Aura::HandleModCharm: target="I64FMTD" with typeid=%d has a charm aura but no charm info!", GetGUID(), GetTypeId());
        }
    }

    //a guardian should always have charminfo
    if(GetTypeId() == TYPEID_PLAYER || GetTypeId() == TYPEID_UNIT
        && !((Creature*)this)->HasSummonMask(SUMMON_MASK_GUARDIAN))
    {
        DeleteCharmInfo();
    }

    if(possess || charmer->GetTypeId() == TYPEID_PLAYER)
    {
        // Remove pet spell action bar
        WorldPacket data(SMSG_PET_SPELLS, 8);
        data << uint64(0);
        ((Player*)charmer)->GetSession()->SendPacket(&data);
    }
}

void Unit::RestoreFaction()
{
    if(GetTypeId() == TYPEID_PLAYER)
        ((Player*)this)->setFactionForRace(getRace());
    else
    {
        CreatureInfo const *cinfo = ((Creature*)this)->GetCreatureInfo();

        if(((Creature*)this)->isPet())
        {
            if(Unit* owner = GetOwner())
                setFaction(owner->getFaction());
            else if(cinfo)
                setFaction(cinfo->faction_A);
        }
        else if(cinfo)  // normal creature
            setFaction(cinfo->faction_A);
    }
}

bool Unit::IsInPartyWith(Unit const *unit) const
{
    if(this == unit)
        return true;

    const Unit *u1 = GetCharmerOrOwnerOrSelf();
    const Unit *u2 = unit->GetCharmerOrOwnerOrSelf();
    if(u1 == u2)
        return true;

    if(u1->GetTypeId() == TYPEID_PLAYER && u2->GetTypeId() == TYPEID_PLAYER)
        return ((Player*)u1)->IsInSameGroupWith((Player*)u2);
    else
        return false;
}

bool Unit::IsInRaidWith(Unit const *unit) const
{
    if(this == unit)
        return true;

    const Unit *u1 = GetCharmerOrOwnerOrSelf();
    const Unit *u2 = unit->GetCharmerOrOwnerOrSelf();
    if(u1 == u2)
        return true;

    if(u1->GetTypeId() == TYPEID_PLAYER && u2->GetTypeId() == TYPEID_PLAYER)
        return ((Player*)u1)->IsInSameRaidWith((Player*)u2);
    else
        return false;
}

void Unit::GetRaidMember(std::list<Unit*> &nearMembers, float radius)
{
    Player *owner = GetCharmerOrOwnerPlayerOrPlayerItself();
    if(!owner)
        return;

    Group *pGroup = owner->GetGroup();
    if(pGroup)
    {
        for(GroupReference *itr = pGroup->GetFirstMember(); itr != NULL; itr = itr->next())
        {
            Player* Target = itr->getSource();

            if( Target && !IsHostileTo(Target) )
            {
                if(Target->isAlive() && IsWithinDistInMap(Target, radius) )
                    nearMembers.push_back(Target);

                if(Guardian* pet = Target->GetGuardianPet())
                    if(pet->isAlive() &&  IsWithinDistInMap(pet, radius) )
                        nearMembers.push_back(pet);
            }
        }
    }
    else
    {
        if(owner->isAlive() && (owner == this || IsWithinDistInMap(owner, radius)))
            nearMembers.push_back(owner);
        if(Guardian* pet = owner->GetGuardianPet())
            if(pet->isAlive() && (pet == this && IsWithinDistInMap(pet, radius)))
                nearMembers.push_back(pet);
    }
}

void Unit::GetPartyMember(std::list<Unit*> &TagUnitMap, float radius)
{
    Unit *owner = GetCharmerOrOwnerOrSelf();
    Group *pGroup = NULL;
    if (owner->GetTypeId() == TYPEID_PLAYER)
        pGroup = ((Player*)owner)->GetGroup();

    if(pGroup)
    {
        uint8 subgroup = ((Player*)owner)->GetSubGroup();

        for(GroupReference *itr = pGroup->GetFirstMember(); itr != NULL; itr = itr->next())
        {
            Player* Target = itr->getSource();

            // IsHostileTo check duel and controlled by enemy
            if( Target && Target->GetSubGroup()==subgroup && !IsHostileTo(Target) )
            {
                if(Target->isAlive() && IsWithinDistInMap(Target, radius) )
                    TagUnitMap.push_back(Target);

                if(Guardian* pet = Target->GetGuardianPet())
                    if(pet->isAlive() &&  IsWithinDistInMap(pet, radius) )
                        TagUnitMap.push_back(pet);
            }
        }
    }
    else
    {
        if(owner->isAlive() && (owner == this || IsWithinDistInMap(owner, radius)))
            TagUnitMap.push_back(owner);
        if(Guardian* pet = owner->GetGuardianPet())
            if(pet->isAlive() && (pet == this && IsWithinDistInMap(pet, radius)))
                TagUnitMap.push_back(pet);
    }
}

void Unit::HandleAuraEffect(AuraEffect * aureff, bool apply)
{
    if (aureff->GetParentAura()->IsRemoved())
        return;
    if (apply)
    {
        m_modAuras[aureff->GetAuraName()].push_back(aureff);
        aureff->ApplyModifier(true, true);
    }
    else
    {
        // remove from list before mods removing (prevent cyclic calls, mods added before including to aura list - use reverse order)
        m_modAuras[aureff->GetAuraName()].remove(aureff);
        aureff->ApplyModifier(false, true);
        Unit * caster = aureff->GetParentAura()->GetCaster();
        if(caster && aureff->IsPersistent())
        {
            DynamicObject *dynObj = caster->GetDynObject(aureff->GetId(), aureff->GetEffIndex());
            if (dynObj)
                dynObj->RemoveAffected(this);
        }
        // Remove all triggered by aura spells vs unlimited duration
        aureff->CleanupTriggeredSpells();
    }
}

void Unit::AddAura(uint32 spellId, Unit* target)
{
    if(!target || !target->isAlive())
        return;

    SpellEntry const *spellInfo = sSpellStore.LookupEntry(spellId);
    if(!spellInfo)
        return;

    if (target->IsImmunedToSpell(spellInfo))
        return;

    uint8 eff_mask=0;

    for(uint32 i = 0; i < 3; ++i)
    {
        if(spellInfo->Effect[i] == SPELL_EFFECT_APPLY_AURA)
        {
            if(target->IsImmunedToSpellEffect(spellInfo, i))
                continue;
            eff_mask|=1<<i;
        }
    }

    if (!eff_mask)
        return;

    Aura *Aur = new Aura(spellInfo, eff_mask, NULL, target, this);
    target->AddAura(Aur);
}

Aura * Unit::AddAuraEffect(uint32 spellId, uint8 effIndex, Unit* caster)
{
    SpellEntry const *spellInfo = sSpellStore.LookupEntry(spellId);
    if(!spellInfo || !caster)
        return NULL;

    // can't do that for passive auras - they stack from same caster so there is no way to get exact aura which should get effect
    //assert (!IsPassiveSpell(spellInfo));

    Aura * aur = GetAura(spellId, caster->GetGUID());

    if (aur)
    {
        AuraEffect *aurEffect = CreateAuraEffect(aur, effIndex, NULL, caster);
        if (!aur->SetPartAura(aurEffect, effIndex))
            delete aurEffect;
    }
    else
    {
        aur = new Aura(spellInfo, 1<<effIndex, NULL, this ,caster);
        AddAura(aur);
    }
    return aur;
}

// Melee based spells can be miss, parry or dodge on this step
// Crit or block - determined on damage calculation phase! (and can be both in some time)
float Unit::MeleeSpellMissChance(const Unit *pVictim, WeaponAttackType attType, int32 skillDiff, uint32 spellId) const
{
    // Calculate hit chance (more correct for chance mod)
    int32 HitChance;

    // PvP - PvE melee chances
    /*int32 lchance = pVictim->GetTypeId() == TYPEID_PLAYER ? 5 : 7;
    int32 leveldif = pVictim->getLevelForTarget(this) - getLevelForTarget(pVictim);
    if(leveldif < 3)
        HitChance = 95 - leveldif;
    else
        HitChance = 93 - (leveldif - 2) * lchance;*/
    if (spellId || attType == RANGED_ATTACK || !haveOffhandWeapon())
        HitChance = 95.0f;
    else
        HitChance = 76.0f;

    // Hit chance depends from victim auras
    if(attType == RANGED_ATTACK)
        HitChance += pVictim->GetTotalAuraModifier(SPELL_AURA_MOD_ATTACKER_RANGED_HIT_CHANCE);
    else
        HitChance += pVictim->GetTotalAuraModifier(SPELL_AURA_MOD_ATTACKER_MELEE_HIT_CHANCE);

    // Spellmod from SPELLMOD_RESIST_MISS_CHANCE
    if(spellId)
    {
        if(Player *modOwner = GetSpellModOwner())
            modOwner->ApplySpellMod(spellId, SPELLMOD_RESIST_MISS_CHANCE, HitChance);
    }

    // Miss = 100 - hit
    float miss_chance= 100.0f - HitChance;

    // Bonuses from attacker aura and ratings
    if (attType == RANGED_ATTACK)
        miss_chance -= m_modRangedHitChance;
    else
        miss_chance -= m_modMeleeHitChance;

    // bonus from skills is 0.04%
    //miss_chance -= skillDiff * 0.04f;
    int32 diff = -skillDiff;
    if(pVictim->GetTypeId()==TYPEID_PLAYER)
        miss_chance += diff > 0 ? diff * 0.04 : diff * 0.02;
    else
        miss_chance += diff > 10 ? 2 + (diff - 10) * 0.4 : diff * 0.1;

    // Limit miss chance from 0 to 60%
    if (miss_chance < 0.0f)
        return 0.0f;
    if (miss_chance > 60.0f)
        return 60.0f;
    return miss_chance;
}

void Unit::SetPhaseMask(uint32 newPhaseMask, bool update)
{
    WorldObject::SetPhaseMask(newPhaseMask,update);

    if(!IsInWorld())
        return;

    for(ControlList::const_iterator itr = m_Controlled.begin(); itr != m_Controlled.end(); ++itr)
        if((*itr)->GetOwnerGUID() == GetGUID())
            (*itr)->SetPhaseMask(newPhaseMask,true);

    for(int8 i = 0; i < MAX_SUMMON_SLOT; ++i)
        if(m_SummonSlot[i])
            if(Creature *summon = ObjectAccessor::GetCreature(*this, m_SummonSlot[i]))
                summon->SetPhaseMask(newPhaseMask,true);
}

void Unit::NearTeleportTo( float x, float y, float z, float orientation, bool casting /*= false*/ )
{
    if(GetTypeId() == TYPEID_PLAYER)
        ((Player*)this)->TeleportTo(GetMapId(), x, y, z, orientation, TELE_TO_NOT_LEAVE_TRANSPORT | TELE_TO_NOT_LEAVE_COMBAT | TELE_TO_NOT_UNSUMMON_PET | (casting ? TELE_TO_SPELL : 0));
    else
    {
        GetMap()->CreatureRelocation((Creature*)this, x, y, z, orientation);

        WorldPacket data;
        // Work strange for many spells: triggered active mover set for targeted player to creature
        //BuildTeleportAckMsg(&data, x, y, z, orientation);
        BuildHeartBeatMsg(&data);
        SendMessageToSet(&data, false);
    }
}<|MERGE_RESOLUTION|>--- conflicted
+++ resolved
@@ -67,7 +67,6 @@
     3.14f                                                   // MOVE_PITCH_RATE
 };
 
-<<<<<<< HEAD
 // Used for prepare can/can`t triggr aura
 static bool InitTriggerAuraData();
 // Define can trigger auras
@@ -76,92 +75,6 @@
 static bool isNonTriggerAura[TOTAL_AURAS];
 // Prepare lists
 static bool procPrepared = InitTriggerAuraData();
-=======
-void InitTriggerAuraData();
-
-// auraTypes contains attacker auras capable of proc'ing cast auras
-static Unit::AuraTypeSet GenerateAttakerProcCastAuraTypes()
-{
-    static Unit::AuraTypeSet auraTypes;
-    auraTypes.insert(SPELL_AURA_DUMMY);
-    auraTypes.insert(SPELL_AURA_PROC_TRIGGER_SPELL);
-    auraTypes.insert(SPELL_AURA_MOD_HASTE);
-    auraTypes.insert(SPELL_AURA_OVERRIDE_CLASS_SCRIPTS);
-    return auraTypes;
-}
-
-// auraTypes contains victim auras capable of proc'ing cast auras
-static Unit::AuraTypeSet GenerateVictimProcCastAuraTypes()
-{
-    static Unit::AuraTypeSet auraTypes;
-    auraTypes.insert(SPELL_AURA_DUMMY);
-    auraTypes.insert(SPELL_AURA_PRAYER_OF_MENDING);
-    auraTypes.insert(SPELL_AURA_PROC_TRIGGER_SPELL);
-    return auraTypes;
-}
-
-// auraTypes contains auras capable of proc effect/damage (but not cast) for attacker
-static Unit::AuraTypeSet GenerateAttakerProcEffectAuraTypes()
-{
-    static Unit::AuraTypeSet auraTypes;
-    auraTypes.insert(SPELL_AURA_MOD_DAMAGE_DONE);
-    auraTypes.insert(SPELL_AURA_PROC_TRIGGER_DAMAGE);
-    auraTypes.insert(SPELL_AURA_MOD_CASTING_SPEED);
-    auraTypes.insert(SPELL_AURA_MOD_RATING);
-    return auraTypes;
-}
-
-// auraTypes contains auras capable of proc effect/damage (but not cast) for victim
-static Unit::AuraTypeSet GenerateVictimProcEffectAuraTypes()
-{
-    static Unit::AuraTypeSet auraTypes;
-    auraTypes.insert(SPELL_AURA_MOD_RESISTANCE);
-    auraTypes.insert(SPELL_AURA_PROC_TRIGGER_DAMAGE);
-    auraTypes.insert(SPELL_AURA_MOD_PARRY_PERCENT);
-    auraTypes.insert(SPELL_AURA_MOD_BLOCK_PERCENT);
-    auraTypes.insert(SPELL_AURA_MOD_DAMAGE_PERCENT_TAKEN);
-    return auraTypes;
-}
-
-static Unit::AuraTypeSet attackerProcCastAuraTypes = GenerateAttakerProcCastAuraTypes();
-static Unit::AuraTypeSet attackerProcEffectAuraTypes = GenerateAttakerProcEffectAuraTypes();
-
-static Unit::AuraTypeSet victimProcCastAuraTypes = GenerateVictimProcCastAuraTypes();
-static Unit::AuraTypeSet victimProcEffectAuraTypes   = GenerateVictimProcEffectAuraTypes();
-
-// auraTypes contains auras capable of proc'ing for attacker and victim
-static Unit::AuraTypeSet GenerateProcAuraTypes()
-{
-    InitTriggerAuraData();
-
-    Unit::AuraTypeSet auraTypes;
-    auraTypes.insert(attackerProcCastAuraTypes.begin(),attackerProcCastAuraTypes.end());
-    auraTypes.insert(attackerProcEffectAuraTypes.begin(),attackerProcEffectAuraTypes.end());
-    auraTypes.insert(victimProcCastAuraTypes.begin(),victimProcCastAuraTypes.end());
-    auraTypes.insert(victimProcEffectAuraTypes.begin(),victimProcEffectAuraTypes.end());
-    return auraTypes;
-}
-
-static Unit::AuraTypeSet procAuraTypes = GenerateProcAuraTypes();
-
-bool IsPassiveStackableSpell( uint32 spellId )
-{
-    if(!IsPassiveSpell(spellId))
-        return false;
-
-    SpellEntry const* spellProto = sSpellStore.LookupEntry(spellId);
-    if(!spellProto)
-        return false;
-
-    for(int j = 0; j < 3; ++j)
-    {
-        if(std::find(procAuraTypes.begin(),procAuraTypes.end(),spellProto->EffectApplyAuraName[j])!=procAuraTypes.end())
-            return false;
-    }
-
-    return true;
-}
->>>>>>> a7e04a25
 
 Unit::Unit()
 : WorldObject(), i_motionMaster(this), m_ThreatManager(this), m_HostilRefManager(this)
