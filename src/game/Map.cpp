/*
 * Copyright (C) 2005-2009 MaNGOS <http://getmangos.com/>
 *
 * Copyright (C) 2008-2009 Trinity <http://www.trinitycore.org/>
 *
 * This program is free software; you can redistribute it and/or modify
 * it under the terms of the GNU General Public License as published by
 * the Free Software Foundation; either version 2 of the License, or
 * (at your option) any later version.
 *
 * This program is distributed in the hope that it will be useful,
 * but WITHOUT ANY WARRANTY; without even the implied warranty of
 * MERCHANTABILITY or FITNESS FOR A PARTICULAR PURPOSE.  See the
 * GNU General Public License for more details.
 *
 * You should have received a copy of the GNU General Public License
 * along with this program; if not, write to the Free Software
 * Foundation, Inc., 59 Temple Place, Suite 330, Boston, MA  02111-1307  USA
 */

#include "MapManager.h"
#include "Player.h"
#include "GridNotifiers.h"
#include "Log.h"
#include "GridStates.h"
#include "CellImpl.h"
#include "InstanceData.h"
#include "Map.h"
#include "GridNotifiersImpl.h"
#include "Config/ConfigEnv.h"
#include "Transports.h"
#include "ObjectAccessor.h"
#include "ObjectMgr.h"
#include "World.h"
#include "ScriptCalls.h"
#include "Group.h"
#include "MapRefManager.h"

#include "MapInstanced.h"
#include "InstanceSaveMgr.h"
#include "VMapFactory.h"

#define DEFAULT_GRID_EXPIRY     300
#define MAX_GRID_LOAD_TIME      50

GridState* si_GridStates[MAX_GRID_STATE];

Map::~Map()
{
    UnloadAll();
}

bool Map::ExistMap(uint32 mapid,int gx,int gy)
{
    int len = sWorld.GetDataPath().length()+strlen("maps/%03u%02u%02u.map")+1;
    char* tmp = new char[len];
    snprintf(tmp, len, (char *)(sWorld.GetDataPath()+"maps/%03u%02u%02u.map").c_str(),mapid,gx,gy);

    FILE *pf=fopen(tmp,"rb");

    if(!pf)
    {
        sLog.outError("Check existing of map file '%s': not exist!",tmp);
        delete[] tmp;
        return false;
    }

    map_fileheader header;
    fread(&header, sizeof(header), 1, pf);
    if (header.mapMagic     != uint32(MAP_MAGIC) ||
        header.versionMagic != uint32(MAP_VERSION_MAGIC))
    {
        sLog.outError("Map file '%s' is non-compatible version (outdated?). Please, create new using ad.exe program.",tmp);
        delete [] tmp;
        fclose(pf);                                         //close file before return
        return false;
    }

    delete [] tmp;
    fclose(pf);
    return true;
}

bool Map::ExistVMap(uint32 mapid,int gx,int gy)
{
    if(VMAP::IVMapManager* vmgr = VMAP::VMapFactory::createOrGetVMapManager())
    {
        if(vmgr->isMapLoadingEnabled())
        {
                                                            // x and y are swapped !! => fixed now
            bool exists = vmgr->existsMap((sWorld.GetDataPath()+ "vmaps").c_str(),  mapid, gx,gy);
            if(!exists)
            {
                std::string name = vmgr->getDirFileName(mapid,gx,gy);
                sLog.outError("VMap file '%s' is missing or point to wrong version vmap file, redo vmaps with latest vmap_assembler.exe program", (sWorld.GetDataPath()+"vmaps/"+name).c_str());
                return false;
            }
        }
    }

    return true;
}

void Map::LoadVMap(int gx,int gy)
{
                                                            // x and y are swapped !!
    int vmapLoadResult = VMAP::VMapFactory::createOrGetVMapManager()->loadMap((sWorld.GetDataPath()+ "vmaps").c_str(),  GetId(), gx,gy);
    switch(vmapLoadResult)
    {
        case VMAP::VMAP_LOAD_RESULT_OK:
            sLog.outDetail("VMAP loaded name:%s, id:%d, x:%d, y:%d (vmap rep.: x:%d, y:%d)", GetMapName(), GetId(), gx,gy,gx,gy);
            break;
        case VMAP::VMAP_LOAD_RESULT_ERROR:
            sLog.outDetail("Could not load VMAP name:%s, id:%d, x:%d, y:%d (vmap rep.: x:%d, y:%d)", GetMapName(), GetId(), gx,gy,gx,gy);
            break;
        case VMAP::VMAP_LOAD_RESULT_IGNORED:
            DEBUG_LOG("Ignored VMAP name:%s, id:%d, x:%d, y:%d (vmap rep.: x:%d, y:%d)", GetMapName(), GetId(), gx,gy,gx,gy);
            break;
    }
}

void Map::LoadMap(int gx,int gy)
{
    if( i_InstanceId != 0 )
    {
        if(GridMaps[gx][gy])
            return;

        Map* baseMap = const_cast<Map*>(MapManager::Instance().GetBaseMap(i_id));

        // load grid map for base map
        if (!baseMap->GridMaps[gx][gy])
            baseMap->EnsureGridCreated(GridPair(63-gx,63-gy));

        ((MapInstanced*)(baseMap))->AddGridMapReference(GridPair(gx,gy));
        GridMaps[gx][gy] = baseMap->GridMaps[gx][gy];
        return;
    }

    //map already load, delete it before reloading (Is it necessary? Do we really need the ability the reload maps during runtime?)
    if(GridMaps[gx][gy])
    {
        sLog.outDetail("Unloading already loaded map %u before reloading.",i_id);
        delete (GridMaps[gx][gy]);
        GridMaps[gx][gy]=NULL;
    }

    // map file name
    char *tmp=NULL;
    int len = sWorld.GetDataPath().length()+strlen("maps/%03u%02u%02u.map")+1;
    tmp = new char[len];
    snprintf(tmp, len, (char *)(sWorld.GetDataPath()+"maps/%03u%02u%02u.map").c_str(),i_id,gx,gy);
    sLog.outDetail("Loading map %s",tmp);
    // loading data
    GridMaps[gx][gy] = new GridMap();
    if (!GridMaps[gx][gy]->loadData(tmp))
    {
        sLog.outError("Error load map file: \n %s\n", tmp);
    }
    delete [] tmp;
}

void Map::LoadMapAndVMap(int gx,int gy)
{
    LoadMap(gx,gy);
    if(i_InstanceId == 0)
        LoadVMap(gx, gy);                                   // Only load the data for the base map
}

void Map::InitStateMachine()
{
    si_GridStates[GRID_STATE_INVALID] = new InvalidState;
    si_GridStates[GRID_STATE_ACTIVE] = new ActiveState;
    si_GridStates[GRID_STATE_IDLE] = new IdleState;
    si_GridStates[GRID_STATE_REMOVAL] = new RemovalState;
}

void Map::DeleteStateMachine()
{
    delete si_GridStates[GRID_STATE_INVALID];
    delete si_GridStates[GRID_STATE_ACTIVE];
    delete si_GridStates[GRID_STATE_IDLE];
    delete si_GridStates[GRID_STATE_REMOVAL];
}

Map::Map(uint32 id, time_t expiry, uint32 InstanceId, uint8 SpawnMode)
   : i_mapEntry (sMapStore.LookupEntry(id)), i_spawnMode(SpawnMode),
   i_id(id), i_InstanceId(InstanceId), m_unloadTimer(0), i_gridExpiry(expiry),
   m_activeNonPlayersIter(m_activeNonPlayers.end())
   , i_lock(true)
{
    for(unsigned int idx=0; idx < MAX_NUMBER_OF_GRIDS; ++idx)
    {
        for(unsigned int j=0; j < MAX_NUMBER_OF_GRIDS; ++j)
        {
            //z code
            GridMaps[idx][j] =NULL;
            setNGrid(NULL, idx, j);
        }
    }
}

// Template specialization of utility methods
template<class T>
void Map::AddToGrid(T* obj, NGridType *grid, Cell const& cell)
{
    (*grid)(cell.CellX(), cell.CellY()).template AddGridObject<T>(obj, obj->GetGUID());
}

template<>
void Map::AddToGrid(Player* obj, NGridType *grid, Cell const& cell)
{
    (*grid)(cell.CellX(), cell.CellY()).AddWorldObject(obj, obj->GetGUID());
}

template<>
void Map::AddToGrid(Corpse *obj, NGridType *grid, Cell const& cell)
{
    // add to world object registry in grid
    if(obj->GetType()!=CORPSE_BONES)
    {
        (*grid)(cell.CellX(), cell.CellY()).AddWorldObject(obj, obj->GetGUID());
    }
    // add to grid object store
    else
    {
        (*grid)(cell.CellX(), cell.CellY()).AddGridObject(obj, obj->GetGUID());
    }
}

template<>
void Map::AddToGrid(Creature* obj, NGridType *grid, Cell const& cell)
{
    // add to world object registry in grid
    if(obj->isWorldCreature() || obj->IsTempWorldObject)
    {
        (*grid)(cell.CellX(), cell.CellY()).AddWorldObject<Creature>(obj, obj->GetGUID());
    }
    // add to grid object store
    else
    {
        (*grid)(cell.CellX(), cell.CellY()).AddGridObject<Creature>(obj, obj->GetGUID());
    }
    obj->SetCurrentCell(cell);
}

template<>
void Map::AddToGrid(DynamicObject* obj, NGridType *grid, Cell const& cell)
{
    if(obj->isActiveObject()) // only farsight
        (*grid)(cell.CellX(), cell.CellY()).AddWorldObject<DynamicObject>(obj, obj->GetGUID());
    else
        (*grid)(cell.CellX(), cell.CellY()).AddGridObject<DynamicObject>(obj, obj->GetGUID());
}

template<class T>
void Map::RemoveFromGrid(T* obj, NGridType *grid, Cell const& cell)
{
    (*grid)(cell.CellX(), cell.CellY()).template RemoveGridObject<T>(obj, obj->GetGUID());
}

template<>
void Map::RemoveFromGrid(Player* obj, NGridType *grid, Cell const& cell)
{
    (*grid)(cell.CellX(), cell.CellY()).RemoveWorldObject(obj, obj->GetGUID());
}

template<>
void Map::RemoveFromGrid(Corpse *obj, NGridType *grid, Cell const& cell)
{
    // remove from world object registry in grid
    if(obj->GetType()!=CORPSE_BONES)
    {
        (*grid)(cell.CellX(), cell.CellY()).RemoveWorldObject(obj, obj->GetGUID());
    }
    // remove from grid object store
    else
    {
        (*grid)(cell.CellX(), cell.CellY()).RemoveGridObject(obj, obj->GetGUID());
    }
}

template<>
void Map::RemoveFromGrid(Creature* obj, NGridType *grid, Cell const& cell)
{
    // remove from world object registry in grid
    if(obj->isWorldCreature() || obj->IsTempWorldObject)
    {
        (*grid)(cell.CellX(), cell.CellY()).RemoveWorldObject<Creature>(obj, obj->GetGUID());
    }
    // remove from grid object store
    else
    {
        (*grid)(cell.CellX(), cell.CellY()).RemoveGridObject<Creature>(obj, obj->GetGUID());
    }
}

template<>
void Map::RemoveFromGrid(DynamicObject* obj, NGridType *grid, Cell const& cell)
{
    if(obj->isActiveObject()) // only farsight
        (*grid)(cell.CellX(), cell.CellY()).RemoveWorldObject<DynamicObject>(obj, obj->GetGUID());
    else
        (*grid)(cell.CellX(), cell.CellY()).RemoveGridObject<DynamicObject>(obj, obj->GetGUID());
}

template<class T>
void Map::SwitchGridContainers(T* obj, bool on)
{
    CellPair pair = Trinity::ComputeCellPair(obj->GetPositionX(), obj->GetPositionY());
    Cell cell(pair);
    NGridType *ngrid = getNGrid(cell.GridX(), cell.GridY());
    GridType &grid = (*ngrid)(cell.CellX(), cell.CellY());

    if(on)
    {
        grid.RemoveGridObject<T>(obj, obj->GetGUID());
        grid.AddWorldObject<T>(obj, obj->GetGUID());
        /*if(!grid.RemoveGridObject<T>(obj, obj->GetGUID())
            || !grid.AddWorldObject<T>(obj, obj->GetGUID()))
        {
            assert(false);
        }*/
    }
    else
    {
        grid.RemoveWorldObject<T>(obj, obj->GetGUID());
        grid.AddGridObject<T>(obj, obj->GetGUID());
        /*if(!grid.RemoveWorldObject<T>(obj, obj->GetGUID())
            || !grid.AddGridObject<T>(obj, obj->GetGUID()))
        {
            assert(false);
        }*/
    }
    obj->IsTempWorldObject = on;
}

template void Map::SwitchGridContainers(Creature *, bool);
template void Map::SwitchGridContainers(DynamicObject *, bool);

template<class T>
void Map::DeleteFromWorld(T* obj)
{
    // Note: In case resurrectable corpse and pet its removed from global lists in own destructor
    delete obj;
}

template<class T>
void Map::AddNotifier(T*)
{
}

template<>
void Map::AddNotifier(Player* obj)
{
    obj->m_IsInNotifyList = false;
    AddUnitToNotify(obj);
}

template<>
void Map::AddNotifier(Creature* obj)
{
    obj->m_IsInNotifyList = false;
    AddUnitToNotify(obj);
}

void
Map::EnsureGridCreated(const GridPair &p)
{
    if(!getNGrid(p.x_coord, p.y_coord))
    {
        Guard guard(*this);
        if(!getNGrid(p.x_coord, p.y_coord))
        {
            setNGrid(new NGridType(p.x_coord*MAX_NUMBER_OF_GRIDS + p.y_coord, p.x_coord, p.y_coord, i_gridExpiry, sWorld.getConfig(CONFIG_GRID_UNLOAD)),
                p.x_coord, p.y_coord);

            // build a linkage between this map and NGridType
            buildNGridLinkage(getNGrid(p.x_coord, p.y_coord));

            getNGrid(p.x_coord, p.y_coord)->SetGridState(GRID_STATE_IDLE);

            //z coord
            int gx=63-p.x_coord;
            int gy=63-p.y_coord;

            if(!GridMaps[gx][gy])
                LoadMapAndVMap(gx,gy);
        }
    }
}

void
Map::EnsureGridLoadedAtEnter(const Cell &cell, Player *player)
{
    NGridType *grid;

    if(EnsureGridLoaded(cell))
    {
        grid = getNGrid(cell.GridX(), cell.GridY());

        if (player)
        {
            player->SendDelayResponse(MAX_GRID_LOAD_TIME);
            DEBUG_LOG("Player %s enter cell[%u,%u] triggers of loading grid[%u,%u] on map %u", player->GetName(), cell.CellX(), cell.CellY(), cell.GridX(), cell.GridY(), i_id);
        }
        else
        {
            DEBUG_LOG("Active object nearby triggers of loading grid [%u,%u] on map %u", cell.GridX(), cell.GridY(), i_id);
        }

        ResetGridExpiry(*getNGrid(cell.GridX(), cell.GridY()), 0.1f);
        grid->SetGridState(GRID_STATE_ACTIVE);
    }
    else
        grid = getNGrid(cell.GridX(), cell.GridY());

    if (player)
        AddToGrid(player,grid,cell);
}

bool Map::EnsureGridLoaded(const Cell &cell)
{
    EnsureGridCreated(GridPair(cell.GridX(), cell.GridY()));
    NGridType *grid = getNGrid(cell.GridX(), cell.GridY());

    assert(grid != NULL);
    if( !isGridObjectDataLoaded(cell.GridX(), cell.GridY()) )
    {
        ObjectGridLoader loader(*grid, this, cell);
        loader.LoadN();

        // Add resurrectable corpses to world object list in grid
        ObjectAccessor::Instance().AddCorpsesToGrid(GridPair(cell.GridX(),cell.GridY()),(*grid)(cell.CellX(), cell.CellY()), this);

        setGridObjectDataLoaded(true,cell.GridX(), cell.GridY());
        return true;
    }

    return false;
}

void Map::LoadGrid(float x, float y)
{
    CellPair pair = Trinity::ComputeCellPair(x, y);
    Cell cell(pair);
    EnsureGridLoaded(cell);
}

bool Map::Add(Player *player)
{
    player->GetMapRef().link(this, player);

    player->SetInstanceId(GetInstanceId());

    // update player state for other player and visa-versa
    CellPair p = Trinity::ComputeCellPair(player->GetPositionX(), player->GetPositionY());
    Cell cell(p);
    EnsureGridLoadedAtEnter(cell, player);
    player->AddToWorld();

    SendInitSelf(player);
    SendInitTransports(player);

    player->m_clientGUIDs.clear();
    AddNotifier(player);

    return true;
}

template<class T>
void
Map::Add(T *obj)
{
    CellPair p = Trinity::ComputeCellPair(obj->GetPositionX(), obj->GetPositionY());

    assert(obj);

    if(p.x_coord >= TOTAL_NUMBER_OF_CELLS_PER_MAP || p.y_coord >= TOTAL_NUMBER_OF_CELLS_PER_MAP )
    {
        sLog.outError("Map::Add: Object " I64FMTD " have invalid coordinates X:%f Y:%f grid cell [%u:%u]", obj->GetGUID(), obj->GetPositionX(), obj->GetPositionY(), p.x_coord, p.y_coord);
        return;
    }

    Cell cell(p);
    if(obj->isActiveObject())
        EnsureGridLoadedAtEnter(cell);
    else
        EnsureGridCreated(GridPair(cell.GridX(), cell.GridY()));

    NGridType *grid = getNGrid(cell.GridX(), cell.GridY());
    assert( grid != NULL );

    AddToGrid(obj,grid,cell);
    obj->AddToWorld();
    
    if(obj->isActiveObject())
        AddToActive(obj);

    DEBUG_LOG("Object %u enters grid[%u,%u]", GUID_LOPART(obj->GetGUID()), cell.GridX(), cell.GridY());

<<<<<<< HEAD
    //something, such as vehicle, needs to be update immediately
    //if(obj->GetTypeId() != TYPEID_UNIT)
        UpdateObjectVisibility(obj,cell,p);
=======
    UpdateObjectVisibility(obj,cell,p);
>>>>>>> 19f725cd

    AddNotifier(obj);
}

void Map::MessageBroadcast(Player *player, WorldPacket *msg, bool to_self, bool to_possessor)
{
    CellPair p = Trinity::ComputeCellPair(player->GetPositionX(), player->GetPositionY());

    if(p.x_coord >= TOTAL_NUMBER_OF_CELLS_PER_MAP || p.y_coord >= TOTAL_NUMBER_OF_CELLS_PER_MAP )
    {
        sLog.outError("Map::MessageBroadcast: Player (GUID: %u) have invalid coordinates X:%f Y:%f grid cell [%u:%u]", player->GetGUIDLow(), player->GetPositionX(), player->GetPositionY(), p.x_coord, p.y_coord);
        return;
    }

    Cell cell(p);
    cell.data.Part.reserved = ALL_DISTRICT;

    if( !loaded(GridPair(cell.data.Part.grid_x, cell.data.Part.grid_y)) )
        return;

    Trinity::MessageDeliverer post_man(*player, msg, to_possessor, to_self);
    TypeContainerVisitor<Trinity::MessageDeliverer, WorldTypeMapContainer > message(post_man);
    CellLock<ReadGuard> cell_lock(cell, p);
    cell_lock->Visit(cell_lock, message, *this);
}

void Map::MessageBroadcast(WorldObject *obj, WorldPacket *msg, bool to_possessor)
{
    CellPair p = Trinity::ComputeCellPair(obj->GetPositionX(), obj->GetPositionY());

    if(p.x_coord >= TOTAL_NUMBER_OF_CELLS_PER_MAP || p.y_coord >= TOTAL_NUMBER_OF_CELLS_PER_MAP )
    {
        sLog.outError("Map::MessageBroadcast: Object " I64FMTD " have invalid coordinates X:%f Y:%f grid cell [%u:%u]", obj->GetGUID(), obj->GetPositionX(), obj->GetPositionY(), p.x_coord, p.y_coord);
        return;
    }

    Cell cell(p);
    cell.data.Part.reserved = ALL_DISTRICT;
    cell.SetNoCreate();

    if( !loaded(GridPair(cell.data.Part.grid_x, cell.data.Part.grid_y)) )
        return;

    Trinity::ObjectMessageDeliverer post_man(*obj, msg, to_possessor);
    TypeContainerVisitor<Trinity::ObjectMessageDeliverer, WorldTypeMapContainer > message(post_man);
    CellLock<ReadGuard> cell_lock(cell, p);
    cell_lock->Visit(cell_lock, message, *this);
}

void Map::MessageDistBroadcast(Player *player, WorldPacket *msg, float dist, bool to_self, bool to_possessor, bool own_team_only)
{
    CellPair p = Trinity::ComputeCellPair(player->GetPositionX(), player->GetPositionY());

    if(p.x_coord >= TOTAL_NUMBER_OF_CELLS_PER_MAP || p.y_coord >= TOTAL_NUMBER_OF_CELLS_PER_MAP )
    {
        sLog.outError("Map::MessageBroadcast: Player (GUID: %u) have invalid coordinates X:%f Y:%f grid cell [%u:%u]", player->GetGUIDLow(), player->GetPositionX(), player->GetPositionY(), p.x_coord, p.y_coord);
        return;
    }

    Cell cell(p);
    cell.data.Part.reserved = ALL_DISTRICT;

    if( !loaded(GridPair(cell.data.Part.grid_x, cell.data.Part.grid_y)) )
        return;

    Trinity::MessageDistDeliverer post_man(*player, msg, to_possessor, dist, to_self, own_team_only);
    TypeContainerVisitor<Trinity::MessageDistDeliverer , WorldTypeMapContainer > message(post_man);
    CellLock<ReadGuard> cell_lock(cell, p);
    cell_lock->Visit(cell_lock, message, *this);
}

void Map::MessageDistBroadcast(WorldObject *obj, WorldPacket *msg, float dist, bool to_possessor)
{
    CellPair p = Trinity::ComputeCellPair(obj->GetPositionX(), obj->GetPositionY());

    if(p.x_coord >= TOTAL_NUMBER_OF_CELLS_PER_MAP || p.y_coord >= TOTAL_NUMBER_OF_CELLS_PER_MAP )
    {
        sLog.outError("Map::MessageBroadcast: Object " I64FMTD " have invalid coordinates X:%f Y:%f grid cell [%u:%u]", obj->GetGUID(), obj->GetPositionX(), obj->GetPositionY(), p.x_coord, p.y_coord);
        return;
    }

    Cell cell(p);
    cell.data.Part.reserved = ALL_DISTRICT;
    cell.SetNoCreate();

    if( !loaded(GridPair(cell.data.Part.grid_x, cell.data.Part.grid_y)) )
        return;

    Trinity::ObjectMessageDistDeliverer post_man(*obj, msg, to_possessor, dist);
    TypeContainerVisitor<Trinity::ObjectMessageDistDeliverer, WorldTypeMapContainer > message(post_man);
    CellLock<ReadGuard> cell_lock(cell, p);
    cell_lock->Visit(cell_lock, message, *this);
}

bool Map::loaded(const GridPair &p) const
{
    return ( getNGrid(p.x_coord, p.y_coord) && isGridObjectDataLoaded(p.x_coord, p.y_coord) );
}

void Map::RelocationNotify()
{
    //Move backlog to notify list
    for(std::vector<uint64>::iterator iter = i_unitsToNotifyBacklog.begin(); iter != i_unitsToNotifyBacklog.end(); ++iter)
    {
        if(Unit *unit = ObjectAccessor::GetObjectInWorld(*iter, (Unit*)NULL))
        {
            i_unitsToNotify.push_back(unit);
            unit->m_Notified = false;
        }
    }
    i_unitsToNotifyBacklog.clear();

    //Notify
    for(std::vector<Unit*>::iterator iter = i_unitsToNotify.begin(); iter != i_unitsToNotify.end(); ++iter)
    {
        Unit *unit = *iter;
        unit->m_IsInNotifyList = false;

        if(!unit->IsInWorld() || unit->GetMapId() != GetId())
            continue;

        unit->m_Notified = true;

        if(unit->GetTypeId() == TYPEID_PLAYER)
        {
            Trinity::PlayerRelocationNotifier notifier(*((Player*)unit));
            VisitAll(unit->GetPositionX(), unit->GetPositionY(), World::GetMaxVisibleDistance(), notifier);
            notifier.Notify();
        }
        else
        {
            Trinity::CreatureRelocationNotifier notifier(*((Creature*)unit));
            VisitAll(unit->GetPositionX(), unit->GetPositionY(), World::GetMaxVisibleDistance(), notifier);
        }
    }
    i_unitsToNotify.clear();
}

void Map::AddUnitToNotify(Unit* u)
{
    if(u->m_IsInNotifyList)
        return;

    u->m_IsInNotifyList = true;

    if(i_lock)
        i_unitsToNotifyBacklog.push_back(u->GetGUID());
    else
    {
        i_unitsToNotify.push_back(u);
        u->m_Notified = false;
    }
}

void Map::Update(const uint32 &t_diff)
{
    i_lock = false;

    resetMarkedCells();

    Trinity::ObjectUpdater updater(t_diff);
    // for creature
    TypeContainerVisitor<Trinity::ObjectUpdater, GridTypeMapContainer  > grid_object_update(updater);
    // for pets
    TypeContainerVisitor<Trinity::ObjectUpdater, WorldTypeMapContainer > world_object_update(updater);

    // the player iterator is stored in the map object
    // to make sure calls to Map::Remove don't invalidate it
    for(m_mapRefIter = m_mapRefManager.begin(); m_mapRefIter != m_mapRefManager.end(); ++m_mapRefIter)
    {
        Player* plr = m_mapRefIter->getSource();

        if(!plr->IsInWorld())
            continue;

        CellPair standing_cell(Trinity::ComputeCellPair(plr->GetPositionX(), plr->GetPositionY()));

        // Check for correctness of standing_cell, it also avoids problems with update_cell
        if (standing_cell.x_coord >= TOTAL_NUMBER_OF_CELLS_PER_MAP || standing_cell.y_coord >= TOTAL_NUMBER_OF_CELLS_PER_MAP)
            continue;

        // the overloaded operators handle range checking
        // so ther's no need for range checking inside the loop
        CellPair begin_cell(standing_cell), end_cell(standing_cell);
        begin_cell << 1; begin_cell -= 1;               // upper left
        end_cell >> 1; end_cell += 1;                   // lower right

        for(uint32 x = begin_cell.x_coord; x <= end_cell.x_coord; ++x)
        {
            for(uint32 y = begin_cell.y_coord; y <= end_cell.y_coord; ++y)
            {
                // marked cells are those that have been visited
                // don't visit the same cell twice
                uint32 cell_id = (y * TOTAL_NUMBER_OF_CELLS_PER_MAP) + x;
                if(!isCellMarked(cell_id))
                {
                    markCell(cell_id);
                    CellPair pair(x,y);
                    Cell cell(pair);
                    cell.data.Part.reserved = CENTER_DISTRICT;
                    //cell.SetNoCreate();
                    CellLock<NullGuard> cell_lock(cell, pair);
                    cell_lock->Visit(cell_lock, grid_object_update,  *this);
                    cell_lock->Visit(cell_lock, world_object_update, *this);
                }
            }
        }

        if(plr->m_seer != plr)
        {
            Trinity::PlayerVisibilityNotifier notifier(*plr);
            VisitAll(plr->m_seer->GetPositionX(), plr->m_seer->GetPositionY(), World::GetMaxVisibleDistance(), notifier);
            notifier.Notify();
        }
    }

    // non-player active objects
    if(!m_activeNonPlayers.empty())
    {
        for(m_activeNonPlayersIter = m_activeNonPlayers.begin(); m_activeNonPlayersIter != m_activeNonPlayers.end(); )
        {
            // skip not in world
            WorldObject* obj = *m_activeNonPlayersIter;

            // step before processing, in this case if Map::Remove remove next object we correctly
            // step to next-next, and if we step to end() then newly added objects can wait next update.
            ++m_activeNonPlayersIter;

            if(!obj->IsInWorld())
                continue;

            CellPair standing_cell(Trinity::ComputeCellPair(obj->GetPositionX(), obj->GetPositionY()));

            // Check for correctness of standing_cell, it also avoids problems with update_cell
            if (standing_cell.x_coord >= TOTAL_NUMBER_OF_CELLS_PER_MAP || standing_cell.y_coord >= TOTAL_NUMBER_OF_CELLS_PER_MAP)
                continue;

            // the overloaded operators handle range checking
            // so ther's no need for range checking inside the loop
            CellPair begin_cell(standing_cell), end_cell(standing_cell);
            begin_cell << 1; begin_cell -= 1;               // upper left
            end_cell >> 1; end_cell += 1;                   // lower right

            for(uint32 x = begin_cell.x_coord; x <= end_cell.x_coord; ++x)
            {
                for(uint32 y = begin_cell.y_coord; y <= end_cell.y_coord; ++y)
                {
                    // marked cells are those that have been visited
                    // don't visit the same cell twice
                    uint32 cell_id = (y * TOTAL_NUMBER_OF_CELLS_PER_MAP) + x;
                    if(!isCellMarked(cell_id))
                    {
                        markCell(cell_id);
                        CellPair pair(x,y);
                        Cell cell(pair);
                        cell.data.Part.reserved = CENTER_DISTRICT;
                        //cell.SetNoCreate();
                        CellLock<NullGuard> cell_lock(cell, pair);
                        cell_lock->Visit(cell_lock, grid_object_update,  *this);
                        cell_lock->Visit(cell_lock, world_object_update, *this);
                    }
                }
            }
        }
    }

    i_lock = true;

    RelocationNotify();

    // Don't unload grids if it's battleground, since we may have manually added GOs,creatures, those doesn't load from DB at grid re-load !
    // This isn't really bother us, since as soon as we have instanced BG-s, the whole map unloads as the BG gets ended
    if (IsBattleGroundOrArena())
        return;

    for (GridRefManager<NGridType>::iterator i = GridRefManager<NGridType>::begin(); i != GridRefManager<NGridType>::end(); )
    {
        NGridType *grid = i->getSource();
        GridInfo *info = i->getSource()->getGridInfoRef();
        ++i;                                                // The update might delete the map and we need the next map before the iterator gets invalid
        assert(grid->GetGridState() >= 0 && grid->GetGridState() < MAX_GRID_STATE);
        si_GridStates[grid->GetGridState()]->Update(*this, *grid, *info, grid->getX(), grid->getY(), t_diff);
    }
}

void Map::Remove(Player *player, bool remove)
{
    // this may be called during Map::Update
    // after decrement+unlink, ++m_mapRefIter will continue correctly
    // when the first element of the list is being removed
    // nocheck_prev will return the padding element of the RefManager
    // instead of NULL in the case of prev
    if(m_mapRefIter == player->GetMapRef())
        m_mapRefIter = m_mapRefIter->nocheck_prev();
    player->GetMapRef().unlink();
    CellPair p = Trinity::ComputeCellPair(player->GetPositionX(), player->GetPositionY());
    if(p.x_coord >= TOTAL_NUMBER_OF_CELLS_PER_MAP || p.y_coord >= TOTAL_NUMBER_OF_CELLS_PER_MAP)
    {
        // invalid coordinates
        player->RemoveFromWorld();

        if( remove )
            DeleteFromWorld(player);

        return;
    }

    Cell cell(p);

    if( !getNGrid(cell.data.Part.grid_x, cell.data.Part.grid_y) )
    {
        sLog.outError("Map::Remove() i_grids was NULL x:%d, y:%d",cell.data.Part.grid_x,cell.data.Part.grid_y);
        return;
    }

    DEBUG_LOG("Remove player %s from grid[%u,%u]", player->GetName(), cell.GridX(), cell.GridY());
    NGridType *grid = getNGrid(cell.GridX(), cell.GridY());
    assert(grid != NULL);

    player->RemoveFromWorld();
    RemoveFromGrid(player,grid,cell);

    SendRemoveTransports(player);
    UpdateObjectVisibility(player,cell,p);

    if( remove )
        DeleteFromWorld(player);
}

bool Map::RemoveBones(uint64 guid, float x, float y)
{
    if (IsRemovalGrid(x, y))
    {
        Corpse * corpse = ObjectAccessor::Instance().GetObjectInWorld(GetId(), x, y, guid, (Corpse*)NULL);
        if(corpse && corpse->GetTypeId() == TYPEID_CORPSE && corpse->GetType() == CORPSE_BONES)
            corpse->DeleteBonesFromWorld();
        else
            return false;
    }
    return true;
}

template<class T>
void
Map::Remove(T *obj, bool remove)
{
    CellPair p = Trinity::ComputeCellPair(obj->GetPositionX(), obj->GetPositionY());
    if(p.x_coord >= TOTAL_NUMBER_OF_CELLS_PER_MAP || p.y_coord >= TOTAL_NUMBER_OF_CELLS_PER_MAP )
    {
        sLog.outError("Map::Remove: Object " I64FMT " have invalid coordinates X:%f Y:%f grid cell [%u:%u]", obj->GetGUID(), obj->GetPositionX(), obj->GetPositionY(), p.x_coord, p.y_coord);
        return;
    }

    Cell cell(p);
    if( !loaded(GridPair(cell.data.Part.grid_x, cell.data.Part.grid_y)) )
        return;

    DEBUG_LOG("Remove object " I64FMT " from grid[%u,%u]", obj->GetGUID(), cell.data.Part.grid_x, cell.data.Part.grid_y);
    NGridType *grid = getNGrid(cell.GridX(), cell.GridY());
    assert( grid != NULL );

    obj->RemoveFromWorld();
    if(obj->isActiveObject())
        RemoveFromActive(obj);
    RemoveFromGrid(obj,grid,cell);

    UpdateObjectVisibility(obj,cell,p);

    if( remove )
    {
        // if option set then object already saved at this moment
        if(!sWorld.getConfig(CONFIG_SAVE_RESPAWN_TIME_IMMEDIATELY))
            obj->SaveRespawnTime();
        DeleteFromWorld(obj);
    }
}

void
Map::PlayerRelocation(Player *player, float x, float y, float z, float orientation)
{
    assert(player);

    CellPair old_val = Trinity::ComputeCellPair(player->GetPositionX(), player->GetPositionY());
    CellPair new_val = Trinity::ComputeCellPair(x, y);

    Cell old_cell(old_val);
    Cell new_cell(new_val);
    new_cell |= old_cell;
    bool same_cell = (new_cell == old_cell);

    player->Relocate(x, y, z, orientation);

    if( old_cell.DiffGrid(new_cell) || old_cell.DiffCell(new_cell) )
    {
        DEBUG_LOG("Player %s relocation grid[%u,%u]cell[%u,%u]->grid[%u,%u]cell[%u,%u]", player->GetName(), old_cell.GridX(), old_cell.GridY(), old_cell.CellX(), old_cell.CellY(), new_cell.GridX(), new_cell.GridY(), new_cell.CellX(), new_cell.CellY());

        // update player position for group at taxi flight
        if(player->GetGroup() && player->isInFlight())
            player->SetGroupUpdateFlag(GROUP_UPDATE_FLAG_POSITION);

        NGridType* oldGrid = getNGrid(old_cell.GridX(), old_cell.GridY());
        RemoveFromGrid(player, oldGrid,old_cell);
        if( !old_cell.DiffGrid(new_cell) )
            AddToGrid(player, oldGrid,new_cell);
        else
            EnsureGridLoadedAtEnter(new_cell, player);
    }

    AddUnitToNotify(player);

    NGridType* newGrid = getNGrid(new_cell.GridX(), new_cell.GridY());
    if( !same_cell && newGrid->GetGridState()!= GRID_STATE_ACTIVE )
    {
        ResetGridExpiry(*newGrid, 0.1f);
        newGrid->SetGridState(GRID_STATE_ACTIVE);
    }
}

void
Map::CreatureRelocation(Creature *creature, float x, float y, float z, float ang)
{
    assert(CheckGridIntegrity(creature,false));

    Cell old_cell = creature->GetCurrentCell();

    CellPair new_val = Trinity::ComputeCellPair(x, y);
    Cell new_cell(new_val);

    // delay creature move for grid/cell to grid/cell moves
    if( old_cell.DiffCell(new_cell) || old_cell.DiffGrid(new_cell) )
    {
        #ifdef TRINITY_DEBUG
        if((sLog.getLogFilter() & LOG_FILTER_CREATURE_MOVES)==0)
            sLog.outDebug("Creature (GUID: %u Entry: %u) added to moving list from grid[%u,%u]cell[%u,%u] to grid[%u,%u]cell[%u,%u].", creature->GetGUIDLow(), creature->GetEntry(), old_cell.GridX(), old_cell.GridY(), old_cell.CellX(), old_cell.CellY(), new_cell.GridX(), new_cell.GridY(), new_cell.CellX(), new_cell.CellY());
        #endif
        AddCreatureToMoveList(creature,x,y,z,ang);
        // in diffcell/diffgrid case notifiers called at finishing move creature in Map::MoveAllCreaturesInMoveList
    }
    else
    {
        creature->Relocate(x, y, z, ang);
        AddUnitToNotify(creature);
    }
    assert(CheckGridIntegrity(creature,true));
}

void Map::AddCreatureToMoveList(Creature *c, float x, float y, float z, float ang)
{
    if(!c)
        return;

    i_creaturesToMove[c] = CreatureMover(x,y,z,ang);
}

void Map::MoveAllCreaturesInMoveList()
{
    while(!i_creaturesToMove.empty())
    {
        // get data and remove element;
        CreatureMoveList::iterator iter = i_creaturesToMove.begin();
        Creature* c = iter->first;
        CreatureMover cm = iter->second;
        i_creaturesToMove.erase(iter);

        // calculate cells
        CellPair new_val = Trinity::ComputeCellPair(cm.x, cm.y);
        Cell new_cell(new_val);

        // do move or do move to respawn or remove creature if previous all fail
        if(CreatureCellRelocation(c,new_cell))
        {
            // update pos
            c->Relocate(cm.x, cm.y, cm.z, cm.ang);
            //CreatureRelocationNotify(c,new_cell,new_cell.cellPair());
            AddUnitToNotify(c);
        }
        else
        {
            // if creature can't be move in new cell/grid (not loaded) move it to repawn cell/grid
            // creature coordinates will be updated and notifiers send
            if(!CreatureRespawnRelocation(c))
            {
                // ... or unload (if respawn grid also not loaded)
                #ifdef TRINITY_DEBUG
                if((sLog.getLogFilter() & LOG_FILTER_CREATURE_MOVES)==0)
                    sLog.outDebug("Creature (GUID: %u Entry: %u ) can't be move to unloaded respawn grid.",c->GetGUIDLow(),c->GetEntry());
                #endif
                c->CleanupsBeforeDelete();
                AddObjectToRemoveList(c);
            }
        }
    }
}

bool Map::CreatureCellRelocation(Creature *c, Cell new_cell)
{
    Cell const& old_cell = c->GetCurrentCell();
    if(!old_cell.DiffGrid(new_cell) )                       // in same grid
    {
        // if in same cell then none do
        if(old_cell.DiffCell(new_cell))
        {
            #ifdef TRINITY_DEBUG
            if((sLog.getLogFilter() & LOG_FILTER_CREATURE_MOVES)==0)
                sLog.outDebug("Creature (GUID: %u Entry: %u) moved in grid[%u,%u] from cell[%u,%u] to cell[%u,%u].", c->GetGUIDLow(), c->GetEntry(), old_cell.GridX(), old_cell.GridY(), old_cell.CellX(), old_cell.CellY(), new_cell.CellX(), new_cell.CellY());
            #endif

            RemoveFromGrid(c,getNGrid(old_cell.GridX(), old_cell.GridY()),old_cell);
            AddToGrid(c,getNGrid(new_cell.GridX(), new_cell.GridY()),new_cell);
        }
        else
        {
            #ifdef TRINITY_DEBUG
            if((sLog.getLogFilter() & LOG_FILTER_CREATURE_MOVES)==0)
                sLog.outDebug("Creature (GUID: %u Entry: %u) move in same grid[%u,%u]cell[%u,%u].", c->GetGUIDLow(), c->GetEntry(), old_cell.GridX(), old_cell.GridY(), old_cell.CellX(), old_cell.CellY());
            #endif
        }

        return true;
    }

    // in diff. grids but active creature
    if(c->isActiveObject())
    {
        EnsureGridLoadedAtEnter(new_cell);

        #ifdef TRINITY_DEBUG
        if((sLog.getLogFilter() & LOG_FILTER_CREATURE_MOVES)==0)
            sLog.outDebug("Active creature (GUID: %u Entry: %u) moved from grid[%u,%u]cell[%u,%u] to grid[%u,%u]cell[%u,%u].", c->GetGUIDLow(), c->GetEntry(), old_cell.GridX(), old_cell.GridY(), old_cell.CellX(), old_cell.CellY(), new_cell.GridX(), new_cell.GridY(), new_cell.CellX(), new_cell.CellY());
        #endif

        RemoveFromGrid(c,getNGrid(old_cell.GridX(), old_cell.GridY()),old_cell);
        AddToGrid(c,getNGrid(new_cell.GridX(), new_cell.GridY()),new_cell);

        return true;
    }

    // in diff. loaded grid normal creature
    if(loaded(GridPair(new_cell.GridX(), new_cell.GridY())))
    {
        #ifdef TRINITY_DEBUG
        if((sLog.getLogFilter() & LOG_FILTER_CREATURE_MOVES)==0)
            sLog.outDebug("Creature (GUID: %u Entry: %u) moved from grid[%u,%u]cell[%u,%u] to grid[%u,%u]cell[%u,%u].", c->GetGUIDLow(), c->GetEntry(), old_cell.GridX(), old_cell.GridY(), old_cell.CellX(), old_cell.CellY(), new_cell.GridX(), new_cell.GridY(), new_cell.CellX(), new_cell.CellY());
        #endif

        RemoveFromGrid(c,getNGrid(old_cell.GridX(), old_cell.GridY()),old_cell);
        EnsureGridCreated(GridPair(new_cell.GridX(), new_cell.GridY()));
        AddToGrid(c,getNGrid(new_cell.GridX(), new_cell.GridY()),new_cell);

        return true;
    }

    // fail to move: normal creature attempt move to unloaded grid
    #ifdef TRINITY_DEBUG
    if((sLog.getLogFilter() & LOG_FILTER_CREATURE_MOVES)==0)
        sLog.outDebug("Creature (GUID: %u Entry: %u) attempt move from grid[%u,%u]cell[%u,%u] to unloaded grid[%u,%u]cell[%u,%u].", c->GetGUIDLow(), c->GetEntry(), old_cell.GridX(), old_cell.GridY(), old_cell.CellX(), old_cell.CellY(), new_cell.GridX(), new_cell.GridY(), new_cell.CellX(), new_cell.CellY());
    #endif
    return false;
}

bool Map::CreatureRespawnRelocation(Creature *c)
{
    float resp_x, resp_y, resp_z, resp_o;
    c->GetRespawnCoord(resp_x, resp_y, resp_z, &resp_o);

    CellPair resp_val = Trinity::ComputeCellPair(resp_x, resp_y);
    Cell resp_cell(resp_val);

    c->CombatStop();
    c->GetMotionMaster()->Clear();

    #ifdef TRINITY_DEBUG
    if((sLog.getLogFilter() & LOG_FILTER_CREATURE_MOVES)==0)
        sLog.outDebug("Creature (GUID: %u Entry: %u) will moved from grid[%u,%u]cell[%u,%u] to respawn grid[%u,%u]cell[%u,%u].", c->GetGUIDLow(), c->GetEntry(), c->GetCurrentCell().GridX(), c->GetCurrentCell().GridY(), c->GetCurrentCell().CellX(), c->GetCurrentCell().CellY(), resp_cell.GridX(), resp_cell.GridY(), resp_cell.CellX(), resp_cell.CellY());
    #endif

    // teleport it to respawn point (like normal respawn if player see)
    if(CreatureCellRelocation(c,resp_cell))
    {
        c->Relocate(resp_x, resp_y, resp_z, resp_o);
        c->GetMotionMaster()->Initialize();                 // prevent possible problems with default move generators
        //CreatureRelocationNotify(c,resp_cell,resp_cell.cellPair());
        AddUnitToNotify(c);
        return true;
    }
    else
        return false;
}

bool Map::UnloadGrid(const uint32 &x, const uint32 &y, bool unloadAll)
{
    NGridType *grid = getNGrid(x, y);
    assert( grid != NULL);

    {
        if(!unloadAll && ActiveObjectsNearGrid(x, y) )
             return false;

        DEBUG_LOG("Unloading grid[%u,%u] for map %u", x,y, i_id);

        ObjectGridUnloader unloader(*grid);

        if(!unloadAll)
        {
            // Finish creature moves, remove and delete all creatures with delayed remove before moving to respawn grids
            // Must know real mob position before move
            MoveAllCreaturesInMoveList();

            // move creatures to respawn grids if this is diff.grid or to remove list
            unloader.MoveToRespawnN();

            // Finish creature moves, remove and delete all creatures with delayed remove before unload
            MoveAllCreaturesInMoveList();
        }

        ObjectGridCleaner cleaner(*grid);
        cleaner.CleanN();

        RemoveAllObjectsInRemoveList();

        unloader.UnloadN();

        assert(i_objectsToRemove.empty());

        delete grid;
        setNGrid(NULL, x, y);
    }
    int gx=63-x;
    int gy=63-y;

    // delete grid map, but don't delete if it is from parent map (and thus only reference)
    //+++if (GridMaps[gx][gy]) don't check for GridMaps[gx][gy], we might have to unload vmaps
    {
        if (i_InstanceId == 0)
        {
            if(GridMaps[gx][gy])
            {
                GridMaps[gx][gy]->unloadData();
                delete GridMaps[gx][gy];
            }
            // x and y are swapped
            VMAP::VMapFactory::createOrGetVMapManager()->unloadMap(GetId(), gy, gx);
        }
        else
            ((MapInstanced*)(MapManager::Instance().GetBaseMap(i_id)))->RemoveGridMapReference(GridPair(gx, gy));
        GridMaps[gx][gy] = NULL;
    }
    DEBUG_LOG("Unloading grid[%u,%u] for map %u finished", x,y, i_id);
    return true;
}

void Map::UnloadAll()
{
    // clear all delayed moves, useless anyway do this moves before map unload.
    i_creaturesToMove.clear();

    for (GridRefManager<NGridType>::iterator i = GridRefManager<NGridType>::begin(); i != GridRefManager<NGridType>::end(); )
    {
        NGridType &grid(*i->getSource());
        ++i;
        UnloadGrid(grid.getX(), grid.getY(), true);       // deletes the grid and removes it from the GridRefManager
    }
}

//*****************************
// Grid function
//*****************************
GridMap::GridMap()
{
    m_flags = 0;
    // Area data
    m_gridArea = 0;
    m_area_map = NULL;
    // Height level data
    m_gridHeight = INVALID_HEIGHT;
    m_gridGetHeight = &GridMap::getHeightFromFlat;
    m_V9 = NULL;
    m_V8 = NULL;
    // Liquid data
    m_liquidType    = 0;
    m_liquid_offX   = 0;
    m_liquid_offY   = 0;
    m_liquid_width  = 0;
    m_liquid_height = 0;
    m_liquidLevel = INVALID_HEIGHT;
    m_liquid_type = NULL;
    m_liquid_map  = NULL;
}

GridMap::~GridMap()
{
    unloadData();
}

bool GridMap::loadData(char *filename)
{
    // Unload old data if exist
    unloadData();

    map_fileheader header;
    // Not return error if file not found
    FILE *in = fopen(filename, "rb");
    if (!in)
        return true;
    fread(&header, sizeof(header),1,in);
    if (header.mapMagic     == uint32(MAP_MAGIC) &&
        header.versionMagic == uint32(MAP_VERSION_MAGIC))
    {
        // loadup area data
        if (header.areaMapOffset && !loadAreaData(in, header.areaMapOffset, header.areaMapSize))
        {
            sLog.outError("Error loading map area data\n");
            fclose(in);
            return false;
        }
        // loadup height data
        if (header.heightMapOffset && !loadHeihgtData(in, header.heightMapOffset, header.heightMapSize))
        {
            sLog.outError("Error loading map height data\n");
            fclose(in);
            return false;
        }
        // loadup liquid data
        if (header.liquidMapOffset && !loadLiquidData(in, header.liquidMapOffset, header.liquidMapSize))
        {
            sLog.outError("Error loading map liquids data\n");
            fclose(in);
            return false;
        }
        fclose(in);
        return true;
    }
    sLog.outError("Map file '%s' is non-compatible version (outdated?). Please, create new using ad.exe program.", filename);
    fclose(in);
    return false;
}

void GridMap::unloadData()
{
    if (m_area_map) delete[] m_area_map;
    if (m_V9) delete[] m_V9;
    if (m_V8) delete[] m_V8;
    if (m_liquid_type) delete[] m_liquid_type;
    if (m_liquid_map) delete[] m_liquid_map;
    m_area_map = NULL;
    m_V9 = NULL;
    m_V8 = NULL;
    m_liquid_type = NULL;
    m_liquid_map  = NULL;
    m_gridGetHeight = &GridMap::getHeightFromFlat;
}

bool GridMap::loadAreaData(FILE *in, uint32 offset, uint32 size)
{
    map_areaHeader header;
    fseek(in, offset, SEEK_SET);
    fread(&header, sizeof(header), 1, in);
    if (header.fourcc != uint32(MAP_AREA_MAGIC))
        return false;

    m_gridArea = header.gridArea;
    if (!(header.flags & MAP_AREA_NO_AREA))
    {
        m_area_map = new uint16 [16*16];
        fread(m_area_map, sizeof(uint16), 16*16, in);
    }
    return true;
}

bool  GridMap::loadHeihgtData(FILE *in, uint32 offset, uint32 size)
{
    map_heightHeader header;
    fseek(in, offset, SEEK_SET);
    fread(&header, sizeof(header), 1, in);
    if (header.fourcc != uint32(MAP_HEIGTH_MAGIC))
        return false;

    m_gridHeight = header.gridHeight;
    if (!(header.flags & MAP_HEIGHT_NO_HIGHT))
    {
        if ((header.flags & MAP_HEIGHT_AS_INT16))
        {
            m_uint16_V9 = new uint16 [129*129];
            m_uint16_V8 = new uint16 [128*128];
            fread(m_uint16_V9, sizeof(uint16), 129*129, in);
            fread(m_uint16_V8, sizeof(uint16), 128*128, in);
            m_gridIntHeightMultiplier = (header.gridMaxHeight - header.gridHeight) / 65535;
            m_gridGetHeight = &GridMap::getHeightFromUint16;
        }
        else if ((header.flags & MAP_HEIGHT_AS_INT8))
        {
            m_uint8_V9 = new uint8 [129*129];
            m_uint8_V8 = new uint8 [128*128];
            fread(m_uint8_V9, sizeof(uint8), 129*129, in);
            fread(m_uint8_V8, sizeof(uint8), 128*128, in);
            m_gridIntHeightMultiplier = (header.gridMaxHeight - header.gridHeight) / 255;
            m_gridGetHeight = &GridMap::getHeightFromUint8;
        }
        else
        {
            m_V9 = new float [129*129];
            m_V8 = new float [128*128];
            fread(m_V9, sizeof(float), 129*129, in);
            fread(m_V8, sizeof(float), 128*128, in);
            m_gridGetHeight = &GridMap::getHeightFromFloat;
        }
    }
    else
        m_gridGetHeight = &GridMap::getHeightFromFlat;
    return true;
}

bool  GridMap::loadLiquidData(FILE *in, uint32 offset, uint32 size)
{
    map_liquidHeader header;
    fseek(in, offset, SEEK_SET);
    fread(&header, sizeof(header), 1, in);
    if (header.fourcc != uint32(MAP_LIQUID_MAGIC))
        return false;

    m_liquidType   = header.liquidType;
    m_liquid_offX  = header.offsetX;
    m_liquid_offY  = header.offsetY;
    m_liquid_width = header.width;
    m_liquid_height= header.height;
    m_liquidLevel  = header.liquidLevel;

    if (!(header.flags&MAP_LIQUID_NO_TYPE))
    {
        m_liquid_type = new uint8 [16*16];
        fread(m_liquid_type, sizeof(uint8), 16*16, in);
    }
    if (!(header.flags&MAP_LIQUID_NO_HIGHT))
    {
        m_liquid_map = new float [m_liquid_width*m_liquid_height];
        fread(m_liquid_map, sizeof(float), m_liquid_width*m_liquid_height, in);
    }
    return true;
}

uint16 GridMap::getArea(float x, float y)
{
    if (!m_area_map)
        return m_gridArea;

    x = 16 * (32 - x/SIZE_OF_GRIDS);
    y = 16 * (32 - y/SIZE_OF_GRIDS);
    int lx = (int)x & 15;
    int ly = (int)y & 15;
    return m_area_map[lx*16 + ly];
}

float  GridMap::getHeightFromFlat(float x, float y) const
{
    return m_gridHeight;
}

float  GridMap::getHeightFromFloat(float x, float y) const
{
    if (!m_V8 || !m_V9)
        return m_gridHeight;

    x = MAP_RESOLUTION * (32 - x/SIZE_OF_GRIDS);
    y = MAP_RESOLUTION * (32 - y/SIZE_OF_GRIDS);

    int x_int = (int)x;
    int y_int = (int)y;
    x -= x_int;
    y -= y_int;
    x_int&=(MAP_RESOLUTION - 1);
    y_int&=(MAP_RESOLUTION - 1);

    // Height stored as: h5 - its v8 grid, h1-h4 - its v9 grid
    // +--------------> X
    // | h1-------h2     Coordinates is:
    // | | \  1  / |     h1 0,0
    // | |  \   /  |     h2 0,1
    // | | 2  h5 3 |     h3 1,0
    // | |  /   \  |     h4 1,1
    // | | /  4  \ |     h5 1/2,1/2
    // | h3-------h4
    // V Y
    // For find height need
    // 1 - detect triangle
    // 2 - solve linear equation from triangle points
    // Calculate coefficients for solve h = a*x + b*y + c

    float a,b,c;
    // Select triangle:
    if (x+y < 1)
    {
        if (x > y)
        {
            // 1 triangle (h1, h2, h5 points)
            float h1 = m_V9[(x_int  )*129 + y_int];
            float h2 = m_V9[(x_int+1)*129 + y_int];
            float h5 = 2 * m_V8[x_int*128 + y_int];
            a = h2-h1;
            b = h5-h1-h2;
            c = h1;
        }
        else
        {
            // 2 triangle (h1, h3, h5 points)
            float h1 = m_V9[x_int*129 + y_int  ];
            float h3 = m_V9[x_int*129 + y_int+1];
            float h5 = 2 * m_V8[x_int*128 + y_int];
            a = h5 - h1 - h3;
            b = h3 - h1;
            c = h1;
        }
    }
    else
    {
        if (x > y)
        {
            // 3 triangle (h2, h4, h5 points)
            float h2 = m_V9[(x_int+1)*129 + y_int  ];
            float h4 = m_V9[(x_int+1)*129 + y_int+1];
            float h5 = 2 * m_V8[x_int*128 + y_int];
            a = h2 + h4 - h5;
            b = h4 - h2;
            c = h5 - h4;
        }
        else
        {
            // 4 triangle (h3, h4, h5 points)
            float h3 = m_V9[(x_int  )*129 + y_int+1];
            float h4 = m_V9[(x_int+1)*129 + y_int+1];
            float h5 = 2 * m_V8[x_int*128 + y_int];
            a = h4 - h3;
            b = h3 + h4 - h5;
            c = h5 - h4;
        }
    }
    // Calculate height
    return a * x + b * y + c;
}

float  GridMap::getHeightFromUint8(float x, float y) const
{
    if (!m_uint8_V8 || !m_uint8_V9)
        return m_gridHeight;

    x = MAP_RESOLUTION * (32 - x/SIZE_OF_GRIDS);
    y = MAP_RESOLUTION * (32 - y/SIZE_OF_GRIDS);

    int x_int = (int)x;
    int y_int = (int)y;
    x -= x_int;
    y -= y_int;
    x_int&=(MAP_RESOLUTION - 1);
    y_int&=(MAP_RESOLUTION - 1);

    int32 a, b, c;
    uint8 *V9_h1_ptr = &m_uint8_V9[x_int*128 + x_int + y_int];
    if (x+y < 1)
    {
        if (x > y)
        {
            // 1 triangle (h1, h2, h5 points)
            int32 h1 = V9_h1_ptr[  0];
            int32 h2 = V9_h1_ptr[129];
            int32 h5 = 2 * m_uint8_V8[x_int*128 + y_int];
            a = h2-h1;
            b = h5-h1-h2;
            c = h1;
        }
        else
        {
            // 2 triangle (h1, h3, h5 points)
            int32 h1 = V9_h1_ptr[0];
            int32 h3 = V9_h1_ptr[1];
            int32 h5 = 2 * m_uint8_V8[x_int*128 + y_int];
            a = h5 - h1 - h3;
            b = h3 - h1;
            c = h1;
        }
    }
    else
    {
        if (x > y)
        {
            // 3 triangle (h2, h4, h5 points)
            int32 h2 = V9_h1_ptr[129];
            int32 h4 = V9_h1_ptr[130];
            int32 h5 = 2 * m_uint8_V8[x_int*128 + y_int];
            a = h2 + h4 - h5;
            b = h4 - h2;
            c = h5 - h4;
        }
        else
        {
            // 4 triangle (h3, h4, h5 points)
            int32 h3 = V9_h1_ptr[  1];
            int32 h4 = V9_h1_ptr[130];
            int32 h5 = 2 * m_uint8_V8[x_int*128 + y_int];
            a = h4 - h3;
            b = h3 + h4 - h5;
            c = h5 - h4;
        }
    }
    // Calculate height
    return (float)((a * x) + (b * y) + c)*m_gridIntHeightMultiplier + m_gridHeight;
}

float  GridMap::getHeightFromUint16(float x, float y) const
{
    if (!m_uint16_V8 || !m_uint16_V9)
        return m_gridHeight;

    x = MAP_RESOLUTION * (32 - x/SIZE_OF_GRIDS);
    y = MAP_RESOLUTION * (32 - y/SIZE_OF_GRIDS);

    int x_int = (int)x;
    int y_int = (int)y;
    x -= x_int;
    y -= y_int;
    x_int&=(MAP_RESOLUTION - 1);
    y_int&=(MAP_RESOLUTION - 1);

    int32 a, b, c;
    uint16 *V9_h1_ptr = &m_uint16_V9[x_int*128 + x_int + y_int];
    if (x+y < 1)
    {
        if (x > y)
        {
            // 1 triangle (h1, h2, h5 points)
            int32 h1 = V9_h1_ptr[  0];
            int32 h2 = V9_h1_ptr[129];
            int32 h5 = 2 * m_uint16_V8[x_int*128 + y_int];
            a = h2-h1;
            b = h5-h1-h2;
            c = h1;
        }
        else
        {
            // 2 triangle (h1, h3, h5 points)
            int32 h1 = V9_h1_ptr[0];
            int32 h3 = V9_h1_ptr[1];
            int32 h5 = 2 * m_uint16_V8[x_int*128 + y_int];
            a = h5 - h1 - h3;
            b = h3 - h1;
            c = h1;
        }
    }
    else
    {
        if (x > y)
        {
            // 3 triangle (h2, h4, h5 points)
            int32 h2 = V9_h1_ptr[129];
            int32 h4 = V9_h1_ptr[130];
            int32 h5 = 2 * m_uint16_V8[x_int*128 + y_int];
            a = h2 + h4 - h5;
            b = h4 - h2;
            c = h5 - h4;
        }
        else
        {
            // 4 triangle (h3, h4, h5 points)
            int32 h3 = V9_h1_ptr[  1];
            int32 h4 = V9_h1_ptr[130];
            int32 h5 = 2 * m_uint16_V8[x_int*128 + y_int];
            a = h4 - h3;
            b = h3 + h4 - h5;
            c = h5 - h4;
        }
    }
    // Calculate height
    return (float)((a * x) + (b * y) + c)*m_gridIntHeightMultiplier + m_gridHeight;
}

float  GridMap::getLiquidLevel(float x, float y)
{
    if (!m_liquid_map)
        return m_liquidLevel;

    x = MAP_RESOLUTION * (32 - x/SIZE_OF_GRIDS);
    y = MAP_RESOLUTION * (32 - y/SIZE_OF_GRIDS);

    int cx_int = ((int)x & (MAP_RESOLUTION-1)) - m_liquid_offY;
    int cy_int = ((int)y & (MAP_RESOLUTION-1)) - m_liquid_offX;

    if (cx_int < 0 || cx_int >=m_liquid_height)
        return INVALID_HEIGHT;
    if (cy_int < 0 || cy_int >=m_liquid_width )
        return INVALID_HEIGHT;

    return m_liquid_map[cx_int*m_liquid_width + cy_int];
}

uint8  GridMap::getTerrainType(float x, float y)
{
    if (!m_liquid_type)
        return m_liquidType;

    x = 16 * (32 - x/SIZE_OF_GRIDS);
    y = 16 * (32 - y/SIZE_OF_GRIDS);
    int lx = (int)x & 15;
    int ly = (int)y & 15;
    return m_liquid_type[lx*16 + ly];
}

// Get water state on map
inline ZLiquidStatus GridMap::getLiquidStatus(float x, float y, float z, uint8 ReqLiquidType, LiquidData *data)
{
    // Check water type (if no water return)
    if (!m_liquid_type && !m_liquidType)
        return LIQUID_MAP_NO_WATER;

    // Get cell
    float cx = MAP_RESOLUTION * (32 - x/SIZE_OF_GRIDS);
    float cy = MAP_RESOLUTION * (32 - y/SIZE_OF_GRIDS);

    int x_int = (int)cx & (MAP_RESOLUTION-1);
    int y_int = (int)cy & (MAP_RESOLUTION-1);

    // Check water type in cell
    uint8 type = m_liquid_type ? m_liquid_type[(x_int>>3)*16 + (y_int>>3)] : m_liquidType;
    if (type == 0)
        return LIQUID_MAP_NO_WATER;

    // Check req liquid type mask
    if (ReqLiquidType && !(ReqLiquidType&type))
        return LIQUID_MAP_NO_WATER;

    // Check water level:
    // Check water height map
    int lx_int = x_int - m_liquid_offY;
    int ly_int = y_int - m_liquid_offX;
    if (lx_int < 0 || lx_int >=m_liquid_height)
        return LIQUID_MAP_NO_WATER;
    if (ly_int < 0 || ly_int >=m_liquid_width )
        return LIQUID_MAP_NO_WATER;

    // Get water level
    float liquid_level = m_liquid_map ? m_liquid_map[lx_int*m_liquid_width + ly_int] : m_liquidLevel;
    // Get ground level (sub 0.2 for fix some errors)
    float ground_level = getHeight(x, y);

    // Check water level and ground level
    if (liquid_level < ground_level || z < ground_level - 2)
        return LIQUID_MAP_NO_WATER;

    // All ok in water -> store data
    if (data)
    {
        data->type  = type;
        data->level = liquid_level;
        data->depth_level = ground_level;
    }

    // For speed check as int values
    int delta = int((liquid_level - z) * 10);

    // Get position delta
    if (delta > 20)                   // Under water
        return LIQUID_MAP_UNDER_WATER;
    if (delta > 0 )                   // In water
        return LIQUID_MAP_IN_WATER;
    if (delta > -1)                   // Walk on water
        return LIQUID_MAP_WATER_WALK;
                                      // Above water
    return LIQUID_MAP_ABOVE_WATER;
}

inline GridMap *Map::GetGrid(float x, float y)
{
    // half opt method
    int gx=(int)(32-x/SIZE_OF_GRIDS);                       //grid x
    int gy=(int)(32-y/SIZE_OF_GRIDS);                       //grid y

    // ensure GridMap is loaded
    EnsureGridCreated(GridPair(63-gx,63-gy));

    return GridMaps[gx][gy];
}

float Map::GetHeight(float x, float y, float z, bool pUseVmaps) const
{
    // find raw .map surface under Z coordinates
    float mapHeight;
    if(GridMap *gmap = const_cast<Map*>(this)->GetGrid(x, y))
    {
        float _mapheight = gmap->getHeight(x,y);

        // look from a bit higher pos to find the floor, ignore under surface case
        if(z + 2.0f > _mapheight)
            mapHeight = _mapheight;
        else
            mapHeight = VMAP_INVALID_HEIGHT_VALUE;
    }
    else
        mapHeight = VMAP_INVALID_HEIGHT_VALUE;

    float vmapHeight;
    if(pUseVmaps)
    {
        VMAP::IVMapManager* vmgr = VMAP::VMapFactory::createOrGetVMapManager();
        if(vmgr->isHeightCalcEnabled())
        {
            // look from a bit higher pos to find the floor
            vmapHeight = vmgr->getHeight(GetId(), x, y, z + 2.0f);
        }
        else
            vmapHeight = VMAP_INVALID_HEIGHT_VALUE;
    }
    else
        vmapHeight = VMAP_INVALID_HEIGHT_VALUE;

    // mapHeight set for any above raw ground Z or <= INVALID_HEIGHT
    // vmapheight set for any under Z value or <= INVALID_HEIGHT

    if( vmapHeight > INVALID_HEIGHT )
    {
        if( mapHeight > INVALID_HEIGHT )
        {
            // we have mapheight and vmapheight and must select more appropriate

            // we are already under the surface or vmap height above map heigt
            // or if the distance of the vmap height is less the land height distance
            if( z < mapHeight || vmapHeight > mapHeight || fabs(mapHeight-z) > fabs(vmapHeight-z) )
                return vmapHeight;
            else
                return mapHeight;                           // better use .map surface height

        }
        else
            return vmapHeight;                              // we have only vmapHeight (if have)
    }
    else
    {
        if(!pUseVmaps)
            return mapHeight;                               // explicitly use map data (if have)
        else if(mapHeight > INVALID_HEIGHT && (z < mapHeight + 2 || z == MAX_HEIGHT))
            return mapHeight;                               // explicitly use map data if original z < mapHeight but map found (z+2 > mapHeight)
        else
            return VMAP_INVALID_HEIGHT_VALUE;               // we not have any height
    }
}

float Map::GetVmapHeight(float x, float y, float z, bool useMaps) const
{
    float mapHeight;
    float vmapHeight;
    if (useMaps)
    {
        mapHeight = GetHeight(x, y, z, false);
        if (fabs(mapHeight - z) < 0.1)
            return mapHeight;
    }
    else
        mapHeight = INVALID_HEIGHT;
    VMAP::IVMapManager* vmgr = VMAP::VMapFactory::createOrGetVMapManager();
    if (vmgr->isLineOfSightCalcEnabled())
        bool result = vmgr->getObjectHitPos(GetId(), x, y, z + 2.0f, x, y, mapHeight, x, y, vmapHeight, 0);
    else
        return INVALID_HEIGHT;
    return vmapHeight;
}

#include "World.h"

uint16 Map::GetAreaFlag(float x, float y, float z) const
{
    uint16 areaflag;
    if(GridMap *gmap = const_cast<Map*>(this)->GetGrid(x, y))
        areaflag = gmap->getArea(x, y);
    // this used while not all *.map files generated (instances)
    else
        areaflag = GetAreaFlagByMapId(i_id);

    //FIXME: some hacks for areas above or underground for ground area
    //       required for area specific spells/etc, until map/vmap data
    //       not provided correct areaflag with this hacks
    switch(areaflag)
    {
        // Acherus: The Ebon Hold (Plaguelands: The Scarlet Enclave)
        case 1984:                                          // Plaguelands: The Scarlet Enclave
        case 2076:                                          // Death's Breach (Plaguelands: The Scarlet Enclave)
        case 2745:                                          // The Noxious Pass (Plaguelands: The Scarlet Enclave)
            if(z > 350.0f) areaflag = 2048; break;
        // Acherus: The Ebon Hold (Eastern Plaguelands)
        case 856:                                           // The Noxious Glade (Eastern Plaguelands)
        case 2456:                                          // Death's Breach (Eastern Plaguelands)
            if(z > 350.0f) areaflag = 1950; break;
        // Dalaran
        case 1593:
        case 2484:
        case 2492:
            if (x > 5568.0f && x < 6116.0f && y > 282.0f && y < 982.0f && z > 563.0f) areaflag = 2153; break;
        // Maw of Neltharion (cave)
        case 164:                                           // Dragonblight
        case 1797:                                          // Obsidian Dragonshrine (Dragonblight)
        case 1827:                                          // Wintergrasp
        case 2591:                                          // The Cauldron of Flames (Wintergrasp)
            if (x > 4364.0f && x < 4632.0f && y > 1545.0f && y < 1886.0f && z < 200.0f) areaflag = 1853; break;
    }

    return areaflag;
}

uint8 Map::GetTerrainType(float x, float y ) const
{
    if(GridMap *gmap = const_cast<Map*>(this)->GetGrid(x, y))
        return gmap->getTerrainType(x, y);
    else
        return 0;
}

ZLiquidStatus Map::getLiquidStatus(float x, float y, float z, uint8 ReqLiquidType, LiquidData *data) const
{
    if(GridMap* gmap = const_cast<Map*>(this)->GetGrid(x, y))
        return gmap->getLiquidStatus(x, y, z, ReqLiquidType, data);
    else
        return LIQUID_MAP_NO_WATER;
}

float Map::GetWaterLevel(float x, float y ) const
{
    if(GridMap* gmap = const_cast<Map*>(this)->GetGrid(x, y))
        return gmap->getLiquidLevel(x, y);
    else
        return 0;
}

uint32 Map::GetAreaIdByAreaFlag(uint16 areaflag,uint32 map_id)
{
    AreaTableEntry const *entry = GetAreaEntryByAreaFlagAndMap(areaflag,map_id);

    if (entry)
        return entry->ID;
    else
        return 0;
}

uint32 Map::GetZoneIdByAreaFlag(uint16 areaflag,uint32 map_id)
{
    AreaTableEntry const *entry = GetAreaEntryByAreaFlagAndMap(areaflag,map_id);

    if( entry )
        return ( entry->zone != 0 ) ? entry->zone : entry->ID;
    else
        return 0;
}

void Map::GetZoneAndAreaIdByAreaFlag(uint32& zoneid, uint32& areaid, uint16 areaflag,uint32 map_id)
{
    AreaTableEntry const *entry = GetAreaEntryByAreaFlagAndMap(areaflag,map_id);

    areaid = entry ? entry->ID : 0;
    zoneid = entry ? (( entry->zone != 0 ) ? entry->zone : entry->ID) : 0;
}

bool Map::IsInWater(float x, float y, float pZ) const
{
    // Check surface in x, y point for liquid
    if (GridMap* gmap = const_cast<Map*>(this)->GetGrid(x, y))
    {
        LiquidData liquid_status;
        if (getLiquidStatus(x, y, pZ, MAP_ALL_LIQUIDS, &liquid_status))
        {
            if (liquid_status.level - liquid_status.depth_level > 2)
                return true;
        }
    }
    return false;
}

bool Map::IsUnderWater(float x, float y, float z) const
{
    if (GridMap* gmap = const_cast<Map*>(this)->GetGrid(x, y))
    {
        if (getLiquidStatus(x, y, z, MAP_LIQUID_TYPE_WATER|MAP_LIQUID_TYPE_OCEAN)&LIQUID_MAP_UNDER_WATER)
            return true;
    }
    return false;
}

bool Map::CheckGridIntegrity(Creature* c, bool moved) const
{
    Cell const& cur_cell = c->GetCurrentCell();

    CellPair xy_val = Trinity::ComputeCellPair(c->GetPositionX(), c->GetPositionY());
    Cell xy_cell(xy_val);
    if(xy_cell != cur_cell)
    {
        sLog.outDebug("Creature (GUIDLow: %u) X: %f Y: %f (%s) in grid[%u,%u]cell[%u,%u] instead grid[%u,%u]cell[%u,%u]",
            c->GetGUIDLow(),
            c->GetPositionX(),c->GetPositionY(),(moved ? "final" : "original"),
            cur_cell.GridX(), cur_cell.GridY(), cur_cell.CellX(), cur_cell.CellY(),
            xy_cell.GridX(),  xy_cell.GridY(),  xy_cell.CellX(),  xy_cell.CellY());
        return true;                                        // not crash at error, just output error in debug mode
    }

    return true;
}

const char* Map::GetMapName() const
{
    return i_mapEntry ? i_mapEntry->name[sWorld.GetDefaultDbcLocale()] : "UNNAMEDMAP\x0";
}

void Map::UpdateObjectVisibility( WorldObject* obj, Cell cell, CellPair cellpair)
{
    cell.data.Part.reserved = ALL_DISTRICT;
    cell.SetNoCreate();
    Trinity::VisibleChangesNotifier notifier(*obj);
    TypeContainerVisitor<Trinity::VisibleChangesNotifier, WorldTypeMapContainer > player_notifier(notifier);
    CellLock<GridReadGuard> cell_lock(cell, cellpair);
    cell_lock->Visit(cell_lock, player_notifier, *this);
}

void Map::SendInitSelf( Player * player )
{
    sLog.outDetail("Creating player data for himself %u", player->GetGUIDLow());

    UpdateData data;

    bool hasTransport = false;

    // attach to player data current transport data
    if(Transport* transport = player->GetTransport())
    {
        hasTransport = true;
        transport->BuildCreateUpdateBlockForPlayer(&data, player);
    }

    // build data for self presence in world at own client (one time for map)
    player->BuildCreateUpdateBlockForPlayer(&data, player);

    // build other passengers at transport also (they always visible and marked as visible and will not send at visibility update at add to map
    if(Transport* transport = player->GetTransport())
    {
        for(Transport::PlayerSet::const_iterator itr = transport->GetPassengers().begin();itr!=transport->GetPassengers().end();++itr)
        {
            if(player!=(*itr) && player->HaveAtClient(*itr))
            {
                hasTransport = true;
                (*itr)->BuildCreateUpdateBlockForPlayer(&data, player);
            }
        }
    }

    WorldPacket packet;
    data.BuildPacket(&packet, hasTransport);
    player->GetSession()->SendPacket(&packet);
}

void Map::SendInitTransports( Player * player )
{
    // Hack to send out transports
    MapManager::TransportMap& tmap = MapManager::Instance().m_TransportsByMap;

    // no transports at map
    if (tmap.find(player->GetMapId()) == tmap.end())
        return;

    UpdateData transData;

    MapManager::TransportSet& tset = tmap[player->GetMapId()];

    bool hasTransport = false;

    for (MapManager::TransportSet::iterator i = tset.begin(); i != tset.end(); ++i)
    {
        // send data for current transport in other place
        if((*i) != player->GetTransport() && (*i)->GetMapId()==i_id)
        {
            hasTransport = true;
            (*i)->BuildCreateUpdateBlockForPlayer(&transData, player);
        }
    }

    WorldPacket packet;
    transData.BuildPacket(&packet, hasTransport);
    player->GetSession()->SendPacket(&packet);
}

void Map::SendRemoveTransports( Player * player )
{
    // Hack to send out transports
    MapManager::TransportMap& tmap = MapManager::Instance().m_TransportsByMap;

    // no transports at map
    if (tmap.find(player->GetMapId()) == tmap.end())
        return;

    UpdateData transData;

    MapManager::TransportSet& tset = tmap[player->GetMapId()];

    // except used transport
    for (MapManager::TransportSet::iterator i = tset.begin(); i != tset.end(); ++i)
        if((*i) != player->GetTransport() && (*i)->GetMapId()!=i_id)
            (*i)->BuildOutOfRangeUpdateBlock(&transData);

    WorldPacket packet;
    transData.BuildPacket(&packet);
    player->GetSession()->SendPacket(&packet);
}

inline void Map::setNGrid(NGridType *grid, uint32 x, uint32 y)
{
    if(x >= MAX_NUMBER_OF_GRIDS || y >= MAX_NUMBER_OF_GRIDS)
    {
        sLog.outError("map::setNGrid() Invalid grid coordinates found: %d, %d!",x,y);
        assert(false);
    }
    i_grids[x][y] = grid;
}

void Map::DoDelayedMovesAndRemoves()
{
    MoveAllCreaturesInMoveList();
    RemoveAllObjectsInRemoveList();
}

void Map::AddObjectToRemoveList(WorldObject *obj)
{
    assert(obj->GetMapId()==GetId() && obj->GetInstanceId()==GetInstanceId());

    i_objectsToRemove.insert(obj);
    //sLog.outDebug("Object (GUID: %u TypeId: %u ) added to removing list.",obj->GetGUIDLow(),obj->GetTypeId());
}

void Map::AddObjectToSwitchList(WorldObject *obj, bool on)
{
    assert(obj->GetMapId()==GetId() && obj->GetInstanceId()==GetInstanceId());

    std::map<WorldObject*, bool>::iterator itr = i_objectsToSwitch.find(obj);
    if(itr == i_objectsToSwitch.end())
        i_objectsToSwitch.insert(itr, std::make_pair(obj, on));
    else if(itr->second != on)
        i_objectsToSwitch.erase(itr);
    else
        assert(false);
}

void Map::RemoveAllObjectsInRemoveList()
{
    while(!i_objectsToSwitch.empty())
    {
        std::map<WorldObject*, bool>::iterator itr = i_objectsToSwitch.begin();
        WorldObject *obj = itr->first;
        bool on = itr->second;
        i_objectsToSwitch.erase(itr);

        switch(obj->GetTypeId())
        {
        case TYPEID_UNIT:
            if(!((Creature*)obj)->isWorldCreature())
                SwitchGridContainers((Creature*)obj, on);
            break;
        }
    }

    //sLog.outDebug("Object remover 1 check.");
    while(!i_objectsToRemove.empty())
    {
        std::set<WorldObject*>::iterator itr = i_objectsToRemove.begin();
        WorldObject* obj = *itr;

        switch(obj->GetTypeId())
        {
            case TYPEID_CORPSE:
            {
                Corpse* corpse = ObjectAccessor::Instance().GetCorpse(*obj, obj->GetGUID());
                if (!corpse)
                    sLog.outError("Try delete corpse/bones %u that not in map", obj->GetGUIDLow());
                else
                    Remove(corpse,true);
                break;
            }
        case TYPEID_DYNAMICOBJECT:
            Remove((DynamicObject*)obj,true);
            break;
        case TYPEID_GAMEOBJECT:
            Remove((GameObject*)obj,true);
            break;
        case TYPEID_UNIT:
            // in case triggered sequence some spell can continue casting after prev CleanupsBeforeDelete call
            // make sure that like sources auras/etc removed before destructor start
            ((Creature*)obj)->CleanupsBeforeDelete ();
            Remove((Creature*)obj,true);
            break;
        default:
            sLog.outError("Non-grid object (TypeId: %u) in grid object removing list, ignored.",obj->GetTypeId());
            break;
        }

        i_objectsToRemove.erase(itr);
    }
    //sLog.outDebug("Object remover 2 check.");
}

uint32 Map::GetPlayersCountExceptGMs() const
{
    uint32 count = 0;
    for(MapRefManager::const_iterator itr = m_mapRefManager.begin(); itr != m_mapRefManager.end(); ++itr)
        if(!itr->getSource()->isGameMaster())
            ++count;
    return count;
}

void Map::SendToPlayers(WorldPacket const* data) const
{
    for(MapRefManager::const_iterator itr = m_mapRefManager.begin(); itr != m_mapRefManager.end(); ++itr)
        itr->getSource()->GetSession()->SendPacket(data);
}

bool Map::ActiveObjectsNearGrid(uint32 x, uint32 y) const
{
    CellPair cell_min(x*MAX_NUMBER_OF_CELLS, y*MAX_NUMBER_OF_CELLS);
    CellPair cell_max(cell_min.x_coord + MAX_NUMBER_OF_CELLS, cell_min.y_coord+MAX_NUMBER_OF_CELLS);
    cell_min << 2;
    cell_min -= 2;
    cell_max >> 2;
    cell_max += 2;

    for(MapRefManager::const_iterator iter = m_mapRefManager.begin(); iter != m_mapRefManager.end(); ++iter)
    {
        Player* plr = iter->getSource();

        CellPair p = Trinity::ComputeCellPair(plr->GetPositionX(), plr->GetPositionY());
        if( (cell_min.x_coord <= p.x_coord && p.x_coord <= cell_max.x_coord) &&
            (cell_min.y_coord <= p.y_coord && p.y_coord <= cell_max.y_coord) )
            return true;
    }

    for(ActiveNonPlayers::const_iterator iter = m_activeNonPlayers.begin(); iter != m_activeNonPlayers.end(); ++iter)
    {
        WorldObject* obj = *iter;

        CellPair p = Trinity::ComputeCellPair(obj->GetPositionX(), obj->GetPositionY());
        if( (cell_min.x_coord <= p.x_coord && p.x_coord <= cell_max.x_coord) &&
            (cell_min.y_coord <= p.y_coord && p.y_coord <= cell_max.y_coord) )
            return true;
    }

    return false;
}

void Map::AddToActive( Creature* c )
{
    AddToActiveHelper(c);

    // also not allow unloading spawn grid to prevent creating creature clone at load
    if(!c->isPet() && c->GetDBTableGUIDLow())
    {
        float x,y,z;
        c->GetRespawnCoord(x,y,z);
        GridPair p = Trinity::ComputeGridPair(x, y);
        if(getNGrid(p.x_coord, p.y_coord))
            getNGrid(p.x_coord, p.y_coord)->incUnloadActiveLock();
        else
        {
            GridPair p2 = Trinity::ComputeGridPair(c->GetPositionX(), c->GetPositionY());
            sLog.outError("Active creature (GUID: %u Entry: %u) added to grid[%u,%u] but spawn grid[%u,%u] not loaded.",
                c->GetGUIDLow(), c->GetEntry(), p.x_coord, p.y_coord, p2.x_coord, p2.y_coord);
        }
    }
}

void Map::RemoveFromActive( Creature* c )
{
    RemoveFromActiveHelper(c);

    // also allow unloading spawn grid
    if(!c->isPet() && c->GetDBTableGUIDLow())
    {
        float x,y,z;
        c->GetRespawnCoord(x,y,z);
        GridPair p = Trinity::ComputeGridPair(x, y);
        if(getNGrid(p.x_coord, p.y_coord))
            getNGrid(p.x_coord, p.y_coord)->decUnloadActiveLock();
        else
        {
            GridPair p2 = Trinity::ComputeGridPair(c->GetPositionX(), c->GetPositionY());
            sLog.outError("Active creature (GUID: %u Entry: %u) removed from grid[%u,%u] but spawn grid[%u,%u] not loaded.",
                c->GetGUIDLow(), c->GetEntry(), p.x_coord, p.y_coord, p2.x_coord, p2.y_coord);
        }
    }
}

template void Map::Add(Corpse *);
template void Map::Add(Creature *);
template void Map::Add(GameObject *);
template void Map::Add(DynamicObject *);

template void Map::Remove(Corpse *,bool);
template void Map::Remove(Creature *,bool);
template void Map::Remove(GameObject *, bool);
template void Map::Remove(DynamicObject *, bool);

/* ******* Dungeon Instance Maps ******* */

InstanceMap::InstanceMap(uint32 id, time_t expiry, uint32 InstanceId, uint8 SpawnMode)
  : Map(id, expiry, InstanceId, SpawnMode),
    m_resetAfterUnload(false), m_unloadWhenEmpty(false),
    i_data(NULL), i_script_id(0)
{
    // the timer is started by default, and stopped when the first player joins
    // this make sure it gets unloaded if for some reason no player joins
    m_unloadTimer = std::max(sWorld.getConfig(CONFIG_INSTANCE_UNLOAD_DELAY), (uint32)MIN_UNLOAD_DELAY);
}

InstanceMap::~InstanceMap()
{
    if(i_data)
    {
        delete i_data;
        i_data = NULL;
    }
}

/*
    Do map specific checks to see if the player can enter
*/
bool InstanceMap::CanEnter(Player *player)
{
    if(player->GetMapRef().getTarget() == this)
    {
        sLog.outError("InstanceMap::CanEnter - player %s(%u) already in map %d,%d,%d!", player->GetName(), player->GetGUIDLow(), GetId(), GetInstanceId(), GetSpawnMode());
        assert(false);
        return false;
    }

    // cannot enter if the instance is full (player cap), GMs don't count
    uint32 maxPlayers = GetMaxPlayers();
    if (!player->isGameMaster() && GetPlayersCountExceptGMs() >= maxPlayers)
    {
        sLog.outDetail("MAP: Instance '%u' of map '%s' cannot have more than '%u' players. Player '%s' rejected", GetInstanceId(), GetMapName(), maxPlayers, player->GetName());
        player->SendTransferAborted(GetId(), TRANSFER_ABORT_MAX_PLAYERS);
        return false;
    }

    // cannot enter while players in the instance are in combat
    Group *pGroup = player->GetGroup();
    if(!player->isGameMaster() && pGroup && pGroup->InCombatToInstance(GetInstanceId()) && player->GetMapId() != GetId())
    {
        player->SendTransferAborted(GetId(), TRANSFER_ABORT_ZONE_IN_COMBAT);
        return false;
    }

    return Map::CanEnter(player);
}

/*
    Do map specific checks and add the player to the map if successful.
*/
bool InstanceMap::Add(Player *player)
{
    // TODO: Not sure about checking player level: already done in HandleAreaTriggerOpcode
    // GMs still can teleport player in instance.
    // Is it needed?

    {
        Guard guard(*this);
        if(!CanEnter(player))
            return false;

        // Dungeon only code
        if(IsDungeon())
        {
            // get or create an instance save for the map
            InstanceSave *mapSave = sInstanceSaveManager.GetInstanceSave(GetInstanceId());
            if(!mapSave)
            {
                sLog.outDetail("InstanceMap::Add: creating instance save for map %d spawnmode %d with instance id %d", GetId(), GetSpawnMode(), GetInstanceId());
                mapSave = sInstanceSaveManager.AddInstanceSave(GetId(), GetInstanceId(), GetSpawnMode(), 0, true);
            }

            // check for existing instance binds
            InstancePlayerBind *playerBind = player->GetBoundInstance(GetId(), GetSpawnMode());
            if(playerBind && playerBind->perm)
            {
                // cannot enter other instances if bound permanently
                if(playerBind->save != mapSave)
                {
                    sLog.outError("InstanceMap::Add: player %s(%d) is permanently bound to instance %d,%d,%d,%d,%d,%d but he is being put in instance %d,%d,%d,%d,%d,%d", player->GetName(), player->GetGUIDLow(), playerBind->save->GetMapId(), playerBind->save->GetInstanceId(), playerBind->save->GetDifficulty(), playerBind->save->GetPlayerCount(), playerBind->save->GetGroupCount(), playerBind->save->CanReset(), mapSave->GetMapId(), mapSave->GetInstanceId(), mapSave->GetDifficulty(), mapSave->GetPlayerCount(), mapSave->GetGroupCount(), mapSave->CanReset());
                    assert(false);
                }
            }
            else
            {
                Group *pGroup = player->GetGroup();
                if(pGroup)
                {
                    // solo saves should be reset when entering a group
                    InstanceGroupBind *groupBind = pGroup->GetBoundInstance(GetId(), GetSpawnMode());
                    if(playerBind)
                    {
                        sLog.outError("InstanceMap::Add: player %s(%d) is being put in instance %d,%d,%d,%d,%d,%d but he is in group %d and is bound to instance %d,%d,%d,%d,%d,%d!", player->GetName(), player->GetGUIDLow(), mapSave->GetMapId(), mapSave->GetInstanceId(), mapSave->GetDifficulty(), mapSave->GetPlayerCount(), mapSave->GetGroupCount(), mapSave->CanReset(), GUID_LOPART(pGroup->GetLeaderGUID()), playerBind->save->GetMapId(), playerBind->save->GetInstanceId(), playerBind->save->GetDifficulty(), playerBind->save->GetPlayerCount(), playerBind->save->GetGroupCount(), playerBind->save->CanReset());
                        if(groupBind) sLog.outError("InstanceMap::Add: the group is bound to instance %d,%d,%d,%d,%d,%d", groupBind->save->GetMapId(), groupBind->save->GetInstanceId(), groupBind->save->GetDifficulty(), groupBind->save->GetPlayerCount(), groupBind->save->GetGroupCount(), groupBind->save->CanReset());
                        //assert(false);
                        return false;
                    }
                    // bind to the group or keep using the group save
                    if(!groupBind)
                        pGroup->BindToInstance(mapSave, false);
                    else
                    {
                        // cannot jump to a different instance without resetting it
                        if(groupBind->save != mapSave)
                        {
                            sLog.outError("InstanceMap::Add: player %s(%d) is being put in instance %d,%d,%d but he is in group %d which is bound to instance %d,%d,%d!", player->GetName(), player->GetGUIDLow(), mapSave->GetMapId(), mapSave->GetInstanceId(), mapSave->GetDifficulty(), GUID_LOPART(pGroup->GetLeaderGUID()), groupBind->save->GetMapId(), groupBind->save->GetInstanceId(), groupBind->save->GetDifficulty());
                            if(mapSave)
                                sLog.outError("MapSave players: %d, group count: %d", mapSave->GetPlayerCount(), mapSave->GetGroupCount());
                            else
                                sLog.outError("MapSave NULL");
                            if(groupBind->save)
                                sLog.outError("GroupBind save players: %d, group count: %d", groupBind->save->GetPlayerCount(), groupBind->save->GetGroupCount());
                            else
                                sLog.outError("GroupBind save NULL");
                            assert(false);
                        }
                        // if the group/leader is permanently bound to the instance
                        // players also become permanently bound when they enter
                        if(groupBind->perm)
                        {
                            WorldPacket data(SMSG_INSTANCE_SAVE_CREATED, 4);
                            data << uint32(0);
                            player->GetSession()->SendPacket(&data);
                            player->BindToInstance(mapSave, true);
                        }
                    }
                }
                else
                {
                    // set up a solo bind or continue using it
                    if(!playerBind)
                        player->BindToInstance(mapSave, false);
                    else
                        // cannot jump to a different instance without resetting it
                        assert(playerBind->save == mapSave);
                }
            }
        }

        if(i_data) i_data->OnPlayerEnter(player);
        // for normal instances cancel the reset schedule when the
        // first player enters (no players yet)
        SetResetSchedule(false);

        sLog.outDetail("MAP: Player '%s' entered the instance '%u' of map '%s'", player->GetName(), GetInstanceId(), GetMapName());
        // initialize unload state
        m_unloadTimer = 0;
        m_resetAfterUnload = false;
        m_unloadWhenEmpty = false;
    }

    // this will acquire the same mutex so it cannot be in the previous block
    Map::Add(player);
    return true;
}

void InstanceMap::Update(const uint32& t_diff)
{
    Map::Update(t_diff);

    if(i_data)
        i_data->Update(t_diff);
}

void InstanceMap::Remove(Player *player, bool remove)
{
    sLog.outDetail("MAP: Removing player '%s' from instance '%u' of map '%s' before relocating to other map", player->GetName(), GetInstanceId(), GetMapName());
    //if last player set unload timer
    if(!m_unloadTimer && m_mapRefManager.getSize() == 1)
        m_unloadTimer = m_unloadWhenEmpty ? MIN_UNLOAD_DELAY : std::max(sWorld.getConfig(CONFIG_INSTANCE_UNLOAD_DELAY), (uint32)MIN_UNLOAD_DELAY);
    Map::Remove(player, remove);
    // for normal instances schedule the reset after all players have left
    SetResetSchedule(true);
}

Creature * Map::GetCreatureInMap(uint64 guid)
{
    Creature * obj = HashMapHolder<Creature>::Find(guid);
    if(obj && obj->GetInstanceId() != GetInstanceId()) obj = NULL;
    return obj;
}

GameObject * Map::GetGameObjectInMap(uint64 guid)
{
    GameObject * obj = HashMapHolder<GameObject>::Find(guid);
    if(obj && obj->GetInstanceId() != GetInstanceId()) obj = NULL;
    return obj;
}

void InstanceMap::CreateInstanceData(bool load)
{
    if(i_data != NULL)
        return;

    InstanceTemplate const* mInstance = objmgr.GetInstanceTemplate(GetId());
    if (mInstance)
    {
        i_script_id = mInstance->script_id;
        i_data = Script->CreateInstanceData(this);
    }

    if(!i_data)
        return;

    if(load)
    {
        // TODO: make a global storage for this
        QueryResult* result = CharacterDatabase.PQuery("SELECT data FROM instance WHERE map = '%u' AND id = '%u'", GetId(), i_InstanceId);
        if (result)
        {
            Field* fields = result->Fetch();
            const char* data = fields[0].GetString();
            if(data)
            {
                sLog.outDebug("Loading instance data for `%s` with id %u", objmgr.GetScriptName(i_script_id), i_InstanceId);
                i_data->Load(data);
            }
            delete result;
        }
    }
    else
    {
        sLog.outDebug("New instance data, \"%s\" ,initialized!", objmgr.GetScriptName(i_script_id));
        i_data->Initialize();
    }
}

/*
    Returns true if there are no players in the instance
*/
bool InstanceMap::Reset(uint8 method)
{
    // note: since the map may not be loaded when the instance needs to be reset
    // the instance must be deleted from the DB by InstanceSaveManager

    if(HavePlayers())
    {
        if(method == INSTANCE_RESET_ALL)
        {
            // notify the players to leave the instance so it can be reset
            for(MapRefManager::iterator itr = m_mapRefManager.begin(); itr != m_mapRefManager.end(); ++itr)
                itr->getSource()->SendResetFailedNotify(GetId());
        }
        else
        {
            if(method == INSTANCE_RESET_GLOBAL)
            {
                // set the homebind timer for players inside (1 minute)
                for(MapRefManager::iterator itr = m_mapRefManager.begin(); itr != m_mapRefManager.end(); ++itr)
                    itr->getSource()->m_InstanceValid = false;
            }

            // the unload timer is not started
            // instead the map will unload immediately after the players have left
            m_unloadWhenEmpty = true;
            m_resetAfterUnload = true;
        }
    }
    else
    {
        // unloaded at next update
        m_unloadTimer = MIN_UNLOAD_DELAY;
        m_resetAfterUnload = true;
    }

    return m_mapRefManager.isEmpty();
}

void InstanceMap::PermBindAllPlayers(Player *player)
{
    if(!IsDungeon())
        return;

    InstanceSave *save = sInstanceSaveManager.GetInstanceSave(GetInstanceId());
    if(!save)
    {
        sLog.outError("Cannot bind players, no instance save available for map!");
        return;
    }

    Group *group = player->GetGroup();
    // group members outside the instance group don't get bound
    for(MapRefManager::iterator itr = m_mapRefManager.begin(); itr != m_mapRefManager.end(); ++itr)
    {
        Player* plr = itr->getSource();
        // players inside an instance cannot be bound to other instances
        // some players may already be permanently bound, in this case nothing happens
        InstancePlayerBind *bind = plr->GetBoundInstance(save->GetMapId(), save->GetDifficulty());
        if(!bind || !bind->perm)
        {
            plr->BindToInstance(save, true);
            WorldPacket data(SMSG_INSTANCE_SAVE_CREATED, 4);
            data << uint32(0);
            plr->GetSession()->SendPacket(&data);
        }

        // if the leader is not in the instance the group will not get a perm bind
        if(group && group->GetLeaderGUID() == plr->GetGUID())
            group->BindToInstance(save, true);
    }
}

void InstanceMap::UnloadAll()
{
    if(HavePlayers())
    {
        sLog.outError("InstanceMap::UnloadAll: there are still players in the instance at unload, should not happen!");
        for(MapRefManager::iterator itr = m_mapRefManager.begin(); itr != m_mapRefManager.end(); ++itr)
        {
            Player* plr = itr->getSource();
            plr->TeleportTo(plr->m_homebindMapId, plr->m_homebindX, plr->m_homebindY, plr->m_homebindZ, plr->GetOrientation());
        }
    }

    if(m_resetAfterUnload == true)
        objmgr.DeleteRespawnTimeForInstance(GetInstanceId());

    Map::UnloadAll();
}

void InstanceMap::SendResetWarnings(uint32 timeLeft) const
{
    for(MapRefManager::const_iterator itr = m_mapRefManager.begin(); itr != m_mapRefManager.end(); ++itr)
        itr->getSource()->SendInstanceResetWarning(GetId(), timeLeft);
}

void InstanceMap::SetResetSchedule(bool on)
{
    // only for normal instances
    // the reset time is only scheduled when there are no payers inside
    // it is assumed that the reset time will rarely (if ever) change while the reset is scheduled
    if(IsDungeon() && !HavePlayers() && !IsRaid() && !IsHeroic())
    {
        InstanceSave *save = sInstanceSaveManager.GetInstanceSave(GetInstanceId());
        if(!save) sLog.outError("InstanceMap::SetResetSchedule: cannot turn schedule %s, no save available for instance %d of %d", on ? "on" : "off", GetInstanceId(), GetId());
        else sInstanceSaveManager.ScheduleReset(on, save->GetResetTime(), InstanceSaveManager::InstResetEvent(0, GetId(), GetInstanceId()));
    }
}

uint32 InstanceMap::GetMaxPlayers() const
{
    InstanceTemplate const* iTemplate = objmgr.GetInstanceTemplate(GetId());
    if(!iTemplate)
        return 0;
    return IsHeroic() ? iTemplate->maxPlayersHeroic : iTemplate->maxPlayers;
}

/* ******* Battleground Instance Maps ******* */

BattleGroundMap::BattleGroundMap(uint32 id, time_t expiry, uint32 InstanceId)
  : Map(id, expiry, InstanceId, DIFFICULTY_NORMAL)
{
}

BattleGroundMap::~BattleGroundMap()
{
}

bool BattleGroundMap::CanEnter(Player * player)
{
    if(player->GetMapRef().getTarget() == this)
    {
        sLog.outError("BGMap::CanEnter - player %u already in map!", player->GetGUIDLow());
        assert(false);
        return false;
    }

    if(player->GetBattleGroundId() != GetInstanceId())
        return false;

    // player number limit is checked in bgmgr, no need to do it here

    return Map::CanEnter(player);
}

bool BattleGroundMap::Add(Player * player)
{
    {
        Guard guard(*this);
        if(!CanEnter(player))
            return false;
        // reset instance validity, battleground maps do not homebind
        player->m_InstanceValid = true;
    }
    return Map::Add(player);
}

void BattleGroundMap::Remove(Player *player, bool remove)
{
    sLog.outDetail("MAP: Removing player '%s' from bg '%u' of map '%s' before relocating to other map", player->GetName(), GetInstanceId(), GetMapName());
    Map::Remove(player, remove);
}

void BattleGroundMap::SetUnload()
{
    m_unloadTimer = MIN_UNLOAD_DELAY;
}

void BattleGroundMap::UnloadAll()
{
    while(HavePlayers())
    {
        if(Player * plr = m_mapRefManager.getFirst()->getSource())
        {
            plr->TeleportTo(plr->GetBattleGroundEntryPoint());
            // TeleportTo removes the player from this map (if the map exists) -> calls BattleGroundMap::Remove -> invalidates the iterator.
            // just in case, remove the player from the list explicitly here as well to prevent a possible infinite loop
            // note that this remove is not needed if the code works well in other places
            plr->GetMapRef().unlink();
        }
    }

    Map::UnloadAll();
}

/*--------------------------TRINITY-------------------------*/
<|MERGE_RESOLUTION|>--- conflicted
+++ resolved
@@ -499,13 +499,9 @@
 
     DEBUG_LOG("Object %u enters grid[%u,%u]", GUID_LOPART(obj->GetGUID()), cell.GridX(), cell.GridY());
 
-<<<<<<< HEAD
     //something, such as vehicle, needs to be update immediately
     //if(obj->GetTypeId() != TYPEID_UNIT)
-        UpdateObjectVisibility(obj,cell,p);
-=======
     UpdateObjectVisibility(obj,cell,p);
->>>>>>> 19f725cd
 
     AddNotifier(obj);
 }
@@ -613,7 +609,6 @@
         if(Unit *unit = ObjectAccessor::GetObjectInWorld(*iter, (Unit*)NULL))
         {
             i_unitsToNotify.push_back(unit);
-            unit->m_Notified = false;
         }
     }
     i_unitsToNotifyBacklog.clear();
@@ -622,12 +617,11 @@
     for(std::vector<Unit*>::iterator iter = i_unitsToNotify.begin(); iter != i_unitsToNotify.end(); ++iter)
     {
         Unit *unit = *iter;
+        if(unit->m_Notified || !unit->IsInWorld() || unit->GetMapId() != GetId())
+            continue;
+
+        unit->m_Notified = true;
         unit->m_IsInNotifyList = false;
-
-        if(!unit->IsInWorld() || unit->GetMapId() != GetId())
-            continue;
-
-        unit->m_Notified = true;
 
         if(unit->GetTypeId() == TYPEID_PLAYER)
         {
@@ -641,6 +635,10 @@
             VisitAll(unit->GetPositionX(), unit->GetPositionY(), World::GetMaxVisibleDistance(), notifier);
         }
     }
+    for(std::vector<Unit*>::iterator iter = i_unitsToNotify.begin(); iter != i_unitsToNotify.end(); ++iter)
+    {
+        (*iter)->m_Notified = false;
+    }
     i_unitsToNotify.clear();
 }
 
@@ -654,10 +652,7 @@
     if(i_lock)
         i_unitsToNotifyBacklog.push_back(u->GetGUID());
     else
-    {
         i_unitsToNotify.push_back(u);
-        u->m_Notified = false;
-    }
 }
 
 void Map::Update(const uint32 &t_diff)
